--- conflicted
+++ resolved
@@ -97,13 +97,8 @@
 
 		// insert all of the pending blocks into the DB
 		for _, header := range pending {
-<<<<<<< HEAD
-			insertLctx := lockManager.NewContext()
-			require.NoError(t, insertLctx.AcquireLock(storage.LockInsertBlock))
-=======
-			insertLctx2 := manager.NewContext()
+			insertLctx2 := lockManager.NewContext()
 			require.NoError(t, insertLctx2.AcquireLock(storage.LockInsertBlock))
->>>>>>> 718a45fb
 			err = dbImpl.WithReaderBatchWriter(func(rw storage.ReaderBatchWriter) error {
 				return operation.InsertHeader(insertLctx2, rw, header.ID(), header)
 			})
