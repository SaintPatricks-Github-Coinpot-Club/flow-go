package collection

import (
	"fmt"

	"github.com/jordanschalm/lockctx"

	"github.com/onflow/flow-go/engine/collection"
	"github.com/onflow/flow-go/model/cluster"
	"github.com/onflow/flow-go/model/flow"
	"github.com/onflow/flow-go/module"
	"github.com/onflow/flow-go/module/mempool"
	"github.com/onflow/flow-go/storage"
	"github.com/onflow/flow-go/storage/operation"
	"github.com/onflow/flow-go/storage/procedure"
)

// Finalizer is a simple wrapper around our temporary state to clean up after a
// block has been finalized. This involves removing the transactions within the
// finalized collection from the mempool and updating the finalized boundary in
// the cluster state.
type Finalizer struct {
	db           storage.DB
	lockManager  lockctx.Manager
	transactions mempool.Transactions
	pusher       collection.GuaranteedCollectionPublisher
	metrics      module.CollectionMetrics
}

// NewFinalizer creates a new finalizer for collection nodes.
func NewFinalizer(
	db storage.DB,
	lockManager lockctx.Manager,
	transactions mempool.Transactions,
	pusher collection.GuaranteedCollectionPublisher,
	metrics module.CollectionMetrics,
) *Finalizer {
	f := &Finalizer{
		db:           db,
		lockManager:  lockManager,
		transactions: transactions,
		pusher:       pusher,
		metrics:      metrics,
	}
	return f
}

// MakeFinal handles finalization logic for a block.
//
// The newly finalized block, and all un-finalized ancestors, are marked as
// finalized in the cluster state. All transactions included in the collections
// within the finalized blocks are removed from the mempool.
//
// This assumes that transactions are added to persistent state when they are
// included in a block proposal. Between entering the non-finalized chain state
// and being finalized, entities should be present in both the volatile memory
// pools and persistent storage.
// No errors are expected during normal operation.
func (f *Finalizer) MakeFinal(blockID flow.Identifier) error {
	// Acquire a lock for finalizing cluster blocks
	lctx := f.lockManager.NewContext()
	defer lctx.Release()
	if err := lctx.AcquireLock(storage.LockInsertOrFinalizeClusterBlock); err != nil {
		return fmt.Errorf("could not acquire lock: %w", err)
	}

	reader := f.db.Reader()
	// retrieve the header of the block we want to finalize
	var header flow.Header
	err := operation.RetrieveHeader(reader, blockID, &header)
	if err != nil {
		return fmt.Errorf("could not retrieve header: %w", err)
	}

	// retrieve the current finalized cluster state boundary
	var boundary uint64
	err = operation.RetrieveClusterFinalizedHeight(reader, header.ChainID, &boundary)
	if err != nil {
		return fmt.Errorf("could not retrieve boundary: %w", err)
	}

	// retrieve the ID of the last finalized block as marker for stopping
	var headID flow.Identifier
	err = operation.LookupClusterBlockHeight(reader, header.ChainID, boundary, &headID)
	if err != nil {
		return fmt.Errorf("could not retrieve head: %w", err)
	}

	// there are no blocks to finalize, we may have already finalized
	// this block - exit early
	if boundary >= header.Height {
		return nil
	}

	// To finalize all blocks from the currently finalized one up to and
	// including the current, we first enumerate each of these blocks.
	// We start at the youngest block and remember all visited blocks,
	// while tracing back until we reach the finalized state
	steps := []*flow.Header{&header}
	parentID := header.ParentID
	for parentID != headID {
		var parent flow.Header
		err = operation.RetrieveHeader(reader, parentID, &parent)
		if err != nil {
			return fmt.Errorf("could not retrieve parent (%x): %w", parentID, err)
		}
		steps = append(steps, &parent)
		parentID = parent.ParentID
	}

	// now we can step backwards in order to go from oldest to youngest; for
	// each header, we reconstruct the block and then apply the related
	// changes to the protocol state
	for i := len(steps) - 1; i >= 0; i-- {
		err := f.db.WithReaderBatchWriter(func(rw storage.ReaderBatchWriter) error {
			clusterBlockID := steps[i].ID()

			// look up the transactions included in the payload
			step := steps[i]
			var payload cluster.Payload
			// This does not require a lock, as a block's payload once set never changes.
			err = procedure.RetrieveClusterPayload(rw.GlobalReader(), clusterBlockID, &payload)
			if err != nil {
				return fmt.Errorf("could not retrieve payload for cluster block (id=%x): %w", clusterBlockID, err)
			}

			// remove the transactions from the memory pool
			for _, colTx := range payload.Collection.Transactions {
				txID := colTx.ID()
				// ignore result -- we don't care whether the transaction was in the pool
				_ = f.transactions.Remove(txID)
			}

			// finalize the block in cluster state
			err = procedure.FinalizeClusterBlock(lctx, rw, clusterBlockID)
			if err != nil {
				return fmt.Errorf("could not finalize cluster block (id=%x): %w", clusterBlockID, err)
			}

			block, err := cluster.NewBlock(
				cluster.UntrustedBlock{
					HeaderBody: step.HeaderBody,
					Payload:    payload,
				},
			)
			if err != nil {
				return fmt.Errorf("could not build cluster block: %w", err)
			}

			f.metrics.ClusterBlockFinalized(block)

			// if the finalized collection is empty, we don't need to include it
			// in the reference height index or submit it to consensus nodes
			if len(payload.Collection.Transactions) == 0 {
				return nil
			}

			// look up the reference block height to populate index
			var refBlock flow.Header
			// This does not require a lock, as a block's header once set never changes.
			err = operation.RetrieveHeader(rw.GlobalReader(), payload.ReferenceBlockID, &refBlock)
			if err != nil {
				return fmt.Errorf("could not retrieve reference block (id=%x): %w", payload.ReferenceBlockID, err)
			}
			// index the finalized cluster block by reference block height
			err = operation.IndexClusterBlockByReferenceHeight(lctx, rw.Writer(), refBlock.Height, clusterBlockID)
			if err != nil {
				return fmt.Errorf("could not index cluster block (id=%x) by reference height (%d): %w", clusterBlockID, refBlock.Height, err)
			}

			//TODO when we incorporate HotStuff AND require BFT, the consensus
			// node will need to be able ensure finalization by checking a
			// 3-chain of children for this block. Probably it will be simplest
			// to have a follower engine configured for the cluster chain
			// running on consensus nodes, rather than pushing finalized blocks
			// explicitly.
			// For now, we just use the parent signers as the guarantors of this
			// collection.

<<<<<<< HEAD
			// only submit the collection guarantee if the write is successful
			storage.OnCommitSucceed(rw, func() {
				// TODO add real signatures here (https://github.com/onflow/flow-go-internal/issues/4569)
				f.pusher.SubmitCollectionGuarantee(&flow.CollectionGuarantee{
					CollectionID:     payload.Collection.ID(),
					ReferenceBlockID: payload.ReferenceBlockID,
					ChainID:          header.ChainID,
					SignerIndices:    step.ParentVoterIndices,
					Signature:        nil, // TODO: to remove because it's not easily verifiable by consensus nodes
				})
			})

			return nil
		})
		if err != nil {
			return fmt.Errorf("could not finalize cluster block (%x): %w", steps[i].ID(), err)
=======
			// TODO add real signatures here (https://github.com/onflow/flow-go-internal/issues/4569)
			// TODO: after adding real signature here add check for signature in NewCollectionGuarantee
			guarantee, err := flow.NewCollectionGuarantee(flow.UntrustedCollectionGuarantee{
				CollectionID:     payload.Collection.ID(),
				ReferenceBlockID: payload.ReferenceBlockID,
				ClusterChainID:   header.ChainID,
				SignerIndices:    step.ParentVoterIndices,
				Signature:        nil, // TODO: to remove because it's not easily verifiable by consensus nodes
			})
			if err != nil {
				return fmt.Errorf("could not construct guarantee: %w", err)
			}

			f.pusher.SubmitCollectionGuarantee(guarantee)
>>>>>>> 5fccb89d
		}
	}

	return nil
}<|MERGE_RESOLUTION|>--- conflicted
+++ resolved
@@ -3,16 +3,15 @@
 import (
 	"fmt"
 
-	"github.com/jordanschalm/lockctx"
+	"github.com/dgraph-io/badger/v2"
 
 	"github.com/onflow/flow-go/engine/collection"
 	"github.com/onflow/flow-go/model/cluster"
 	"github.com/onflow/flow-go/model/flow"
 	"github.com/onflow/flow-go/module"
 	"github.com/onflow/flow-go/module/mempool"
-	"github.com/onflow/flow-go/storage"
-	"github.com/onflow/flow-go/storage/operation"
-	"github.com/onflow/flow-go/storage/procedure"
+	"github.com/onflow/flow-go/storage/badger/operation"
+	"github.com/onflow/flow-go/storage/badger/procedure"
 )
 
 // Finalizer is a simple wrapper around our temporary state to clean up after a
@@ -20,8 +19,7 @@
 // finalized collection from the mempool and updating the finalized boundary in
 // the cluster state.
 type Finalizer struct {
-	db           storage.DB
-	lockManager  lockctx.Manager
+	db           *badger.DB
 	transactions mempool.Transactions
 	pusher       collection.GuaranteedCollectionPublisher
 	metrics      module.CollectionMetrics
@@ -29,15 +27,13 @@
 
 // NewFinalizer creates a new finalizer for collection nodes.
 func NewFinalizer(
-	db storage.DB,
-	lockManager lockctx.Manager,
+	db *badger.DB,
 	transactions mempool.Transactions,
 	pusher collection.GuaranteedCollectionPublisher,
 	metrics module.CollectionMetrics,
 ) *Finalizer {
 	f := &Finalizer{
 		db:           db,
-		lockManager:  lockManager,
 		transactions: transactions,
 		pusher:       pusher,
 		metrics:      metrics,
@@ -57,69 +53,61 @@
 // pools and persistent storage.
 // No errors are expected during normal operation.
 func (f *Finalizer) MakeFinal(blockID flow.Identifier) error {
-	// Acquire a lock for finalizing cluster blocks
-	lctx := f.lockManager.NewContext()
-	defer lctx.Release()
-	if err := lctx.AcquireLock(storage.LockInsertOrFinalizeClusterBlock); err != nil {
-		return fmt.Errorf("could not acquire lock: %w", err)
-	}
+	return operation.RetryOnConflict(f.db.Update, func(tx *badger.Txn) error {
 
-	reader := f.db.Reader()
-	// retrieve the header of the block we want to finalize
-	var header flow.Header
-	err := operation.RetrieveHeader(reader, blockID, &header)
-	if err != nil {
-		return fmt.Errorf("could not retrieve header: %w", err)
-	}
+		// retrieve the header of the block we want to finalize
+		var header flow.Header
+		err := operation.RetrieveHeader(blockID, &header)(tx)
+		if err != nil {
+			return fmt.Errorf("could not retrieve header: %w", err)
+		}
 
-	// retrieve the current finalized cluster state boundary
-	var boundary uint64
-	err = operation.RetrieveClusterFinalizedHeight(reader, header.ChainID, &boundary)
-	if err != nil {
-		return fmt.Errorf("could not retrieve boundary: %w", err)
-	}
+		// retrieve the current finalized cluster state boundary
+		var boundary uint64
+		err = operation.RetrieveClusterFinalizedHeight(header.ChainID, &boundary)(tx)
+		if err != nil {
+			return fmt.Errorf("could not retrieve boundary: %w", err)
+		}
 
-	// retrieve the ID of the last finalized block as marker for stopping
-	var headID flow.Identifier
-	err = operation.LookupClusterBlockHeight(reader, header.ChainID, boundary, &headID)
-	if err != nil {
-		return fmt.Errorf("could not retrieve head: %w", err)
-	}
+		// retrieve the ID of the last finalized block as marker for stopping
+		var headID flow.Identifier
+		err = operation.LookupClusterBlockHeight(header.ChainID, boundary, &headID)(tx)
+		if err != nil {
+			return fmt.Errorf("could not retrieve head: %w", err)
+		}
 
-	// there are no blocks to finalize, we may have already finalized
-	// this block - exit early
-	if boundary >= header.Height {
-		return nil
-	}
+		// there are no blocks to finalize, we may have already finalized
+		// this block - exit early
+		if boundary >= header.Height {
+			return nil
+		}
 
-	// To finalize all blocks from the currently finalized one up to and
-	// including the current, we first enumerate each of these blocks.
-	// We start at the youngest block and remember all visited blocks,
-	// while tracing back until we reach the finalized state
-	steps := []*flow.Header{&header}
-	parentID := header.ParentID
-	for parentID != headID {
-		var parent flow.Header
-		err = operation.RetrieveHeader(reader, parentID, &parent)
-		if err != nil {
-			return fmt.Errorf("could not retrieve parent (%x): %w", parentID, err)
+		// To finalize all blocks from the currently finalized one up to and
+		// including the current, we first enumerate each of these blocks.
+		// We start at the youngest block and remember all visited blocks,
+		// while tracing back until we reach the finalized state
+		steps := []*flow.Header{&header}
+		parentID := header.ParentID
+		for parentID != headID {
+			var parent flow.Header
+			err = operation.RetrieveHeader(parentID, &parent)(tx)
+			if err != nil {
+				return fmt.Errorf("could not retrieve parent (%x): %w", parentID, err)
+			}
+			steps = append(steps, &parent)
+			parentID = parent.ParentID
 		}
-		steps = append(steps, &parent)
-		parentID = parent.ParentID
-	}
 
-	// now we can step backwards in order to go from oldest to youngest; for
-	// each header, we reconstruct the block and then apply the related
-	// changes to the protocol state
-	for i := len(steps) - 1; i >= 0; i-- {
-		err := f.db.WithReaderBatchWriter(func(rw storage.ReaderBatchWriter) error {
+		// now we can step backwards in order to go from oldest to youngest; for
+		// each header, we reconstruct the block and then apply the related
+		// changes to the protocol state
+		for i := len(steps) - 1; i >= 0; i-- {
 			clusterBlockID := steps[i].ID()
 
 			// look up the transactions included in the payload
 			step := steps[i]
 			var payload cluster.Payload
-			// This does not require a lock, as a block's payload once set never changes.
-			err = procedure.RetrieveClusterPayload(rw.GlobalReader(), clusterBlockID, &payload)
+			err = procedure.RetrieveClusterPayload(clusterBlockID, &payload)(tx)
 			if err != nil {
 				return fmt.Errorf("could not retrieve payload for cluster block (id=%x): %w", clusterBlockID, err)
 			}
@@ -132,7 +120,7 @@
 			}
 
 			// finalize the block in cluster state
-			err = procedure.FinalizeClusterBlock(lctx, rw, clusterBlockID)
+			err = procedure.FinalizeClusterBlock(clusterBlockID)(tx)
 			if err != nil {
 				return fmt.Errorf("could not finalize cluster block (id=%x): %w", clusterBlockID, err)
 			}
@@ -152,18 +140,17 @@
 			// if the finalized collection is empty, we don't need to include it
 			// in the reference height index or submit it to consensus nodes
 			if len(payload.Collection.Transactions) == 0 {
-				return nil
+				continue
 			}
 
 			// look up the reference block height to populate index
 			var refBlock flow.Header
-			// This does not require a lock, as a block's header once set never changes.
-			err = operation.RetrieveHeader(rw.GlobalReader(), payload.ReferenceBlockID, &refBlock)
+			err = operation.RetrieveHeader(payload.ReferenceBlockID, &refBlock)(tx)
 			if err != nil {
 				return fmt.Errorf("could not retrieve reference block (id=%x): %w", payload.ReferenceBlockID, err)
 			}
 			// index the finalized cluster block by reference block height
-			err = operation.IndexClusterBlockByReferenceHeight(lctx, rw.Writer(), refBlock.Height, clusterBlockID)
+			err = operation.IndexClusterBlockByReferenceHeight(refBlock.Height, clusterBlockID)(tx)
 			if err != nil {
 				return fmt.Errorf("could not index cluster block (id=%x) by reference height (%d): %w", clusterBlockID, refBlock.Height, err)
 			}
@@ -177,24 +164,6 @@
 			// For now, we just use the parent signers as the guarantors of this
 			// collection.
 
-<<<<<<< HEAD
-			// only submit the collection guarantee if the write is successful
-			storage.OnCommitSucceed(rw, func() {
-				// TODO add real signatures here (https://github.com/onflow/flow-go-internal/issues/4569)
-				f.pusher.SubmitCollectionGuarantee(&flow.CollectionGuarantee{
-					CollectionID:     payload.Collection.ID(),
-					ReferenceBlockID: payload.ReferenceBlockID,
-					ChainID:          header.ChainID,
-					SignerIndices:    step.ParentVoterIndices,
-					Signature:        nil, // TODO: to remove because it's not easily verifiable by consensus nodes
-				})
-			})
-
-			return nil
-		})
-		if err != nil {
-			return fmt.Errorf("could not finalize cluster block (%x): %w", steps[i].ID(), err)
-=======
 			// TODO add real signatures here (https://github.com/onflow/flow-go-internal/issues/4569)
 			// TODO: after adding real signature here add check for signature in NewCollectionGuarantee
 			guarantee, err := flow.NewCollectionGuarantee(flow.UntrustedCollectionGuarantee{
@@ -209,9 +178,8 @@
 			}
 
 			f.pusher.SubmitCollectionGuarantee(guarantee)
->>>>>>> 5fccb89d
 		}
-	}
 
-	return nil
+		return nil
+	})
 }