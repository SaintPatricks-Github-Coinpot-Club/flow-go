package collection_test

import (
	"testing"

	"github.com/cockroachdb/pebble/v2"
	"github.com/jordanschalm/lockctx"
	"github.com/stretchr/testify/assert"
	"github.com/stretchr/testify/mock"
	"github.com/stretchr/testify/require"

	collectionmock "github.com/onflow/flow-go/engine/collection/mock"
	model "github.com/onflow/flow-go/model/cluster"
	"github.com/onflow/flow-go/model/flow"
	"github.com/onflow/flow-go/model/messages"
	"github.com/onflow/flow-go/module/finalizer/collection"
	"github.com/onflow/flow-go/module/mempool/herocache"
	"github.com/onflow/flow-go/module/metrics"
	cluster "github.com/onflow/flow-go/state/cluster/badger"
	"github.com/onflow/flow-go/storage"
	"github.com/onflow/flow-go/storage/operation"
	"github.com/onflow/flow-go/storage/operation/pebbleimpl"
	"github.com/onflow/flow-go/storage/procedure"
	"github.com/onflow/flow-go/utils/unittest"
)

func TestFinalizer(t *testing.T) {
	// reference block on the main consensus chain
	refBlock := unittest.ClusterBlockFixture()
	// genesis block for the cluster chain
	genesis, err := unittest.ClusterBlock.Genesis()
	require.NoError(t, err)

	metrics := metrics.NewNoopCollector()
	pool := herocache.NewTransactions(1000, unittest.Logger(), metrics)

	// a helper function to bootstrap with the genesis block
	bootstrap := func(db storage.DB, lockManager lockctx.Manager) *cluster.State {
		stateRoot, err := cluster.NewStateRoot(genesis, unittest.QuorumCertificateFixture(), 0)
		require.NoError(t, err)
		state, err := cluster.Bootstrap(db, lockManager, stateRoot)
		require.NoError(t, err)

		lctx := lockManager.NewContext()
		require.NoError(t, lctx.AcquireLock(storage.LockInsertOrFinalizeClusterBlock))
		err = db.WithReaderBatchWriter(func(rw storage.ReaderBatchWriter) error {
			return operation.InsertHeader(lctx, rw, refBlock.ID(), refBlock.ToHeader())
		})
		require.NoError(t, err)
		lctx.Release()
		return state
	}

	// a helper function to insert a block
	insert := func(db storage.DB, lockManager lockctx.Manager, block *model.Block) {
		lctx := lockManager.NewContext()
		defer lctx.Release()
		require.NoError(t, lctx.AcquireLock(storage.LockInsertOrFinalizeClusterBlock))
		err := db.WithReaderBatchWriter(func(rw storage.ReaderBatchWriter) error {
			return procedure.InsertClusterBlock(lctx, rw, unittest.ClusterProposalFromBlock(block))
		})
		assert.NoError(t, err)
	}

	// Run each test with its own fresh database
	t.Run("non-existent block", func(t *testing.T) {
		unittest.RunWithPebbleDB(t, func(pdb *pebble.DB) {
			db := pebbleimpl.ToDB(pdb)
			lockManager := storage.NewTestingLockManager()
			bootstrap(db, lockManager)

			pusher := collectionmock.NewGuaranteedCollectionPublisher(t)
			finalizer := collection.NewFinalizer(db, lockManager, pool, pusher, metrics)

			fakeBlockID := unittest.IdentifierFixture()
			err := finalizer.MakeFinal(fakeBlockID)
			assert.Error(t, err)
		})
	})

	t.Run("already finalized block", func(t *testing.T) {
		unittest.RunWithPebbleDB(t, func(pdb *pebble.DB) {
			db := pebbleimpl.ToDB(pdb)
			lockManager := storage.NewTestingLockManager()
			bootstrap(db, lockManager)

			pusher := collectionmock.NewGuaranteedCollectionPublisher(t)
			pusher.On("SubmitCollectionGuarantee", mock.Anything).Once()
			finalizer := collection.NewFinalizer(db, lockManager, pool, pusher, metrics)

			// tx1 is included in the finalized block
			tx1 := unittest.TransactionBodyFixture(func(tx *flow.TransactionBody) { tx.ProposalKey.SequenceNumber = 1 })
			assert.True(t, pool.Add(tx1.ID(), &tx1))

			// create a new block on genesis
			payload, err := model.NewPayload(
				model.UntrustedPayload{
					ReferenceBlockID: refBlock.ID(),
					Collection:       flow.Collection{Transactions: []*flow.TransactionBody{&tx1}},
				},
			)
			require.NoError(t, err)
			block := unittest.ClusterBlockFixture(
				unittest.ClusterBlock.WithParent(genesis),
				unittest.ClusterBlock.WithPayload(*payload),
			)

			insert(db, lockManager, block)

			// finalize the block
			err = finalizer.MakeFinal(block.ID())
			assert.NoError(t, err)

			// finalize the block again - this should be a no-op
			err = finalizer.MakeFinal(block.ID())
			assert.NoError(t, err)
		})
	})

	t.Run("unconnected block", func(t *testing.T) {
		unittest.RunWithPebbleDB(t, func(pdb *pebble.DB) {
			db := pebbleimpl.ToDB(pdb)
			lockManager := storage.NewTestingLockManager()
			bootstrap(db, lockManager)

			pusher := collectionmock.NewGuaranteedCollectionPublisher(t)
			finalizer := collection.NewFinalizer(db, lockManager, pool, pusher, metrics)

			// create a new block that isn't connected to a parent
			block := unittest.ClusterBlockFixture(
				unittest.ClusterBlock.WithParent(genesis),
				unittest.ClusterBlock.WithPayload(*model.NewEmptyPayload(refBlock.ID())),
			)
			block.ParentID = unittest.IdentifierFixture()

			insert(db, lockManager, block)

			// try to finalize - this should fail
			err := finalizer.MakeFinal(block.ID())
			assert.Error(t, err)
		})
	})

	t.Run("empty collection block", func(t *testing.T) {
		unittest.RunWithPebbleDB(t, func(pdb *pebble.DB) {
			db := pebbleimpl.ToDB(pdb)
			lockManager := storage.NewTestingLockManager()
			state := bootstrap(db, lockManager)

			pusher := collectionmock.NewGuaranteedCollectionPublisher(t)
			finalizer := collection.NewFinalizer(db, lockManager, pool, pusher, metrics)

			// create a block with empty payload on genesis
			block := unittest.ClusterBlockFixture(
				unittest.ClusterBlock.WithParent(genesis),
				unittest.ClusterBlock.WithPayload(*model.NewEmptyPayload(refBlock.ID())),
			)
			insert(db, lockManager, block)

			// finalize the block
			err := finalizer.MakeFinal(block.ID())
			assert.NoError(t, err)

			// check finalized boundary using cluster state
			final, err := state.Final().Head()
			assert.NoError(t, err)
			assert.Equal(t, block.ToHeader().ID(), final.ID())
		})
	})

	t.Run("finalize single block", func(t *testing.T) {
		unittest.RunWithPebbleDB(t, func(pdb *pebble.DB) {
			db := pebbleimpl.ToDB(pdb)
			lockManager := storage.NewTestingLockManager()
			state := bootstrap(db, lockManager)

			pusher := collectionmock.NewGuaranteedCollectionPublisher(t)
			finalizer := collection.NewFinalizer(db, lockManager, pool, pusher, metrics)

			// tx1 is included in the finalized block and mempool
			tx1 := unittest.TransactionBodyFixture(func(tx *flow.TransactionBody) { tx.ProposalKey.SequenceNumber = 1 })
			assert.True(t, pool.Add(tx1.ID(), &tx1))
			// tx2 is only in the mempool
			tx2 := unittest.TransactionBodyFixture(func(tx *flow.TransactionBody) { tx.ProposalKey.SequenceNumber = 2 })
			assert.True(t, pool.Add(tx2.ID(), &tx2))

			// create a block containing tx1 on top of genesis
			payload, err := model.NewPayload(
				model.UntrustedPayload{
					ReferenceBlockID: refBlock.ID(),
					Collection:       flow.Collection{Transactions: []*flow.TransactionBody{&tx1}},
				},
			)
			require.NoError(t, err)
			block := unittest.ClusterBlockFixture(
				unittest.ClusterBlock.WithParent(genesis),
				unittest.ClusterBlock.WithPayload(*payload),
			)
			insert(db, lockManager, block)

			// block should be passed to pusher
			pusher.On("SubmitCollectionGuarantee", &messages.CollectionGuarantee{
				CollectionID:     block.Payload.Collection.ID(),
				ReferenceBlockID: refBlock.ID(),
				ClusterChainID:   block.ChainID,
				SignerIndices:    block.ParentVoterIndices,
				Signature:        nil,
			}).Once()

			// finalize the block
			err = finalizer.MakeFinal(block.ID())
			assert.NoError(t, err)

			// tx1 should have been removed from mempool
			assert.False(t, pool.Has(tx1.ID()))
			// tx2 should NOT have been removed from mempool
			assert.True(t, pool.Has(tx2.ID()))

			// check finalized boundary using cluster state
			final, err := state.Final().Head()
			assert.NoError(t, err)
			assert.Equal(t, block.ToHeader().ID(), final.ID())
			assertClusterBlocksIndexedByReferenceHeight(t, lockManager, db, refBlock.Height, block.ID())
		})
	})

	t.Run("finalize multiple blocks together", func(t *testing.T) {
		unittest.RunWithPebbleDB(t, func(pdb *pebble.DB) {
			db := pebbleimpl.ToDB(pdb)
			lockManager := storage.NewTestingLockManager()
			state := bootstrap(db, lockManager)

			pusher := collectionmock.NewGuaranteedCollectionPublisher(t)
			finalizer := collection.NewFinalizer(db, lockManager, pool, pusher, metrics)

			// tx1 is included in block1 and mempool
			tx1 := unittest.TransactionBodyFixture(func(tx *flow.TransactionBody) { tx.ProposalKey.SequenceNumber = 1 })
			assert.True(t, pool.Add(tx1.ID(), &tx1))
			// tx2 is included in block2 and mempool
			tx2 := unittest.TransactionBodyFixture(func(tx *flow.TransactionBody) { tx.ProposalKey.SequenceNumber = 2 })
			assert.True(t, pool.Add(tx2.ID(), &tx2))

			// create block1 containing tx1 on top of genesis
			payload1, err := model.NewPayload(
				model.UntrustedPayload{
					ReferenceBlockID: refBlock.ID(),
					Collection:       flow.Collection{Transactions: []*flow.TransactionBody{&tx1}},
				},
			)
			require.NoError(t, err)
			block1 := unittest.ClusterBlockFixture(
				unittest.ClusterBlock.WithParent(genesis),
				unittest.ClusterBlock.WithPayload(*payload1),
			)
			insert(db, lockManager, block1)

			// create block2 containing tx2 on top of block1
			payload2, err := model.NewPayload(
				model.UntrustedPayload{
					ReferenceBlockID: refBlock.ID(),
					Collection:       flow.Collection{Transactions: []*flow.TransactionBody{&tx2}},
				},
			)
			require.NoError(t, err)
			block2 := unittest.ClusterBlockFixture(
				unittest.ClusterBlock.WithParent(block1),
				unittest.ClusterBlock.WithPayload(*payload2),
			)
			insert(db, lockManager, block2)

<<<<<<< HEAD
			// both blocks should be passed to pusher
			pusher.On("SubmitCollectionGuarantee", &messages.CollectionGuarantee{
=======
			// blocks should be passed to pusher
			pusher.On("SubmitCollectionGuarantee", &flow.CollectionGuarantee{
>>>>>>> 10102f3a
				CollectionID:     block1.Payload.Collection.ID(),
				ReferenceBlockID: refBlock.ID(),
				ClusterChainID:   block1.ChainID,
				SignerIndices:    block1.ParentVoterIndices,
				Signature:        nil,
			}).Once()
			pusher.On("SubmitCollectionGuarantee", &messages.CollectionGuarantee{
				CollectionID:     block2.Payload.Collection.ID(),
				ReferenceBlockID: refBlock.ID(),
				ClusterChainID:   block2.ChainID,
				SignerIndices:    block2.ParentVoterIndices,
				Signature:        nil,
			}).Once()

			// finalize both blocks together
			err = finalizer.MakeFinal(block2.ID())
			assert.NoError(t, err)

			// both transactions should have been removed from mempool
			assert.False(t, pool.Has(tx1.ID()))
			assert.False(t, pool.Has(tx2.ID()))

			// check finalized boundary using cluster state
			final, err := state.Final().Head()
			assert.NoError(t, err)
			assert.Equal(t, block2.ToHeader().ID(), final.ID())
			assertClusterBlocksIndexedByReferenceHeight(t, lockManager, db, refBlock.Height, block1.ID(), block2.ID())
		})
	})

	t.Run("finalize with un-finalized child", func(t *testing.T) {
		unittest.RunWithPebbleDB(t, func(pdb *pebble.DB) {
			db := pebbleimpl.ToDB(pdb)
			lockManager := storage.NewTestingLockManager()
			state := bootstrap(db, lockManager)

			pusher := collectionmock.NewGuaranteedCollectionPublisher(t)
			finalizer := collection.NewFinalizer(db, lockManager, pool, pusher, metrics)

			// tx1 is included in block1 and mempool
			tx1 := unittest.TransactionBodyFixture(func(tx *flow.TransactionBody) { tx.ProposalKey.SequenceNumber = 1 })
			assert.True(t, pool.Add(tx1.ID(), &tx1))
			// tx2 is included in block2 and mempool
			tx2 := unittest.TransactionBodyFixture(func(tx *flow.TransactionBody) { tx.ProposalKey.SequenceNumber = 2 })
			assert.True(t, pool.Add(tx2.ID(), &tx2))

			// create block1 containing tx1 on top of genesis
			payload1, err := model.NewPayload(
				model.UntrustedPayload{
					ReferenceBlockID: refBlock.ID(),
					Collection:       flow.Collection{Transactions: []*flow.TransactionBody{&tx1}},
				},
			)
			require.NoError(t, err)
			block1 := unittest.ClusterBlockFixture(
				unittest.ClusterBlock.WithParent(genesis),
				unittest.ClusterBlock.WithPayload(*payload1),
			)
			insert(db, lockManager, block1)

			// create block2 containing tx2 on top of block1
			payload2, err := model.NewPayload(
				model.UntrustedPayload{
					ReferenceBlockID: refBlock.ID(),
					Collection:       flow.Collection{Transactions: []*flow.TransactionBody{&tx2}},
				},
			)
			require.NoError(t, err)
			block2 := unittest.ClusterBlockFixture(
				unittest.ClusterBlock.WithParent(block1),
				unittest.ClusterBlock.WithPayload(*payload2),
			)
			insert(db, lockManager, block2)

<<<<<<< HEAD
			// block should be passed to pusher
			pusher.On("SubmitCollectionGuarantee", &messages.CollectionGuarantee{
=======
			// block1 should be passed to pusher
			pusher.On("SubmitCollectionGuarantee", &flow.CollectionGuarantee{
>>>>>>> 10102f3a
				CollectionID:     block1.Payload.Collection.ID(),
				ReferenceBlockID: refBlock.ID(),
				ClusterChainID:   block1.ChainID,
				SignerIndices:    block1.ParentVoterIndices,
				Signature:        nil,
			}).Once()

			// finalize block1 (should NOT finalize block2)
			err = finalizer.MakeFinal(block1.ID())
			assert.NoError(t, err)

			// tx1 should have been removed from mempool
			assert.False(t, pool.Has(tx1.ID()))
			// tx2 should NOT have been removed from mempool (since block2 wasn't finalized)
			assert.True(t, pool.Has(tx2.ID()))

			// check finalized boundary using cluster state
			final, err := state.Final().Head()
			assert.NoError(t, err)
			assert.Equal(t, block1.ToHeader().ID(), final.ID())
			assertClusterBlocksIndexedByReferenceHeight(t, lockManager, db, refBlock.Height, block1.ID())
		})
	})

	t.Run("conflicting fork", func(t *testing.T) {
		unittest.RunWithPebbleDB(t, func(pdb *pebble.DB) {
			db := pebbleimpl.ToDB(pdb)
			lockManager := storage.NewTestingLockManager()
			state := bootstrap(db, lockManager)

			pusher := collectionmock.NewGuaranteedCollectionPublisher(t)
			finalizer := collection.NewFinalizer(db, lockManager, pool, pusher, metrics)

			// tx1 is included in the finalized block and mempool
			tx1 := unittest.TransactionBodyFixture(func(tx *flow.TransactionBody) { tx.ProposalKey.SequenceNumber = 1 })
			assert.True(t, pool.Add(tx1.ID(), &tx1))
			// tx2 is included in the conflicting block and mempool
			tx2 := unittest.TransactionBodyFixture(func(tx *flow.TransactionBody) { tx.ProposalKey.SequenceNumber = 2 })
			assert.True(t, pool.Add(tx2.ID(), &tx2))

			// create a block containing tx1 on top of genesis
			payload, err := model.NewPayload(
				model.UntrustedPayload{
					ReferenceBlockID: refBlock.ID(),
					Collection:       flow.Collection{Transactions: []*flow.TransactionBody{&tx1}},
				},
			)
			require.NoError(t, err)
			block1 := unittest.ClusterBlockFixture(
				unittest.ClusterBlock.WithParent(genesis),
				unittest.ClusterBlock.WithPayload(*payload),
			)
			insert(db, lockManager, block1)

			// create a block containing tx2 on top of genesis (conflicting with block1)
			payload, err = model.NewPayload(
				model.UntrustedPayload{
					ReferenceBlockID: refBlock.ID(),
					Collection:       flow.Collection{Transactions: []*flow.TransactionBody{&tx2}},
				},
			)
			require.NoError(t, err)
			block2 := unittest.ClusterBlockFixture(
				unittest.ClusterBlock.WithParent(genesis),
				unittest.ClusterBlock.WithPayload(*payload),
			)
			insert(db, lockManager, block2)

			// block should be passed to pusher
			pusher.On("SubmitCollectionGuarantee", &messages.CollectionGuarantee{
				CollectionID:     block1.Payload.Collection.ID(),
				ReferenceBlockID: refBlock.ID(),
				ClusterChainID:   block1.ChainID,
				SignerIndices:    block1.ParentVoterIndices,
				Signature:        nil,
			}).Once()

			// finalize block1
			err = finalizer.MakeFinal(block1.ID())
			assert.NoError(t, err)

			// tx1 should have been removed from mempool
			assert.False(t, pool.Has(tx1.ID()))
			// tx2 should NOT have been removed from mempool (since block2 wasn't finalized)
			assert.True(t, pool.Has(tx2.ID()))

			// check finalized boundary using cluster state
			final, err := state.Final().Head()
			assert.NoError(t, err)
			assert.Equal(t, block1.ToHeader().ID(), final.ID())
			assertClusterBlocksIndexedByReferenceHeight(t, lockManager, db, refBlock.Height, block1.ID())
		})
	})
}

// assertClusterBlocksIndexedByReferenceHeight checks the given cluster blocks have
// been indexed by the given reference block height, which is expected as part of
// finalization.
func assertClusterBlocksIndexedByReferenceHeight(t *testing.T, lockManager lockctx.Manager, db storage.DB, refHeight uint64, clusterBlockIDs ...flow.Identifier) {
	var ids []flow.Identifier
	lctx := lockManager.NewContext()
	defer lctx.Release()
	require.NoError(t, lctx.AcquireLock(storage.LockInsertOrFinalizeClusterBlock))
	err := operation.LookupClusterBlocksByReferenceHeightRange(lctx, db.Reader(), refHeight, refHeight, &ids)
	require.NoError(t, err)
	assert.ElementsMatch(t, clusterBlockIDs, ids)
}<|MERGE_RESOLUTION|>--- conflicted
+++ resolved
@@ -268,13 +268,8 @@
 			)
 			insert(db, lockManager, block2)
 
-<<<<<<< HEAD
-			// both blocks should be passed to pusher
+			// blocks should be passed to pusher
 			pusher.On("SubmitCollectionGuarantee", &messages.CollectionGuarantee{
-=======
-			// blocks should be passed to pusher
-			pusher.On("SubmitCollectionGuarantee", &flow.CollectionGuarantee{
->>>>>>> 10102f3a
 				CollectionID:     block1.Payload.Collection.ID(),
 				ReferenceBlockID: refBlock.ID(),
 				ClusterChainID:   block1.ChainID,
@@ -349,13 +344,8 @@
 			)
 			insert(db, lockManager, block2)
 
-<<<<<<< HEAD
-			// block should be passed to pusher
+			// block1 should be passed to pusher
 			pusher.On("SubmitCollectionGuarantee", &messages.CollectionGuarantee{
-=======
-			// block1 should be passed to pusher
-			pusher.On("SubmitCollectionGuarantee", &flow.CollectionGuarantee{
->>>>>>> 10102f3a
 				CollectionID:     block1.Payload.Collection.ID(),
 				ReferenceBlockID: refBlock.ID(),
 				ClusterChainID:   block1.ChainID,
