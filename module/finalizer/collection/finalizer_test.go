package collection_test

import (
	"testing"

	"github.com/dgraph-io/badger/v2"
	"github.com/jordanschalm/lockctx"
	"github.com/stretchr/testify/assert"
	"github.com/stretchr/testify/mock"
	"github.com/stretchr/testify/require"

	collectionmock "github.com/onflow/flow-go/engine/collection/mock"
	model "github.com/onflow/flow-go/model/cluster"
	"github.com/onflow/flow-go/model/flow"
	"github.com/onflow/flow-go/module/finalizer/collection"
	"github.com/onflow/flow-go/module/mempool/herocache"
	"github.com/onflow/flow-go/module/metrics"
	cluster "github.com/onflow/flow-go/state/cluster/badger"
	"github.com/onflow/flow-go/storage"
	"github.com/onflow/flow-go/storage/operation"
	"github.com/onflow/flow-go/storage/operation/badgerimpl"
	"github.com/onflow/flow-go/storage/procedure"
	"github.com/onflow/flow-go/utils/unittest"
)

func TestFinalizer(t *testing.T) {
	// This test has to build on top of badgerdb, because the cleanup method depends
	// on the badgerdb.DropAll method to wipe the database, which pebble does not support.
	unittest.RunWithBadgerDB(t, func(badgerdb *badger.DB) {
		lockManager := storage.NewTestingLockManager()
		db := badgerimpl.ToDB(badgerdb)
		// reference block on the main consensus chain
		refBlock := unittest.ClusterBlockFixture()
		// genesis block for the cluster chain
		genesis, err := unittest.ClusterBlock.Genesis()
		require.NoError(t, err)

		metrics := metrics.NewNoopCollector()
		pool := herocache.NewTransactions(1000, unittest.Logger(), metrics)

		var state *cluster.State

		// a helper function to clean up shared state between tests
		cleanup := func() {
			// wipe the DB
			err := badgerdb.DropAll()
			require.NoError(t, err)
			// clear the mempool
			for _, tx := range pool.All() {
				pool.Remove(tx.ID())
			}
		}

		// a helper function to bootstrap with the genesis block
		bootstrap := func() {
			stateRoot, err := cluster.NewStateRoot(genesis, unittest.QuorumCertificateFixture(), 0)
			require.NoError(t, err)
			state, err = cluster.Bootstrap(db, lockManager, stateRoot)
			require.NoError(t, err)
<<<<<<< HEAD

			lctx := lockManager.NewContext()
			require.NoError(t, lctx.AcquireLock(storage.LockInsertOrFinalizeClusterBlock))
			err = db.WithReaderBatchWriter(func(rw storage.ReaderBatchWriter) error {
				return operation.InsertHeader(lctx, rw, refBlock.ID(), refBlock)
			})
=======
			err = db.Update(operation.InsertHeader(refBlock.ID(), refBlock.ToHeader()))
>>>>>>> 5fccb89d
			require.NoError(t, err)
			lctx.Release()
		}

		// a helper function to insert a block
<<<<<<< HEAD
		insert := func(db storage.DB, lockManager lockctx.Manager, block model.Block) {
			lctx := lockManager.NewContext()
			defer lctx.Release()
			require.NoError(t, lctx.AcquireLock(storage.LockInsertOrFinalizeClusterBlock))
			err := db.WithReaderBatchWriter(func(rw storage.ReaderBatchWriter) error {
				return procedure.InsertClusterBlock(lctx, rw, &block)
			})
=======
		insert := func(block *model.Block) {
			err := db.Update(procedure.InsertClusterBlock(unittest.ClusterProposalFromBlock(block)))
>>>>>>> 5fccb89d
			assert.NoError(t, err)
		}

		t.Run("non-existent block", func(t *testing.T) {
			bootstrap()
			defer cleanup()

			pusher := collectionmock.NewGuaranteedCollectionPublisher(t)
			finalizer := collection.NewFinalizer(db, lockManager, pool, pusher, metrics)

			fakeBlockID := unittest.IdentifierFixture()
			err := finalizer.MakeFinal(fakeBlockID)
			assert.Error(t, err)
		})

		t.Run("already finalized block", func(t *testing.T) {
			bootstrap()
			defer cleanup()

			pusher := collectionmock.NewGuaranteedCollectionPublisher(t)
			pusher.On("SubmitCollectionGuarantee", mock.Anything).Once()
			finalizer := collection.NewFinalizer(db, lockManager, pool, pusher, metrics)

			// tx1 is included in the finalized block
			tx1 := unittest.TransactionBodyFixture(func(tx *flow.TransactionBody) { tx.ProposalKey.SequenceNumber = 1 })
			assert.True(t, pool.Add(tx1.ID(), &tx1))

			// create a new block on genesis
<<<<<<< HEAD
			block := unittest.ClusterBlockWithParent(genesis)
			block.SetPayload(model.PayloadFromTransactions(refBlock.ID(), &tx1))
			insert(db, lockManager, block)
=======
			payload, err := model.NewPayload(
				model.UntrustedPayload{
					ReferenceBlockID: refBlock.ID(),
					Collection:       flow.Collection{Transactions: []*flow.TransactionBody{&tx1}},
				},
			)
			require.NoError(t, err)
			block := unittest.ClusterBlockFixture(
				unittest.ClusterBlock.WithParent(genesis),
				unittest.ClusterBlock.WithPayload(*payload),
			)
			insert(block)
>>>>>>> 5fccb89d

			// finalize the block
			err = finalizer.MakeFinal(block.ID())
			assert.NoError(t, err)

			// finalize the block again - this should be a no-op
			err = finalizer.MakeFinal(block.ID())
			assert.NoError(t, err)
		})

		t.Run("unconnected block", func(t *testing.T) {
			bootstrap()
			defer cleanup()

			pusher := collectionmock.NewGuaranteedCollectionPublisher(t)
			finalizer := collection.NewFinalizer(db, lockManager, pool, pusher, metrics)

			// create a new block that isn't connected to a parent
<<<<<<< HEAD
			block := unittest.ClusterBlockWithParent(genesis)
			block.Header.ParentID = unittest.IdentifierFixture()
			block.SetPayload(model.EmptyPayload(refBlock.ID()))
			insert(db, lockManager, block)
=======
			block := unittest.ClusterBlockFixture(
				unittest.ClusterBlock.WithParent(genesis),
				unittest.ClusterBlock.WithPayload(*model.NewEmptyPayload(refBlock.ID())),
			)
			block.ParentID = unittest.IdentifierFixture()
			insert(block)
>>>>>>> 5fccb89d

			// try to finalize - this should fail
			err := finalizer.MakeFinal(block.ID())
			assert.Error(t, err)
		})

		t.Run("empty collection block", func(t *testing.T) {
			bootstrap()
			defer cleanup()

			pusher := collectionmock.NewGuaranteedCollectionPublisher(t)
			finalizer := collection.NewFinalizer(db, lockManager, pool, pusher, metrics)

			// create a block with empty payload on genesis
<<<<<<< HEAD
			block := unittest.ClusterBlockWithParent(genesis)
			block.SetPayload(model.EmptyPayload(refBlock.ID()))
			insert(db, lockManager, block)
=======
			block := unittest.ClusterBlockFixture(
				unittest.ClusterBlock.WithParent(genesis),
				unittest.ClusterBlock.WithPayload(*model.NewEmptyPayload(refBlock.ID())),
			)
			insert(block)
>>>>>>> 5fccb89d

			// finalize the block
			err := finalizer.MakeFinal(block.ID())
			assert.NoError(t, err)

			// check finalized boundary using cluster state
			final, err := state.Final().Head()
			assert.NoError(t, err)
			assert.Equal(t, block.ToHeader().ID(), final.ID())

			// collection should not have been propagated
		})

		t.Run("finalize single block", func(t *testing.T) {
			bootstrap()
			defer cleanup()

			pusher := collectionmock.NewGuaranteedCollectionPublisher(t)
			finalizer := collection.NewFinalizer(db, lockManager, pool, pusher, metrics)

			// tx1 is included in the finalized block and mempool
			tx1 := unittest.TransactionBodyFixture(func(tx *flow.TransactionBody) { tx.ProposalKey.SequenceNumber = 1 })
			assert.True(t, pool.Add(tx1.ID(), &tx1))
			// tx2 is only in the mempool
			tx2 := unittest.TransactionBodyFixture(func(tx *flow.TransactionBody) { tx.ProposalKey.SequenceNumber = 2 })
			assert.True(t, pool.Add(tx2.ID(), &tx2))

			// create a block containing tx1 on top of genesis
<<<<<<< HEAD
			block := unittest.ClusterBlockWithParent(genesis)
			block.SetPayload(model.PayloadFromTransactions(refBlock.ID(), &tx1))
			insert(db, lockManager, block)
=======
			payload, err := model.NewPayload(
				model.UntrustedPayload{
					ReferenceBlockID: refBlock.ID(),
					Collection:       flow.Collection{Transactions: []*flow.TransactionBody{&tx1}},
				},
			)
			require.NoError(t, err)
			block := unittest.ClusterBlockFixture(
				unittest.ClusterBlock.WithParent(genesis),
				unittest.ClusterBlock.WithPayload(*payload),
			)
			insert(block)
>>>>>>> 5fccb89d

			// block should be passed to pusher
			pusher.On("SubmitCollectionGuarantee", &flow.CollectionGuarantee{
				CollectionID:     block.Payload.Collection.ID(),
				ReferenceBlockID: refBlock.ID(),
				ClusterChainID:   block.ChainID,
				SignerIndices:    block.ParentVoterIndices,
				Signature:        nil,
			}).Once()

			// finalize the block
			err = finalizer.MakeFinal(block.ID())
			assert.NoError(t, err)

			// tx1 should have been removed from mempool
			assert.False(t, pool.Has(tx1.ID()))
			// tx2 should still be in mempool
			assert.True(t, pool.Has(tx2.ID()))

			// check finalized boundary using cluster state
			final, err := state.Final().Head()
			assert.NoError(t, err)
<<<<<<< HEAD
			assert.Equal(t, block.ID(), final.ID())
			assertClusterBlocksIndexedByReferenceHeight(t, lockManager, db, refBlock.Height, final.ID())
=======
			assert.Equal(t, block.ToHeader().ID(), final.ID())
			assertClusterBlocksIndexedByReferenceHeight(t, db, refBlock.Height, final.ID())
>>>>>>> 5fccb89d
		})

		// when finalizing a block with un-finalized ancestors, those ancestors should be finalized as well
		t.Run("finalize multiple blocks together", func(t *testing.T) {
			bootstrap()
			defer cleanup()

			pusher := collectionmock.NewGuaranteedCollectionPublisher(t)
			finalizer := collection.NewFinalizer(db, lockManager, pool, pusher, metrics)

			// tx1 is included in the first finalized block and mempool
			tx1 := unittest.TransactionBodyFixture(func(tx *flow.TransactionBody) { tx.ProposalKey.SequenceNumber = 1 })
			assert.True(t, pool.Add(tx1.ID(), &tx1))
			// tx2 is included in the second finalized block and mempool
			tx2 := unittest.TransactionBodyFixture(func(tx *flow.TransactionBody) { tx.ProposalKey.SequenceNumber = 2 })
			assert.True(t, pool.Add(tx2.ID(), &tx2))

			// create a block containing tx1 on top of genesis
<<<<<<< HEAD
			block1 := unittest.ClusterBlockWithParent(genesis)
			block1.SetPayload(model.PayloadFromTransactions(refBlock.ID(), &tx1))
			insert(db, lockManager, block1)

			// create a block containing tx2 on top of block1
			block2 := unittest.ClusterBlockWithParent(&block1)
			block2.SetPayload(model.PayloadFromTransactions(refBlock.ID(), &tx2))
			insert(db, lockManager, block2)
=======
			payload, err := model.NewPayload(
				model.UntrustedPayload{
					ReferenceBlockID: refBlock.ID(),
					Collection:       flow.Collection{Transactions: []*flow.TransactionBody{&tx1}},
				},
			)
			require.NoError(t, err)
			block1 := unittest.ClusterBlockFixture(
				unittest.ClusterBlock.WithParent(genesis),
				unittest.ClusterBlock.WithPayload(*payload),
			)
			insert(block1)

			// create a block containing tx2 on top of block1
			payload, err = model.NewPayload(
				model.UntrustedPayload{
					ReferenceBlockID: refBlock.ID(),
					Collection:       flow.Collection{Transactions: []*flow.TransactionBody{&tx2}},
				},
			)
			require.NoError(t, err)
			block2 := unittest.ClusterBlockFixture(
				unittest.ClusterBlock.WithParent(block1),
				unittest.ClusterBlock.WithPayload(*payload),
			)
			insert(block2)
>>>>>>> 5fccb89d

			// both blocks should be passed to pusher
			pusher.On("SubmitCollectionGuarantee", &flow.CollectionGuarantee{
				CollectionID:     block1.Payload.Collection.ID(),
				ReferenceBlockID: refBlock.ID(),
				ClusterChainID:   block1.ChainID,
				SignerIndices:    block1.ParentVoterIndices,
				Signature:        nil,
			}).Once()
			pusher.On("SubmitCollectionGuarantee", &flow.CollectionGuarantee{
				CollectionID:     block2.Payload.Collection.ID(),
				ReferenceBlockID: refBlock.ID(),
				ClusterChainID:   block2.ChainID,
				SignerIndices:    block2.ParentVoterIndices,
				Signature:        nil,
			}).Once()

			// finalize block2 (should indirectly finalize block1 as well)
			err = finalizer.MakeFinal(block2.ID())
			assert.NoError(t, err)

			// tx1 and tx2 should have been removed from mempool
			assert.False(t, pool.Has(tx1.ID()))
			assert.False(t, pool.Has(tx2.ID()))

			// check finalized boundary using cluster state
			final, err := state.Final().Head()
			assert.NoError(t, err)
<<<<<<< HEAD
			assert.Equal(t, block2.ID(), final.ID())
			assertClusterBlocksIndexedByReferenceHeight(t, lockManager, db, refBlock.Height, block1.ID(), block2.ID())
=======
			assert.Equal(t, block2.ToHeader().ID(), final.ID())
			assertClusterBlocksIndexedByReferenceHeight(t, db, refBlock.Height, block1.ID(), block2.ID())
>>>>>>> 5fccb89d
		})

		t.Run("finalize with un-finalized child", func(t *testing.T) {
			bootstrap()
			defer cleanup()

			pusher := collectionmock.NewGuaranteedCollectionPublisher(t)
			finalizer := collection.NewFinalizer(db, lockManager, pool, pusher, metrics)

			// tx1 is included in the finalized parent block and mempool
			tx1 := unittest.TransactionBodyFixture(func(tx *flow.TransactionBody) { tx.ProposalKey.SequenceNumber = 1 })
			assert.True(t, pool.Add(tx1.ID(), &tx1))
			// tx2 is included in the un-finalized block and mempool
			tx2 := unittest.TransactionBodyFixture(func(tx *flow.TransactionBody) { tx.ProposalKey.SequenceNumber = 2 })
			assert.True(t, pool.Add(tx2.ID(), &tx2))

			// create a block containing tx1 on top of genesis
<<<<<<< HEAD
			block1 := unittest.ClusterBlockWithParent(genesis)
			block1.SetPayload(model.PayloadFromTransactions(refBlock.ID(), &tx1))
			insert(db, lockManager, block1)

			// create a block containing tx2 on top of block1
			block2 := unittest.ClusterBlockWithParent(&block1)
			block2.SetPayload(model.PayloadFromTransactions(refBlock.ID(), &tx2))
			insert(db, lockManager, block2)
=======
			payload, err := model.NewPayload(
				model.UntrustedPayload{
					ReferenceBlockID: refBlock.ID(),
					Collection:       flow.Collection{Transactions: []*flow.TransactionBody{&tx1}},
				},
			)
			require.NoError(t, err)
			block1 := unittest.ClusterBlockFixture(
				unittest.ClusterBlock.WithParent(genesis),
				unittest.ClusterBlock.WithPayload(*payload),
			)
			insert(block1)

			// create a block containing tx2 on top of block1
			payload, err = model.NewPayload(
				model.UntrustedPayload{
					ReferenceBlockID: refBlock.ID(),
					Collection:       flow.Collection{Transactions: []*flow.TransactionBody{&tx2}},
				},
			)
			require.NoError(t, err)
			block2 := unittest.ClusterBlockFixture(
				unittest.ClusterBlock.WithParent(block1),
				unittest.ClusterBlock.WithPayload(*payload),
			)
			insert(block2)
>>>>>>> 5fccb89d

			// block should be passed to pusher
			pusher.On("SubmitCollectionGuarantee", &flow.CollectionGuarantee{
				CollectionID:     block1.Payload.Collection.ID(),
				ReferenceBlockID: refBlock.ID(),
				ClusterChainID:   block1.ChainID,
				SignerIndices:    block1.ParentVoterIndices,
				Signature:        nil,
			}).Once()

			// finalize block1 (should NOT finalize block2)
			err = finalizer.MakeFinal(block1.ID())
			assert.NoError(t, err)

			// tx1 should have been removed from mempool
			assert.False(t, pool.Has(tx1.ID()))
			// tx2 should NOT have been removed from mempool (since block2 wasn't finalized)
			assert.True(t, pool.Has(tx2.ID()))

			// check finalized boundary using cluster state
			final, err := state.Final().Head()
			assert.NoError(t, err)
<<<<<<< HEAD
			assert.Equal(t, block1.ID(), final.ID())
			assertClusterBlocksIndexedByReferenceHeight(t, lockManager, db, refBlock.Height, block1.ID())
=======
			assert.Equal(t, block1.ToHeader().ID(), final.ID())
			assertClusterBlocksIndexedByReferenceHeight(t, db, refBlock.Height, block1.ID())
>>>>>>> 5fccb89d
		})

		// when finalizing a block with a conflicting fork, the fork should not be finalized.
		t.Run("conflicting fork", func(t *testing.T) {
			bootstrap()
			defer cleanup()

			pusher := collectionmock.NewGuaranteedCollectionPublisher(t)
			finalizer := collection.NewFinalizer(db, lockManager, pool, pusher, metrics)

			// tx1 is included in the finalized block and mempool
			tx1 := unittest.TransactionBodyFixture(func(tx *flow.TransactionBody) { tx.ProposalKey.SequenceNumber = 1 })
			assert.True(t, pool.Add(tx1.ID(), &tx1))
			// tx2 is included in the conflicting block and mempool
			tx2 := unittest.TransactionBodyFixture(func(tx *flow.TransactionBody) { tx.ProposalKey.SequenceNumber = 2 })
			assert.True(t, pool.Add(tx2.ID(), &tx2))

			// create a block containing tx1 on top of genesis
<<<<<<< HEAD
			block1 := unittest.ClusterBlockWithParent(genesis)
			block1.SetPayload(model.PayloadFromTransactions(refBlock.ID(), &tx1))
			insert(db, lockManager, block1)

			// create a block containing tx2 on top of genesis (conflicting with block1)
			block2 := unittest.ClusterBlockWithParent(genesis)
			block2.SetPayload(model.PayloadFromTransactions(refBlock.ID(), &tx2))
			insert(db, lockManager, block2)
=======
			payload, err := model.NewPayload(
				model.UntrustedPayload{
					ReferenceBlockID: refBlock.ID(),
					Collection:       flow.Collection{Transactions: []*flow.TransactionBody{&tx1}},
				},
			)
			require.NoError(t, err)
			block1 := unittest.ClusterBlockFixture(
				unittest.ClusterBlock.WithParent(genesis),
				unittest.ClusterBlock.WithPayload(*payload),
			)
			insert(block1)

			// create a block containing tx2 on top of genesis (conflicting with block1)
			payload, err = model.NewPayload(
				model.UntrustedPayload{
					ReferenceBlockID: refBlock.ID(),
					Collection:       flow.Collection{Transactions: []*flow.TransactionBody{&tx2}},
				},
			)
			require.NoError(t, err)
			block2 := unittest.ClusterBlockFixture(
				unittest.ClusterBlock.WithParent(genesis),
				unittest.ClusterBlock.WithPayload(*payload),
			)
			insert(block2)
>>>>>>> 5fccb89d

			// block should be passed to pusher
			pusher.On("SubmitCollectionGuarantee", &flow.CollectionGuarantee{
				CollectionID:     block1.Payload.Collection.ID(),
				ReferenceBlockID: refBlock.ID(),
				ClusterChainID:   block1.ChainID,
				SignerIndices:    block1.ParentVoterIndices,
				Signature:        nil,
			}).Once()

			// finalize block1
			err = finalizer.MakeFinal(block1.ID())
			assert.NoError(t, err)

			// tx1 should have been removed from mempool
			assert.False(t, pool.Has(tx1.ID()))
			// tx2 should NOT have been removed from mempool (since block2 wasn't finalized)
			assert.True(t, pool.Has(tx2.ID()))

			// check finalized boundary using cluster state
			final, err := state.Final().Head()
			assert.NoError(t, err)
<<<<<<< HEAD
			assert.Equal(t, block1.ID(), final.ID())
			assertClusterBlocksIndexedByReferenceHeight(t, lockManager, db, refBlock.Height, block1.ID())
=======
			assert.Equal(t, block1.ToHeader().ID(), final.ID())
			assertClusterBlocksIndexedByReferenceHeight(t, db, refBlock.Height, block1.ID())
>>>>>>> 5fccb89d
		})
	})
}

// assertClusterBlocksIndexedByReferenceHeight checks the given cluster blocks have
// been indexed by the given reference block height, which is expected as part of
// finalization.
func assertClusterBlocksIndexedByReferenceHeight(t *testing.T, lockManager lockctx.Manager, db storage.DB, refHeight uint64, clusterBlockIDs ...flow.Identifier) {
	var ids []flow.Identifier
	lctx := lockManager.NewContext()
	defer lctx.Release()
	require.NoError(t, lctx.AcquireLock(storage.LockInsertOrFinalizeClusterBlock))
	err := operation.LookupClusterBlocksByReferenceHeightRange(lctx, db.Reader(), refHeight, refHeight, &ids)
	require.NoError(t, err)
	assert.ElementsMatch(t, clusterBlockIDs, ids)
}<|MERGE_RESOLUTION|>--- conflicted
+++ resolved
@@ -4,7 +4,6 @@
 	"testing"
 
 	"github.com/dgraph-io/badger/v2"
-	"github.com/jordanschalm/lockctx"
 	"github.com/stretchr/testify/assert"
 	"github.com/stretchr/testify/mock"
 	"github.com/stretchr/testify/require"
@@ -16,19 +15,13 @@
 	"github.com/onflow/flow-go/module/mempool/herocache"
 	"github.com/onflow/flow-go/module/metrics"
 	cluster "github.com/onflow/flow-go/state/cluster/badger"
-	"github.com/onflow/flow-go/storage"
-	"github.com/onflow/flow-go/storage/operation"
-	"github.com/onflow/flow-go/storage/operation/badgerimpl"
-	"github.com/onflow/flow-go/storage/procedure"
+	"github.com/onflow/flow-go/storage/badger/operation"
+	"github.com/onflow/flow-go/storage/badger/procedure"
 	"github.com/onflow/flow-go/utils/unittest"
 )
 
 func TestFinalizer(t *testing.T) {
-	// This test has to build on top of badgerdb, because the cleanup method depends
-	// on the badgerdb.DropAll method to wipe the database, which pebble does not support.
-	unittest.RunWithBadgerDB(t, func(badgerdb *badger.DB) {
-		lockManager := storage.NewTestingLockManager()
-		db := badgerimpl.ToDB(badgerdb)
+	unittest.RunWithBadgerDB(t, func(db *badger.DB) {
 		// reference block on the main consensus chain
 		refBlock := unittest.ClusterBlockFixture()
 		// genesis block for the cluster chain
@@ -36,14 +29,15 @@
 		require.NoError(t, err)
 
 		metrics := metrics.NewNoopCollector()
+
+		var state *cluster.State
+
 		pool := herocache.NewTransactions(1000, unittest.Logger(), metrics)
-
-		var state *cluster.State
 
 		// a helper function to clean up shared state between tests
 		cleanup := func() {
 			// wipe the DB
-			err := badgerdb.DropAll()
+			err := db.DropAll()
 			require.NoError(t, err)
 			// clear the mempool
 			for _, tx := range pool.All() {
@@ -55,35 +49,15 @@
 		bootstrap := func() {
 			stateRoot, err := cluster.NewStateRoot(genesis, unittest.QuorumCertificateFixture(), 0)
 			require.NoError(t, err)
-			state, err = cluster.Bootstrap(db, lockManager, stateRoot)
-			require.NoError(t, err)
-<<<<<<< HEAD
-
-			lctx := lockManager.NewContext()
-			require.NoError(t, lctx.AcquireLock(storage.LockInsertOrFinalizeClusterBlock))
-			err = db.WithReaderBatchWriter(func(rw storage.ReaderBatchWriter) error {
-				return operation.InsertHeader(lctx, rw, refBlock.ID(), refBlock)
-			})
-=======
+			state, err = cluster.Bootstrap(db, stateRoot)
+			require.NoError(t, err)
 			err = db.Update(operation.InsertHeader(refBlock.ID(), refBlock.ToHeader()))
->>>>>>> 5fccb89d
-			require.NoError(t, err)
-			lctx.Release()
+			require.NoError(t, err)
 		}
 
 		// a helper function to insert a block
-<<<<<<< HEAD
-		insert := func(db storage.DB, lockManager lockctx.Manager, block model.Block) {
-			lctx := lockManager.NewContext()
-			defer lctx.Release()
-			require.NoError(t, lctx.AcquireLock(storage.LockInsertOrFinalizeClusterBlock))
-			err := db.WithReaderBatchWriter(func(rw storage.ReaderBatchWriter) error {
-				return procedure.InsertClusterBlock(lctx, rw, &block)
-			})
-=======
 		insert := func(block *model.Block) {
 			err := db.Update(procedure.InsertClusterBlock(unittest.ClusterProposalFromBlock(block)))
->>>>>>> 5fccb89d
 			assert.NoError(t, err)
 		}
 
@@ -92,7 +66,7 @@
 			defer cleanup()
 
 			pusher := collectionmock.NewGuaranteedCollectionPublisher(t)
-			finalizer := collection.NewFinalizer(db, lockManager, pool, pusher, metrics)
+			finalizer := collection.NewFinalizer(db, pool, pusher, metrics)
 
 			fakeBlockID := unittest.IdentifierFixture()
 			err := finalizer.MakeFinal(fakeBlockID)
@@ -105,18 +79,13 @@
 
 			pusher := collectionmock.NewGuaranteedCollectionPublisher(t)
 			pusher.On("SubmitCollectionGuarantee", mock.Anything).Once()
-			finalizer := collection.NewFinalizer(db, lockManager, pool, pusher, metrics)
+			finalizer := collection.NewFinalizer(db, pool, pusher, metrics)
 
 			// tx1 is included in the finalized block
 			tx1 := unittest.TransactionBodyFixture(func(tx *flow.TransactionBody) { tx.ProposalKey.SequenceNumber = 1 })
 			assert.True(t, pool.Add(tx1.ID(), &tx1))
 
 			// create a new block on genesis
-<<<<<<< HEAD
-			block := unittest.ClusterBlockWithParent(genesis)
-			block.SetPayload(model.PayloadFromTransactions(refBlock.ID(), &tx1))
-			insert(db, lockManager, block)
-=======
 			payload, err := model.NewPayload(
 				model.UntrustedPayload{
 					ReferenceBlockID: refBlock.ID(),
@@ -129,7 +98,6 @@
 				unittest.ClusterBlock.WithPayload(*payload),
 			)
 			insert(block)
->>>>>>> 5fccb89d
 
 			// finalize the block
 			err = finalizer.MakeFinal(block.ID())
@@ -145,22 +113,15 @@
 			defer cleanup()
 
 			pusher := collectionmock.NewGuaranteedCollectionPublisher(t)
-			finalizer := collection.NewFinalizer(db, lockManager, pool, pusher, metrics)
+			finalizer := collection.NewFinalizer(db, pool, pusher, metrics)
 
 			// create a new block that isn't connected to a parent
-<<<<<<< HEAD
-			block := unittest.ClusterBlockWithParent(genesis)
-			block.Header.ParentID = unittest.IdentifierFixture()
-			block.SetPayload(model.EmptyPayload(refBlock.ID()))
-			insert(db, lockManager, block)
-=======
 			block := unittest.ClusterBlockFixture(
 				unittest.ClusterBlock.WithParent(genesis),
 				unittest.ClusterBlock.WithPayload(*model.NewEmptyPayload(refBlock.ID())),
 			)
 			block.ParentID = unittest.IdentifierFixture()
 			insert(block)
->>>>>>> 5fccb89d
 
 			// try to finalize - this should fail
 			err := finalizer.MakeFinal(block.ID())
@@ -172,20 +133,14 @@
 			defer cleanup()
 
 			pusher := collectionmock.NewGuaranteedCollectionPublisher(t)
-			finalizer := collection.NewFinalizer(db, lockManager, pool, pusher, metrics)
+			finalizer := collection.NewFinalizer(db, pool, pusher, metrics)
 
 			// create a block with empty payload on genesis
-<<<<<<< HEAD
-			block := unittest.ClusterBlockWithParent(genesis)
-			block.SetPayload(model.EmptyPayload(refBlock.ID()))
-			insert(db, lockManager, block)
-=======
 			block := unittest.ClusterBlockFixture(
 				unittest.ClusterBlock.WithParent(genesis),
 				unittest.ClusterBlock.WithPayload(*model.NewEmptyPayload(refBlock.ID())),
 			)
 			insert(block)
->>>>>>> 5fccb89d
 
 			// finalize the block
 			err := finalizer.MakeFinal(block.ID())
@@ -197,6 +152,7 @@
 			assert.Equal(t, block.ToHeader().ID(), final.ID())
 
 			// collection should not have been propagated
+			pusher.AssertNotCalled(t, "SubmitCollectionGuarantee", mock.Anything)
 		})
 
 		t.Run("finalize single block", func(t *testing.T) {
@@ -204,7 +160,7 @@
 			defer cleanup()
 
 			pusher := collectionmock.NewGuaranteedCollectionPublisher(t)
-			finalizer := collection.NewFinalizer(db, lockManager, pool, pusher, metrics)
+			finalizer := collection.NewFinalizer(db, pool, pusher, metrics)
 
 			// tx1 is included in the finalized block and mempool
 			tx1 := unittest.TransactionBodyFixture(func(tx *flow.TransactionBody) { tx.ProposalKey.SequenceNumber = 1 })
@@ -214,11 +170,6 @@
 			assert.True(t, pool.Add(tx2.ID(), &tx2))
 
 			// create a block containing tx1 on top of genesis
-<<<<<<< HEAD
-			block := unittest.ClusterBlockWithParent(genesis)
-			block.SetPayload(model.PayloadFromTransactions(refBlock.ID(), &tx1))
-			insert(db, lockManager, block)
-=======
 			payload, err := model.NewPayload(
 				model.UntrustedPayload{
 					ReferenceBlockID: refBlock.ID(),
@@ -231,7 +182,6 @@
 				unittest.ClusterBlock.WithPayload(*payload),
 			)
 			insert(block)
->>>>>>> 5fccb89d
 
 			// block should be passed to pusher
 			pusher.On("SubmitCollectionGuarantee", &flow.CollectionGuarantee{
@@ -254,13 +204,8 @@
 			// check finalized boundary using cluster state
 			final, err := state.Final().Head()
 			assert.NoError(t, err)
-<<<<<<< HEAD
-			assert.Equal(t, block.ID(), final.ID())
-			assertClusterBlocksIndexedByReferenceHeight(t, lockManager, db, refBlock.Height, final.ID())
-=======
 			assert.Equal(t, block.ToHeader().ID(), final.ID())
 			assertClusterBlocksIndexedByReferenceHeight(t, db, refBlock.Height, final.ID())
->>>>>>> 5fccb89d
 		})
 
 		// when finalizing a block with un-finalized ancestors, those ancestors should be finalized as well
@@ -269,7 +214,7 @@
 			defer cleanup()
 
 			pusher := collectionmock.NewGuaranteedCollectionPublisher(t)
-			finalizer := collection.NewFinalizer(db, lockManager, pool, pusher, metrics)
+			finalizer := collection.NewFinalizer(db, pool, pusher, metrics)
 
 			// tx1 is included in the first finalized block and mempool
 			tx1 := unittest.TransactionBodyFixture(func(tx *flow.TransactionBody) { tx.ProposalKey.SequenceNumber = 1 })
@@ -279,16 +224,6 @@
 			assert.True(t, pool.Add(tx2.ID(), &tx2))
 
 			// create a block containing tx1 on top of genesis
-<<<<<<< HEAD
-			block1 := unittest.ClusterBlockWithParent(genesis)
-			block1.SetPayload(model.PayloadFromTransactions(refBlock.ID(), &tx1))
-			insert(db, lockManager, block1)
-
-			// create a block containing tx2 on top of block1
-			block2 := unittest.ClusterBlockWithParent(&block1)
-			block2.SetPayload(model.PayloadFromTransactions(refBlock.ID(), &tx2))
-			insert(db, lockManager, block2)
-=======
 			payload, err := model.NewPayload(
 				model.UntrustedPayload{
 					ReferenceBlockID: refBlock.ID(),
@@ -315,7 +250,6 @@
 				unittest.ClusterBlock.WithPayload(*payload),
 			)
 			insert(block2)
->>>>>>> 5fccb89d
 
 			// both blocks should be passed to pusher
 			pusher.On("SubmitCollectionGuarantee", &flow.CollectionGuarantee{
@@ -344,13 +278,8 @@
 			// check finalized boundary using cluster state
 			final, err := state.Final().Head()
 			assert.NoError(t, err)
-<<<<<<< HEAD
-			assert.Equal(t, block2.ID(), final.ID())
-			assertClusterBlocksIndexedByReferenceHeight(t, lockManager, db, refBlock.Height, block1.ID(), block2.ID())
-=======
 			assert.Equal(t, block2.ToHeader().ID(), final.ID())
 			assertClusterBlocksIndexedByReferenceHeight(t, db, refBlock.Height, block1.ID(), block2.ID())
->>>>>>> 5fccb89d
 		})
 
 		t.Run("finalize with un-finalized child", func(t *testing.T) {
@@ -358,7 +287,7 @@
 			defer cleanup()
 
 			pusher := collectionmock.NewGuaranteedCollectionPublisher(t)
-			finalizer := collection.NewFinalizer(db, lockManager, pool, pusher, metrics)
+			finalizer := collection.NewFinalizer(db, pool, pusher, metrics)
 
 			// tx1 is included in the finalized parent block and mempool
 			tx1 := unittest.TransactionBodyFixture(func(tx *flow.TransactionBody) { tx.ProposalKey.SequenceNumber = 1 })
@@ -368,16 +297,6 @@
 			assert.True(t, pool.Add(tx2.ID(), &tx2))
 
 			// create a block containing tx1 on top of genesis
-<<<<<<< HEAD
-			block1 := unittest.ClusterBlockWithParent(genesis)
-			block1.SetPayload(model.PayloadFromTransactions(refBlock.ID(), &tx1))
-			insert(db, lockManager, block1)
-
-			// create a block containing tx2 on top of block1
-			block2 := unittest.ClusterBlockWithParent(&block1)
-			block2.SetPayload(model.PayloadFromTransactions(refBlock.ID(), &tx2))
-			insert(db, lockManager, block2)
-=======
 			payload, err := model.NewPayload(
 				model.UntrustedPayload{
 					ReferenceBlockID: refBlock.ID(),
@@ -404,7 +323,6 @@
 				unittest.ClusterBlock.WithPayload(*payload),
 			)
 			insert(block2)
->>>>>>> 5fccb89d
 
 			// block should be passed to pusher
 			pusher.On("SubmitCollectionGuarantee", &flow.CollectionGuarantee{
@@ -427,13 +345,8 @@
 			// check finalized boundary using cluster state
 			final, err := state.Final().Head()
 			assert.NoError(t, err)
-<<<<<<< HEAD
-			assert.Equal(t, block1.ID(), final.ID())
-			assertClusterBlocksIndexedByReferenceHeight(t, lockManager, db, refBlock.Height, block1.ID())
-=======
 			assert.Equal(t, block1.ToHeader().ID(), final.ID())
 			assertClusterBlocksIndexedByReferenceHeight(t, db, refBlock.Height, block1.ID())
->>>>>>> 5fccb89d
 		})
 
 		// when finalizing a block with a conflicting fork, the fork should not be finalized.
@@ -442,7 +355,7 @@
 			defer cleanup()
 
 			pusher := collectionmock.NewGuaranteedCollectionPublisher(t)
-			finalizer := collection.NewFinalizer(db, lockManager, pool, pusher, metrics)
+			finalizer := collection.NewFinalizer(db, pool, pusher, metrics)
 
 			// tx1 is included in the finalized block and mempool
 			tx1 := unittest.TransactionBodyFixture(func(tx *flow.TransactionBody) { tx.ProposalKey.SequenceNumber = 1 })
@@ -452,16 +365,6 @@
 			assert.True(t, pool.Add(tx2.ID(), &tx2))
 
 			// create a block containing tx1 on top of genesis
-<<<<<<< HEAD
-			block1 := unittest.ClusterBlockWithParent(genesis)
-			block1.SetPayload(model.PayloadFromTransactions(refBlock.ID(), &tx1))
-			insert(db, lockManager, block1)
-
-			// create a block containing tx2 on top of genesis (conflicting with block1)
-			block2 := unittest.ClusterBlockWithParent(genesis)
-			block2.SetPayload(model.PayloadFromTransactions(refBlock.ID(), &tx2))
-			insert(db, lockManager, block2)
-=======
 			payload, err := model.NewPayload(
 				model.UntrustedPayload{
 					ReferenceBlockID: refBlock.ID(),
@@ -488,7 +391,6 @@
 				unittest.ClusterBlock.WithPayload(*payload),
 			)
 			insert(block2)
->>>>>>> 5fccb89d
 
 			// block should be passed to pusher
 			pusher.On("SubmitCollectionGuarantee", &flow.CollectionGuarantee{
@@ -511,13 +413,8 @@
 			// check finalized boundary using cluster state
 			final, err := state.Final().Head()
 			assert.NoError(t, err)
-<<<<<<< HEAD
-			assert.Equal(t, block1.ID(), final.ID())
-			assertClusterBlocksIndexedByReferenceHeight(t, lockManager, db, refBlock.Height, block1.ID())
-=======
 			assert.Equal(t, block1.ToHeader().ID(), final.ID())
 			assertClusterBlocksIndexedByReferenceHeight(t, db, refBlock.Height, block1.ID())
->>>>>>> 5fccb89d
 		})
 	})
 }
@@ -525,12 +422,9 @@
 // assertClusterBlocksIndexedByReferenceHeight checks the given cluster blocks have
 // been indexed by the given reference block height, which is expected as part of
 // finalization.
-func assertClusterBlocksIndexedByReferenceHeight(t *testing.T, lockManager lockctx.Manager, db storage.DB, refHeight uint64, clusterBlockIDs ...flow.Identifier) {
+func assertClusterBlocksIndexedByReferenceHeight(t *testing.T, db *badger.DB, refHeight uint64, clusterBlockIDs ...flow.Identifier) {
 	var ids []flow.Identifier
-	lctx := lockManager.NewContext()
-	defer lctx.Release()
-	require.NoError(t, lctx.AcquireLock(storage.LockInsertOrFinalizeClusterBlock))
-	err := operation.LookupClusterBlocksByReferenceHeightRange(lctx, db.Reader(), refHeight, refHeight, &ids)
+	err := db.View(operation.LookupClusterBlocksByReferenceHeightRange(refHeight, refHeight, &ids))
 	require.NoError(t, err)
 	assert.ElementsMatch(t, clusterBlockIDs, ids)
 }