--- conflicted
+++ resolved
@@ -4,10 +4,7 @@
 	"context"
 	"testing"
 
-<<<<<<< HEAD
-=======
 	"github.com/stretchr/testify/mock"
->>>>>>> 9577079f
 	"github.com/stretchr/testify/require"
 )
 
@@ -24,15 +21,7 @@
 func (m MockSignalerContext) sealed() {}
 
 func (m MockSignalerContext) Throw(err error) {
-<<<<<<< HEAD
-	if m.expectError != nil {
-		require.EqualError(m.t, err, m.expectError.Error())
-		return
-	}
-	require.Failf(m.t, "mock signaler faced error", "mock signaler context received error: %v", err)
-=======
 	m.Called(err)
->>>>>>> 9577079f
 }
 
 func NewMockSignalerContext(t *testing.T, ctx context.Context) *MockSignalerContext {
