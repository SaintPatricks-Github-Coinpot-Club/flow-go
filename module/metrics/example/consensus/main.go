package main

import (
	"encoding/binary"
	"math/rand"
	"time"

	"github.com/prometheus/client_golang/prometheus"
	"github.com/rs/zerolog"

	"github.com/onflow/flow-go/model/flow"
	"github.com/onflow/flow-go/module/metrics"
	"github.com/onflow/flow-go/module/metrics/example"
	"github.com/onflow/flow-go/module/trace"
<<<<<<< HEAD
	"github.com/onflow/flow-go/network"
=======
	"github.com/onflow/flow-go/network/channels"
>>>>>>> 138e1c32
	"github.com/onflow/flow-go/utils/unittest"
)

func main() {
	example.WithMetricsServer(func(logger zerolog.Logger) {
		tracer, err := trace.NewTracer(logger, "collection", "test", trace.SensitivityCaptureAll)
		if err != nil {
			panic(err)
		}
		collector := struct {
			*metrics.HotstuffCollector
			*metrics.ConsensusCollector
			*metrics.NetworkCollector
			*metrics.ComplianceCollector
			*metrics.MempoolCollector
		}{
			HotstuffCollector:   metrics.NewHotstuffCollector("some_chain_id"),
			ConsensusCollector:  metrics.NewConsensusCollector(tracer, prometheus.DefaultRegisterer),
			NetworkCollector:    metrics.NewNetworkCollector(),
			ComplianceCollector: metrics.NewComplianceCollector(),
			MempoolCollector:    metrics.NewMempoolCollector(5 * time.Second),
		}

		for i := 0; i < 100; i++ {
			block := unittest.BlockFixture()
			collector.MempoolEntries(metrics.ResourceGuarantee, 22)
			collector.BlockFinalized(&block)
			collector.HotStuffBusyDuration(10, metrics.HotstuffEventTypeTimeout)
			collector.HotStuffWaitDuration(10, metrics.HotstuffEventTypeTimeout)
			collector.HotStuffIdleDuration(10)
			collector.SetCurView(uint64(i))
			collector.SetQCView(uint64(i))

			entityID := make([]byte, 32)
			binary.LittleEndian.PutUint32(entityID, uint32(i/6))

			entity2ID := make([]byte, 32)
			binary.LittleEndian.PutUint32(entity2ID, uint32(i/6+100000))
			if i%6 == 0 {
				collector.StartCollectionToFinalized(flow.HashToID(entityID))
			} else if i%6 == 3 {
				collector.FinishCollectionToFinalized(flow.HashToID(entityID))
			}

			if i%5 == 0 {
				collector.StartBlockToSeal(flow.HashToID(entityID))
			} else if i%6 == 3 {
				collector.FinishBlockToSeal(flow.HashToID(entityID))
			}

<<<<<<< HEAD
			collProvider := network.TestNetworkChannel.String()
			collIngest := network.TestMetricsChannel.String()
=======
			collProvider := channels.TestNetworkChannel.String()
			collIngest := channels.TestMetricsChannel.String()
>>>>>>> 138e1c32
			message1 := "CollectionRequest"
			message2 := "ClusterBlockProposal"

			collector.NetworkMessageSent(rand.Intn(1000), collProvider, message1)
			collector.NetworkMessageSent(rand.Intn(1000), collIngest, message2)

			collector.NetworkMessageReceived(rand.Intn(1000), collProvider, message1)
			collector.NetworkMessageReceived(rand.Intn(1000), collIngest, message2)

			time.Sleep(1 * time.Second)
		}
	})
}<|MERGE_RESOLUTION|>--- conflicted
+++ resolved
@@ -12,11 +12,7 @@
 	"github.com/onflow/flow-go/module/metrics"
 	"github.com/onflow/flow-go/module/metrics/example"
 	"github.com/onflow/flow-go/module/trace"
-<<<<<<< HEAD
-	"github.com/onflow/flow-go/network"
-=======
 	"github.com/onflow/flow-go/network/channels"
->>>>>>> 138e1c32
 	"github.com/onflow/flow-go/utils/unittest"
 )
 
@@ -67,13 +63,8 @@
 				collector.FinishBlockToSeal(flow.HashToID(entityID))
 			}
 
-<<<<<<< HEAD
-			collProvider := network.TestNetworkChannel.String()
-			collIngest := network.TestMetricsChannel.String()
-=======
 			collProvider := channels.TestNetworkChannel.String()
 			collIngest := channels.TestMetricsChannel.String()
->>>>>>> 138e1c32
 			message1 := "CollectionRequest"
 			message2 := "ClusterBlockProposal"
 
