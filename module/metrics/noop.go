package metrics

import (
	"context"
	"time"

	"github.com/libp2p/go-libp2p/core/network"
	"github.com/libp2p/go-libp2p/core/peer"
	"github.com/libp2p/go-libp2p/core/protocol"

	"github.com/onflow/flow-go/model/chainsync"
	"github.com/onflow/flow-go/model/cluster"
	"github.com/onflow/flow-go/model/flow"
	"github.com/onflow/flow-go/module"
	"github.com/onflow/flow-go/network/channels"

	httpmetrics "github.com/slok/go-http-metrics/metrics"
)

type NoopCollector struct{}

func NewNoopCollector() *NoopCollector {
	nc := &NoopCollector{}
	return nc
}

func (nc *NoopCollector) OutboundMessageSent(int, string, string, string)        {}
func (nc *NoopCollector) InboundMessageReceived(int, string, string, string)     {}
func (nc *NoopCollector) DuplicateInboundMessagesDropped(string, string, string) {}
func (nc *NoopCollector) UnicastMessageSendingStarted(topic string)              {}
func (nc *NoopCollector) UnicastMessageSendingCompleted(topic string)            {}
func (nc *NoopCollector) BlockProposed(*flow.Block)                              {}
func (nc *NoopCollector) BlockProposalDuration(duration time.Duration)           {}

var _ module.HotstuffMetrics = (*NoopCollector)(nil)
var _ module.EngineMetrics = (*NoopCollector)(nil)
var _ module.HeroCacheMetrics = (*NoopCollector)(nil)
var _ module.NetworkMetrics = (*NoopCollector)(nil)

func (nc *NoopCollector) Peers(prefix string, n int)                                             {}
func (nc *NoopCollector) Wantlist(prefix string, n int)                                          {}
func (nc *NoopCollector) BlobsReceived(prefix string, n uint64)                                  {}
func (nc *NoopCollector) DataReceived(prefix string, n uint64)                                   {}
func (nc *NoopCollector) BlobsSent(prefix string, n uint64)                                      {}
func (nc *NoopCollector) DataSent(prefix string, n uint64)                                       {}
func (nc *NoopCollector) DupBlobsReceived(prefix string, n uint64)                               {}
func (nc *NoopCollector) DupDataReceived(prefix string, n uint64)                                {}
func (nc *NoopCollector) MessagesReceived(prefix string, n uint64)                               {}
func (nc *NoopCollector) NetworkMessageSent(sizeBytes int, topic string, messageType string)     {}
func (nc *NoopCollector) NetworkMessageReceived(sizeBytes int, topic string, messageType string) {}
func (nc *NoopCollector) NetworkDuplicateMessagesDropped(topic string, messageType string)       {}
func (nc *NoopCollector) MessageAdded(priority int)                                              {}
func (nc *NoopCollector) MessageRemoved(priority int)                                            {}
func (nc *NoopCollector) QueueDuration(duration time.Duration, priority int)                     {}
func (nc *NoopCollector) MessageProcessingStarted(topic string)                                  {}
func (nc *NoopCollector) MessageProcessingFinished(topic string, duration time.Duration)         {}
func (nc *NoopCollector) DirectMessageStarted(topic string)                                      {}
func (nc *NoopCollector) DirectMessageFinished(topic string)                                     {}
func (nc *NoopCollector) MessageSent(engine string, message string)                              {}
func (nc *NoopCollector) MessageReceived(engine string, message string)                          {}
func (nc *NoopCollector) MessageHandled(engine string, message string)                           {}
func (nc *NoopCollector) InboundMessageDropped(engine string, message string)                    {}
func (nc *NoopCollector) OutboundMessageDropped(engine string, messages string)                  {}
func (nc *NoopCollector) OutboundConnections(_ uint)                                             {}
func (nc *NoopCollector) InboundConnections(_ uint)                                              {}
func (nc *NoopCollector) DNSLookupDuration(duration time.Duration)                               {}
func (nc *NoopCollector) OnDNSCacheMiss()                                                        {}
func (nc *NoopCollector) OnDNSCacheInvalidated()                                                 {}
func (nc *NoopCollector) OnDNSCacheHit()                                                         {}
func (nc *NoopCollector) OnDNSLookupRequestDropped()                                             {}
func (nc *NoopCollector) UnstakedOutboundConnections(_ uint)                                     {}
func (nc *NoopCollector) UnstakedInboundConnections(_ uint)                                      {}
func (nc *NoopCollector) RanGC(duration time.Duration)                                           {}
func (nc *NoopCollector) BadgerLSMSize(sizeBytes int64)                                          {}
func (nc *NoopCollector) BadgerVLogSize(sizeBytes int64)                                         {}
func (nc *NoopCollector) BadgerNumReads(n int64)                                                 {}
func (nc *NoopCollector) BadgerNumWrites(n int64)                                                {}
func (nc *NoopCollector) BadgerNumBytesRead(n int64)                                             {}
func (nc *NoopCollector) BadgerNumBytesWritten(n int64)                                          {}
func (nc *NoopCollector) BadgerNumGets(n int64)                                                  {}
func (nc *NoopCollector) BadgerNumPuts(n int64)                                                  {}
func (nc *NoopCollector) BadgerNumBlockedPuts(n int64)                                           {}
func (nc *NoopCollector) BadgerNumMemtableGets(n int64)                                          {}
func (nc *NoopCollector) FinalizedHeight(height uint64)                                          {}
func (nc *NoopCollector) SealedHeight(height uint64)                                             {}
func (nc *NoopCollector) BlockFinalized(*flow.Block)                                             {}
func (nc *NoopCollector) BlockSealed(*flow.Block)                                                {}
func (nc *NoopCollector) CommittedEpochFinalView(view uint64)                                    {}
func (nc *NoopCollector) EpochTransitionHeight(height uint64)                                    {}
func (nc *NoopCollector) CurrentEpochCounter(counter uint64)                                     {}
func (nc *NoopCollector) CurrentEpochPhase(phase flow.EpochPhase)                                {}
func (nc *NoopCollector) CurrentEpochFinalView(view uint64)                                      {}
func (nc *NoopCollector) CurrentDKGPhase1FinalView(view uint64)                                  {}
func (nc *NoopCollector) CurrentDKGPhase2FinalView(view uint64)                                  {}
func (nc *NoopCollector) CurrentDKGPhase3FinalView(view uint64)                                  {}
func (nc *NoopCollector) EpochEmergencyFallbackTriggered()                                       {}
func (nc *NoopCollector) CacheEntries(resource string, entries uint)                             {}
func (nc *NoopCollector) CacheHit(resource string)                                               {}
func (nc *NoopCollector) CacheNotFound(resource string)                                          {}
func (nc *NoopCollector) CacheMiss(resource string)                                              {}
func (nc *NoopCollector) MempoolEntries(resource string, entries uint)                           {}
func (nc *NoopCollector) Register(resource string, entriesFunc module.EntriesFunc) error         { return nil }
func (nc *NoopCollector) HotStuffBusyDuration(duration time.Duration, event string)              {}
func (nc *NoopCollector) HotStuffIdleDuration(duration time.Duration)                            {}
func (nc *NoopCollector) HotStuffWaitDuration(duration time.Duration, event string)              {}
func (nc *NoopCollector) SetCurView(view uint64)                                                 {}
func (nc *NoopCollector) SetQCView(view uint64)                                                  {}
func (nc *NoopCollector) SetTCView(uint64)                                                       {}
func (nc *NoopCollector) CountSkipped()                                                          {}
func (nc *NoopCollector) CountTimeout()                                                          {}
func (nc *NoopCollector) BlockProcessingDuration(time.Duration)                                  {}
func (nc *NoopCollector) VoteProcessingDuration(time.Duration)                                   {}
func (nc *NoopCollector) TimeoutObjectProcessingDuration(time.Duration)                          {}
func (nc *NoopCollector) SetTimeout(duration time.Duration)                                      {}
func (nc *NoopCollector) CommitteeProcessingDuration(duration time.Duration)                     {}
func (nc *NoopCollector) SignerProcessingDuration(duration time.Duration)                        {}
func (nc *NoopCollector) ValidatorProcessingDuration(duration time.Duration)                     {}
func (nc *NoopCollector) PayloadProductionDuration(duration time.Duration)                       {}
func (nc *NoopCollector) TransactionIngested(txID flow.Identifier)                               {}
func (nc *NoopCollector) ClusterBlockProposed(*cluster.Block)                                    {}
func (nc *NoopCollector) ClusterBlockFinalized(*cluster.Block)                                   {}
func (nc *NoopCollector) StartCollectionToFinalized(collectionID flow.Identifier)                {}
func (nc *NoopCollector) FinishCollectionToFinalized(collectionID flow.Identifier)               {}
func (nc *NoopCollector) StartBlockToSeal(blockID flow.Identifier)                               {}
func (nc *NoopCollector) FinishBlockToSeal(blockID flow.Identifier)                              {}
func (nc *NoopCollector) EmergencySeal()                                                         {}
func (nc *NoopCollector) OnReceiptProcessingDuration(duration time.Duration)                     {}
func (nc *NoopCollector) OnApprovalProcessingDuration(duration time.Duration)                    {}
func (nc *NoopCollector) CheckSealingDuration(duration time.Duration)                            {}
func (nc *NoopCollector) OnExecutionResultReceivedAtAssignerEngine()                             {}
func (nc *NoopCollector) OnVerifiableChunkReceivedAtVerifierEngine()                             {}
func (nc *NoopCollector) OnResultApprovalDispatchedInNetworkByVerifier()                         {}
func (nc *NoopCollector) SetMaxChunkDataPackAttemptsForNextUnsealedHeightAtRequester(attempts uint64) {
}
func (nc *NoopCollector) OnFinalizedBlockArrivedAtAssigner(height uint64)                       {}
func (nc *NoopCollector) OnChunksAssignmentDoneAtAssigner(chunks int)                           {}
func (nc *NoopCollector) OnAssignedChunkProcessedAtAssigner()                                   {}
func (nc *NoopCollector) OnAssignedChunkReceivedAtFetcher()                                     {}
func (nc *NoopCollector) OnChunkDataPackRequestDispatchedInNetworkByRequester()                 {}
func (nc *NoopCollector) OnChunkDataPackRequestSentByFetcher()                                  {}
func (nc *NoopCollector) OnChunkDataPackRequestReceivedByRequester()                            {}
func (nc *NoopCollector) OnChunkDataPackArrivedAtFetcher()                                      {}
func (nc *NoopCollector) OnChunkDataPackSentToFetcher()                                         {}
func (nc *NoopCollector) OnVerifiableChunkSentToVerifier()                                      {}
func (nc *NoopCollector) OnBlockConsumerJobDone(uint64)                                         {}
func (nc *NoopCollector) OnChunkConsumerJobDone(uint64)                                         {}
func (nc *NoopCollector) OnChunkDataPackResponseReceivedFromNetworkByRequester()                {}
func (nc *NoopCollector) TotalConnectionsInPool(connectionCount uint, connectionPoolSize uint)  {}
func (nc *NoopCollector) ConnectionFromPoolReused()                                             {}
func (nc *NoopCollector) ConnectionAddedToPool()                                                {}
func (nc *NoopCollector) NewConnectionEstablished()                                             {}
func (nc *NoopCollector) ConnectionFromPoolInvalidated()                                        {}
func (nc *NoopCollector) ConnectionFromPoolUpdated()                                            {}
func (nc *NoopCollector) ConnectionFromPoolEvicted()                                            {}
func (nc *NoopCollector) StartBlockReceivedToExecuted(blockID flow.Identifier)                  {}
func (nc *NoopCollector) FinishBlockReceivedToExecuted(blockID flow.Identifier)                 {}
func (nc *NoopCollector) ExecutionComputationUsedPerBlock(computation uint64)                   {}
func (nc *NoopCollector) ExecutionStorageStateCommitment(bytes int64)                           {}
func (nc *NoopCollector) ExecutionLastExecutedBlockHeight(height uint64)                        {}
func (nc *NoopCollector) ExecutionBlockExecuted(_ time.Duration, _ module.ExecutionResultStats) {}
func (nc *NoopCollector) ExecutionCollectionExecuted(_ time.Duration, _ module.ExecutionResultStats) {
}
func (nc *NoopCollector) ExecutionBlockExecutionEffortVectorComponent(_ string, _ uint) {}
func (nc *NoopCollector) ExecutionBlockCachedPrograms(programs int)                     {}
func (nc *NoopCollector) ExecutionTransactionExecuted(_ time.Duration, _, _, _ uint64, _, _ int, _ bool) {
}
func (nc *NoopCollector) ExecutionChunkDataPackGenerated(_, _ int)                         {}
func (nc *NoopCollector) ExecutionScriptExecuted(dur time.Duration, compUsed, _, _ uint64) {}
func (nc *NoopCollector) ForestApproxMemorySize(bytes uint64)                              {}
func (nc *NoopCollector) ForestNumberOfTrees(number uint64)                                {}
func (nc *NoopCollector) LatestTrieRegCount(number uint64)                                 {}
func (nc *NoopCollector) LatestTrieRegCountDiff(number int64)                              {}
func (nc *NoopCollector) LatestTrieRegSize(size uint64)                                    {}
func (nc *NoopCollector) LatestTrieRegSizeDiff(size int64)                                 {}
func (nc *NoopCollector) LatestTrieMaxDepthTouched(maxDepth uint16)                        {}
func (nc *NoopCollector) UpdateCount()                                                     {}
func (nc *NoopCollector) ProofSize(bytes uint32)                                           {}
func (nc *NoopCollector) UpdateValuesNumber(number uint64)                                 {}
func (nc *NoopCollector) UpdateValuesSize(byte uint64)                                     {}
func (nc *NoopCollector) UpdateDuration(duration time.Duration)                            {}
func (nc *NoopCollector) UpdateDurationPerItem(duration time.Duration)                     {}
func (nc *NoopCollector) ReadValuesNumber(number uint64)                                   {}
func (nc *NoopCollector) ReadValuesSize(byte uint64)                                       {}
func (nc *NoopCollector) ReadDuration(duration time.Duration)                              {}
func (nc *NoopCollector) ReadDurationPerItem(duration time.Duration)                       {}
func (nc *NoopCollector) ExecutionCollectionRequestSent()                                  {}
func (nc *NoopCollector) ExecutionCollectionRequestRetried()                               {}
func (nc *NoopCollector) RuntimeTransactionParsed(dur time.Duration)                       {}
func (nc *NoopCollector) RuntimeTransactionChecked(dur time.Duration)                      {}
func (nc *NoopCollector) RuntimeTransactionInterpreted(dur time.Duration)                  {}
func (nc *NoopCollector) RuntimeSetNumberOfAccounts(count uint64)                          {}
func (nc *NoopCollector) RuntimeTransactionProgramsCacheMiss()                             {}
func (nc *NoopCollector) RuntimeTransactionProgramsCacheHit()                              {}
func (nc *NoopCollector) ScriptExecuted(dur time.Duration, size int)                       {}
func (nc *NoopCollector) TransactionResultFetched(dur time.Duration, size int)             {}
func (nc *NoopCollector) TransactionReceived(txID flow.Identifier, when time.Time)         {}
func (nc *NoopCollector) TransactionFinalized(txID flow.Identifier, when time.Time)        {}
func (nc *NoopCollector) TransactionExecuted(txID flow.Identifier, when time.Time)         {}
func (nc *NoopCollector) TransactionExpired(txID flow.Identifier)                          {}
func (nc *NoopCollector) TransactionSubmissionFailed()                                     {}
func (nc *NoopCollector) UpdateExecutionReceiptMaxHeight(height uint64)                    {}
func (nc *NoopCollector) ChunkDataPackRequestProcessed()                                   {}
func (nc *NoopCollector) ExecutionSync(syncing bool)                                       {}
func (nc *NoopCollector) ExecutionBlockDataUploadStarted()                                 {}
func (nc *NoopCollector) ExecutionBlockDataUploadFinished(dur time.Duration)               {}
func (nc *NoopCollector) ExecutionComputationResultUploaded()                              {}
func (nc *NoopCollector) ExecutionComputationResultUploadRetried()                         {}
func (nc *NoopCollector) RootIDComputed(duration time.Duration, numberOfChunks int)        {}
func (nc *NoopCollector) AddBlobsSucceeded(duration time.Duration, totalSize uint64)       {}
func (nc *NoopCollector) AddBlobsFailed()                                                  {}
func (nc *NoopCollector) FulfilledHeight(blockHeight uint64)                               {}
func (nc *NoopCollector) ReceiptSkipped()                                                  {}
func (nc *NoopCollector) RequestSucceeded(blockHeight uint64, duration time.Duration, totalSize uint64, numberOfAttempts int) {
}
func (nc *NoopCollector) RequestFailed(duration time.Duration, retryable bool)                  {}
func (nc *NoopCollector) RequestCanceled()                                                      {}
func (nc *NoopCollector) ResponseDropped()                                                      {}
func (nc *NoopCollector) Pruned(height uint64, duration time.Duration)                          {}
func (nc *NoopCollector) UpdateCollectionMaxHeight(height uint64)                               {}
func (nc *NoopCollector) BucketAvailableSlots(uint64, uint64)                                   {}
func (nc *NoopCollector) OnKeyPutSuccess(uint32)                                                {}
func (nc *NoopCollector) OnEntityEjectionDueToFullCapacity()                                    {}
func (nc *NoopCollector) OnEntityEjectionDueToEmergency()                                       {}
func (nc *NoopCollector) OnKeyGetSuccess()                                                      {}
func (nc *NoopCollector) OnKeyGetFailure()                                                      {}
func (nc *NoopCollector) OnKeyPutAttempt(uint32)                                                {}
func (nc *NoopCollector) OnKeyPutDrop()                                                         {}
func (nc *NoopCollector) OnKeyPutDeduplicated()                                                 {}
func (nc *NoopCollector) OnKeyRemoved(uint32)                                                   {}
func (nc *NoopCollector) ExecutionDataFetchStarted()                                            {}
func (nc *NoopCollector) ExecutionDataFetchFinished(_ time.Duration, _ bool, _ uint64)          {}
func (nc *NoopCollector) NotificationSent(height uint64)                                        {}
func (nc *NoopCollector) FetchRetried()                                                         {}
func (nc *NoopCollector) RoutingTablePeerAdded()                                                {}
func (nc *NoopCollector) RoutingTablePeerRemoved()                                              {}
func (nc *NoopCollector) PrunedBlockById(status *chainsync.Status)                              {}
func (nc *NoopCollector) PrunedBlockByHeight(status *chainsync.Status)                          {}
func (nc *NoopCollector) PrunedBlocks(totalByHeight, totalById, storedByHeight, storedById int) {}
func (nc *NoopCollector) RangeRequested(ran chainsync.Range)                                    {}
func (nc *NoopCollector) BatchRequested(batch chainsync.Batch)                                  {}
func (nc *NoopCollector) OnUnauthorizedMessage(role, msgType, topic, offense string)            {}
func (nc *NoopCollector) ObserveHTTPRequestDuration(context.Context, httpmetrics.HTTPReqProperties, time.Duration) {
}
func (nc *NoopCollector) ObserveHTTPResponseSize(context.Context, httpmetrics.HTTPReqProperties, int64) {
}
func (nc *NoopCollector) AddInflightRequests(context.Context, httpmetrics.HTTPProperties, int) {}
func (nc *NoopCollector) AddTotalRequests(context.Context, string, string)                     {}
func (nc *NoopCollector) OnRateLimitedPeer(pid peer.ID, role, msgType, topic, reason string) {
}
func (nc *NoopCollector) OnStreamCreated(duration time.Duration, attempts int)          {}
func (nc *NoopCollector) OnStreamCreationFailure(duration time.Duration, attempts int)  {}
func (nc *NoopCollector) OnPeerDialed(duration time.Duration, attempts int)             {}
func (nc *NoopCollector) OnPeerDialFailure(duration time.Duration, attempts int)        {}
func (nc *NoopCollector) OnStreamEstablished(duration time.Duration, attempts int)      {}
func (nc *NoopCollector) OnEstablishStreamFailure(duration time.Duration, attempts int) {}

var _ module.HeroCacheMetrics = (*NoopCollector)(nil)
var _ module.NetworkMetrics = (*NoopCollector)(nil)

func (nc *NoopCollector) OnRateLimitedUnicastMessage(role, msgType, topic, reason string)  {}
func (nc *NoopCollector) OnIWantReceived(int)                                              {}
func (nc *NoopCollector) OnIHaveReceived(int)                                              {}
func (nc *NoopCollector) OnGraftReceived(int)                                              {}
func (nc *NoopCollector) OnPruneReceived(int)                                              {}
func (nc *NoopCollector) OnIncomingRpcAcceptedFully()                                      {}
func (nc *NoopCollector) OnIncomingRpcAcceptedOnlyForControlMessages()                     {}
func (nc *NoopCollector) OnIncomingRpcRejected()                                           {}
func (nc *NoopCollector) OnPublishedGossipMessagesReceived(int)                            {}
func (nc *NoopCollector) OnLocalMeshSizeUpdated(string, int)                               {}
func (nc *NoopCollector) AllowConn(network.Direction, bool)                                {}
func (nc *NoopCollector) BlockConn(network.Direction, bool)                                {}
func (nc *NoopCollector) AllowStream(peer.ID, network.Direction)                           {}
func (nc *NoopCollector) BlockStream(peer.ID, network.Direction)                           {}
func (nc *NoopCollector) AllowPeer(peer.ID)                                                {}
func (nc *NoopCollector) BlockPeer(peer.ID)                                                {}
func (nc *NoopCollector) AllowProtocol(protocol.ID)                                        {}
func (nc *NoopCollector) BlockProtocol(protocol.ID)                                        {}
func (nc *NoopCollector) BlockProtocolPeer(protocol.ID, peer.ID)                           {}
func (nc *NoopCollector) AllowService(string)                                              {}
func (nc *NoopCollector) BlockService(string)                                              {}
func (nc *NoopCollector) BlockServicePeer(string, peer.ID)                                 {}
func (nc *NoopCollector) AllowMemory(int)                                                  {}
func (nc *NoopCollector) BlockMemory(int)                                                  {}
func (nc *NoopCollector) SetWarningStateCount(u uint)                                      {}
func (nc *NoopCollector) OnInvalidMessageDeliveredUpdated(topic channels.Topic, f float64) {}
func (nc *NoopCollector) OnMeshMessageDeliveredUpdated(topic channels.Topic, f float64)    {}
func (nc *NoopCollector) OnFirstMessageDeliveredUpdated(topic channels.Topic, f float64)   {}
func (nc *NoopCollector) OnTimeInMeshUpdated(topic channels.Topic, duration time.Duration) {}
func (nc *NoopCollector) OnBehaviourPenaltyUpdated(f float64)                              {}
func (nc *NoopCollector) OnIPColocationFactorUpdated(f float64)                            {}
func (nc *NoopCollector) OnAppSpecificScoreUpdated(f float64)                              {}
func (nc *NoopCollector) OnOverallPeerScoreUpdated(f float64)                              {}
<<<<<<< HEAD
func (nc *NoopCollector) OnMisbehaviorReported(string, string) {
	// no-p0
}
=======
func (nc *NoopCollector) OnMisbehaviorReported(string, string)                             {}
>>>>>>> 59e7f85d
<|MERGE_RESOLUTION|>--- conflicted
+++ resolved
@@ -290,10 +290,4 @@
 func (nc *NoopCollector) OnIPColocationFactorUpdated(f float64)                            {}
 func (nc *NoopCollector) OnAppSpecificScoreUpdated(f float64)                              {}
 func (nc *NoopCollector) OnOverallPeerScoreUpdated(f float64)                              {}
-<<<<<<< HEAD
-func (nc *NoopCollector) OnMisbehaviorReported(string, string) {
-	// no-p0
-}
-=======
-func (nc *NoopCollector) OnMisbehaviorReported(string, string)                             {}
->>>>>>> 59e7f85d
+func (nc *NoopCollector) OnMisbehaviorReported(string, string)                             {}