package metrics

import (
	"time"

	"github.com/prometheus/client_golang/prometheus"
	"github.com/prometheus/client_golang/prometheus/promauto"

	"github.com/onflow/flow-go/model/flow"
	"github.com/onflow/flow-go/module"
)

type ExecutionCollector struct {
<<<<<<< HEAD
	tracer                                 module.Tracer
	totalExecutedBlocksCounter             prometheus.Counter
	totalExecutedCollectionsCounter        prometheus.Counter
	totalExecutedTransactionsCounter       prometheus.Counter
	totalExecutedScriptsCounter            prometheus.Counter
	totalFailedTransactionsCounter         prometheus.Counter
	lastExecutedBlockHeightGauge           prometheus.Gauge
	stateStorageDiskTotal                  prometheus.Gauge
	storageStateCommitment                 prometheus.Gauge
	forestApproxMemorySize                 prometheus.Gauge
	forestNumberOfTrees                    prometheus.Gauge
	latestTrieRegCount                     prometheus.Gauge
	latestTrieRegCountDiff                 prometheus.Gauge
	latestTrieRegSize                      prometheus.Gauge
	latestTrieRegSizeDiff                  prometheus.Gauge
	latestTrieMaxDepthTouched              prometheus.Gauge
	updated                                prometheus.Counter
	proofSize                              prometheus.Gauge
	updatedValuesNumber                    prometheus.Counter
	updatedValuesSize                      prometheus.Gauge
	updatedDuration                        prometheus.Histogram
	updatedDurationPerValue                prometheus.Histogram
	readValuesNumber                       prometheus.Counter
	readValuesSize                         prometheus.Gauge
	readDuration                           prometheus.Histogram
	readDurationPerValue                   prometheus.Histogram
	blockComputationUsed                   prometheus.Histogram
	blockMemoryUsed                        prometheus.Histogram
	blockEventCounts                       prometheus.Histogram
	blockEventSize                         prometheus.Histogram
	blockExecutionTime                     prometheus.Histogram
	blockTransactionCounts                 prometheus.Histogram
	blockCollectionCounts                  prometheus.Histogram
	collectionComputationUsed              prometheus.Histogram
	collectionMemoryUsed                   prometheus.Histogram
	collectionEventSize                    prometheus.Histogram
	collectionEventCounts                  prometheus.Histogram
	collectionNumberOfRegistersTouched     prometheus.Histogram
	collectionTotalBytesWrittenToRegisters prometheus.Histogram
	collectionExecutionTime                prometheus.Histogram
	collectionTransactionCounts            prometheus.Histogram
	collectionRequestSent                  prometheus.Counter
	collectionRequestRetried               prometheus.Counter
	transactionParseTime                   prometheus.Histogram
	transactionCheckTime                   prometheus.Histogram
	transactionInterpretTime               prometheus.Histogram
	transactionExecutionTime               prometheus.Histogram
	transactionMemoryUsage                 prometheus.Histogram
	transactionMemoryEstimate              prometheus.Histogram
	transactionMemoryDifference            prometheus.Histogram
	transactionComputationUsed             prometheus.Histogram
	transactionEmittedEvents               prometheus.Histogram
	transactionEventSize                   prometheus.Histogram
	scriptExecutionTime                    prometheus.Histogram
	scriptComputationUsed                  prometheus.Histogram
	scriptMemoryUsage                      prometheus.Histogram
	scriptMemoryEstimate                   prometheus.Histogram
	scriptMemoryDifference                 prometheus.Histogram
	numberOfAccounts                       prometheus.Gauge
	chunkDataPackRequestProcessedTotal     prometheus.Counter
	chunkDataPackProofSize                 prometheus.Histogram
	chunkDataPackCollectionSize            prometheus.Histogram
	stateSyncActive                        prometheus.Gauge
	blockDataUploadsInProgress             prometheus.Gauge
	blockDataUploadsDuration               prometheus.Histogram
	maxCollectionHeight                    prometheus.Gauge
	computationResultUploadedCount         prometheus.Counter
	computationResultUploadRetriedCount    prometheus.Counter
=======
	tracer                              module.Tracer
	stateReadsPerBlock                  prometheus.Histogram
	totalExecutedBlocksCounter          prometheus.Counter
	totalExecutedCollectionsCounter     prometheus.Counter
	totalExecutedTransactionsCounter    prometheus.Counter
	totalExecutedScriptsCounter         prometheus.Counter
	totalFailedTransactionsCounter      prometheus.Counter
	lastExecutedBlockHeightGauge        prometheus.Gauge
	stateStorageDiskTotal               prometheus.Gauge
	storageStateCommitment              prometheus.Gauge
	forestApproxMemorySize              prometheus.Gauge
	forestNumberOfTrees                 prometheus.Gauge
	latestTrieRegCount                  prometheus.Gauge
	latestTrieRegCountDiff              prometheus.Gauge
	latestTrieRegSize                   prometheus.Gauge
	latestTrieRegSizeDiff               prometheus.Gauge
	latestTrieMaxDepthTouched           prometheus.Gauge
	updated                             prometheus.Counter
	proofSize                           prometheus.Gauge
	updatedValuesNumber                 prometheus.Counter
	updatedValuesSize                   prometheus.Gauge
	updatedDuration                     prometheus.Histogram
	updatedDurationPerValue             prometheus.Histogram
	readValuesNumber                    prometheus.Counter
	readValuesSize                      prometheus.Gauge
	readDuration                        prometheus.Histogram
	readDurationPerValue                prometheus.Histogram
	blockComputationUsed                prometheus.Histogram
	blockComputationVector              *prometheus.GaugeVec
	blockExecutionTime                  prometheus.Histogram
	blockTransactionCounts              prometheus.Histogram
	blockCollectionCounts               prometheus.Histogram
	collectionComputationUsed           prometheus.Histogram
	collectionExecutionTime             prometheus.Histogram
	collectionTransactionCounts         prometheus.Histogram
	collectionRequestSent               prometheus.Counter
	collectionRequestRetried            prometheus.Counter
	transactionParseTime                prometheus.Histogram
	transactionCheckTime                prometheus.Histogram
	transactionInterpretTime            prometheus.Histogram
	transactionExecutionTime            prometheus.Histogram
	transactionMemoryUsage              prometheus.Histogram
	transactionMemoryEstimate           prometheus.Histogram
	transactionMemoryDifference         prometheus.Histogram
	transactionComputationUsed          prometheus.Histogram
	transactionEmittedEvents            prometheus.Histogram
	scriptExecutionTime                 prometheus.Histogram
	scriptComputationUsed               prometheus.Histogram
	scriptMemoryUsage                   prometheus.Histogram
	scriptMemoryEstimate                prometheus.Histogram
	scriptMemoryDifference              prometheus.Histogram
	numberOfAccounts                    prometheus.Gauge
	chunkDataPackRequestProcessedTotal  prometheus.Counter
	stateSyncActive                     prometheus.Gauge
	blockDataUploadsInProgress          prometheus.Gauge
	blockDataUploadsDuration            prometheus.Histogram
	maxCollectionHeight                 prometheus.Gauge
	computationResultUploadedCount      prometheus.Counter
	computationResultUploadRetriedCount prometheus.Counter
>>>>>>> 56d7658a
}

func NewExecutionCollector(tracer module.Tracer) *ExecutionCollector {

	forestApproxMemorySize := promauto.NewGauge(prometheus.GaugeOpts{
		Namespace: namespaceExecution,
		Subsystem: subsystemMTrie,
		Name:      "forest_approx_memory_size",
		Help:      "an approximate size of in-memory forest in bytes",
	})

	forestNumberOfTrees := promauto.NewGauge(prometheus.GaugeOpts{
		Namespace: namespaceExecution,
		Subsystem: subsystemMTrie,
		Name:      "forest_number_of_trees",
		Help:      "the number of trees in memory",
	})

	latestTrieRegCount := promauto.NewGauge(prometheus.GaugeOpts{
		Namespace: namespaceExecution,
		Subsystem: subsystemMTrie,
		Name:      "latest_trie_reg_count",
		Help:      "the number of allocated registers (latest created trie)",
	})

	latestTrieRegCountDiff := promauto.NewGauge(prometheus.GaugeOpts{
		Namespace: namespaceExecution,
		Subsystem: subsystemMTrie,
		Name:      "latest_trie_reg_count_diff",
		Help:      "the difference between number of unique register allocated of the latest created trie and parent trie",
	})

	latestTrieRegSize := promauto.NewGauge(prometheus.GaugeOpts{
		Namespace: namespaceExecution,
		Subsystem: subsystemMTrie,
		Name:      "latest_trie_reg_size",
		Help:      "the size of allocated registers (latest created trie)",
	})

	latestTrieRegSizeDiff := promauto.NewGauge(prometheus.GaugeOpts{
		Namespace: namespaceExecution,
		Subsystem: subsystemMTrie,
		Name:      "latest_trie_reg_size_diff",
		Help:      "the difference between size of unique register allocated of the latest created trie and parent trie",
	})

	latestTrieMaxDepthTouched := promauto.NewGauge(prometheus.GaugeOpts{
		Namespace: namespaceExecution,
		Subsystem: subsystemMTrie,
		Name:      "latest_trie_max_depth_touched",
		Help:      "the maximum depth touched of the latest created trie",
	})

	updatedCount := promauto.NewCounter(prometheus.CounterOpts{
		Namespace: namespaceExecution,
		Subsystem: subsystemMTrie,
		Name:      "updates_counted",
		Help:      "the number of updates",
	})

	proofSize := promauto.NewGauge(prometheus.GaugeOpts{
		Namespace: namespaceExecution,
		Subsystem: subsystemMTrie,
		Name:      "average_proof_size",
		Help:      "the average size of a single generated proof in bytes",
	})

	updatedValuesNumber := promauto.NewCounter(prometheus.CounterOpts{
		Namespace: namespaceExecution,
		Subsystem: subsystemMTrie,
		Name:      "update_values_number",
		Help:      "the total number of values updated",
	})

	updatedValuesSize := promauto.NewGauge(prometheus.GaugeOpts{
		Namespace: namespaceExecution,
		Subsystem: subsystemMTrie,
		Name:      "update_values_size",
		Help:      "the total size of values for single update in bytes",
	})

	updatedDuration := promauto.NewHistogram(prometheus.HistogramOpts{
		Namespace: namespaceExecution,
		Subsystem: subsystemMTrie,
		Name:      "update_duration",
		Help:      "the duration of update operation",
		Buckets:   []float64{0.05, 0.2, 0.5, 1, 2, 5},
	})

	updatedDurationPerValue := promauto.NewHistogram(prometheus.HistogramOpts{
		Namespace: namespaceExecution,
		Subsystem: subsystemMTrie,
		Name:      "update_duration_per_value",
		Help:      "the duration of update operation per value",
		Buckets:   []float64{0.05, 0.2, 0.5, 1, 2, 5},
	})

	readValuesNumber := promauto.NewCounter(prometheus.CounterOpts{
		Namespace: namespaceExecution,
		Subsystem: subsystemMTrie,
		Name:      "read_values_number",
		Help:      "the total number of values read",
	})

	readValuesSize := promauto.NewGauge(prometheus.GaugeOpts{
		Namespace: namespaceExecution,
		Subsystem: subsystemMTrie,
		Name:      "read_values_size",
		Help:      "the total size of values for single read in bytes",
	})

	readDuration := promauto.NewHistogram(prometheus.HistogramOpts{
		Namespace: namespaceExecution,
		Subsystem: subsystemMTrie,
		Name:      "read_duration",
		Help:      "the duration of read operation",
		Buckets:   []float64{0.05, 0.2, 0.5, 1, 2, 5},
	})

	readDurationPerValue := promauto.NewHistogram(prometheus.HistogramOpts{
		Namespace: namespaceExecution,
		Subsystem: subsystemMTrie,
		Name:      "read_duration_per_value",
		Help:      "the duration of read operation per value",
		Buckets:   []float64{0.05, 0.2, 0.5, 1, 2, 5},
	})

	blockExecutionTime := promauto.NewHistogram(prometheus.HistogramOpts{
		Namespace: namespaceExecution,
		Subsystem: subsystemRuntime,
		Name:      "block_execution_time_milliseconds",
		Help:      "the total time spent on block execution in milliseconds",
		Buckets:   []float64{100, 500, 1000, 1500, 2000, 2500, 3000, 6000},
	})

	blockComputationUsed := promauto.NewHistogram(prometheus.HistogramOpts{
		Namespace: namespaceExecution,
		Subsystem: subsystemRuntime,
		Name:      "block_computation_used",
		Help:      "the total amount of computation used by a block",
		Buckets:   []float64{1000, 10000, 100000, 500000, 1000000, 5000000, 10000000},
	})

<<<<<<< HEAD
	blockMemoryUsed := promauto.NewHistogram(prometheus.HistogramOpts{
		Namespace: namespaceExecution,
		Subsystem: subsystemRuntime,
		Name:      "block_memory_used",
		Help:      "the total amount of memory (cadence estimate) used by a block",
		Buckets:   []float64{100_000_000, 1_000_000_000, 5_000_000_000, 10_000_000_000, 50_000_000_000, 100_000_000_000, 500_000_000_000, 1_000_000_000_000, 5_000_000_000_000, 10_000_000_000_000},
	})

	blockEventCounts := promauto.NewHistogram(prometheus.HistogramOpts{
		Namespace: namespaceExecution,
		Subsystem: subsystemRuntime,
		Name:      "block_event_counts",
		Help:      "the total number of events emitted during a block execution",
		Buckets:   []float64{10, 20, 50, 100, 200, 500, 1000, 2000, 5000, 10000},
	})

	blockEventSize := promauto.NewHistogram(prometheus.HistogramOpts{
		Namespace: namespaceExecution,
		Subsystem: subsystemRuntime,
		Name:      "block_event_size",
		Help:      "the total number of bytes used by events emitted during a block execution",
		Buckets:   []float64{1_000, 10_000, 100_000, 500_000, 1_000_000, 5_000_000, 10_000_000, 50_000_000, 100_000_000, 500_000_000},
	})
=======
	blockComputationVector := promauto.NewGaugeVec(prometheus.GaugeOpts{
		Namespace: namespaceExecution,
		Subsystem: subsystemRuntime,
		Name:      "block_execution_effort_vector",
		Help:      "execution effort vector of the last executed block by computation kind",
	}, []string{LabelComputationKind})
>>>>>>> 56d7658a

	blockTransactionCounts := promauto.NewHistogram(prometheus.HistogramOpts{
		Namespace: namespaceExecution,
		Subsystem: subsystemRuntime,
		Name:      "block_transaction_counts",
		Help:      "the total number of transactions per block",
		Buckets:   prometheus.ExponentialBuckets(4, 2, 10),
	})

	blockCollectionCounts := promauto.NewHistogram(prometheus.HistogramOpts{
		Namespace: namespaceExecution,
		Subsystem: subsystemRuntime,
		Name:      "block_collection_counts",
		Help:      "the total number of collections per block",
		Buckets:   prometheus.ExponentialBuckets(1, 2, 8),
	})

	collectionExecutionTime := promauto.NewHistogram(prometheus.HistogramOpts{
		Namespace: namespaceExecution,
		Subsystem: subsystemRuntime,
		Name:      "collection_execution_time_milliseconds",
		Help:      "the total time spent on collection execution in milliseconds",
		Buckets:   []float64{100, 200, 500, 1000, 1500, 2000},
	})

	collectionComputationUsed := promauto.NewHistogram(prometheus.HistogramOpts{
		Namespace: namespaceExecution,
		Subsystem: subsystemRuntime,
		Name:      "collection_computation_used",
		Help:      "the total amount of computation used by a collection",
		Buckets:   []float64{1000, 10000, 50000, 100000, 500000, 1000000},
	})

	collectionMemoryUsed := promauto.NewHistogram(prometheus.HistogramOpts{
		Namespace: namespaceExecution,
		Subsystem: subsystemRuntime,
		Name:      "collection_memory_used",
		Help:      "the total amount of memory used (cadence estimate) by a collection",
		Buckets:   []float64{10_000_000, 100_000_000, 1_000_000_000, 5_000_000_000, 10_000_000_000, 50_000_000_000, 100_000_000_000, 500_000_000_000, 1_000_000_000_000, 5_000_000_000_000},
	})

	collectionEventSize := promauto.NewHistogram(prometheus.HistogramOpts{
		Namespace: namespaceExecution,
		Subsystem: subsystemRuntime,
		Name:      "collection_event_size",
		Help:      "the total byte size used by all events generated during a collection execution",
		Buckets:   []float64{100, 1000, 10000, 100000, 10000000, 100000000, 1000000000},
	})

	collectionEventCounts := promauto.NewHistogram(prometheus.HistogramOpts{
		Namespace: namespaceExecution,
		Subsystem: subsystemRuntime,
		Name:      "collection_event_counts",
		Help:      "the total number of events emitted per collection",
		Buckets:   prometheus.ExponentialBuckets(4, 2, 8),
	})

	collectionNumberOfRegistersTouched := promauto.NewHistogram(prometheus.HistogramOpts{
		Namespace: namespaceExecution,
		Subsystem: subsystemRuntime,
		Name:      "collection_number_of_registers_touched",
		Help:      "the total number of registers touched during collection execution",
		Buckets:   prometheus.ExponentialBuckets(10, 2, 12),
	})

	collectionTotalBytesWrittenToRegisters := promauto.NewHistogram(prometheus.HistogramOpts{
		Namespace: namespaceExecution,
		Subsystem: subsystemRuntime,
		Name:      "collection_total_number_of_bytes_written_to_registers",
		Help:      "the total number of bytes written to registers during collection execution",
		Buckets:   prometheus.ExponentialBuckets(1000, 2, 16),
	})

	collectionTransactionCounts := promauto.NewHistogram(prometheus.HistogramOpts{
		Namespace: namespaceExecution,
		Subsystem: subsystemRuntime,
		Name:      "collection_transaction_counts",
		Help:      "the total number of transactions per collection",
		Buckets:   prometheus.ExponentialBuckets(4, 2, 8),
	})

	collectionRequestsSent := promauto.NewCounter(prometheus.CounterOpts{
		Namespace: namespaceExecution,
		Subsystem: subsystemIngestion,
		Name:      "collection_requests_sent",
		Help:      "the number of collection requests sent",
	})

	collectionRequestsRetries := promauto.NewCounter(prometheus.CounterOpts{
		Namespace: namespaceExecution,
		Subsystem: subsystemIngestion,
		Name:      "collection_requests_retries",
		Help:      "the number of collection requests retried",
	})

	transactionParseTime := promauto.NewHistogram(prometheus.HistogramOpts{
		Namespace: namespaceExecution,
		Subsystem: subsystemRuntime,
		Name:      "transaction_parse_time_nanoseconds",
		Help:      "the parse time for a transaction in nanoseconds",
		Buckets:   prometheus.ExponentialBuckets(10, 10, 8),
	})

	transactionCheckTime := promauto.NewHistogram(prometheus.HistogramOpts{
		Namespace: namespaceExecution,
		Subsystem: subsystemRuntime,
		Name:      "transaction_check_time_nanoseconds",
		Help:      "the checking time for a transaction in nanoseconds",
		Buckets:   prometheus.ExponentialBuckets(10, 10, 8),
	})

	transactionInterpretTime := promauto.NewHistogram(prometheus.HistogramOpts{
		Namespace: namespaceExecution,
		Subsystem: subsystemRuntime,
		Name:      "transaction_interpret_time_nanoseconds",
		Help:      "the interpretation time for a transaction in nanoseconds",
		Buckets:   prometheus.ExponentialBuckets(10, 10, 8),
	})

	transactionExecutionTime := promauto.NewHistogram(prometheus.HistogramOpts{
		Namespace: namespaceExecution,
		Subsystem: subsystemRuntime,
		Name:      "transaction_execution_time_milliseconds",
		Help:      "the total time spent on transaction execution in milliseconds",
		Buckets:   prometheus.ExponentialBuckets(2, 2, 10),
	})

	transactionComputationUsed := promauto.NewHistogram(prometheus.HistogramOpts{
		Namespace: namespaceExecution,
		Subsystem: subsystemRuntime,
		Name:      "transaction_computation_used",
		Help:      "the total amount of computation used by a transaction",
		Buckets:   []float64{50, 100, 500, 1000, 5000, 10000},
	})

	transactionMemoryUsage := promauto.NewHistogram(prometheus.HistogramOpts{
		Namespace: namespaceExecution,
		Subsystem: subsystemRuntime,
		Name:      "transaction_memory_usage",
		Help:      "the total amount of memory allocated by a transaction",
		Buckets:   []float64{100_000, 1_000_000, 10_000_000, 50_000_000, 100_000_000, 500_000_000, 1_000_000_000},
	})

	transactionMemoryEstimate := promauto.NewHistogram(prometheus.HistogramOpts{
		Namespace: namespaceExecution,
		Subsystem: subsystemRuntime,
		Name:      "transaction_memory_estimate",
		Help:      "the estimated memory used by a transaction",
		Buckets:   []float64{1_000_000, 10_000_000, 100_000_000, 1_000_000_000, 5_000_000_000, 10_000_000_000, 50_000_000_000, 100_000_000_000},
	})

	transactionMemoryDifference := promauto.NewHistogram(prometheus.HistogramOpts{
		Namespace: namespaceExecution,
		Subsystem: subsystemRuntime,
		Name:      "transaction_memory_difference",
		Help:      "the difference in actual memory usage and estimate for a transaction",
		Buckets:   []float64{-1, 0, 10_000_000, 100_000_000, 1_000_000_000},
	})

	transactionEmittedEvents := promauto.NewHistogram(prometheus.HistogramOpts{
		Namespace: namespaceExecution,
		Subsystem: subsystemRuntime,
		Name:      "transaction_emitted_events",
		Help:      "the total number of events emitted by a transaction",
		Buckets:   prometheus.ExponentialBuckets(2, 2, 10),
	})

	transactionEventSize := promauto.NewHistogram(prometheus.HistogramOpts{
		Namespace: namespaceExecution,
		Subsystem: subsystemRuntime,
		Name:      "transaction_event_size",
		Help:      "the total number bytes used of events emitted during a transaction execution",
		Buckets:   prometheus.ExponentialBuckets(100, 2, 12),
	})

	scriptExecutionTime := promauto.NewHistogram(prometheus.HistogramOpts{
		Namespace: namespaceExecution,
		Subsystem: subsystemRuntime,
		Name:      "script_execution_time_milliseconds",
		Help:      "the total time spent on script execution in milliseconds",
		Buckets:   []float64{2, 4, 8, 16, 32, 64, 100, 250, 500},
	})

	scriptComputationUsed := promauto.NewHistogram(prometheus.HistogramOpts{
		Namespace: namespaceExecution,
		Subsystem: subsystemRuntime,
		Name:      "script_computation_used",
		Help:      "the total amount of computation used by an script",
		Buckets:   []float64{50, 100, 500, 1000, 5000, 10000},
	})

	scriptMemoryUsage := promauto.NewHistogram(prometheus.HistogramOpts{
		Namespace: namespaceExecution,
		Subsystem: subsystemRuntime,
		Name:      "script_memory_usage",
		Help:      "the total amount of memory allocated by a script",
		Buckets:   []float64{100_000, 1_000_000, 10_000_000, 50_000_000, 100_000_000, 500_000_000, 1_000_000_000},
	})

	scriptMemoryEstimate := promauto.NewHistogram(prometheus.HistogramOpts{
		Namespace: namespaceExecution,
		Subsystem: subsystemRuntime,
		Name:      "script_memory_estimate",
		Help:      "the estimated memory used by a script",
		Buckets:   []float64{1_000_000, 10_000_000, 100_000_000, 1_000_000_000, 5_000_000_000, 10_000_000_000, 50_000_000_000, 100_000_000_000},
	})

	scriptMemoryDifference := promauto.NewHistogram(prometheus.HistogramOpts{
		Namespace: namespaceExecution,
		Subsystem: subsystemRuntime,
		Name:      "script_memory_difference",
		Help:      "the difference in actual memory usage and estimate for a script",
		Buckets:   []float64{-1, 0, 10_000_000, 100_000_000, 1_000_000_000},
	})

	chunkDataPackRequestProcessedTotal := promauto.NewCounter(prometheus.CounterOpts{
		Namespace: namespaceExecution,
		Subsystem: subsystemProvider,
		Name:      "chunk_data_packs_requested_total",
		Help:      "the total number of chunk data pack requests processed by provider engine",
	})

	chunkDataPackProofSize := promauto.NewHistogram(prometheus.HistogramOpts{
		Namespace: namespaceExecution,
		Subsystem: subsystemIngestion,
		Name:      "chunk_data_pack_proof_size",
		Help:      "the total number bytes used for storing proof part of chunk data pack",
		Buckets:   prometheus.ExponentialBuckets(1000, 2, 16),
	})

	chunkDataPackCollectionSize := promauto.NewHistogram(prometheus.HistogramOpts{
		Namespace: namespaceExecution,
		Subsystem: subsystemIngestion,
		Name:      "chunk_data_pack_collection_size",
		Help:      "the total number transactions in the collection",
		Buckets:   prometheus.ExponentialBuckets(1, 2, 10),
	})

	blockDataUploadsInProgress := promauto.NewGauge(prometheus.GaugeOpts{
		Namespace: namespaceExecution,
		Subsystem: subsystemBlockDataUploader,
		Name:      "block_data_upload_in_progress",
		Help:      "number of concurrently running Block Data upload operations",
	})

	blockDataUploadsDuration := promauto.NewHistogram(prometheus.HistogramOpts{
		Namespace: namespaceExecution,
		Subsystem: subsystemBlockDataUploader,
		Name:      "block_data_upload_duration_ms",
		Help:      "the duration of update upload operation",
		Buckets:   []float64{1, 100, 500, 1000, 2000},
	})

	computationResultUploadedCount := promauto.NewCounter(prometheus.CounterOpts{
		Namespace: namespaceExecution,
		Subsystem: subsystemProvider,
		Name:      "computation_result_uploaded_count",
		Help:      "the total count of computation result uploaded",
	})

	computationResultUploadRetriedCount := promauto.NewCounter(prometheus.CounterOpts{
		Namespace: namespaceExecution,
		Subsystem: subsystemProvider,
		Name:      "computation_result_upload_retried_count",
		Help:      "the total count of computation result upload retried",
	})

	ec := &ExecutionCollector{
		tracer: tracer,

<<<<<<< HEAD
		forestApproxMemorySize:                 forestApproxMemorySize,
		forestNumberOfTrees:                    forestNumberOfTrees,
		latestTrieRegCount:                     latestTrieRegCount,
		latestTrieRegCountDiff:                 latestTrieRegCountDiff,
		latestTrieRegSize:                      latestTrieRegSize,
		latestTrieRegSizeDiff:                  latestTrieRegSizeDiff,
		latestTrieMaxDepthTouched:              latestTrieMaxDepthTouched,
		updated:                                updatedCount,
		proofSize:                              proofSize,
		updatedValuesNumber:                    updatedValuesNumber,
		updatedValuesSize:                      updatedValuesSize,
		updatedDuration:                        updatedDuration,
		updatedDurationPerValue:                updatedDurationPerValue,
		readValuesNumber:                       readValuesNumber,
		readValuesSize:                         readValuesSize,
		readDuration:                           readDuration,
		readDurationPerValue:                   readDurationPerValue,
		blockExecutionTime:                     blockExecutionTime,
		blockComputationUsed:                   blockComputationUsed,
		blockMemoryUsed:                        blockMemoryUsed,
		blockEventCounts:                       blockEventCounts,
		blockEventSize:                         blockEventSize,
		blockTransactionCounts:                 blockTransactionCounts,
		blockCollectionCounts:                  blockCollectionCounts,
		collectionExecutionTime:                collectionExecutionTime,
		collectionComputationUsed:              collectionComputationUsed,
		collectionMemoryUsed:                   collectionMemoryUsed,
		collectionEventSize:                    collectionEventSize,
		collectionEventCounts:                  collectionEventCounts,
		collectionNumberOfRegistersTouched:     collectionNumberOfRegistersTouched,
		collectionTotalBytesWrittenToRegisters: collectionTotalBytesWrittenToRegisters,
		collectionTransactionCounts:            collectionTransactionCounts,
		collectionRequestSent:                  collectionRequestsSent,
		collectionRequestRetried:               collectionRequestsRetries,
		transactionParseTime:                   transactionParseTime,
		transactionCheckTime:                   transactionCheckTime,
		transactionInterpretTime:               transactionInterpretTime,
		transactionExecutionTime:               transactionExecutionTime,
		transactionComputationUsed:             transactionComputationUsed,
		transactionMemoryUsage:                 transactionMemoryUsage,
		transactionMemoryEstimate:              transactionMemoryEstimate,
		transactionMemoryDifference:            transactionMemoryDifference,
		transactionEmittedEvents:               transactionEmittedEvents,
		transactionEventSize:                   transactionEventSize,
		scriptExecutionTime:                    scriptExecutionTime,
		scriptComputationUsed:                  scriptComputationUsed,
		scriptMemoryUsage:                      scriptMemoryUsage,
		scriptMemoryEstimate:                   scriptMemoryEstimate,
		scriptMemoryDifference:                 scriptMemoryDifference,
		chunkDataPackRequestProcessedTotal:     chunkDataPackRequestProcessedTotal,
		chunkDataPackProofSize:                 chunkDataPackProofSize,
		chunkDataPackCollectionSize:            chunkDataPackCollectionSize,
		blockDataUploadsInProgress:             blockDataUploadsInProgress,
		blockDataUploadsDuration:               blockDataUploadsDuration,
		computationResultUploadedCount:         computationResultUploadedCount,
		computationResultUploadRetriedCount:    computationResultUploadRetriedCount,
=======
		forestApproxMemorySize:              forestApproxMemorySize,
		forestNumberOfTrees:                 forestNumberOfTrees,
		latestTrieRegCount:                  latestTrieRegCount,
		latestTrieRegCountDiff:              latestTrieRegCountDiff,
		latestTrieRegSize:                   latestTrieRegSize,
		latestTrieRegSizeDiff:               latestTrieRegSizeDiff,
		latestTrieMaxDepthTouched:           latestTrieMaxDepthTouched,
		updated:                             updatedCount,
		proofSize:                           proofSize,
		updatedValuesNumber:                 updatedValuesNumber,
		updatedValuesSize:                   updatedValuesSize,
		updatedDuration:                     updatedDuration,
		updatedDurationPerValue:             updatedDurationPerValue,
		readValuesNumber:                    readValuesNumber,
		readValuesSize:                      readValuesSize,
		readDuration:                        readDuration,
		readDurationPerValue:                readDurationPerValue,
		blockExecutionTime:                  blockExecutionTime,
		blockComputationUsed:                blockComputationUsed,
		blockComputationVector:              blockComputationVector,
		blockTransactionCounts:              blockTransactionCounts,
		blockCollectionCounts:               blockCollectionCounts,
		collectionExecutionTime:             collectionExecutionTime,
		collectionComputationUsed:           collectionComputationUsed,
		collectionTransactionCounts:         collectionTransactionCounts,
		collectionRequestSent:               collectionRequestsSent,
		collectionRequestRetried:            collectionRequestsRetries,
		transactionParseTime:                transactionParseTime,
		transactionCheckTime:                transactionCheckTime,
		transactionInterpretTime:            transactionInterpretTime,
		transactionExecutionTime:            transactionExecutionTime,
		transactionComputationUsed:          transactionComputationUsed,
		transactionMemoryUsage:              transactionMemoryUsage,
		transactionMemoryEstimate:           transactionMemoryEstimate,
		transactionMemoryDifference:         transactionMemoryDifference,
		transactionEmittedEvents:            transactionEmittedEvents,
		scriptExecutionTime:                 scriptExecutionTime,
		scriptComputationUsed:               scriptComputationUsed,
		scriptMemoryUsage:                   scriptMemoryUsage,
		scriptMemoryEstimate:                scriptMemoryEstimate,
		scriptMemoryDifference:              scriptMemoryDifference,
		chunkDataPackRequestProcessedTotal:  chunkDataPackRequestProcessedTotal,
		blockDataUploadsInProgress:          blockDataUploadsInProgress,
		blockDataUploadsDuration:            blockDataUploadsDuration,
		computationResultUploadedCount:      computationResultUploadedCount,
		computationResultUploadRetriedCount: computationResultUploadRetriedCount,

		stateReadsPerBlock: promauto.NewHistogram(prometheus.HistogramOpts{
			Namespace: namespaceExecution,
			Subsystem: subsystemRuntime,
			Buckets:   []float64{5, 10, 50, 100, 500},
			Name:      "block_state_reads",
			Help:      "count of state access/read operations performed per block",
		}),

>>>>>>> 56d7658a
		totalExecutedBlocksCounter: promauto.NewCounter(prometheus.CounterOpts{
			Namespace: namespaceExecution,
			Subsystem: subsystemRuntime,
			Name:      "total_executed_blocks",
			Help:      "the total number of blocks that have been executed",
		}),

		totalExecutedCollectionsCounter: promauto.NewCounter(prometheus.CounterOpts{
			Namespace: namespaceExecution,
			Subsystem: subsystemRuntime,
			Name:      "total_executed_collections",
			Help:      "the total number of collections that have been executed",
		}),

		totalExecutedTransactionsCounter: promauto.NewCounter(prometheus.CounterOpts{
			Namespace: namespaceExecution,
			Subsystem: subsystemRuntime,
			Name:      "total_executed_transactions",
			Help:      "the total number of transactions that have been executed",
		}),

		totalFailedTransactionsCounter: promauto.NewCounter(prometheus.CounterOpts{
			Namespace: namespaceExecution,
			Subsystem: subsystemRuntime,
			Name:      "total_failed_transactions",
			Help:      "the total number of transactions that has failed when executed",
		}),

		totalExecutedScriptsCounter: promauto.NewCounter(prometheus.CounterOpts{
			Namespace: namespaceExecution,
			Subsystem: subsystemRuntime,
			Name:      "total_executed_scripts",
			Help:      "the total number of scripts that have been executed",
		}),

		lastExecutedBlockHeightGauge: promauto.NewGauge(prometheus.GaugeOpts{
			Namespace: namespaceExecution,
			Subsystem: subsystemRuntime,
			Name:      "last_executed_block_height",
			Help:      "the last height that was executed",
		}),

		stateStorageDiskTotal: promauto.NewGauge(prometheus.GaugeOpts{
			Namespace: namespaceExecution,
			Subsystem: subsystemStateStorage,
			Name:      "data_size_bytes",
			Help:      "the execution state size on disk in bytes",
		}),

		storageStateCommitment: promauto.NewGauge(prometheus.GaugeOpts{
			Namespace: namespaceExecution,
			Subsystem: subsystemStateStorage,
			Name:      "commitment_size_bytes",
			Help:      "the storage size of a state commitment in bytes",
		}),

		stateSyncActive: promauto.NewGauge(prometheus.GaugeOpts{
			Namespace: namespaceExecution,
			Subsystem: subsystemIngestion,
			Name:      "state_sync_active",
			Help:      "indicates if the state sync is active",
		}),

		numberOfAccounts: promauto.NewGauge(prometheus.GaugeOpts{
			Namespace: namespaceExecution,
			Subsystem: subsystemRuntime,
			Name:      "number_of_accounts",
			Help:      "the number of existing accounts on the network",
		}),

		maxCollectionHeight: prometheus.NewGauge(prometheus.GaugeOpts{
			Name:      "max_collection_height",
			Namespace: namespaceExecution,
			Subsystem: subsystemIngestion,
			Help:      "gauge to track the maximum block height of collections received",
		}),
	}

	return ec
}

// StartBlockReceivedToExecuted starts a span to trace the duration of a block
// from being received for execution to execution being finished
func (ec *ExecutionCollector) StartBlockReceivedToExecuted(blockID flow.Identifier) {
}

// FinishBlockReceivedToExecuted finishes a span to trace the duration of a block
// from being received for execution to execution being finished
func (ec *ExecutionCollector) FinishBlockReceivedToExecuted(blockID flow.Identifier) {
}

// ExecutionBlockExecuted reports execution meta data after executing a block
func (ec *ExecutionCollector) ExecutionBlockExecuted(
	dur time.Duration,
	compUsed, memoryUsed uint64,
	eventCounts, eventSize int,
	txCounts, colCounts int,
) {
	ec.totalExecutedBlocksCounter.Inc()
	ec.blockExecutionTime.Observe(float64(dur.Milliseconds()))
	ec.blockComputationUsed.Observe(float64(compUsed))
	ec.blockMemoryUsed.Observe(float64(memoryUsed))
	ec.blockEventCounts.Observe(float64(eventCounts))
	ec.blockEventSize.Observe(float64(eventSize))
	ec.blockTransactionCounts.Observe(float64(txCounts))
	ec.blockCollectionCounts.Observe(float64(colCounts))
}

<<<<<<< HEAD
// ExecutionCollectionExecuted reports stats for executing a collection
func (ec *ExecutionCollector) ExecutionCollectionExecuted(
	dur time.Duration,
	compUsed, memoryUsed uint64,
	eventCounts, eventSize int,
	numberOfRegistersTouched, totalBytesWrittenToRegisters int,
	txCounts int,
) {
=======
func (ec *ExecutionCollector) ExecutionBlockExecutionEffortVectorComponent(compKind string, value uint) {
	ec.blockComputationVector.With(prometheus.Labels{LabelComputationKind: compKind}).Set(float64(value))
}

// ExecutionCollectionExecuted reports computation and total time spent on a block computation
func (ec *ExecutionCollector) ExecutionCollectionExecuted(dur time.Duration, compUsed uint64, txCounts int) {
>>>>>>> 56d7658a
	ec.totalExecutedCollectionsCounter.Inc()
	ec.collectionExecutionTime.Observe(float64(dur.Milliseconds()))
	ec.collectionComputationUsed.Observe(float64(compUsed))
	ec.collectionMemoryUsed.Observe(float64(memoryUsed))
	ec.collectionEventCounts.Observe(float64(eventCounts))
	ec.collectionEventSize.Observe(float64(eventSize))
	ec.collectionNumberOfRegistersTouched.Observe(float64(numberOfRegistersTouched))
	ec.collectionTotalBytesWrittenToRegisters.Observe(float64(totalBytesWrittenToRegisters))
	ec.collectionTransactionCounts.Observe(float64(txCounts))
}

// TransactionExecuted reports stats for executing a transaction
func (ec *ExecutionCollector) ExecutionTransactionExecuted(
	dur time.Duration,
	compUsed, memoryUsed, actualMemoryUsed uint64,
	eventCounts, eventSize int,
	failed bool,
) {
	ec.totalExecutedTransactionsCounter.Inc()
	ec.transactionExecutionTime.Observe(float64(dur.Milliseconds()))
	ec.transactionComputationUsed.Observe(float64(compUsed))
	ec.transactionMemoryUsage.Observe(float64(actualMemoryUsed))
	ec.transactionMemoryEstimate.Observe(float64(memoryUsed))
	ec.transactionMemoryDifference.Observe(float64(memoryUsed) - float64(actualMemoryUsed))
	ec.transactionEmittedEvents.Observe(float64(eventCounts))
	ec.transactionEventSize.Observe(float64(eventSize))
	if failed {
		ec.totalFailedTransactionsCounter.Inc()
	}
}

// ExecutionChunkDataPackGenerated reports stats on chunk data pack generation
func (ec *ExecutionCollector) ExecutionChunkDataPackGenerated(proofSize, numberOfTransactions int) {
	ec.chunkDataPackProofSize.Observe(float64(proofSize))
	ec.chunkDataPackCollectionSize.Observe(float64(numberOfTransactions))
}

// ScriptExecuted reports the time spent executing a single script
func (ec *ExecutionCollector) ExecutionScriptExecuted(dur time.Duration, compUsed, memoryUsed, memoryEstimated uint64) {
	ec.totalExecutedScriptsCounter.Inc()
	ec.scriptExecutionTime.Observe(float64(dur.Milliseconds()))
	ec.scriptComputationUsed.Observe(float64(compUsed))
	ec.scriptMemoryUsage.Observe(float64(memoryUsed))
	ec.scriptMemoryEstimate.Observe(float64(memoryEstimated))
	ec.scriptMemoryDifference.Observe(float64(memoryEstimated) - float64(memoryUsed))
}

// ExecutionStateStorageDiskTotal reports the total storage size of the execution state on disk in bytes
func (ec *ExecutionCollector) ExecutionStateStorageDiskTotal(bytes int64) {
	ec.stateStorageDiskTotal.Set(float64(bytes))
}

// ExecutionStorageStateCommitment reports the storage size of a state commitment
func (ec *ExecutionCollector) ExecutionStorageStateCommitment(bytes int64) {
	ec.storageStateCommitment.Set(float64(bytes))
}

// ExecutionLastExecutedBlockHeight reports last executed block height
func (ec *ExecutionCollector) ExecutionLastExecutedBlockHeight(height uint64) {
	ec.lastExecutedBlockHeightGauge.Set(float64(height))
}

// ForestApproxMemorySize records approximate memory usage of forest (all in-memory trees)
func (ec *ExecutionCollector) ForestApproxMemorySize(bytes uint64) {
	ec.forestApproxMemorySize.Set(float64(bytes))
}

// ForestNumberOfTrees current number of trees in a forest (in memory)
func (ec *ExecutionCollector) ForestNumberOfTrees(number uint64) {
	ec.forestNumberOfTrees.Set(float64(number))
}

// LatestTrieRegCount records the number of unique register allocated (the lastest created trie)
func (ec *ExecutionCollector) LatestTrieRegCount(number uint64) {
	ec.latestTrieRegCount.Set(float64(number))
}

// LatestTrieRegCountDiff records the difference between the number of unique register allocated of the latest created trie and parent trie
func (ec *ExecutionCollector) LatestTrieRegCountDiff(number int64) {
	ec.latestTrieRegCountDiff.Set(float64(number))
}

// LatestTrieRegSize records the size of unique register allocated (the lastest created trie)
func (ec *ExecutionCollector) LatestTrieRegSize(size uint64) {
	ec.latestTrieRegSize.Set(float64(size))
}

// LatestTrieRegSizeDiff records the difference between the size of unique register allocated of the latest created trie and parent trie
func (ec *ExecutionCollector) LatestTrieRegSizeDiff(size int64) {
	ec.latestTrieRegSizeDiff.Set(float64(size))
}

// LatestTrieMaxDepthTouched records the maximum depth touched of the last created trie
func (ec *ExecutionCollector) LatestTrieMaxDepthTouched(maxDepth uint16) {
	ec.latestTrieMaxDepthTouched.Set(float64(maxDepth))
}

// UpdateCount increase a counter of performed updates
func (ec *ExecutionCollector) UpdateCount() {
	ec.updated.Inc()
}

// ProofSize records a proof size
func (ec *ExecutionCollector) ProofSize(bytes uint32) {
	ec.proofSize.Set(float64(bytes))
}

// UpdateValuesNumber accumulates number of updated values
func (ec *ExecutionCollector) UpdateValuesNumber(number uint64) {
	ec.updatedValuesNumber.Add(float64(number))
}

// UpdateValuesSize total size (in bytes) of updates values
func (ec *ExecutionCollector) UpdateValuesSize(bytes uint64) {
	ec.updatedValuesSize.Set(float64(bytes))
}

// UpdateDuration records absolute time for the update of a trie
func (ec *ExecutionCollector) UpdateDuration(duration time.Duration) {
	ec.updatedDuration.Observe(duration.Seconds())
}

// UpdateDurationPerItem records update time for single value (total duration / number of updated values)
func (ec *ExecutionCollector) UpdateDurationPerItem(duration time.Duration) {
	ec.updatedDurationPerValue.Observe(duration.Seconds())
}

// ReadValuesNumber accumulates number of read values
func (ec *ExecutionCollector) ReadValuesNumber(number uint64) {
	ec.readValuesNumber.Add(float64(number))
}

// ReadValuesSize total size (in bytes) of read values
func (ec *ExecutionCollector) ReadValuesSize(bytes uint64) {
	ec.readValuesSize.Set(float64(bytes))
}

// ReadDuration records absolute time for the read from a trie
func (ec *ExecutionCollector) ReadDuration(duration time.Duration) {
	ec.readDuration.Observe(duration.Seconds())
}

// ReadDurationPerItem records read time for single value (total duration / number of read values)
func (ec *ExecutionCollector) ReadDurationPerItem(duration time.Duration) {
	ec.readDurationPerValue.Observe(duration.Seconds())
}

func (ec *ExecutionCollector) ExecutionCollectionRequestSent() {
	ec.collectionRequestSent.Inc()
}

func (ec *ExecutionCollector) ExecutionCollectionRequestRetried() {
	ec.collectionRequestRetried.Inc()
}

func (ec *ExecutionCollector) ExecutionBlockDataUploadStarted() {
	ec.blockDataUploadsInProgress.Inc()
}

func (ec *ExecutionCollector) ExecutionBlockDataUploadFinished(dur time.Duration) {
	ec.blockDataUploadsInProgress.Dec()
	ec.blockDataUploadsDuration.Observe(float64(dur.Milliseconds()))
}

// TransactionParsed reports the time spent parsing a single transaction
func (ec *ExecutionCollector) RuntimeTransactionParsed(dur time.Duration) {
	ec.transactionParseTime.Observe(float64(dur))
}

// TransactionChecked reports the time spent checking a single transaction
func (ec *ExecutionCollector) RuntimeTransactionChecked(dur time.Duration) {
	ec.transactionCheckTime.Observe(float64(dur))
}

// TransactionInterpreted reports the time spent interpreting a single transaction
func (ec *ExecutionCollector) RuntimeTransactionInterpreted(dur time.Duration) {
	ec.transactionInterpretTime.Observe(float64(dur))
}

// ChunkDataPackRequestProcessed is executed every time a chunk data pack request is picked up for processing at execution node.
// It increases the request processed counter by one.
func (ec *ExecutionCollector) ChunkDataPackRequestProcessed() {
	ec.chunkDataPackRequestProcessedTotal.Inc()
}

func (ec *ExecutionCollector) ExecutionSync(syncing bool) {
	if syncing {
		ec.stateSyncActive.Set(float64(1))
		return
	}
	ec.stateSyncActive.Set(float64(0))
}

func (ec *ExecutionCollector) RuntimeSetNumberOfAccounts(count uint64) {
	ec.numberOfAccounts.Set(float64(count))
}

func (ec *ExecutionCollector) UpdateCollectionMaxHeight(height uint64) {
	ec.maxCollectionHeight.Set(float64(height))
}

func (ec *ExecutionCollector) ExecutionComputationResultUploaded() {
	ec.computationResultUploadedCount.Inc()
}

func (ec *ExecutionCollector) ExecutionComputationResultUploadRetried() {
	ec.computationResultUploadRetriedCount.Inc()
}<|MERGE_RESOLUTION|>--- conflicted
+++ resolved
@@ -11,7 +11,6 @@
 )
 
 type ExecutionCollector struct {
-<<<<<<< HEAD
 	tracer                                 module.Tracer
 	totalExecutedBlocksCounter             prometheus.Counter
 	totalExecutedCollectionsCounter        prometheus.Counter
@@ -39,6 +38,7 @@
 	readDuration                           prometheus.Histogram
 	readDurationPerValue                   prometheus.Histogram
 	blockComputationUsed                   prometheus.Histogram
+	blockComputationVector                 *prometheus.GaugeVec
 	blockMemoryUsed                        prometheus.Histogram
 	blockEventCounts                       prometheus.Histogram
 	blockEventSize                         prometheus.Histogram
@@ -80,67 +80,6 @@
 	maxCollectionHeight                    prometheus.Gauge
 	computationResultUploadedCount         prometheus.Counter
 	computationResultUploadRetriedCount    prometheus.Counter
-=======
-	tracer                              module.Tracer
-	stateReadsPerBlock                  prometheus.Histogram
-	totalExecutedBlocksCounter          prometheus.Counter
-	totalExecutedCollectionsCounter     prometheus.Counter
-	totalExecutedTransactionsCounter    prometheus.Counter
-	totalExecutedScriptsCounter         prometheus.Counter
-	totalFailedTransactionsCounter      prometheus.Counter
-	lastExecutedBlockHeightGauge        prometheus.Gauge
-	stateStorageDiskTotal               prometheus.Gauge
-	storageStateCommitment              prometheus.Gauge
-	forestApproxMemorySize              prometheus.Gauge
-	forestNumberOfTrees                 prometheus.Gauge
-	latestTrieRegCount                  prometheus.Gauge
-	latestTrieRegCountDiff              prometheus.Gauge
-	latestTrieRegSize                   prometheus.Gauge
-	latestTrieRegSizeDiff               prometheus.Gauge
-	latestTrieMaxDepthTouched           prometheus.Gauge
-	updated                             prometheus.Counter
-	proofSize                           prometheus.Gauge
-	updatedValuesNumber                 prometheus.Counter
-	updatedValuesSize                   prometheus.Gauge
-	updatedDuration                     prometheus.Histogram
-	updatedDurationPerValue             prometheus.Histogram
-	readValuesNumber                    prometheus.Counter
-	readValuesSize                      prometheus.Gauge
-	readDuration                        prometheus.Histogram
-	readDurationPerValue                prometheus.Histogram
-	blockComputationUsed                prometheus.Histogram
-	blockComputationVector              *prometheus.GaugeVec
-	blockExecutionTime                  prometheus.Histogram
-	blockTransactionCounts              prometheus.Histogram
-	blockCollectionCounts               prometheus.Histogram
-	collectionComputationUsed           prometheus.Histogram
-	collectionExecutionTime             prometheus.Histogram
-	collectionTransactionCounts         prometheus.Histogram
-	collectionRequestSent               prometheus.Counter
-	collectionRequestRetried            prometheus.Counter
-	transactionParseTime                prometheus.Histogram
-	transactionCheckTime                prometheus.Histogram
-	transactionInterpretTime            prometheus.Histogram
-	transactionExecutionTime            prometheus.Histogram
-	transactionMemoryUsage              prometheus.Histogram
-	transactionMemoryEstimate           prometheus.Histogram
-	transactionMemoryDifference         prometheus.Histogram
-	transactionComputationUsed          prometheus.Histogram
-	transactionEmittedEvents            prometheus.Histogram
-	scriptExecutionTime                 prometheus.Histogram
-	scriptComputationUsed               prometheus.Histogram
-	scriptMemoryUsage                   prometheus.Histogram
-	scriptMemoryEstimate                prometheus.Histogram
-	scriptMemoryDifference              prometheus.Histogram
-	numberOfAccounts                    prometheus.Gauge
-	chunkDataPackRequestProcessedTotal  prometheus.Counter
-	stateSyncActive                     prometheus.Gauge
-	blockDataUploadsInProgress          prometheus.Gauge
-	blockDataUploadsDuration            prometheus.Histogram
-	maxCollectionHeight                 prometheus.Gauge
-	computationResultUploadedCount      prometheus.Counter
-	computationResultUploadRetriedCount prometheus.Counter
->>>>>>> 56d7658a
 }
 
 func NewExecutionCollector(tracer module.Tracer) *ExecutionCollector {
@@ -284,7 +223,6 @@
 		Buckets:   []float64{1000, 10000, 100000, 500000, 1000000, 5000000, 10000000},
 	})
 
-<<<<<<< HEAD
 	blockMemoryUsed := promauto.NewHistogram(prometheus.HistogramOpts{
 		Namespace: namespaceExecution,
 		Subsystem: subsystemRuntime,
@@ -308,14 +246,13 @@
 		Help:      "the total number of bytes used by events emitted during a block execution",
 		Buckets:   []float64{1_000, 10_000, 100_000, 500_000, 1_000_000, 5_000_000, 10_000_000, 50_000_000, 100_000_000, 500_000_000},
 	})
-=======
+
 	blockComputationVector := promauto.NewGaugeVec(prometheus.GaugeOpts{
 		Namespace: namespaceExecution,
 		Subsystem: subsystemRuntime,
 		Name:      "block_execution_effort_vector",
 		Help:      "execution effort vector of the last executed block by computation kind",
 	}, []string{LabelComputationKind})
->>>>>>> 56d7658a
 
 	blockTransactionCounts := promauto.NewHistogram(prometheus.HistogramOpts{
 		Namespace: namespaceExecution,
@@ -586,7 +523,6 @@
 	ec := &ExecutionCollector{
 		tracer: tracer,
 
-<<<<<<< HEAD
 		forestApproxMemorySize:                 forestApproxMemorySize,
 		forestNumberOfTrees:                    forestNumberOfTrees,
 		latestTrieRegCount:                     latestTrieRegCount,
@@ -606,6 +542,7 @@
 		readDurationPerValue:                   readDurationPerValue,
 		blockExecutionTime:                     blockExecutionTime,
 		blockComputationUsed:                   blockComputationUsed,
+		blockComputationVector:                 blockComputationVector,
 		blockMemoryUsed:                        blockMemoryUsed,
 		blockEventCounts:                       blockEventCounts,
 		blockEventSize:                         blockEventSize,
@@ -643,63 +580,6 @@
 		blockDataUploadsDuration:               blockDataUploadsDuration,
 		computationResultUploadedCount:         computationResultUploadedCount,
 		computationResultUploadRetriedCount:    computationResultUploadRetriedCount,
-=======
-		forestApproxMemorySize:              forestApproxMemorySize,
-		forestNumberOfTrees:                 forestNumberOfTrees,
-		latestTrieRegCount:                  latestTrieRegCount,
-		latestTrieRegCountDiff:              latestTrieRegCountDiff,
-		latestTrieRegSize:                   latestTrieRegSize,
-		latestTrieRegSizeDiff:               latestTrieRegSizeDiff,
-		latestTrieMaxDepthTouched:           latestTrieMaxDepthTouched,
-		updated:                             updatedCount,
-		proofSize:                           proofSize,
-		updatedValuesNumber:                 updatedValuesNumber,
-		updatedValuesSize:                   updatedValuesSize,
-		updatedDuration:                     updatedDuration,
-		updatedDurationPerValue:             updatedDurationPerValue,
-		readValuesNumber:                    readValuesNumber,
-		readValuesSize:                      readValuesSize,
-		readDuration:                        readDuration,
-		readDurationPerValue:                readDurationPerValue,
-		blockExecutionTime:                  blockExecutionTime,
-		blockComputationUsed:                blockComputationUsed,
-		blockComputationVector:              blockComputationVector,
-		blockTransactionCounts:              blockTransactionCounts,
-		blockCollectionCounts:               blockCollectionCounts,
-		collectionExecutionTime:             collectionExecutionTime,
-		collectionComputationUsed:           collectionComputationUsed,
-		collectionTransactionCounts:         collectionTransactionCounts,
-		collectionRequestSent:               collectionRequestsSent,
-		collectionRequestRetried:            collectionRequestsRetries,
-		transactionParseTime:                transactionParseTime,
-		transactionCheckTime:                transactionCheckTime,
-		transactionInterpretTime:            transactionInterpretTime,
-		transactionExecutionTime:            transactionExecutionTime,
-		transactionComputationUsed:          transactionComputationUsed,
-		transactionMemoryUsage:              transactionMemoryUsage,
-		transactionMemoryEstimate:           transactionMemoryEstimate,
-		transactionMemoryDifference:         transactionMemoryDifference,
-		transactionEmittedEvents:            transactionEmittedEvents,
-		scriptExecutionTime:                 scriptExecutionTime,
-		scriptComputationUsed:               scriptComputationUsed,
-		scriptMemoryUsage:                   scriptMemoryUsage,
-		scriptMemoryEstimate:                scriptMemoryEstimate,
-		scriptMemoryDifference:              scriptMemoryDifference,
-		chunkDataPackRequestProcessedTotal:  chunkDataPackRequestProcessedTotal,
-		blockDataUploadsInProgress:          blockDataUploadsInProgress,
-		blockDataUploadsDuration:            blockDataUploadsDuration,
-		computationResultUploadedCount:      computationResultUploadedCount,
-		computationResultUploadRetriedCount: computationResultUploadRetriedCount,
-
-		stateReadsPerBlock: promauto.NewHistogram(prometheus.HistogramOpts{
-			Namespace: namespaceExecution,
-			Subsystem: subsystemRuntime,
-			Buckets:   []float64{5, 10, 50, 100, 500},
-			Name:      "block_state_reads",
-			Help:      "count of state access/read operations performed per block",
-		}),
-
->>>>>>> 56d7658a
 		totalExecutedBlocksCounter: promauto.NewCounter(prometheus.CounterOpts{
 			Namespace: namespaceExecution,
 			Subsystem: subsystemRuntime,
@@ -808,7 +688,6 @@
 	ec.blockCollectionCounts.Observe(float64(colCounts))
 }
 
-<<<<<<< HEAD
 // ExecutionCollectionExecuted reports stats for executing a collection
 func (ec *ExecutionCollector) ExecutionCollectionExecuted(
 	dur time.Duration,
@@ -817,14 +696,6 @@
 	numberOfRegistersTouched, totalBytesWrittenToRegisters int,
 	txCounts int,
 ) {
-=======
-func (ec *ExecutionCollector) ExecutionBlockExecutionEffortVectorComponent(compKind string, value uint) {
-	ec.blockComputationVector.With(prometheus.Labels{LabelComputationKind: compKind}).Set(float64(value))
-}
-
-// ExecutionCollectionExecuted reports computation and total time spent on a block computation
-func (ec *ExecutionCollector) ExecutionCollectionExecuted(dur time.Duration, compUsed uint64, txCounts int) {
->>>>>>> 56d7658a
 	ec.totalExecutedCollectionsCounter.Inc()
 	ec.collectionExecutionTime.Observe(float64(dur.Milliseconds()))
 	ec.collectionComputationUsed.Observe(float64(compUsed))
@@ -834,6 +705,10 @@
 	ec.collectionNumberOfRegistersTouched.Observe(float64(numberOfRegistersTouched))
 	ec.collectionTotalBytesWrittenToRegisters.Observe(float64(totalBytesWrittenToRegisters))
 	ec.collectionTransactionCounts.Observe(float64(txCounts))
+}
+
+func (ec *ExecutionCollector) ExecutionBlockExecutionEffortVectorComponent(compKind string, value uint) {
+	ec.blockComputationVector.With(prometheus.Labels{LabelComputationKind: compKind}).Set(float64(value))
 }
 
 // TransactionExecuted reports stats for executing a transaction
