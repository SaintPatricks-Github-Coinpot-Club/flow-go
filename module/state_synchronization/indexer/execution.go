package indexer

import (
	"context"
	"errors"
	"fmt"

	"github.com/rs/zerolog"
	"golang.org/x/exp/maps"
	"golang.org/x/sync/errgroup"

	"github.com/onflow/flow-go/cmd/util/ledger/migrations"
	"github.com/onflow/flow-go/ledger"
	"github.com/onflow/flow-go/model/flow"
	"github.com/onflow/flow-go/module/executiondatasync/execution_data"
	"github.com/onflow/flow-go/storage"
)

// ExecutionState indexes the execution state.
type ExecutionState struct {
	registers  storage.RegisterIndex
	headers    storage.Headers
	events     storage.Events
	indexRange *SequentialIndexRange
	log        zerolog.Logger
}

// New execution state indexer with provided storage access for registers and headers as well as initial height.
// This method will initialize the index starting height and end height to that found in the register storage,
// if no height was previously persisted it will use the provided initHeight.
<<<<<<< HEAD
func New(registers storage.RegisterIndex, headers storage.Headers, initHeight uint64, log zerolog.Logger) (*ExecutionState, error) {
=======
func New(registers storage.RegisterIndex, headers storage.Headers, events storage.Events, initHeight uint64) (*ExecutionState, error) {
>>>>>>> bce162e9
	// get the first indexed height from the register storage, if not found use the default start index height provided
	first, err := registers.FirstHeight()
	if err != nil {
		if errors.Is(err, storage.ErrNotFound) {
			first = initHeight
		} else {
			return nil, err
		}
	}

	last, err := registers.LatestHeight()
	if err != nil {
		if errors.Is(err, storage.ErrNotFound) {
			last = first // if last was not found we are just starting to index
		} else {
			return nil, err
		}
	}

	indexRange, err := NewSequentialIndexRange(first, last)
	if err != nil {
		return nil, err
	}

	return &ExecutionState{
		registers:  registers,
		headers:    headers,
		events:     events,
		indexRange: indexRange,
		log:        log,
	}, nil
}

// HeightByBlockID retrieves the height for block ID.
// Expected errors:
// - storage.ErrNotFound if a block is not found in the storage.
func (i *ExecutionState) HeightByBlockID(ID flow.Identifier) (uint64, error) {
	header, err := i.headers.ByBlockID(ID)
	if err != nil {
		return 0, fmt.Errorf("could not find block by ID %: %w", ID, err)
	}

	return header.Height, nil
}

// RegisterValues retrieves register values by the register IDs at the provided block height.
// Even if the register wasn't indexed at the provided height, returns the highest height the register was indexed at.
// Expected errors:
// - storage.ErrNotFound if the register by the ID was never indexed
// - ErrIndexBoundary if the height is out of indexed height boundary
func (i *ExecutionState) RegisterValues(IDs flow.RegisterIDs, height uint64) ([]flow.RegisterValue, error) {
	_, err := i.indexRange.Contained(height)
	if err != nil {
		return nil, err
	}

	values := make([]flow.RegisterValue, len(IDs))

	for j, id := range IDs {
		value, err := i.registers.Get(id, height)
		if err != nil {
			return nil, err
		}

		values[j] = value
	}

	return values, nil
}

// IndexBlockData indexes all execution block data by height.
// This method shouldn't be used concurrently.
// Expected errors:
// - ErrIndexValue if height was not incremented in sequence
// - storage.ErrNotFound if the block for execution data was not found
func (i *ExecutionState) IndexBlockData(ctx context.Context, data *execution_data.BlockExecutionDataEntity) error {
	select {
	case <-ctx.Done():
		return ctx.Err()
	default:
	}

	// todo can we use the headers index from badger to get the height of a block provided from exec sync API?
	block, err := i.headers.ByBlockID(data.BlockID)
	if err != nil {
		// todo should we wrap sentinel error or should we use irrecoverable.exception as per design guidelines https://github.com/onflow/flow-go/blob/master/CodingConventions.md
		return fmt.Errorf("could not get the block by ID %s: %w", data.BlockID, err)
	}

	if _, err := i.indexRange.CanIncrease(block.Height); err != nil {
		return err
	}

	// concurrently process indexing of block data
	g, ctx := errgroup.WithContext(ctx)

	payloads := make(map[ledger.Path]*ledger.Payload)
	events := make([]flow.Event, 0)
	collections := make([]*flow.Collection, 0)

	for _, chunk := range data.ChunkExecutionDatas {
		if chunk.TrieUpdate != nil {
			// we are iterating all the registers and overwrite any existing register at the same path
			// this will make sure if we have multiple register changes only the last change will get persisted
			// if block has two chucks:
			// first chunk updates: { X: 1, Y: 2 }
			// second chunk updates: { X: 2 }
			// then we should persist only {X: 2: Y: 2}
			for i, path := range chunk.TrieUpdate.Paths {
				payloads[path] = chunk.TrieUpdate.Payloads[i] // todo should we use TrieUpdate.Paths or TrieUpdate.Payload.Key?
			}
		}

		events = append(events, chunk.Events...)
		collections = append(collections, chunk.Collection)
	}

	if len(events) > 0 {
		g.Go(func() error {
			err := i.indexEvents(data.BlockID, events)
			if err != nil {
				return fmt.Errorf("could not index events at height %d: %w", block.Height, err)
			}
			return nil
		})
	}

	g.Go(func() error {
		err = i.indexRegisterPayloads(maps.Values(payloads), block.Height)
		if err != nil {
			return fmt.Errorf("could not index register payloads at height %d: %w", block.Height, err)
		}
		return nil
	})

	err = g.Wait()
	if err != nil {
		return fmt.Errorf("failed to index block data at height %d: %w", block.Height, err)
	}

	i.log.Debug().Uint64("height", block.Height).Int("register count", len(payloads)).Msgf("indexed block data")

	return i.indexRange.Increase(block.Height)
}

func (i *ExecutionState) indexEvents(blockID flow.Identifier, events flow.EventsList) error {
	// Note: service events are currently not included in execution data: https://github.com/onflow/flow-go/issues/4624
	return i.events.Store(blockID, []flow.EventsList{events})
}

func (i *ExecutionState) indexRegisterPayloads(payloads []*ledger.Payload, height uint64) error {
	regEntries := make(flow.RegisterEntries, len(payloads))

	for j, payload := range payloads {
		k, err := payload.Key()
		if err != nil {
			return err
		}

		id, err := migrations.KeyToRegisterID(k)
		if err != nil {
			return err
		}

		regEntries[j] = flow.RegisterEntry{
			Key:   id,
			Value: payload.Value(),
		}
	}

	return i.registers.Store(regEntries, height)
}<|MERGE_RESOLUTION|>--- conflicted
+++ resolved
@@ -28,11 +28,7 @@
 // New execution state indexer with provided storage access for registers and headers as well as initial height.
 // This method will initialize the index starting height and end height to that found in the register storage,
 // if no height was previously persisted it will use the provided initHeight.
-<<<<<<< HEAD
-func New(registers storage.RegisterIndex, headers storage.Headers, initHeight uint64, log zerolog.Logger) (*ExecutionState, error) {
-=======
-func New(registers storage.RegisterIndex, headers storage.Headers, events storage.Events, initHeight uint64) (*ExecutionState, error) {
->>>>>>> bce162e9
+func New(registers storage.RegisterIndex, headers storage.Headers, events storage.Events, initHeight uint64, log zerolog.Logger) (*ExecutionState, error) {
 	// get the first indexed height from the register storage, if not found use the default start index height provided
 	first, err := registers.FirstHeight()
 	if err != nil {
