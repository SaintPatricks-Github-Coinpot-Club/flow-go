--- conflicted
+++ resolved
@@ -103,28 +103,11 @@
 
 	events := make([]flow.Event, 0)
 	results := make([]flow.LightTransactionResult, 0)
-<<<<<<< HEAD
-	registers := make(map[ledger.Path]*ledger.Payload)
-	indexedCollections := 0
-
-	lctx := i.lockManager.NewContext()
-	defer lctx.Release()
-
-	err := lctx.AcquireLock(storage.LockInsertCollection)
-	if err != nil {
-		return fmt.Errorf("could not acquire lock for collection insert: %w", err)
-	}
-
-	err = lctx.AcquireLock(storage.LockInsertEvent)
-	if err != nil {
-		return fmt.Errorf("could not acquire lock for event insert: %w", err)
-	}
-=======
 	collections := make([]*flow.Collection, 0)
 	transactions := make([]*flow.TransactionBody, 0)
 	registerUpdates := make(map[ledger.Path]*ledger.Payload)
->>>>>>> 96a06271
-
+
+	// Process all chunk data in a single pass
 	for idx, chunk := range data.ChunkExecutionDatas {
 		events = append(events, chunk.Events...)
 		results = append(results, chunk.TransactionResults...)
@@ -156,15 +139,6 @@
 		}
 	}
 
-<<<<<<< HEAD
-	if err := i.events.Store(lctx, data.BlockID, []flow.EventsList{events}); err != nil {
-		return fmt.Errorf("could not index events: %w", err)
-	}
-
-	if err := i.results.Store(data.BlockID, results); err != nil {
-		return fmt.Errorf("could not index transaction results: %w", err)
-	}
-=======
 	// convert final payloads to register entries
 	registerEntries := make([]flow.RegisterEntry, 0, len(registerUpdates))
 	for path, payload := range registerUpdates {
@@ -172,7 +146,6 @@
 		if err != nil {
 			return nil, fmt.Errorf("failed to convert payload to register entry (path: %s): %w", path.String(), err)
 		}
->>>>>>> 96a06271
 
 		registerEntries = append(registerEntries, flow.RegisterEntry{
 			Key:   key,
