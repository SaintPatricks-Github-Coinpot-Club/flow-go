--- conflicted
+++ resolved
@@ -68,27 +68,6 @@
 		return nil, fmt.Errorf("block ID and execution result block ID must match")
 	}
 
-<<<<<<< HEAD
-	indexer.log.Info().
-		Uint64("latest_height", header.Height).
-		Msg("indexer initialized")
-
-	return indexer
-}
-
-// IndexTxResultErrorMessagesData index transaction result error messages
-// No errors are expected during normal operation.
-func (i *InMemoryIndexer) IndexTxResultErrorMessagesData(txResultErrMsgs []flow.TransactionResultErrorMessage) error {
-	err := storage.SkipAlreadyExistsError( // Note: if the data already exists, we will not overwrite
-		storage.WithLock(i.lockManager, storage.LockInsertTransactionResultErrMessage, func(lctx lockctx.Context) error {
-			// requires the [storage.LockInsertTransactionResultErrMessage] lock to be held
-			return i.txResultErrMsgs.Store(lctx, i.executionResult.BlockID, txResultErrMsgs)
-		}))
-	if err != nil {
-		return fmt.Errorf("could not index transaction result error messages: %w", err)
-	}
-	return nil
-=======
 	return &InMemoryIndexer{
 		log: log.With().
 			Str("component", "in_memory_indexer").
@@ -98,7 +77,6 @@
 		block:           block,
 		executionResult: executionResult,
 	}, nil
->>>>>>> 96a06271
 }
 
 // IndexBlockData indexes all execution block data.
