package indexer

import (
	"errors"
	"fmt"
	"time"

	"github.com/jordanschalm/lockctx"
	"github.com/rs/zerolog"
	"golang.org/x/sync/errgroup"

	"github.com/onflow/flow-go/fvm/storage/derived"
	"github.com/onflow/flow-go/ledger"
	"github.com/onflow/flow-go/ledger/common/convert"
	"github.com/onflow/flow-go/model/flow"
	"github.com/onflow/flow-go/module"
	"github.com/onflow/flow-go/module/executiondatasync/execution_data"
	"github.com/onflow/flow-go/storage"
	"github.com/onflow/flow-go/utils/logging"
)

// IndexerCore indexes the execution state.
type IndexerCore struct {
	log     zerolog.Logger
	metrics module.ExecutionStateIndexerMetrics

	registers    storage.RegisterIndex
	headers      storage.Headers
	events       storage.Events
	collections  storage.Collections
	transactions storage.Transactions
	results      storage.LightTransactionResults
	protocolDB   storage.DB

	collectionExecutedMetric module.CollectionExecutedMetric

	derivedChainData *derived.DerivedChainData
	serviceAddress   flow.Address
	lockManager      lockctx.Manager
}

// New execution state indexer used to ingest block execution data and index it by height.
// The passed RegisterIndex storage must be populated to include the first and last height otherwise the indexer
// won't be initialized to ensure we have bootstrapped the storage first.
func New(
	log zerolog.Logger,
	metrics module.ExecutionStateIndexerMetrics,
	protocolDB storage.DB,
	registers storage.RegisterIndex,
	headers storage.Headers,
	events storage.Events,
	collections storage.Collections,
	transactions storage.Transactions,
	results storage.LightTransactionResults,
	chain flow.Chain,
	derivedChainData *derived.DerivedChainData,
	collectionExecutedMetric module.CollectionExecutedMetric,
	lockManager lockctx.Manager,
) (*IndexerCore, error) {
	log = log.With().Str("component", "execution_indexer").Logger()
	metrics.InitializeLatestHeight(registers.LatestHeight())

	log.Info().
		Uint64("first_height", registers.FirstHeight()).
		Uint64("latest_height", registers.LatestHeight()).
		Msg("indexer initialized")

	return &IndexerCore{
		log:              log,
		metrics:          metrics,
		protocolDB:       protocolDB,
		registers:        registers,
		headers:          headers,
		collections:      collections,
		transactions:     transactions,
		events:           events,
		results:          results,
		serviceAddress:   chain.ServiceAddress(),
		derivedChainData: derivedChainData,

		collectionExecutedMetric: collectionExecutedMetric,
		lockManager:              lockManager,
	}, nil
}

// RegisterValue retrieves register values by the register IDs at the provided block height.
// Even if the register wasn't indexed at the provided height, returns the highest height the register was indexed at.
// If a register is not found it will return a nil value and not an error.
// Expected errors:
// - storage.ErrHeightNotIndexed if the given height was not indexed yet or lower than the first indexed height.
func (c *IndexerCore) RegisterValue(ID flow.RegisterID, height uint64) (flow.RegisterValue, error) {
	value, err := c.registers.Get(ID, height)
	if err != nil {
		// only return an error if the error doesn't match the not found error, since we have
		// to gracefully handle not found values and instead assign nil, that is because the script executor
		// expects that behaviour
		if errors.Is(err, storage.ErrNotFound) {
			return nil, nil
		}

		return nil, err
	}

	return value, nil
}

// IndexBlockData indexes all execution block data by height.
// This method shouldn't be used concurrently.
// Expected errors:
// - storage.ErrNotFound if the block for execution data was not found
func (c *IndexerCore) IndexBlockData(data *execution_data.BlockExecutionDataEntity) error {
	header, err := c.headers.ByBlockID(data.BlockID)
	if err != nil {
		return fmt.Errorf("could not get the block by ID %s: %w", data.BlockID, err)
	}

	lg := c.log.With().
		Hex("block_id", logging.ID(data.BlockID)).
		Uint64("height", header.Height).
		Logger()

	lg.Debug().Msgf("indexing new block")

	// the height we are indexing must be exactly one bigger or same as the latest height indexed from the storage
	latest := c.registers.LatestHeight()
	if header.Height != latest+1 && header.Height != latest {
		return fmt.Errorf("must index block data with the next height %d, but got %d", latest+1, header.Height)
	}

	// allow rerunning the indexer for same height since we are fetching height from register storage, but there are other storages
	// for indexing resources which might fail to update the values, so this enables rerunning and reindexing those resources
	if header.Height == latest {
		lg.Warn().Msg("reindexing block data")
		c.metrics.BlockReindexed()
	}

	start := time.Now()
	g := errgroup.Group{}

	var eventCount, resultCount, registerCount int
	g.Go(func() error {
		start := time.Now()

		events := make([]flow.Event, 0)
		results := make([]flow.LightTransactionResult, 0)
		for _, chunk := range data.ChunkExecutionDatas {
			events = append(events, chunk.Events...)
			results = append(results, chunk.TransactionResults...)
		}

		err := c.protocolDB.WithReaderBatchWriter(func(rw storage.ReaderBatchWriter) error {
			err := c.events.BatchStore(data.BlockID, []flow.EventsList{events}, rw)
			if err != nil {
				return fmt.Errorf("could not index events at height %d: %w", header.Height, err)
			}

			err = c.results.BatchStore(data.BlockID, results, rw)
			if err != nil {
				return fmt.Errorf("could not index transaction results at height %d: %w", header.Height, err)
			}
			return nil
		})

		if err != nil {
			return fmt.Errorf("could not commit block data: %w", err)
		}

		eventCount = len(events)
		resultCount = len(results)

		lg.Debug().
			Int("event_count", eventCount).
			Int("result_count", resultCount).
			Dur("duration_ms", time.Since(start)).
			Msg("indexed badger data")

		return nil
	})

	g.Go(func() error {
		start := time.Now()

		// index all collections except the system chunk
		// Note: the access ingestion engine also indexes collections, starting when the block is
		// finalized. This process can fall behind due to the node being offline, resource issues
		// or network congestion. This indexer ensures that collections are never farther behind
		// than the latest indexed block. Calling the collection handler with a collection that
		// has already been indexed is a noop.
		indexedCount := 0
		if len(data.ChunkExecutionDatas) > 0 {
			for _, chunk := range data.ChunkExecutionDatas[0 : len(data.ChunkExecutionDatas)-1] {
				err := c.indexCollection(chunk.Collection)
				if err != nil {
					return err
				}
				indexedCount++
			}
		}

		lg.Debug().
			Int("collection_count", indexedCount).
			Dur("duration_ms", time.Since(start)).
			Msg("indexed collections")

		return nil
	})

	g.Go(func() error {
		start := time.Now()

		// we are iterating all the registers and overwrite any existing register at the same path
		// this will make sure if we have multiple register changes only the last change will get persisted
		// if block has two chucks:
		// first chunk updates: { X: 1, Y: 2 }
		// second chunk updates: { X: 2 }
		// then we should persist only {X: 2: Y: 2}
		payloads := make(map[ledger.Path]*ledger.Payload)
		events := make([]flow.Event, 0)
		collections := make([]*flow.Collection, 0)
		for _, chunk := range data.ChunkExecutionDatas {
			events = append(events, chunk.Events...)
			collections = append(collections, chunk.Collection)
			update := chunk.TrieUpdate
			if update != nil {
				// this should never happen but we check anyway
				if len(update.Paths) != len(update.Payloads) {
					return fmt.Errorf("update paths length is %d and payloads length is %d and they don't match", len(update.Paths), len(update.Payloads))
				}

				for i, path := range update.Paths {
					payloads[path] = update.Payloads[i]
				}
			}
		}

		err = c.indexRegisters(payloads, header.Height)
		if err != nil {
			return fmt.Errorf("could not index register payloads at height %d: %w", header.Height, err)
		}

		err = c.updateProgramCache(header, events, collections)
		if err != nil {
			return fmt.Errorf("could not update program cache at height %d: %w", header.Height, err)
		}

		registerCount = len(payloads)

		lg.Debug().
			Int("register_count", registerCount).
			Dur("duration_ms", time.Since(start)).
			Msg("indexed registers")

		return nil
	})

	err = g.Wait()
	if err != nil {
		return fmt.Errorf("failed to index block data at height %d: %w", header.Height, err)
	}

	c.metrics.BlockIndexed(header.Height, time.Since(start), eventCount, registerCount, resultCount)
	lg.Debug().
		Dur("duration_ms", time.Since(start)).
		Msg("indexed block data")

	return nil
}

func (c *IndexerCore) updateProgramCache(header *flow.Header, events []flow.Event, collections []*flow.Collection) error {
	if c.derivedChainData == nil {
		return nil
	}

	derivedBlockData := c.derivedChainData.GetOrCreateDerivedBlockData(
		header.ID(),
		header.ParentID,
	)

	// get a list of all contracts that were updated in this block
	updatedContracts, err := findContractUpdates(events)
	if err != nil {
		return fmt.Errorf("could not find contract updates for block %d: %w", header.Height, err)
	}

	// invalidate cache entries for all modified programs
	tx, err := derivedBlockData.NewDerivedTransactionData(0, 0)
	if err != nil {
		return fmt.Errorf("could not create derived transaction data for block %d: %w", header.Height, err)
	}

	tx.AddInvalidator(&accessInvalidator{
		programs: &programInvalidator{
			invalidated:   updatedContracts,
			invalidateAll: hasAuthorizedTransaction(collections, c.serviceAddress),
		},
		executionParameters: &executionParametersInvalidator{
			invalidateAll: hasAuthorizedTransaction(collections, c.serviceAddress),
		},
	})

	err = tx.Commit()
	if err != nil {
		return fmt.Errorf("could not commit derived transaction data for block %d: %w", header.Height, err)
	}

	return nil
}

func (c *IndexerCore) indexRegisters(registers map[ledger.Path]*ledger.Payload, height uint64) error {
	regEntries := make(flow.RegisterEntries, 0, len(registers))

	for _, payload := range registers {
		k, err := payload.Key()
		if err != nil {
			return err
		}

		id, err := convert.LedgerKeyToRegisterID(k)
		if err != nil {
			return err
		}

		regEntries = append(regEntries, flow.RegisterEntry{
			Key:   id,
			Value: payload.Value(),
		})
	}

	return c.registers.Store(regEntries, height)
}

func (c *IndexerCore) indexCollection(collection *flow.Collection) error {
	lctx := c.lockManager.NewContext()
	defer lctx.Release()
	err := lctx.AcquireLock(storage.LockInsertCollection)
	if err != nil {
		return fmt.Errorf("could not acquire lock for indexing collections: %w", err)
	}

	err = IndexCollection(lctx, collection, c.collections, c.log, c.collectionExecutedMetric)
	if err != nil {
		return fmt.Errorf("could not handle collection")
	}
	return nil
}

// IndexCollection handles the response of the collection request made earlier when a block was received.
// No errors expected during normal operations.
func IndexCollection(
	lctx lockctx.Proof,
	collection *flow.Collection,
	collections storage.Collections,
	logger zerolog.Logger,
	collectionExecutedMetric module.CollectionExecutedMetric,
) error {

<<<<<<< HEAD
	// FIX: we can't index guarantees here, as we might have more than one block
	// with the same collection as long as it is not finalized

	// store the collection, including constituent transactions, and index transactionID -> collectionID
	light, err := collections.StoreAndIndexByTransaction(lctx, collection)
=======
	light := collection.Light()

	collectionExecutedMetric.CollectionFinalized(*light)
	collectionExecutedMetric.CollectionExecuted(*light)

	// FIX: we can't index guarantees here, as we might have more than one block
	// with the same collection as long as it is not finalized

	// store the light collection (collection minus the transaction body - those are stored separately)
	// and add transaction ids as index
	err := collections.StoreLightAndIndexByTransaction(light)
>>>>>>> 5fccb89d
	if err != nil {
		return err
	}

	collectionExecutedMetric.CollectionFinalized(light)
	collectionExecutedMetric.CollectionExecuted(light)
	return nil
}<|MERGE_RESOLUTION|>--- conflicted
+++ resolved
@@ -5,7 +5,6 @@
 	"fmt"
 	"time"
 
-	"github.com/jordanschalm/lockctx"
 	"github.com/rs/zerolog"
 	"golang.org/x/sync/errgroup"
 
@@ -36,7 +35,6 @@
 
 	derivedChainData *derived.DerivedChainData
 	serviceAddress   flow.Address
-	lockManager      lockctx.Manager
 }
 
 // New execution state indexer used to ingest block execution data and index it by height.
@@ -55,7 +53,6 @@
 	chain flow.Chain,
 	derivedChainData *derived.DerivedChainData,
 	collectionExecutedMetric module.CollectionExecutedMetric,
-	lockManager lockctx.Manager,
 ) (*IndexerCore, error) {
 	log = log.With().Str("component", "execution_indexer").Logger()
 	metrics.InitializeLatestHeight(registers.LatestHeight())
@@ -79,7 +76,6 @@
 		derivedChainData: derivedChainData,
 
 		collectionExecutedMetric: collectionExecutedMetric,
-		lockManager:              lockManager,
 	}, nil
 }
 
@@ -189,9 +185,9 @@
 		indexedCount := 0
 		if len(data.ChunkExecutionDatas) > 0 {
 			for _, chunk := range data.ChunkExecutionDatas[0 : len(data.ChunkExecutionDatas)-1] {
-				err := c.indexCollection(chunk.Collection)
+				err := IndexCollection(chunk.Collection, c.collections, c.transactions, c.log, c.collectionExecutedMetric)
 				if err != nil {
-					return err
+					return fmt.Errorf("could not handle collection")
 				}
 				indexedCount++
 			}
@@ -329,38 +325,16 @@
 	return c.registers.Store(regEntries, height)
 }
 
-func (c *IndexerCore) indexCollection(collection *flow.Collection) error {
-	lctx := c.lockManager.NewContext()
-	defer lctx.Release()
-	err := lctx.AcquireLock(storage.LockInsertCollection)
-	if err != nil {
-		return fmt.Errorf("could not acquire lock for indexing collections: %w", err)
-	}
-
-	err = IndexCollection(lctx, collection, c.collections, c.log, c.collectionExecutedMetric)
-	if err != nil {
-		return fmt.Errorf("could not handle collection")
-	}
-	return nil
-}
-
 // IndexCollection handles the response of the collection request made earlier when a block was received.
 // No errors expected during normal operations.
 func IndexCollection(
-	lctx lockctx.Proof,
 	collection *flow.Collection,
 	collections storage.Collections,
+	transactions storage.Transactions,
 	logger zerolog.Logger,
 	collectionExecutedMetric module.CollectionExecutedMetric,
 ) error {
 
-<<<<<<< HEAD
-	// FIX: we can't index guarantees here, as we might have more than one block
-	// with the same collection as long as it is not finalized
-
-	// store the collection, including constituent transactions, and index transactionID -> collectionID
-	light, err := collections.StoreAndIndexByTransaction(lctx, collection)
-=======
 	light := collection.Light()
 
 	collectionExecutedMetric.CollectionFinalized(*light)
@@ -372,12 +346,24 @@
 	// store the light collection (collection minus the transaction body - those are stored separately)
 	// and add transaction ids as index
 	err := collections.StoreLightAndIndexByTransaction(light)
->>>>>>> 5fccb89d
-	if err != nil {
+	if err != nil {
+		// ignore collection if already seen
+		if errors.Is(err, storage.ErrAlreadyExists) {
+			logger.Debug().
+				Hex("collection_id", logging.Entity(light)).
+				Msg("collection is already seen")
+			return nil
+		}
 		return err
 	}
 
-	collectionExecutedMetric.CollectionFinalized(light)
-	collectionExecutedMetric.CollectionExecuted(light)
+	// now store each of the transaction body
+	for _, tx := range collection.Transactions {
+		err := transactions.Store(tx)
+		if err != nil {
+			return fmt.Errorf("could not store transaction (%x): %w", tx.ID(), err)
+		}
+	}
+
 	return nil
 }