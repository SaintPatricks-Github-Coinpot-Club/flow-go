--- conflicted
+++ resolved
@@ -161,14 +161,6 @@
 			results = append(results, chunk.TransactionResults...)
 		}
 
-<<<<<<< HEAD
-		err := storage.WithLocks(c.lockManager,
-			[]string{storage.LockInsertEvent, storage.LockInsertLightTransactionResult},
-			func(lctx lockctx.Context) error {
-				return c.protocolDB.WithReaderBatchWriter(func(rw storage.ReaderBatchWriter) error {
-					// Needs storage.LockInsertEvent
-					err := c.events.BatchStore(lctx, data.BlockID, []flow.EventsList{events}, rw)
-=======
 		systemChunkIndex := len(data.ChunkExecutionDatas) - 1
 		systemChunkEvents := data.ChunkExecutionDatas[systemChunkIndex].Events
 		systemChunkResults := data.ChunkExecutionDatas[systemChunkIndex].TransactionResults
@@ -179,24 +171,18 @@
 		}
 
 		err = storage.WithLocks(c.lockManager, []string{
+			storage.LockInsertEvent,
+			storage.LockInsertLightTransactionResult,
 			storage.LockInsertLightTransactionResult,
 			storage.LockIndexScheduledTransaction,
 		},
 			func(lctx lockctx.Context) error {
 				return c.protocolDB.WithReaderBatchWriter(func(rw storage.ReaderBatchWriter) error {
-					err := c.events.BatchStore(data.BlockID, []flow.EventsList{events}, rw)
->>>>>>> fc546a5a
+					err := c.events.BatchStore(lctx, data.BlockID, []flow.EventsList{events}, rw)
 					if err != nil {
 						return fmt.Errorf("could not index events at height %d: %w", header.Height, err)
 					}
 
-<<<<<<< HEAD
-					// Needs storage.LockInsertLightTransactionResult
-					err = c.results.BatchStore(lctx, data.BlockID, results, rw)
-					if err != nil {
-						return fmt.Errorf("could not index transaction results at height %d: %w", header.Height, err)
-					}
-=======
 					// requires the [storage.LockInsertLightTransactionResult] lock
 					err = c.results.BatchStore(lctx, rw, data.BlockID, results)
 					if err != nil {
@@ -210,7 +196,6 @@
 						}
 					}
 
->>>>>>> fc546a5a
 					return nil
 				})
 			})
