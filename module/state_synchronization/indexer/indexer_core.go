--- conflicted
+++ resolved
@@ -119,14 +119,8 @@
 
 // IndexBlockData indexes all execution block data by height.
 // This method shouldn't be used concurrently.
-<<<<<<< HEAD
 // Expected error returns during normal operations:
 // - [storage.ErrNotFound] if the block for execution data was not found
-=======
-//
-// Expected error returns during normal operation:
-//   - [storage.ErrNotFound]: if the block for execution data was not found
->>>>>>> 4e9b1c5d
 func (c *IndexerCore) IndexBlockData(data *execution_data.BlockExecutionDataEntity) error {
 	header, err := c.headers.ByBlockID(data.BlockID)
 	if err != nil {
@@ -167,22 +161,6 @@
 			results = append(results, chunk.TransactionResults...)
 		}
 
-<<<<<<< HEAD
-		err = storage.WithLock(c.lockManager, storage.LockInsertLightTransactionResult, func(lctx lockctx.Context) error {
-			return c.protocolDB.WithReaderBatchWriter(func(rw storage.ReaderBatchWriter) error {
-				err := c.events.BatchStore(data.BlockID, []flow.EventsList{events}, rw)
-				if err != nil {
-					return fmt.Errorf("could not index events at height %d: %w", header.Height, err)
-				}
-
-				// requires the [storage.LockInsertLightTransactionResult] lock
-				err = c.results.BatchStore(lctx, rw, data.BlockID, results)
-				if err != nil {
-					return fmt.Errorf("could not index transaction results at height %d: %w", header.Height, err)
-				}
-				return nil
-			})
-=======
 		systemChunkIndex := len(data.ChunkExecutionDatas) - 1
 		systemChunkEvents := data.ChunkExecutionDatas[systemChunkIndex].Events
 		systemChunkResults := data.ChunkExecutionDatas[systemChunkIndex].TransactionResults
@@ -192,33 +170,33 @@
 			return fmt.Errorf("could not collect scheduled transaction data: %w", err)
 		}
 
-		lctx := c.lockManager.NewContext()
-		defer lctx.Release()
-		if err = lctx.AcquireLock(storage.LockIndexScheduledTransaction); err != nil {
-			return fmt.Errorf("could not acquire lock for indexing scheduled transactions: %w", err)
-		}
-
-		err = c.protocolDB.WithReaderBatchWriter(func(rw storage.ReaderBatchWriter) error {
-			err := c.events.BatchStore(data.BlockID, []flow.EventsList{events}, rw)
-			if err != nil {
-				return fmt.Errorf("could not index events at height %d: %w", header.Height, err)
-			}
-
-			err = c.results.BatchStore(data.BlockID, results, rw)
-			if err != nil {
-				return fmt.Errorf("could not index transaction results at height %d: %w", header.Height, err)
-			}
-
-			for txID, scheduledTxID := range scheduledTransactionData {
-				err = c.scheduledTransactions.BatchIndex(lctx, data.BlockID, txID, scheduledTxID, rw)
-				if err != nil {
-					return fmt.Errorf("could not index scheduled transaction (%d) %s at height %d: %w", scheduledTxID, txID, header.Height, err)
-				}
-			}
-
-			return nil
->>>>>>> 4e9b1c5d
-		})
+		err = storage.WithLocks(c.lockManager, []string{
+			storage.LockInsertLightTransactionResult,
+			storage.LockIndexScheduledTransaction,
+		},
+			func(lctx lockctx.Context) error {
+				return c.protocolDB.WithReaderBatchWriter(func(rw storage.ReaderBatchWriter) error {
+					err := c.events.BatchStore(data.BlockID, []flow.EventsList{events}, rw)
+					if err != nil {
+						return fmt.Errorf("could not index events at height %d: %w", header.Height, err)
+					}
+
+					// requires the [storage.LockInsertLightTransactionResult] lock
+					err = c.results.BatchStore(lctx, rw, data.BlockID, results)
+					if err != nil {
+						return fmt.Errorf("could not index transaction results at height %d: %w", header.Height, err)
+					}
+
+					for txID, scheduledTxID := range scheduledTransactionData {
+						err = c.scheduledTransactions.BatchIndex(lctx, data.BlockID, txID, scheduledTxID, rw)
+						if err != nil {
+							return fmt.Errorf("could not index scheduled transaction (%d) %s at height %d: %w", scheduledTxID, txID, header.Height, err)
+						}
+					}
+
+					return nil
+				})
+			})
 
 		if err != nil {
 			return fmt.Errorf("could not commit block data: %w", err)
