--- conflicted
+++ resolved
@@ -11,11 +11,7 @@
 // Backend is a wrapper around the mutable backdata that provides concurrency-safe operations.
 type Backend[K comparable, V any] struct {
 	sync.RWMutex
-<<<<<<< HEAD
 	mutableBackData    mempool.MutableBackData[K, V]
-=======
-	mutableBackData    mempool.MutableBackData[flow.Identifier, flow.Entity]
->>>>>>> eb6835c8
 	guaranteedCapacity uint
 	batchEject         BatchEjectFunc[K, V]
 	eject              EjectFunc[K, V]
@@ -24,15 +20,9 @@
 
 // NewBackend creates a new memory pool backend.
 // This is using EjectRandomFast()
-<<<<<<< HEAD
 func NewBackend[K comparable, V any](options ...OptionFunc[K, V]) *Backend[K, V] {
 	b := Backend[K, V]{
 		mutableBackData:    backdata.NewMapBackData[K, V](),
-=======
-func NewBackend(options ...OptionFunc) *Backend {
-	b := Backend{
-		mutableBackData:    backdata.NewMapBackData[flow.Identifier, flow.Entity](),
->>>>>>> eb6835c8
 		guaranteedCapacity: uint(math.MaxUint32),
 		batchEject:         EjectRandomFast[K, V],
 		eject:              nil,
@@ -92,7 +82,7 @@
 // Returns:
 //   - value, true if the value with the given key was found. The returned value is the version after the update is applied.
 //   - nil, false if no value with the given key was found
-func (b *Backend[K, V]) Adjust(key K, f func(V) (K, V)) (V, bool) {
+func (b *Backend[K, V]) Adjust(key K, f func(V) V) (V, bool) {
 	// bs1 := binstat.EnterTime(binstat.BinStdmap + ".w_lock.(Backend)Adjust")
 	b.Lock()
 	// binstat.Leave(bs1)
@@ -104,7 +94,6 @@
 	return value, wasUpdated
 }
 
-<<<<<<< HEAD
 // AdjustWithInit adjusts the value using the given function if the given identifier can be found. When the
 // value is not found, it initializes the value using the given init function and then applies the adjust function.
 // Args:
@@ -112,34 +101,13 @@
 // - adjust: the function that adjusts the value.
 // - init: the function that initializes the value when it is not found.
 // Returns:
-//   - the adjusted value.
-//
+// - the adjusted value.
 // - a bool which indicates whether the value was adjusted.
-func (b *Backend[K, V]) AdjustWithInit(key K, adjust func(V) (K, V), init func() V) (V, bool) {
+func (b *Backend[K, V]) AdjustWithInit(key K, adjust func(V) V, init func() V) (V, bool) {
 	b.Lock()
 	defer b.Unlock()
 
 	return b.mutableBackData.AdjustWithInit(key, adjust, init)
-}
-
-// GetWithInit returns the given value from the backdata. If the value does not exist, it creates a new value
-// using the factory function and stores it in the backdata.
-=======
-// AdjustWithInit adjusts the entity using the given function if the given identifier can be found. When the
-// entity is not found, it initializes the entity using the given init function and then applies the adjust function.
->>>>>>> eb6835c8
-// Args:
-// - key: the identifier of the value to get.
-// - init: the function that initializes the value when it is not found.
-// Returns:
-//   - the value.
-//
-// - a bool which indicates whether the value was found (or created).
-func (b *Backend[K, V]) GetWithInit(key K, init func() V) (V, bool) {
-	b.Lock()
-	defer b.Unlock()
-
-	return b.mutableBackData.GetWithInit(key, init)
 }
 
 // Get returns the value for the given key.
@@ -152,7 +120,6 @@
 	// bs2 := binstat.EnterTime(binstat.BinStdmap + ".inlock.(Backend)ByID")
 	// defer binstat.Leave(bs2)
 	defer b.RUnlock()
-<<<<<<< HEAD
 	value, exists := b.mutableBackData.Get(key)
 	return value, exists
 }
@@ -161,14 +128,6 @@
 // All errors returned from the input functor f are considered exceptions.
 // No errors are expected during normal operation.
 func (b *Backend[K, V]) Run(f func(backdata mempool.BackData[K, V]) error) error {
-=======
-	entity, exists := b.mutableBackData.Get(entityID)
-	return entity, exists
-}
-
-// Run executes a function giving it exclusive access to the backdata
-func (b *Backend) Run(f func(backdata mempool.BackData[flow.Identifier, flow.Entity]) error) error {
->>>>>>> eb6835c8
 	// bs1 := binstat.EnterTime(binstat.BinStdmap + ".w_lock.(Backend)Run")
 	b.Lock()
 	// binstat.Leave(bs1)
