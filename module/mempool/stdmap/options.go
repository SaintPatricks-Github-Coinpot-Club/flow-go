package stdmap

import (
	"github.com/onflow/flow-go/module/mempool"
)

// OptionFunc is a function that can be provided to the backend on creation in
// order to set a certain custom option.
type OptionFunc[K comparable, V any] func(backend *Backend[K, V])

// WithLimit can be provided to the backend on creation in order to set a point
// where it's time to check for ejection conditions.  The actual size may continue
// to rise by the threshold for batch ejection (currently 128)
func WithLimit[K comparable, V any](limit uint) OptionFunc[K, V] {
	return func(be *Backend[K, V]) {
		be.guaranteedCapacity = limit
	}
}

// WithEject can be provided to the backend on creation in order to set a custom
// eject function to pick the entity to be evicted upon overflow, as well as
// hooking into it for additional cleanup work.
func WithEject[K comparable, V any](eject EjectFunc[K, V]) OptionFunc[K, V] {
	return func(be *Backend[K, V]) {
		be.eject = eject
		be.batchEject = nil
	}
}

// WithMutableBackData sets the underlying mutable BackData for the backend.
//
// MutableBackData represents the mutable data structure used by mempool.Backend
// core structure of maintaining data on memory-pools.
<<<<<<< HEAD
func WithBackData[K comparable, V any](backdata mempool.BackData[K, V]) OptionFunc[K, V] {
	return func(be *Backend[K, V]) {
		be.backData = backdata
=======
func WithMutableBackData(mutableBackData mempool.MutableBackData) OptionFunc {
	return func(be *Backend) {
		be.mutableBackData = mutableBackData
>>>>>>> e5aa42e1
	}
}<|MERGE_RESOLUTION|>--- conflicted
+++ resolved
@@ -31,14 +31,8 @@
 //
 // MutableBackData represents the mutable data structure used by mempool.Backend
 // core structure of maintaining data on memory-pools.
-<<<<<<< HEAD
-func WithBackData[K comparable, V any](backdata mempool.BackData[K, V]) OptionFunc[K, V] {
+func WithMutableBackData[K comparable, V any](mutableBackData mempool.MutableBackData[K, V]) OptionFunc[K, V] {
 	return func(be *Backend[K, V]) {
-		be.backData = backdata
-=======
-func WithMutableBackData(mutableBackData mempool.MutableBackData) OptionFunc {
-	return func(be *Backend) {
 		be.mutableBackData = mutableBackData
->>>>>>> e5aa42e1
 	}
 }