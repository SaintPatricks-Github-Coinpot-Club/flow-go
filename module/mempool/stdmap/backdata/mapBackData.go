--- conflicted
+++ resolved
@@ -15,23 +15,15 @@
 	return bd
 }
 
-<<<<<<< HEAD
-// Has checks if backdata already contains the value with the given key.
-=======
 // Has checks if a value is stored under the given key.
->>>>>>> eb6835c8
 func (b *MapBackData[K, V]) Has(key K) bool {
 	_, exists := b.dataMap[key]
 	return exists
 }
 
-<<<<<<< HEAD
-// Add adds the given value to the backdata.
-=======
 // Add attempts to add the given value to the backdata, without overwriting existing data.
 // If a value is already stored under the input key, Add is a no-op and returns false.
 // If no value is stored under the input key, Add adds the value and returns true.
->>>>>>> eb6835c8
 func (b *MapBackData[K, V]) Add(key K, value V) bool {
 	_, exists := b.dataMap[key]
 	if exists {
@@ -42,19 +34,11 @@
 }
 
 // Remove removes the value with the given key.
-<<<<<<< HEAD
-func (b *MapBackData[K, V]) Remove(key K) (V, bool) {
-	value, exists := b.dataMap[key]
-	if !exists {
-		var zero V
-		return zero, false
-=======
 // If the key-value pair exists, returns the value and true.
 // Otherwise, returns the zero value for type V and false.
 func (b *MapBackData[K, V]) Remove(key K) (value V, ok bool) {
 	if !ok {
 		return value, false
->>>>>>> eb6835c8
 	}
 	delete(b.dataMap, key)
 	return value, true
@@ -62,18 +46,6 @@
 
 // Adjust adjusts the value using the given function if the given key can be found.
 // It returns the updated value along with a boolean indicating whether an update occurred.
-<<<<<<< HEAD
-func (b *MapBackData[K, V]) Adjust(key K, f func(V) (K, V)) (V, bool) {
-	value, ok := b.dataMap[key]
-	if !ok {
-		var zero V
-		return zero, false
-	}
-	newKey, newValue := f(value)
-
-	delete(b.dataMap, key)
-	b.dataMap[newKey] = newValue
-=======
 func (b *MapBackData[K, V]) Adjust(key K, f func(V) V) (value V, ok bool) {
 	value, ok = b.dataMap[key]
 	if !ok {
@@ -81,56 +53,11 @@
 	}
 	newValue := f(value)
 	b.dataMap[key] = newValue
->>>>>>> eb6835c8
 	return newValue, true
 }
 
 // AdjustWithInit adjusts the value using the provided function if the key is found.
 // If the key is not found, it initializes the value using the given init function and then applies the adjustment.
-<<<<<<< HEAD
-//
-// Args:
-// - key: The key for which the value should be adjusted.
-// - adjust: the function that adjusts the value.
-// - init: A function that initializes the value if the key is not present.
-//
-// Returns:
-// - the adjusted value.
-//
-// - a bool which indicates whether the value was adjusted.
-func (b *MapBackData[K, V]) AdjustWithInit(key K, adjust func(V) (K, V), init func() V) (V, bool) {
-	if b.Has(key) {
-		return b.Adjust(key, adjust)
-	}
-	b.Add(key, init())
-	return b.Adjust(key, adjust)
-}
-
-// GetWithInit returns the value for the given key.
-// If the key does not exist, it creates a new value using the init function, stores it, and returns it.
-//
-// Args:
-// - key: The key for which the value should be retrieved.
-// - init: A function that initializes the value if the key is not present.
-//
-// Returns:
-//   - the value.
-//   - a bool which indicates whether the value was found (or created).
-func (b *MapBackData[K, V]) GetWithInit(key K, init func() V) (V, bool) {
-	if b.Has(key) {
-		return b.ByID(key)
-	}
-	b.Add(key, init())
-	return b.ByID(key)
-}
-
-// ByID returns the value for the given key.
-func (b *MapBackData[K, V]) ByID(key K) (V, bool) {
-	value, exists := b.dataMap[key]
-	if !exists {
-		var zero V
-		return zero, false
-=======
 //
 // Args:
 // - key: The key for which the value should be adjusted.
@@ -155,7 +82,6 @@
 	value, ok = b.dataMap[key]
 	if !ok {
 		return value, false
->>>>>>> eb6835c8
 	}
 	return value, true
 }
@@ -174,13 +100,8 @@
 	return values
 }
 
-<<<<<<< HEAD
-// Identifiers returns the list of keys of values stored in the backdata.
-func (b *MapBackData[K, V]) Identifiers() []K {
-=======
 // Keys returns an unordered list of keys stored in the backdata.
 func (b *MapBackData[K, V]) Keys() []K {
->>>>>>> eb6835c8
 	keys := make([]K, len(b.dataMap))
 	i := 0
 	for key := range b.dataMap {
@@ -190,13 +111,8 @@
 	return keys
 }
 
-<<<<<<< HEAD
-// Entities returns the list of values stored in the backdata.
-func (b *MapBackData[K, V]) Entities() []V {
-=======
 // Values returns an unordered list of values stored in the backdata.
 func (b *MapBackData[K, V]) Values() []V {
->>>>>>> eb6835c8
 	values := make([]V, len(b.dataMap))
 	i := 0
 	for _, value := range b.dataMap {
