package mempool

<<<<<<< HEAD
// BackData is a generic key-value storage interface utilized by the mempool.Backend, as the
// core structure of maintaining data on memory-pools.
=======
import (
	"github.com/onflow/flow-go/model/flow"
)

// BackData represents the underlying immutable data structure used by mempool.Backend
// as the core structure of maintaining data on memory pools.
//
// This interface provides fundamental operations for storing, retrieving, and removing data structures,
// but it does not support modifying existing data structures to ensure immutability. If modification is required,
// use MutableBackData instead.
//
>>>>>>> 6ac8afda
// NOTE: BackData by default is not expected to provide concurrency-safe operations. As it is just the
// model layer of the mempool, the safety against concurrent operations are guaranteed by the Backend that
// is the control layer.
type BackData[K comparable, V any] interface {
	// Has checks if backdata already contains the value with the given key.
	Has(key K) bool

	// Add adds the value associated with key.
	Add(key K, value V) error

	// Remove removes the value with the given key.
	// Returns the removed value and true if found.
	Remove(key K) (V, bool)

<<<<<<< HEAD
	// Adjust adjusts the value using the provided function if the key is found.
	// It returns the updated value along with a boolean indicating whether an update occurred.
	Adjust(key K, f func(value V) V) (V, bool)

	// AdjustWithInit adjusts the value using the provided function if the key is found.
	// If the key is not found, it initializes the value using the given init function and then applies the adjustment.
	//
	// Args:
	// - key: The key for which the value should be adjusted.
	// - adjust: the function that adjusts the value.
	// - init: A function that initializes the value if the key is not present.
	//
	// Returns:
	// - the adjusted value.
	//
	// - a bool which indicates whether the value was adjusted.
	AdjustWithInit(key K, adjust func(value V) V, init func() V) (V, bool)

	// GetWithInit returns the value for the given key.
	// If the key does not exist, it creates a new value using the init function, stores it, and returns it.
	//
=======
	// GetWithInit returns the given entity from the backdata. If the entity does not exist, it creates a new entity
	// using the factory function and stores it in the backdata.
>>>>>>> 6ac8afda
	// Args:
	// - key: The key for which the value should be retrieved.
	// - init: A function that initializes the value if the key is not present.
	//
	// Returns:
	// - the value.
	// - a bool which indicates whether the value was found (or created).
	GetWithInit(key K, init func() V) (V, bool)

	// ByID returns the value for the given key.
	ByID(key K) (V, bool)

	// Size returns the number of stored key-value pairs.
	Size() uint

	// All returns all stored key-value pairs as a map.
	All() map[K]V

	// Identifiers returns the list of keys stored in the backdata.
	Identifiers() []K

	// Entities returns the list of stored values.
	Entities() []V

	// Clear removes all key-value pairs from the backdata.
	Clear()
}<|MERGE_RESOLUTION|>--- conflicted
+++ resolved
@@ -1,21 +1,12 @@
 package mempool
 
-<<<<<<< HEAD
-// BackData is a generic key-value storage interface utilized by the mempool.Backend, as the
-// core structure of maintaining data on memory-pools.
-=======
-import (
-	"github.com/onflow/flow-go/model/flow"
-)
-
-// BackData represents the underlying immutable data structure used by mempool.Backend
+// BackData represents the underlying immutable generic key-value data structure used by mempool.Backend
 // as the core structure of maintaining data on memory pools.
 //
 // This interface provides fundamental operations for storing, retrieving, and removing data structures,
 // but it does not support modifying existing data structures to ensure immutability. If modification is required,
 // use MutableBackData instead.
 //
->>>>>>> 6ac8afda
 // NOTE: BackData by default is not expected to provide concurrency-safe operations. As it is just the
 // model layer of the mempool, the safety against concurrent operations are guaranteed by the Backend that
 // is the control layer.
@@ -30,32 +21,8 @@
 	// Returns the removed value and true if found.
 	Remove(key K) (V, bool)
 
-<<<<<<< HEAD
-	// Adjust adjusts the value using the provided function if the key is found.
-	// It returns the updated value along with a boolean indicating whether an update occurred.
-	Adjust(key K, f func(value V) V) (V, bool)
-
-	// AdjustWithInit adjusts the value using the provided function if the key is found.
-	// If the key is not found, it initializes the value using the given init function and then applies the adjustment.
-	//
-	// Args:
-	// - key: The key for which the value should be adjusted.
-	// - adjust: the function that adjusts the value.
-	// - init: A function that initializes the value if the key is not present.
-	//
-	// Returns:
-	// - the adjusted value.
-	//
-	// - a bool which indicates whether the value was adjusted.
-	AdjustWithInit(key K, adjust func(value V) V, init func() V) (V, bool)
-
-	// GetWithInit returns the value for the given key.
-	// If the key does not exist, it creates a new value using the init function, stores it, and returns it.
-	//
-=======
-	// GetWithInit returns the given entity from the backdata. If the entity does not exist, it creates a new entity
+	// GetWithInit returns the given value from the backdata. If the value does not exist, it creates a new value
 	// using the factory function and stores it in the backdata.
->>>>>>> 6ac8afda
 	// Args:
 	// - key: The key for which the value should be retrieved.
 	// - init: A function that initializes the value if the key is not present.
