package consensus

import (
	"os"
	"testing"

	"github.com/dgraph-io/badger/v2"
	"github.com/rs/zerolog"
	"github.com/stretchr/testify/mock"
	"github.com/stretchr/testify/require"
	"go.uber.org/atomic"

	"github.com/onflow/flow-go/engine"
	"github.com/onflow/flow-go/model/flow"
	actormock "github.com/onflow/flow-go/module/mempool/consensus/mock"
	poolmock "github.com/onflow/flow-go/module/mempool/mock"
	"github.com/onflow/flow-go/module/mempool/stdmap"
	mockstorage "github.com/onflow/flow-go/storage/mock"
	"github.com/onflow/flow-go/utils/unittest"
)

// Test_Construction verifies correctness of the initial size and limit values
func Test_Construction(t *testing.T) {
	WithExecStateForkSuppressor(t, func(wrapper *ExecForkSuppressor, wrappedMempool *poolmock.IncorporatedResultSeals, execForkActor *actormock.ExecForkActorMock) {
		wrappedMempool.On("Size").Return(uint(0)).Once()
		require.Equal(t, uint(0), wrapper.Size())
		wrappedMempool.On("Limit").Return(uint(0)).Once()
		require.Equal(t, uint(0), wrapper.Limit())
		wrappedMempool.AssertExpectations(t)
	})
}

// Test_Size checks that ExecForkSuppressor is reporting the size of the wrapped mempool
func Test_Size(t *testing.T) {
	WithExecStateForkSuppressor(t, func(wrapper *ExecForkSuppressor, wrappedMempool *poolmock.IncorporatedResultSeals, execForkActor *actormock.ExecForkActorMock) {
		wrappedMempool.On("Size").Return(uint(139)).Once()
		require.Equal(t, uint(139), wrapper.Size())
		wrappedMempool.AssertExpectations(t)
	})
}

// Test_Limit checks that ExecForkSuppressor is reporting the capacity limit of the wrapped mempool
func Test_Limit(t *testing.T) {
	WithExecStateForkSuppressor(t, func(wrapper *ExecForkSuppressor, wrappedMempool *poolmock.IncorporatedResultSeals, execForkActor *actormock.ExecForkActorMock) {
		wrappedMempool.On("Limit").Return(uint(227)).Once()
		require.Equal(t, uint(227), wrapper.Limit())
		wrappedMempool.AssertExpectations(t)
	})
}

// Test_Clear checks that, when clearing the ExecForkSuppressor:
//   - the wrapper also clears the wrapped mempool;
//   - the reported mempool size, _after_ clearing should be zero
func Test_Clear(t *testing.T) {
	WithExecStateForkSuppressor(t, func(wrapper *ExecForkSuppressor, wrappedMempool *poolmock.IncorporatedResultSeals, execForkActor *actormock.ExecForkActorMock) {
		wrappedMempool.On("Clear").Return().Once()

		wrapper.Clear()
		wrappedMempool.On("Size").Return(uint(0))
		require.Equal(t, uint(0), wrapper.Size())
		wrappedMempool.AssertExpectations(t)
	})
}

// Test_All checks that ExecForkSuppressor.All() is returning the elements of the wrapped mempool
func Test_All(t *testing.T) {
	WithExecStateForkSuppressor(t, func(wrapper *ExecForkSuppressor, wrappedMempool *poolmock.IncorporatedResultSeals, execForkActor *actormock.ExecForkActorMock) {
		expectedSeals := unittest.IncorporatedResultSeal.Fixtures(7)
		wrappedMempool.On("All").Return(expectedSeals)
		retrievedSeals := wrapper.All()
		require.ElementsMatch(t, expectedSeals, retrievedSeals)
	})
}

// Test_Add adds IncorporatedResultSeals for
//   - 2 different blocks
//   - for each block, we generate one specific result,
//     for which we add 3 IncorporatedResultSeals
//     o IncorporatedResultSeal (1):
//     incorporated in block B1
//     o IncorporatedResultSeal (2):
//     incorporated in block B2
//     o IncorporatedResultSeal (3):
//     same result as (1) and incorporated in same block B1;
//     should be automatically de-duplicated (irrespective of approvals on the seal).
func Test_Add(t *testing.T) {
	WithExecStateForkSuppressor(t, func(wrapper *ExecForkSuppressor, wrappedMempool *poolmock.IncorporatedResultSeals, execForkActor *actormock.ExecForkActorMock) {
		for _, block := range unittest.BlockFixtures(2) {
			result := unittest.ExecutionResultFixture(unittest.WithBlock(block))

			// IncorporatedResultSeal (1):
			irSeal1 := unittest.IncorporatedResultSeal.Fixture(unittest.IncorporatedResultSeal.WithResult(result))
			wrappedMempool.On("Add", irSeal1).Return(true, nil).Once()
			added, err := wrapper.Add(irSeal1)
			require.NoError(t, err)
			require.True(t, added)
			wrappedMempool.AssertExpectations(t)

			// IncorporatedResultSeal (2):
			// the value for IncorporatedResultSeal.IncorporatedResult.IncorporatedBlockID is randomly
			// generated and therefore, will be different from for irSeal1
			irSeal2 := unittest.IncorporatedResultSeal.Fixture(unittest.IncorporatedResultSeal.WithResult(result))
			require.False(t, irSeal1.ID() == irSeal2.ID()) // incorporated in different block => different seal ID expected
			wrappedMempool.On("Add", irSeal2).Return(true, nil).Once()
			added, err = wrapper.Add(irSeal2)
			require.NoError(t, err)
			require.True(t, added)
			wrappedMempool.AssertExpectations(t)

			// IncorporatedResultSeal (3):
			irSeal3 := unittest.IncorporatedResultSeal.Fixture(
				unittest.IncorporatedResultSeal.WithResult(result),
				unittest.IncorporatedResultSeal.WithIncorporatedBlockID(irSeal1.IncorporatedResult.IncorporatedBlockID),
			)
			require.True(t, irSeal1.ID() == irSeal3.ID())               // same result incorporated same block as (1) => identical ID expected
			wrappedMempool.On("Add", irSeal3).Return(false, nil).Once() // deduplicate
			added, err = wrapper.Add(irSeal3)
			require.NoError(t, err)
			require.False(t, added)
			wrappedMempool.AssertExpectations(t)
		}
	})
}

// Test_Remove checks that ExecForkSuppressor.Remove()
<<<<<<< HEAD
//   * delegates the call to the underlying mempool
=======
//   - delegates the call to the underlying mempool
>>>>>>> 138e1c32
func Test_Remove(t *testing.T) {
	WithExecStateForkSuppressor(t, func(wrapper *ExecForkSuppressor, wrappedMempool *poolmock.IncorporatedResultSeals, execForkActor *actormock.ExecForkActorMock) {
		// element is in wrapped mempool: Remove should be called
		seal := unittest.IncorporatedResultSeal.Fixture()
		wrappedMempool.On("Add", seal).Return(true, nil).Once()
		wrappedMempool.On("ByID", seal.ID()).Return(seal, true)
		added, err := wrapper.Add(seal)
		require.NoError(t, err)
		require.True(t, added)

		wrappedMempool.On("ByID", seal.ID()).Return(seal, true)
		wrappedMempool.On("Remove", seal.ID()).Return(true).Once()
		removed := wrapper.Remove(seal.ID())
<<<<<<< HEAD
		require.Equal(t, true, removed)
=======
		require.True(t, removed)
>>>>>>> 138e1c32
		wrappedMempool.AssertExpectations(t)

		// element _not_ in wrapped mempool: Remove might be called
		seal = unittest.IncorporatedResultSeal.Fixture()
		wrappedMempool.On("ByID", seal.ID()).Return(seal, false)
		wrappedMempool.On("Remove", seal.ID()).Return(false).Maybe()
		removed = wrapper.Remove(seal.ID())
<<<<<<< HEAD
		require.Equal(t, false, removed)
=======
		require.False(t, removed)
>>>>>>> 138e1c32
		wrappedMempool.AssertExpectations(t)
	})
}

// Test_RejectInvalidSeals verifies that ExecForkSuppressor rejects seals whose
// which don't have a chunk (i.e. their start and end state of the result cannot be determined)
func Test_RejectInvalidSeals(t *testing.T) {
	WithExecStateForkSuppressor(t, func(wrapper *ExecForkSuppressor, wrappedMempool *poolmock.IncorporatedResultSeals, execForkActor *actormock.ExecForkActorMock) {
		irSeal := unittest.IncorporatedResultSeal.Fixture()
		irSeal.IncorporatedResult.Result.Chunks = make(flow.ChunkList, 0)
		irSeal.Seal.FinalState = flow.DummyStateCommitment

		added, err := wrapper.Add(irSeal)
		require.Error(t, err)
		require.True(t, engine.IsInvalidInputError(err))
		require.False(t, added)
	})
}

// Test_ConflictingResults verifies that ExecForkSuppressor detects a fork in the execution chain.
// The expected behaviour is:
//   - clear the wrapped mempool
//   - reject addition of all further entities (even valid seals)
//
// This logic has to be executed for all queries(`ByID`, `All`)
func Test_ConflictingResults(t *testing.T) {
	assertConflictingResult := func(t *testing.T, action func(irSeals []*flow.IncorporatedResultSeal, conflictingSeal *flow.IncorporatedResultSeal, wrapper *ExecForkSuppressor, wrappedMempool *poolmock.IncorporatedResultSeals)) {
		WithExecStateForkSuppressor(t, func(wrapper *ExecForkSuppressor, wrappedMempool *poolmock.IncorporatedResultSeals, execForkActor *actormock.ExecForkActorMock) {
			// add 3 random irSeals
			irSeals := unittest.IncorporatedResultSeal.Fixtures(3)
			for _, s := range irSeals {
				wrappedMempool.On("Add", s).Return(true, nil).Once()
				added, err := wrapper.Add(s)
				require.NoError(t, err)
				require.True(t, added)
			}

			// add seal for result that is _conflicting_ with irSeals[1]
			result := unittest.ExecutionResultFixture()
			result.BlockID = irSeals[1].Seal.BlockID
			for _, c := range result.Chunks {
				c.BlockID = result.BlockID
			}
			conflictingSeal := unittest.IncorporatedResultSeal.Fixture(unittest.IncorporatedResultSeal.WithResult(result))

			wrappedMempool.On("Clear").Return().Once()
			wrappedMempool.On("Add", conflictingSeal).Return(true, nil).Once()
			// add conflicting seal
			added, err := wrapper.Add(conflictingSeal)
			require.NoError(t, err)
			require.True(t, added)

			execForkActor.On("OnExecFork", mock.Anything).Run(func(args mock.Arguments) {
				conflictingSeals := args.Get(0).([]*flow.IncorporatedResultSeal)
				require.ElementsMatch(t, []*flow.IncorporatedResultSeal{irSeals[1], conflictingSeal}, conflictingSeals)
			}).Return().Once()
			action(irSeals, conflictingSeal, wrapper, wrappedMempool)

			wrappedMempool.On("ByID", conflictingSeal.ID()).Return(nil, false).Once()
			byID, found := wrapper.ByID(conflictingSeal.ID())
			require.False(t, found)
			require.Nil(t, byID)

			// mempool should be cleared
			wrappedMempool.On("Size").Return(uint(0)) // we asserted that Clear was called on wrappedMempool
			require.Equal(t, uint(0), wrapper.Size())

			// additional seals should not be accepted anymore
			added, err = wrapper.Add(unittest.IncorporatedResultSeal.Fixture())
			require.NoError(t, err)
			require.False(t, added)
			require.Equal(t, uint(0), wrapper.Size())

			wrappedMempool.AssertExpectations(t)
			execForkActor.AssertExpectations(t)
		})
	}

	t.Run("all-query", func(t *testing.T) {
		assertConflictingResult(t, func(irSeals []*flow.IncorporatedResultSeal, conflictingSeal *flow.IncorporatedResultSeal, wrapper *ExecForkSuppressor, wrappedMempool *poolmock.IncorporatedResultSeals) {
			wrappedMempool.On("All").Return(append(irSeals, conflictingSeal)).Once()
			allSeals := wrapper.All()
			require.Len(t, allSeals, 0)
		})
	})
	t.Run("by-id-query", func(t *testing.T) {
		assertConflictingResult(t, func(irSeals []*flow.IncorporatedResultSeal, conflictingSeal *flow.IncorporatedResultSeal, wrapper *ExecForkSuppressor, wrappedMempool *poolmock.IncorporatedResultSeals) {
			wrappedMempool.On("ByID", conflictingSeal.ID()).Return(conflictingSeal, true).Once()
			byID, found := wrapper.ByID(conflictingSeal.ID())
			require.False(t, found)
			require.Nil(t, byID)
		})
	})

}

// Test_ForkDetectionPersisted verifies that, when ExecForkSuppressor detects a fork, this information is
// persisted in the data base
func Test_ForkDetectionPersisted(t *testing.T) {
	unittest.RunWithTempDir(t, func(dir string) {
		db := unittest.BadgerDB(t, dir)
		defer db.Close()

		// initialize ExecForkSuppressor
		wrappedMempool := &poolmock.IncorporatedResultSeals{}
		execForkActor := &actormock.ExecForkActorMock{}
		wrapper, _ := NewExecStateForkSuppressor(wrappedMempool, execForkActor.OnExecFork, db, zerolog.New(os.Stderr))

		// add seal
		block := unittest.BlockFixture()
		sealA := unittest.IncorporatedResultSeal.Fixture(unittest.IncorporatedResultSeal.WithResult(unittest.ExecutionResultFixture(unittest.WithBlock(&block))))
		wrappedMempool.On("Add", sealA).Return(true, nil).Once()
		_, _ = wrapper.Add(sealA)

		// add conflicting seal
		sealB := unittest.IncorporatedResultSeal.Fixture(unittest.IncorporatedResultSeal.WithResult(unittest.ExecutionResultFixture(unittest.WithBlock(&block))))
		wrappedMempool.On("Add", sealB).Return(true, nil).Once()
		added, _ := wrapper.Add(sealB) // should be rejected because it is conflicting with sealA
		require.True(t, added)

		wrappedMempool.On("ByID", sealA.ID()).Return(sealA, true).Once()
		execForkActor.On("OnExecFork", mock.Anything).Run(func(args mock.Arguments) {
			conflictingSeals := args.Get(0).([]*flow.IncorporatedResultSeal)
			require.ElementsMatch(t, []*flow.IncorporatedResultSeal{sealA, sealB}, conflictingSeals)
		}).Return().Once()
		wrappedMempool.On("Clear").Return().Once()
		// try to query, at this point we will detect a conflicting seal
		wrapper.ByID(sealA.ID())

		wrappedMempool.AssertExpectations(t)
		execForkActor.AssertExpectations(t)

		// crash => re-initialization
		db.Close()
		db2 := unittest.BadgerDB(t, dir)
		wrappedMempool2 := &poolmock.IncorporatedResultSeals{}
		execForkActor2 := &actormock.ExecForkActorMock{}
		execForkActor2.On("OnExecFork", mock.Anything).
			Run(func(args mock.Arguments) {
				conflictingSeals := args.Get(0).([]*flow.IncorporatedResultSeal)
				require.ElementsMatch(t, []*flow.IncorporatedResultSeal{sealA, sealB}, conflictingSeals)
			}).Return().Once()
		wrapper2, _ := NewExecStateForkSuppressor(wrappedMempool2, execForkActor2.OnExecFork, db2, zerolog.New(os.Stderr))

		// add another (non-conflicting) seal to ExecForkSuppressor
		// fail test if seal is added to wrapped mempool
		wrappedMempool2.On("Add", mock.Anything).
			Run(func(args mock.Arguments) { require.Fail(t, "seal was added to wrapped mempool") }).
			Return(true, nil).Maybe()
		added, _ = wrapper2.Add(unittest.IncorporatedResultSeal.Fixture())
		require.False(t, added)
		wrappedMempool2.On("Size").Return(uint(0)) // we asserted that Clear was called on wrappedMempool
		require.Equal(t, uint(0), wrapper2.Size())

		wrappedMempool2.AssertExpectations(t)
		execForkActor2.AssertExpectations(t)
	})
}

// Test_AddRemove_SmokeTest tests a real system of stdmap.IncorporatedResultSeals mempool
// which is wrapped in an ExecForkSuppressor.
// We add and remove lots of different seals.
func Test_AddRemove_SmokeTest(t *testing.T) {
	onExecFork := func([]*flow.IncorporatedResultSeal) {
		require.Fail(t, "no call to onExecFork expected ")
	}
	unittest.RunWithBadgerDB(t, func(db *badger.DB) {
		wrappedMempool := stdmap.NewIncorporatedResultSeals(100)
		wrapper, err := NewExecStateForkSuppressor(wrappedMempool, onExecFork, db, zerolog.New(os.Stderr))
		require.NoError(t, err)
		require.NotNil(t, wrapper)

		// Run 100 experiments of the following kind:
		//  * add 10 seals to mempool, which should eject 7 seals
		//  * test that ejected seals are not in mempool anymore
		//  * remove remaining seals
		for i := 0; i < 100; i++ {
			seals := unittest.IncorporatedResultSeal.Fixtures(10)
			for j, s := range seals {
				// fix height for each seal
				s.Header.Height = uint64(i*100 + j)
				added, err := wrapper.Add(s)
				require.NoError(t, err)
				require.True(t, added)
			}

			require.Equal(t, uint(10), wrapper.seals.Size())
			require.Equal(t, uint(10), wrapper.Size())

			err := wrapper.PruneUpToHeight(uint64((i + 1) * 100))
			require.NoError(t, err)

			require.Equal(t, uint(0), wrapper.seals.Size())
			require.Equal(t, uint(0), wrapper.Size())
			require.Len(t, wrapper.sealsForBlock, 0)
		}
	})
}

// Test_ConflictingSeal_SmokeTest tests a real system where we combine stdmap.IncorporatedResultSeals, consensus.IncorporatedResultSeals and
// ExecForkSuppressor. We wrap stdmap.IncorporatedResultSeals with consensus.IncorporatedResultSeals which is wrapped with ExecForkSuppressor.
// Test adding conflicting seals with different number of matching receipts.
func Test_ConflictingSeal_SmokeTest(t *testing.T) {
	unittest.RunWithBadgerDB(t, func(db *badger.DB) {
		executingForkDetected := atomic.NewBool(false)
		onExecFork := func([]*flow.IncorporatedResultSeal) {
			executingForkDetected.Store(true)
		}

		rawMempool := stdmap.NewIncorporatedResultSeals(100)
		receiptsDB := mockstorage.NewExecutionReceipts(t)
		wrappedMempool := NewIncorporatedResultSeals(rawMempool, receiptsDB)
		wrapper, err := NewExecStateForkSuppressor(wrappedMempool, onExecFork, db, zerolog.New(os.Stderr))
		require.NoError(t, err)
		require.NotNil(t, wrapper)

		// add three seals
		// two of them are non-conflicting but for same block and one is conflicting.

		block := unittest.BlockFixture()
		sealA := unittest.IncorporatedResultSeal.Fixture(unittest.IncorporatedResultSeal.WithResult(unittest.ExecutionResultFixture(unittest.WithBlock(&block))))
		_, _ = wrapper.Add(sealA)

		// different seal but for same result
		sealB := unittest.IncorporatedResultSeal.Fixture(unittest.IncorporatedResultSeal.WithResult(sealA.IncorporatedResult.Result))
		_, _ = wrapper.Add(sealB)

		receiptsDB.On("ByBlockID", block.ID()).Return(nil, nil).Twice()

		// two seals, but they are not confirmed with receipts
		seals := wrapper.All()
		require.Empty(t, seals)

		receipts := flow.ExecutionReceiptList{
			unittest.ExecutionReceiptFixture(unittest.WithResult(sealA.IncorporatedResult.Result)),
			unittest.ExecutionReceiptFixture(unittest.WithResult(sealB.IncorporatedResult.Result)),
		}
		receiptsDB.On("ByBlockID", block.ID()).Return(receipts, nil).Twice()

		// at this point we have two seals, confirmed by two receipts but no execution fork
		seals = wrapper.All()
		require.ElementsMatch(t, []*flow.IncorporatedResultSeal{sealA, sealB}, seals)

		// add conflicting seal, which doesn't have any receipts yet
		conflictingSeal := unittest.IncorporatedResultSeal.Fixture(unittest.IncorporatedResultSeal.WithResult(unittest.ExecutionResultFixture(unittest.WithBlock(&block))))
		_, _ = wrapper.Add(conflictingSeal)

		// conflicting seal doesn't have any receipts yet
		receiptsDB.On("ByBlockID", block.ID()).Return(receipts, nil).Times(3)

		seals = wrapper.All()
		require.ElementsMatch(t, []*flow.IncorporatedResultSeal{sealA, sealB}, seals)

		// add two receipts for conflicting result
		receipts = append(receipts,
			unittest.ExecutionReceiptFixture(unittest.WithResult(conflictingSeal.IncorporatedResult.Result)),
			unittest.ExecutionReceiptFixture(unittest.WithResult(conflictingSeal.IncorporatedResult.Result)),
		)

		receiptsDB.On("ByBlockID", block.ID()).Return(receipts, nil).Times(3)

		// querying should detect execution fork
		seals = wrapper.All()
		require.Empty(t, seals)
		require.True(t, executingForkDetected.Load())
	})
}

// WithExecStateForkSuppressor
//  1. constructs a mock (aka `wrappedMempool`) of an IncorporatedResultSeals mempool
//  2. wraps `wrappedMempool` in a ExecForkSuppressor
//  3. ensures that initializing the wrapper did not error
//  4. executes the `testLogic`
func WithExecStateForkSuppressor(t testing.TB, testLogic func(wrapper *ExecForkSuppressor, wrappedMempool *poolmock.IncorporatedResultSeals, execForkActor *actormock.ExecForkActorMock)) {
	unittest.RunWithBadgerDB(t, func(db *badger.DB) {
		wrappedMempool := &poolmock.IncorporatedResultSeals{}
		execForkActor := &actormock.ExecForkActorMock{}
		wrapper, err := NewExecStateForkSuppressor(wrappedMempool, execForkActor.OnExecFork, db, zerolog.New(os.Stderr))
		require.NoError(t, err)
		require.NotNil(t, wrapper)
		testLogic(wrapper, wrappedMempool, execForkActor)
	})
}<|MERGE_RESOLUTION|>--- conflicted
+++ resolved
@@ -123,11 +123,7 @@
 }
 
 // Test_Remove checks that ExecForkSuppressor.Remove()
-<<<<<<< HEAD
-//   * delegates the call to the underlying mempool
-=======
 //   - delegates the call to the underlying mempool
->>>>>>> 138e1c32
 func Test_Remove(t *testing.T) {
 	WithExecStateForkSuppressor(t, func(wrapper *ExecForkSuppressor, wrappedMempool *poolmock.IncorporatedResultSeals, execForkActor *actormock.ExecForkActorMock) {
 		// element is in wrapped mempool: Remove should be called
@@ -141,11 +137,7 @@
 		wrappedMempool.On("ByID", seal.ID()).Return(seal, true)
 		wrappedMempool.On("Remove", seal.ID()).Return(true).Once()
 		removed := wrapper.Remove(seal.ID())
-<<<<<<< HEAD
-		require.Equal(t, true, removed)
-=======
 		require.True(t, removed)
->>>>>>> 138e1c32
 		wrappedMempool.AssertExpectations(t)
 
 		// element _not_ in wrapped mempool: Remove might be called
@@ -153,11 +145,7 @@
 		wrappedMempool.On("ByID", seal.ID()).Return(seal, false)
 		wrappedMempool.On("Remove", seal.ID()).Return(false).Maybe()
 		removed = wrapper.Remove(seal.ID())
-<<<<<<< HEAD
-		require.Equal(t, false, removed)
-=======
 		require.False(t, removed)
->>>>>>> 138e1c32
 		wrappedMempool.AssertExpectations(t)
 	})
 }
