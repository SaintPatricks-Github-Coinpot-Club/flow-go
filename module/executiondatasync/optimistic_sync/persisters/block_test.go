package persisters

import (
	"errors"
	"testing"

<<<<<<< HEAD
	"github.com/jordanschalm/lockctx"
	"github.com/rs/zerolog"
	"github.com/stretchr/testify/assert"
=======
	"github.com/cockroachdb/pebble/v2"
	"github.com/jordanschalm/lockctx"
>>>>>>> 96a06271
	"github.com/stretchr/testify/mock"
	"github.com/stretchr/testify/require"
	"github.com/stretchr/testify/suite"

	"github.com/onflow/flow-go/model/flow"
	"github.com/onflow/flow-go/module/executiondatasync/optimistic_sync/persisters/stores"
	"github.com/onflow/flow-go/module/metrics"
	"github.com/onflow/flow-go/module/state_synchronization/indexer"
	"github.com/onflow/flow-go/storage"
	storagemock "github.com/onflow/flow-go/storage/mock"
	"github.com/onflow/flow-go/storage/operation/pebbleimpl"
	"github.com/onflow/flow-go/storage/store"
	"github.com/onflow/flow-go/utils/unittest"
	"github.com/onflow/flow-go/utils/unittest/fixtures"
)

type PersisterSuite struct {
	suite.Suite
<<<<<<< HEAD
	persister                   *BlockPersister
	inMemoryRegisters           *unsynchronized.Registers
	inMemoryEvents              *unsynchronized.Events
	inMemoryCollections         *unsynchronized.Collections
	inMemoryTransactions        *unsynchronized.Transactions
	inMemoryResults             *unsynchronized.LightTransactionResults
	inMemoryTxResultErrMsg      *unsynchronized.TransactionResultErrorMessages
	lockManager                 storage.LockManager
	registers                   *storagemock.RegisterIndex
	events                      *storagemock.Events
	collections                 *storagemock.Collections
	transactions                *storagemock.Transactions
	results                     *storagemock.LightTransactionResults
	txResultErrMsg              *storagemock.TransactionResultErrorMessages
	latestPersistedSealedResult *storagemock.LatestPersistedSealedResult
	database                    *storagemock.DB
	executionResult             *flow.ExecutionResult
	header                      *flow.Header
=======

	headers          *storagemock.Headers
	executionResults *storagemock.ExecutionResults

	executionResult *flow.ExecutionResult
	header          *flow.Header
	indexerData     *indexer.IndexerData
	txErrMsgs       []flow.TransactionResultErrorMessage
>>>>>>> 96a06271
}

func TestPersisterSuite(t *testing.T) {
	t.Parallel()
	suite.Run(t, new(PersisterSuite))
}

func (p *PersisterSuite) SetupTest() {
<<<<<<< HEAD
	p.lockManager = storage.NewTestingLockManager()
	t := p.T()
=======
	g := fixtures.NewGeneratorSuite()
>>>>>>> 96a06271

	block := g.Blocks().Fixture()
	p.header = block.ToHeader()
<<<<<<< HEAD
	p.executionResult = unittest.ExecutionResultFixture(unittest.WithBlock(block))

	p.inMemoryRegisters = unsynchronized.NewRegisters(p.header.Height)
	p.inMemoryEvents = unsynchronized.NewEvents()
	p.inMemoryTransactions = unsynchronized.NewTransactions()
	p.inMemoryCollections = unsynchronized.NewCollections(p.inMemoryTransactions)
	p.inMemoryResults = unsynchronized.NewLightTransactionResults()
	p.inMemoryTxResultErrMsg = unsynchronized.NewTransactionResultErrorMessages()

	p.registers = storagemock.NewRegisterIndex(t)
	p.events = storagemock.NewEvents(t)
	p.collections = storagemock.NewCollections(t)
	p.transactions = storagemock.NewTransactions(t)
	p.results = storagemock.NewLightTransactionResults(t)
	p.txResultErrMsg = storagemock.NewTransactionResultErrorMessages(t)
	p.latestPersistedSealedResult = storagemock.NewLatestPersistedSealedResult(t)

	p.database = storagemock.NewDB(t)
	p.database.On("WithReaderBatchWriter", mock.Anything).Return(
		func(fn func(storage.ReaderBatchWriter) error) error {
			return fn(storagemock.NewBatch(t))
		},
	)

	p.persister = NewBlockPersister(
		zerolog.Nop(),
		p.database,
		p.lockManager,
		p.executionResult,
		p.header,
		[]stores.PersisterStore{
			stores.NewEventsStore(p.inMemoryEvents, p.events, p.executionResult.BlockID),
			stores.NewResultsStore(p.inMemoryResults, p.results, p.executionResult.BlockID),
			stores.NewCollectionsStore(p.inMemoryCollections, p.collections, p.lockManager),
			stores.NewTransactionsStore(p.inMemoryTransactions, p.transactions),
			stores.NewTxResultErrMsgStore(p.inMemoryTxResultErrMsg, p.txResultErrMsg, p.executionResult.BlockID, p.lockManager),
			stores.NewLatestSealedResultStore(p.latestPersistedSealedResult, p.executionResult.ID(), p.header.Height),
		},
	)
=======
	p.executionResult = g.ExecutionResults().Fixture(fixtures.ExecutionResult.WithBlock(block))

	p.indexerData = &indexer.IndexerData{
		Events:       g.Events().List(5),
		Collections:  g.Collections().List(2),
		Transactions: g.Transactions().List(2),
		Results:      g.LightTransactionResults().List(4),
		Registers:    g.RegisterEntries().List(3),
	}

	for txIndex := range p.indexerData.Results {
		if txIndex%2 == 0 {
			p.indexerData.Results[txIndex].Failed = true
		}
	}
	p.txErrMsgs = g.TransactionErrorMessages().ForTransactionResults(p.indexerData.Results)
}

func (p *PersisterSuite) TestPersister_HappyPath() {
	p.testWithDatabase()
>>>>>>> 96a06271
}

func (p *PersisterSuite) TestPersister_EmptyData() {
	p.indexerData = &indexer.IndexerData{
		// this is needed because the events storage caches an empty slice when no events are passed.
		// without it, assert.Equals will fail because nil != empty slice
		Events: []flow.Event{},
	}
	p.txErrMsgs = nil
	p.testWithDatabase()
}

func (p *PersisterSuite) testWithDatabase() {
	logger := unittest.Logger()
	metrics := metrics.NewNoopCollector()
	lockManager := storage.NewTestingLockManager()

	p.headers = storagemock.NewHeaders(p.T())
	p.headers.On("ByHeight", p.header.Height).Return(p.header, nil)

	p.executionResults = storagemock.NewExecutionResults(p.T())
	p.executionResults.On("ByBlockID", p.executionResult.BlockID).Return(p.executionResult, nil)

	unittest.RunWithPebbleDB(p.T(), func(pdb *pebble.DB) {
		db := pebbleimpl.ToDB(pdb)

		events := store.NewEvents(metrics, db)
		results := store.NewLightTransactionResults(metrics, db, store.DefaultCacheSize)
		transactions := store.NewTransactions(metrics, db)
		collections := store.NewCollections(db, transactions)
		txResultErrMsg := store.NewTransactionResultErrorMessages(metrics, db, store.DefaultCacheSize)

		progress, err := store.NewConsumerProgress(db, "test_consumer").Initialize(p.header.Height)
		p.Require().NoError(err)

		latestPersistedSealedResult, err := store.NewLatestPersistedSealedResult(progress, p.headers, p.executionResults)
		p.Require().NoError(err)

<<<<<<< HEAD
	results := unittest.LightTransactionResultsFixture(4)
	err = p.inMemoryResults.Store(p.executionResult.BlockID, results)
	p.Require().NoError(err)

	txResultErrMsgs := make([]flow.TransactionResultErrorMessage, 2)
	executorID := unittest.IdentifierFixture()
	for i := 0; i < 2; i++ {
		txResultErrMsgs[i] = flow.TransactionResultErrorMessage{
			TransactionID: unittest.IdentifierFixture(),
			ErrorMessage:  "expected test error",
			Index:         uint32(i),
			ExecutorID:    executorID,
		}
	}
	err = storage.WithLock(p.lockManager, storage.LockInsertTransactionResultErrMessage, func(lctx lockctx.Context) error {
		return p.inMemoryTxResultErrMsg.Store(lctx, p.executionResult.BlockID, txResultErrMsgs)
	})
	p.Require().NoError(err)
}
=======
		persister := NewBlockPersister(
			logger,
			db,
			lockManager,
			p.executionResult,
			[]stores.PersisterStore{
				stores.NewEventsStore(p.indexerData.Events, events, p.executionResult.BlockID),
				stores.NewResultsStore(p.indexerData.Results, results, p.executionResult.BlockID),
				stores.NewCollectionsStore(p.indexerData.Collections, collections),
				stores.NewTxResultErrMsgStore(p.txErrMsgs, txResultErrMsg, p.executionResult.BlockID),
				stores.NewLatestSealedResultStore(latestPersistedSealedResult, p.executionResult.ID(), p.header.Height),
			},
		)
>>>>>>> 96a06271

		err = persister.Persist()
		p.Require().NoError(err)

		// Assert all of the expected data exists in the database
		blockEvents, err := events.ByBlockID(p.executionResult.BlockID)
		p.Require().NoError(err)
		p.Require().Equal(p.indexerData.Events, blockEvents)

		blockTxResults, err := results.ByBlockID(p.executionResult.BlockID)
		p.Require().NoError(err)
		p.Require().Equal(p.indexerData.Results, blockTxResults)

<<<<<<< HEAD
	err = storage.WithLock(p.lockManager, storage.LockInsertTransactionResultErrMessage, func(lctx lockctx.Context) error {
		return p.inMemoryTxResultErrMsg.Store(lctx, p.executionResult.BlockID, []flow.TransactionResultErrorMessage{})
	})
	p.Require().NoError(err)
=======
		for _, expectedCollection := range p.indexerData.Collections {
			expectedLightCollection := expectedCollection.Light()
			expectedID := expectedCollection.ID()
>>>>>>> 96a06271

			actualCollection, err := collections.ByID(expectedID)
			p.Require().NoError(err)
			p.Require().Equal(expectedCollection, actualCollection)

<<<<<<< HEAD
	// Events store always calls BatchStore regardless of data
	p.events.On("BatchStore", p.executionResult.BlockID, mock.Anything, mock.Anything).Return(nil).Once()

	// Results store always calls BatchStore regardless of data
	p.results.On("BatchStore", mock.Anything, mock.Anything, p.executionResult.BlockID, mock.Anything).Return(nil).Once()

	// Transaction result error messages store always calls BatchStore regardless of data
	p.txResultErrMsg.On("BatchStore", mock.Anything, mock.Anything, p.executionResult.BlockID, mock.Anything).Return(nil).Once()

	err = p.persister.Persist()
	p.Require().NoError(err)

	// Verify other storages were not called since the data is empty
	// Note: events, results, and txResultErrMsg stores always call BatchStore regardless of data
	p.collections.AssertNotCalled(t, "BatchStoreAndIndexByTransaction")
	p.transactions.AssertNotCalled(t, "BatchStore")
}

func (p *PersisterSuite) TestPersister_PersistWithData() {
	p.populateInMemoryStorages()

	storedEvents := make([]flow.EventsList, 0)
	storedCollections := make([]*flow.LightCollection, 0)
	storedTransactions := make([]flow.TransactionBody, 0)
	storedResults := make([]flow.LightTransactionResult, 0)
	storedTxResultErrMsgs := make([]flow.TransactionResultErrorMessage, 0)

	p.events.On("BatchStore", p.executionResult.BlockID, mock.Anything, mock.Anything).Run(func(args mock.Arguments) {
		se, ok := args.Get(1).([]flow.EventsList)
		p.Require().True(ok)
		storedEvents = se
	}).Return(nil)

	p.results.On("BatchStore", mock.Anything, mock.Anything, p.executionResult.BlockID, mock.Anything).Run(func(args mock.Arguments) {
		sr, ok := args.Get(3).([]flow.LightTransactionResult)
		p.Require().True(ok)
		storedResults = sr
	}).Return(nil)

	numberOfCollections := len(p.inMemoryCollections.Data())
	p.collections.On("BatchStoreAndIndexByTransaction", mock.Anything, mock.Anything, mock.Anything).Run(func(args mock.Arguments) {
		collection, ok := args.Get(1).(*flow.Collection)
		p.Require().True(ok)
		storedCollections = append(storedCollections, collection.Light())
	}).Return(&flow.LightCollection{}, nil).Times(numberOfCollections)

	p.transactions.On("BatchStore", mock.Anything, mock.Anything).Run(func(args mock.Arguments) {
		transaction, ok := args.Get(0).(*flow.TransactionBody)
		p.Require().True(ok)
		storedTransactions = append(storedTransactions, *transaction)
	}).Return(nil).Times(len(p.inMemoryTransactions.Data()))

	p.txResultErrMsg.On("BatchStore", mock.Anything, mock.Anything, p.executionResult.BlockID, mock.Anything).Run(func(args mock.Arguments) {
		terrm, ok := args.Get(3).([]flow.TransactionResultErrorMessage)
		p.Require().True(ok)
		storedTxResultErrMsgs = terrm
	}).Return(nil)

	p.latestPersistedSealedResult.On("BatchSet", p.executionResult.ID(), p.header.Height, mock.Anything).Return(nil).Once()

	err := p.persister.Persist()
	p.Require().NoError(err)

	// Convert full collections to light collections for comparison
	expectedLightCollections := make([]*flow.LightCollection, 0, len(p.inMemoryCollections.Data()))
	for _, collection := range p.inMemoryCollections.Data() {
		expectedLightCollections = append(expectedLightCollections, collection.Light())
	}
=======
			actualLightCollection, err := collections.LightByID(expectedID)
			p.Require().NoError(err)
			p.Require().Equal(expectedLightCollection, actualLightCollection)

			for i, txID := range expectedLightCollection.Transactions {
				tx, err := transactions.ByID(txID)
				p.Require().NoError(err)
				p.Require().Equal(expectedCollection.Transactions[i], tx)
			}
		}

		blockTxResultErrMsgs, err := txResultErrMsg.ByBlockID(p.executionResult.BlockID)
		p.Require().NoError(err)
		require.Equal(p.T(), p.txErrMsgs, blockTxResultErrMsgs)

		resultID, height := latestPersistedSealedResult.Latest()
		p.Require().Equal(p.executionResult.ID(), resultID)
		p.Require().Equal(p.header.Height, height)
>>>>>>> 96a06271

		height, err = progress.ProcessedIndex()
		p.Require().NoError(err)
		p.Require().Equal(p.header.Height, height)
	})
}

<<<<<<< HEAD
func (p *PersisterSuite) TestPersister_PersistErrorHandling() {
	tests := []struct {
		name          string
		setupMocks    func()
		expectedError string
	}{
		{
			name: "EventsBatchStoreError",
			setupMocks: func() {
				p.events.On("BatchStore", p.executionResult.BlockID, mock.Anything, mock.Anything).Return(assert.AnError).Once()
			},
			expectedError: "could not add events to batch",
		},
		{
			name: "ResultsBatchStoreError",
			setupMocks: func() {
				p.events.On("BatchStore", p.executionResult.BlockID, mock.Anything, mock.Anything).Return(nil).Once()
				p.results.On("BatchStore", mock.Anything, mock.Anything, p.executionResult.BlockID, mock.Anything).Return(assert.AnError).Once()
			},
			expectedError: "could not add transaction results to batch",
		},
		{
			name: "CollectionsStoreError",
			setupMocks: func() {
				p.events.On("BatchStore", p.executionResult.BlockID, mock.Anything, mock.Anything).Return(nil).Once()
				p.results.On("BatchStore", mock.Anything, mock.Anything, p.executionResult.BlockID, mock.Anything).Return(nil).Once()
				p.collections.On("BatchStoreAndIndexByTransaction", mock.Anything, mock.Anything, mock.Anything).Return(&flow.LightCollection{}, assert.AnError).Once()
			},
			expectedError: "could not add light collections to batch",
		},
		{
			name: "TransactionsStoreError",
			setupMocks: func() {
				p.events.On("BatchStore", p.executionResult.BlockID, mock.Anything, mock.Anything).Return(nil).Once()
				p.results.On("BatchStore", mock.Anything, mock.Anything, p.executionResult.BlockID, mock.Anything).Return(nil).Once()
				numberOfCollections := len(p.inMemoryCollections.Data())
				p.collections.On("BatchStoreAndIndexByTransaction", mock.Anything, mock.Anything, mock.Anything).Return(&flow.LightCollection{}, nil).Times(numberOfCollections)
				p.transactions.On("BatchStore", mock.Anything, mock.Anything).Return(assert.AnError).Once()
			},
			expectedError: "could not add transactions to batch",
		},
		{
			name: "TxResultErrMsgStoreError",
			setupMocks: func() {
				p.events.On("BatchStore", p.executionResult.BlockID, mock.Anything, mock.Anything).Return(nil).Once()
				p.results.On("BatchStore", mock.Anything, mock.Anything, p.executionResult.BlockID, mock.Anything).Return(nil).Once()
				numberOfCollections := len(p.inMemoryCollections.Data())
				p.collections.On("BatchStoreAndIndexByTransaction", mock.Anything, mock.Anything, mock.Anything).Return(&flow.LightCollection{}, nil).Times(numberOfCollections)
				numberOfTransactions := len(p.inMemoryTransactions.Data())
				p.transactions.On("BatchStore", mock.Anything, mock.Anything).Return(nil).Times(numberOfTransactions)
				p.txResultErrMsg.On("BatchStore", mock.Anything, mock.Anything, p.executionResult.BlockID, mock.Anything).Return(assert.AnError).Once()
			},
			expectedError: "could not add transaction result error messages to batch",
		},
		{
			name: "LatestPersistedSealedResultStoreError",
			setupMocks: func() {
				p.events.On("BatchStore", p.executionResult.BlockID, mock.Anything, mock.Anything).Return(nil).Once()
				p.results.On("BatchStore", mock.Anything, mock.Anything, p.executionResult.BlockID, mock.Anything).Return(nil).Once()
				numberOfCollections := len(p.inMemoryCollections.Data())
				p.collections.On("BatchStoreAndIndexByTransaction", mock.Anything, mock.Anything, mock.Anything).Return(&flow.LightCollection{}, nil).Times(numberOfCollections)
				numberOfTransactions := len(p.inMemoryTransactions.Data())
				p.transactions.On("BatchStore", mock.Anything, mock.Anything).Return(nil).Times(numberOfTransactions)
				p.txResultErrMsg.On("BatchStore", mock.Anything, mock.Anything, p.executionResult.BlockID, mock.Anything).Return(nil).Once()
				p.latestPersistedSealedResult.On("BatchSet", p.executionResult.ID(), p.header.Height, mock.Anything).Return(assert.AnError).Once()
=======
func (p *PersisterSuite) TestPersister_ErrorHandling() {
	p.Run("persistor error", func() {
		expectedErr := errors.New("event persistor error")

		lockManager := storage.NewTestingLockManager()

		database := storagemock.NewDB(p.T())
		database.
			On("WithReaderBatchWriter", mock.Anything).
			Return(func(fn func(storage.ReaderBatchWriter) error) error {
				return fn(storagemock.NewBatch(p.T()))
			}).
			Once()

		collections := storagemock.NewCollections(p.T())
		collections.
			On("BatchStoreAndIndexByTransaction", mock.Anything, mock.Anything, mock.Anything).
			Return(nil, nil).
			Times(len(p.indexerData.Collections))

		events := storagemock.NewEvents(p.T())
		events.On("BatchStore", p.executionResult.BlockID, mock.Anything, mock.Anything).Return(expectedErr).Once()

		persister := NewBlockPersister(
			unittest.Logger(),
			database,
			lockManager,
			p.executionResult,
			[]stores.PersisterStore{
				stores.NewCollectionsStore(p.indexerData.Collections, collections),
				stores.NewEventsStore(p.indexerData.Events, events, p.executionResult.BlockID),
			},
		)

		err := persister.Persist()
		p.Require().ErrorIs(err, expectedErr)
	})

	p.Run("lock manager error", func() {
		lockManager := lockctx.NewManager(nil, lockctx.NoPolicy)

		database := storagemock.NewDB(p.T())
		collections := storagemock.NewCollections(p.T())
		events := storagemock.NewEvents(p.T())

		persister := NewBlockPersister(
			unittest.Logger(),
			database,
			lockManager,
			p.executionResult,
			[]stores.PersisterStore{
				stores.NewCollectionsStore(p.indexerData.Collections, collections),
				stores.NewEventsStore(p.indexerData.Events, events, p.executionResult.BlockID),
>>>>>>> 96a06271
			},
		)

		err := persister.Persist()
		p.Require().Error(err)
		p.True(lockctx.IsUnknownLockError(err))
	})
}<|MERGE_RESOLUTION|>--- conflicted
+++ resolved
@@ -4,14 +4,8 @@
 	"errors"
 	"testing"
 
-<<<<<<< HEAD
-	"github.com/jordanschalm/lockctx"
-	"github.com/rs/zerolog"
-	"github.com/stretchr/testify/assert"
-=======
 	"github.com/cockroachdb/pebble/v2"
 	"github.com/jordanschalm/lockctx"
->>>>>>> 96a06271
 	"github.com/stretchr/testify/mock"
 	"github.com/stretchr/testify/require"
 	"github.com/stretchr/testify/suite"
@@ -30,26 +24,6 @@
 
 type PersisterSuite struct {
 	suite.Suite
-<<<<<<< HEAD
-	persister                   *BlockPersister
-	inMemoryRegisters           *unsynchronized.Registers
-	inMemoryEvents              *unsynchronized.Events
-	inMemoryCollections         *unsynchronized.Collections
-	inMemoryTransactions        *unsynchronized.Transactions
-	inMemoryResults             *unsynchronized.LightTransactionResults
-	inMemoryTxResultErrMsg      *unsynchronized.TransactionResultErrorMessages
-	lockManager                 storage.LockManager
-	registers                   *storagemock.RegisterIndex
-	events                      *storagemock.Events
-	collections                 *storagemock.Collections
-	transactions                *storagemock.Transactions
-	results                     *storagemock.LightTransactionResults
-	txResultErrMsg              *storagemock.TransactionResultErrorMessages
-	latestPersistedSealedResult *storagemock.LatestPersistedSealedResult
-	database                    *storagemock.DB
-	executionResult             *flow.ExecutionResult
-	header                      *flow.Header
-=======
 
 	headers          *storagemock.Headers
 	executionResults *storagemock.ExecutionResults
@@ -58,7 +32,6 @@
 	header          *flow.Header
 	indexerData     *indexer.IndexerData
 	txErrMsgs       []flow.TransactionResultErrorMessage
->>>>>>> 96a06271
 }
 
 func TestPersisterSuite(t *testing.T) {
@@ -67,56 +40,10 @@
 }
 
 func (p *PersisterSuite) SetupTest() {
-<<<<<<< HEAD
-	p.lockManager = storage.NewTestingLockManager()
-	t := p.T()
-=======
 	g := fixtures.NewGeneratorSuite()
->>>>>>> 96a06271
 
 	block := g.Blocks().Fixture()
 	p.header = block.ToHeader()
-<<<<<<< HEAD
-	p.executionResult = unittest.ExecutionResultFixture(unittest.WithBlock(block))
-
-	p.inMemoryRegisters = unsynchronized.NewRegisters(p.header.Height)
-	p.inMemoryEvents = unsynchronized.NewEvents()
-	p.inMemoryTransactions = unsynchronized.NewTransactions()
-	p.inMemoryCollections = unsynchronized.NewCollections(p.inMemoryTransactions)
-	p.inMemoryResults = unsynchronized.NewLightTransactionResults()
-	p.inMemoryTxResultErrMsg = unsynchronized.NewTransactionResultErrorMessages()
-
-	p.registers = storagemock.NewRegisterIndex(t)
-	p.events = storagemock.NewEvents(t)
-	p.collections = storagemock.NewCollections(t)
-	p.transactions = storagemock.NewTransactions(t)
-	p.results = storagemock.NewLightTransactionResults(t)
-	p.txResultErrMsg = storagemock.NewTransactionResultErrorMessages(t)
-	p.latestPersistedSealedResult = storagemock.NewLatestPersistedSealedResult(t)
-
-	p.database = storagemock.NewDB(t)
-	p.database.On("WithReaderBatchWriter", mock.Anything).Return(
-		func(fn func(storage.ReaderBatchWriter) error) error {
-			return fn(storagemock.NewBatch(t))
-		},
-	)
-
-	p.persister = NewBlockPersister(
-		zerolog.Nop(),
-		p.database,
-		p.lockManager,
-		p.executionResult,
-		p.header,
-		[]stores.PersisterStore{
-			stores.NewEventsStore(p.inMemoryEvents, p.events, p.executionResult.BlockID),
-			stores.NewResultsStore(p.inMemoryResults, p.results, p.executionResult.BlockID),
-			stores.NewCollectionsStore(p.inMemoryCollections, p.collections, p.lockManager),
-			stores.NewTransactionsStore(p.inMemoryTransactions, p.transactions),
-			stores.NewTxResultErrMsgStore(p.inMemoryTxResultErrMsg, p.txResultErrMsg, p.executionResult.BlockID, p.lockManager),
-			stores.NewLatestSealedResultStore(p.latestPersistedSealedResult, p.executionResult.ID(), p.header.Height),
-		},
-	)
-=======
 	p.executionResult = g.ExecutionResults().Fixture(fixtures.ExecutionResult.WithBlock(block))
 
 	p.indexerData = &indexer.IndexerData{
@@ -137,7 +64,6 @@
 
 func (p *PersisterSuite) TestPersister_HappyPath() {
 	p.testWithDatabase()
->>>>>>> 96a06271
 }
 
 func (p *PersisterSuite) TestPersister_EmptyData() {
@@ -176,27 +102,6 @@
 		latestPersistedSealedResult, err := store.NewLatestPersistedSealedResult(progress, p.headers, p.executionResults)
 		p.Require().NoError(err)
 
-<<<<<<< HEAD
-	results := unittest.LightTransactionResultsFixture(4)
-	err = p.inMemoryResults.Store(p.executionResult.BlockID, results)
-	p.Require().NoError(err)
-
-	txResultErrMsgs := make([]flow.TransactionResultErrorMessage, 2)
-	executorID := unittest.IdentifierFixture()
-	for i := 0; i < 2; i++ {
-		txResultErrMsgs[i] = flow.TransactionResultErrorMessage{
-			TransactionID: unittest.IdentifierFixture(),
-			ErrorMessage:  "expected test error",
-			Index:         uint32(i),
-			ExecutorID:    executorID,
-		}
-	}
-	err = storage.WithLock(p.lockManager, storage.LockInsertTransactionResultErrMessage, func(lctx lockctx.Context) error {
-		return p.inMemoryTxResultErrMsg.Store(lctx, p.executionResult.BlockID, txResultErrMsgs)
-	})
-	p.Require().NoError(err)
-}
-=======
 		persister := NewBlockPersister(
 			logger,
 			db,
@@ -210,7 +115,6 @@
 				stores.NewLatestSealedResultStore(latestPersistedSealedResult, p.executionResult.ID(), p.header.Height),
 			},
 		)
->>>>>>> 96a06271
 
 		err = persister.Persist()
 		p.Require().NoError(err)
@@ -224,91 +128,14 @@
 		p.Require().NoError(err)
 		p.Require().Equal(p.indexerData.Results, blockTxResults)
 
-<<<<<<< HEAD
-	err = storage.WithLock(p.lockManager, storage.LockInsertTransactionResultErrMessage, func(lctx lockctx.Context) error {
-		return p.inMemoryTxResultErrMsg.Store(lctx, p.executionResult.BlockID, []flow.TransactionResultErrorMessage{})
-	})
-	p.Require().NoError(err)
-=======
 		for _, expectedCollection := range p.indexerData.Collections {
 			expectedLightCollection := expectedCollection.Light()
 			expectedID := expectedCollection.ID()
->>>>>>> 96a06271
 
 			actualCollection, err := collections.ByID(expectedID)
 			p.Require().NoError(err)
 			p.Require().Equal(expectedCollection, actualCollection)
 
-<<<<<<< HEAD
-	// Events store always calls BatchStore regardless of data
-	p.events.On("BatchStore", p.executionResult.BlockID, mock.Anything, mock.Anything).Return(nil).Once()
-
-	// Results store always calls BatchStore regardless of data
-	p.results.On("BatchStore", mock.Anything, mock.Anything, p.executionResult.BlockID, mock.Anything).Return(nil).Once()
-
-	// Transaction result error messages store always calls BatchStore regardless of data
-	p.txResultErrMsg.On("BatchStore", mock.Anything, mock.Anything, p.executionResult.BlockID, mock.Anything).Return(nil).Once()
-
-	err = p.persister.Persist()
-	p.Require().NoError(err)
-
-	// Verify other storages were not called since the data is empty
-	// Note: events, results, and txResultErrMsg stores always call BatchStore regardless of data
-	p.collections.AssertNotCalled(t, "BatchStoreAndIndexByTransaction")
-	p.transactions.AssertNotCalled(t, "BatchStore")
-}
-
-func (p *PersisterSuite) TestPersister_PersistWithData() {
-	p.populateInMemoryStorages()
-
-	storedEvents := make([]flow.EventsList, 0)
-	storedCollections := make([]*flow.LightCollection, 0)
-	storedTransactions := make([]flow.TransactionBody, 0)
-	storedResults := make([]flow.LightTransactionResult, 0)
-	storedTxResultErrMsgs := make([]flow.TransactionResultErrorMessage, 0)
-
-	p.events.On("BatchStore", p.executionResult.BlockID, mock.Anything, mock.Anything).Run(func(args mock.Arguments) {
-		se, ok := args.Get(1).([]flow.EventsList)
-		p.Require().True(ok)
-		storedEvents = se
-	}).Return(nil)
-
-	p.results.On("BatchStore", mock.Anything, mock.Anything, p.executionResult.BlockID, mock.Anything).Run(func(args mock.Arguments) {
-		sr, ok := args.Get(3).([]flow.LightTransactionResult)
-		p.Require().True(ok)
-		storedResults = sr
-	}).Return(nil)
-
-	numberOfCollections := len(p.inMemoryCollections.Data())
-	p.collections.On("BatchStoreAndIndexByTransaction", mock.Anything, mock.Anything, mock.Anything).Run(func(args mock.Arguments) {
-		collection, ok := args.Get(1).(*flow.Collection)
-		p.Require().True(ok)
-		storedCollections = append(storedCollections, collection.Light())
-	}).Return(&flow.LightCollection{}, nil).Times(numberOfCollections)
-
-	p.transactions.On("BatchStore", mock.Anything, mock.Anything).Run(func(args mock.Arguments) {
-		transaction, ok := args.Get(0).(*flow.TransactionBody)
-		p.Require().True(ok)
-		storedTransactions = append(storedTransactions, *transaction)
-	}).Return(nil).Times(len(p.inMemoryTransactions.Data()))
-
-	p.txResultErrMsg.On("BatchStore", mock.Anything, mock.Anything, p.executionResult.BlockID, mock.Anything).Run(func(args mock.Arguments) {
-		terrm, ok := args.Get(3).([]flow.TransactionResultErrorMessage)
-		p.Require().True(ok)
-		storedTxResultErrMsgs = terrm
-	}).Return(nil)
-
-	p.latestPersistedSealedResult.On("BatchSet", p.executionResult.ID(), p.header.Height, mock.Anything).Return(nil).Once()
-
-	err := p.persister.Persist()
-	p.Require().NoError(err)
-
-	// Convert full collections to light collections for comparison
-	expectedLightCollections := make([]*flow.LightCollection, 0, len(p.inMemoryCollections.Data()))
-	for _, collection := range p.inMemoryCollections.Data() {
-		expectedLightCollections = append(expectedLightCollections, collection.Light())
-	}
-=======
 			actualLightCollection, err := collections.LightByID(expectedID)
 			p.Require().NoError(err)
 			p.Require().Equal(expectedLightCollection, actualLightCollection)
@@ -327,7 +154,6 @@
 		resultID, height := latestPersistedSealedResult.Latest()
 		p.Require().Equal(p.executionResult.ID(), resultID)
 		p.Require().Equal(p.header.Height, height)
->>>>>>> 96a06271
 
 		height, err = progress.ProcessedIndex()
 		p.Require().NoError(err)
@@ -335,73 +161,6 @@
 	})
 }
 
-<<<<<<< HEAD
-func (p *PersisterSuite) TestPersister_PersistErrorHandling() {
-	tests := []struct {
-		name          string
-		setupMocks    func()
-		expectedError string
-	}{
-		{
-			name: "EventsBatchStoreError",
-			setupMocks: func() {
-				p.events.On("BatchStore", p.executionResult.BlockID, mock.Anything, mock.Anything).Return(assert.AnError).Once()
-			},
-			expectedError: "could not add events to batch",
-		},
-		{
-			name: "ResultsBatchStoreError",
-			setupMocks: func() {
-				p.events.On("BatchStore", p.executionResult.BlockID, mock.Anything, mock.Anything).Return(nil).Once()
-				p.results.On("BatchStore", mock.Anything, mock.Anything, p.executionResult.BlockID, mock.Anything).Return(assert.AnError).Once()
-			},
-			expectedError: "could not add transaction results to batch",
-		},
-		{
-			name: "CollectionsStoreError",
-			setupMocks: func() {
-				p.events.On("BatchStore", p.executionResult.BlockID, mock.Anything, mock.Anything).Return(nil).Once()
-				p.results.On("BatchStore", mock.Anything, mock.Anything, p.executionResult.BlockID, mock.Anything).Return(nil).Once()
-				p.collections.On("BatchStoreAndIndexByTransaction", mock.Anything, mock.Anything, mock.Anything).Return(&flow.LightCollection{}, assert.AnError).Once()
-			},
-			expectedError: "could not add light collections to batch",
-		},
-		{
-			name: "TransactionsStoreError",
-			setupMocks: func() {
-				p.events.On("BatchStore", p.executionResult.BlockID, mock.Anything, mock.Anything).Return(nil).Once()
-				p.results.On("BatchStore", mock.Anything, mock.Anything, p.executionResult.BlockID, mock.Anything).Return(nil).Once()
-				numberOfCollections := len(p.inMemoryCollections.Data())
-				p.collections.On("BatchStoreAndIndexByTransaction", mock.Anything, mock.Anything, mock.Anything).Return(&flow.LightCollection{}, nil).Times(numberOfCollections)
-				p.transactions.On("BatchStore", mock.Anything, mock.Anything).Return(assert.AnError).Once()
-			},
-			expectedError: "could not add transactions to batch",
-		},
-		{
-			name: "TxResultErrMsgStoreError",
-			setupMocks: func() {
-				p.events.On("BatchStore", p.executionResult.BlockID, mock.Anything, mock.Anything).Return(nil).Once()
-				p.results.On("BatchStore", mock.Anything, mock.Anything, p.executionResult.BlockID, mock.Anything).Return(nil).Once()
-				numberOfCollections := len(p.inMemoryCollections.Data())
-				p.collections.On("BatchStoreAndIndexByTransaction", mock.Anything, mock.Anything, mock.Anything).Return(&flow.LightCollection{}, nil).Times(numberOfCollections)
-				numberOfTransactions := len(p.inMemoryTransactions.Data())
-				p.transactions.On("BatchStore", mock.Anything, mock.Anything).Return(nil).Times(numberOfTransactions)
-				p.txResultErrMsg.On("BatchStore", mock.Anything, mock.Anything, p.executionResult.BlockID, mock.Anything).Return(assert.AnError).Once()
-			},
-			expectedError: "could not add transaction result error messages to batch",
-		},
-		{
-			name: "LatestPersistedSealedResultStoreError",
-			setupMocks: func() {
-				p.events.On("BatchStore", p.executionResult.BlockID, mock.Anything, mock.Anything).Return(nil).Once()
-				p.results.On("BatchStore", mock.Anything, mock.Anything, p.executionResult.BlockID, mock.Anything).Return(nil).Once()
-				numberOfCollections := len(p.inMemoryCollections.Data())
-				p.collections.On("BatchStoreAndIndexByTransaction", mock.Anything, mock.Anything, mock.Anything).Return(&flow.LightCollection{}, nil).Times(numberOfCollections)
-				numberOfTransactions := len(p.inMemoryTransactions.Data())
-				p.transactions.On("BatchStore", mock.Anything, mock.Anything).Return(nil).Times(numberOfTransactions)
-				p.txResultErrMsg.On("BatchStore", mock.Anything, mock.Anything, p.executionResult.BlockID, mock.Anything).Return(nil).Once()
-				p.latestPersistedSealedResult.On("BatchSet", p.executionResult.ID(), p.header.Height, mock.Anything).Return(assert.AnError).Once()
-=======
 func (p *PersisterSuite) TestPersister_ErrorHandling() {
 	p.Run("persistor error", func() {
 		expectedErr := errors.New("event persistor error")
@@ -455,7 +214,6 @@
 			[]stores.PersisterStore{
 				stores.NewCollectionsStore(p.indexerData.Collections, collections),
 				stores.NewEventsStore(p.indexerData.Events, events, p.executionResult.BlockID),
->>>>>>> 96a06271
 			},
 		)
 
