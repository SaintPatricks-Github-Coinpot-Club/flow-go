package persisters

import (
	"fmt"
	"time"

	"github.com/jordanschalm/lockctx"
	"github.com/rs/zerolog"

	"github.com/onflow/flow-go/model/flow"
	"github.com/onflow/flow-go/module/executiondatasync/optimistic_sync/persisters/stores"
	"github.com/onflow/flow-go/storage"
	"github.com/onflow/flow-go/utils/logging"
)

// BlockPersister stores execution data for a single execution result into the database.
// It uses the set of [stores.PersisterStore] to persist the data with a single atomic batch operation.
// To ensure the database only contains data certified by the protocol, the block persister must
// only be called for sealed execution results.
type BlockPersister struct {
	log zerolog.Logger

	persisterStores []stores.PersisterStore
	protocolDB      storage.DB
	lockManager     lockctx.Manager
	executionResult *flow.ExecutionResult
}

// NewBlockPersister creates a new block persister.
func NewBlockPersister(
	log zerolog.Logger,
	protocolDB storage.DB,
	lockManager lockctx.Manager,
	executionResult *flow.ExecutionResult,
	persisterStores []stores.PersisterStore,
) *BlockPersister {
	log = log.With().
		Str("component", "block_persister").
		Hex("execution_result_id", logging.ID(executionResult.ID())).
		Hex("block_id", logging.ID(executionResult.BlockID)).
		Logger()

	log.Info().
		Int("batch_persisters_count", len(persisterStores)).
		Msg("block persisters initialized")

	return &BlockPersister{
		log:             log,
		persisterStores: persisterStores,
		protocolDB:      protocolDB,
		executionResult: executionResult,
		lockManager:     lockManager,
	}
}

// Persist atomically stores all data into the database using the configured persister stores.
//
// No error returns are expected during normal operations
func (p *BlockPersister) Persist() error {
	p.log.Debug().Msg("started to persist execution data")
	start := time.Now()

<<<<<<< HEAD
	lctx := p.lockManager.NewContext()
	defer lctx.Release()
	err := lctx.AcquireLock(storage.LockInsertCollection)
	if err != nil {
		return fmt.Errorf("could not acquire lock for inserting light collections: %w", err)
	}

	err = lctx.AcquireLock(storage.LockInsertEvent)
	if err != nil {
		return fmt.Errorf("could not acquire lock for inserting events: %w", err)
	}

	err = lctx.AcquireLock(storage.LockInsertLightTransactionResult)
	if err != nil {
		return fmt.Errorf("could not acquire lock for inserting light transaction results: %w", err)
	}

	err = p.protocolDB.WithReaderBatchWriter(func(batch storage.ReaderBatchWriter) error {
		for _, persister := range p.persisterStores {
			if err := persister.Persist(lctx, batch); err != nil {
				return err
=======
	err := storage.WithLocks(p.lockManager, []string{
		storage.LockInsertCollection,
		storage.LockInsertLightTransactionResult,
		storage.LockInsertTransactionResultErrMessage,
	}, func(lctx lockctx.Context) error {
		return p.protocolDB.WithReaderBatchWriter(func(batch storage.ReaderBatchWriter) error {
			for _, persister := range p.persisterStores {
				if err := persister.Persist(lctx, batch); err != nil {
					return err
				}
>>>>>>> fc546a5a
			}
			return nil
		})
	})

	if err != nil {
		return fmt.Errorf("failed to commit batch: %w", err)
	}

	p.log.Debug().
		Dur("duration_ms", time.Since(start)).
		Msg("successfully prepared execution data for persistence")

	return nil
}<|MERGE_RESOLUTION|>--- conflicted
+++ resolved
@@ -60,31 +60,9 @@
 	p.log.Debug().Msg("started to persist execution data")
 	start := time.Now()
 
-<<<<<<< HEAD
-	lctx := p.lockManager.NewContext()
-	defer lctx.Release()
-	err := lctx.AcquireLock(storage.LockInsertCollection)
-	if err != nil {
-		return fmt.Errorf("could not acquire lock for inserting light collections: %w", err)
-	}
-
-	err = lctx.AcquireLock(storage.LockInsertEvent)
-	if err != nil {
-		return fmt.Errorf("could not acquire lock for inserting events: %w", err)
-	}
-
-	err = lctx.AcquireLock(storage.LockInsertLightTransactionResult)
-	if err != nil {
-		return fmt.Errorf("could not acquire lock for inserting light transaction results: %w", err)
-	}
-
-	err = p.protocolDB.WithReaderBatchWriter(func(batch storage.ReaderBatchWriter) error {
-		for _, persister := range p.persisterStores {
-			if err := persister.Persist(lctx, batch); err != nil {
-				return err
-=======
 	err := storage.WithLocks(p.lockManager, []string{
 		storage.LockInsertCollection,
+		storage.LockInsertEvent,
 		storage.LockInsertLightTransactionResult,
 		storage.LockInsertTransactionResultErrMessage,
 	}, func(lctx lockctx.Context) error {
@@ -93,7 +71,6 @@
 				if err := persister.Persist(lctx, batch); err != nil {
 					return err
 				}
->>>>>>> fc546a5a
 			}
 			return nil
 		})
