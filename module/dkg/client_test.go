--- conflicted
+++ resolved
@@ -135,7 +135,6 @@
 	assert.Equal(s.T(), msg.Signature, broadcastedMsg.Signature)
 }
 
-<<<<<<< HEAD
 // TestNilDKGSubmission tests that even with `nil` DKG public keys the `SubmitResult`
 // still proceeds with no errors
 func (s *ClientSuite) TestNilDKGSubmission() {
@@ -152,13 +151,6 @@
 	for i := 0; i < numberOfNodes; i++ {
 		publicKeys = append(publicKeys, nil)
 	}
-=======
-func (s *ClientSuite) TestSubmitResult() {
-	s.T().Skip() // un-skip once https://github.com/onflow/flow-go/pull/692 is merged
-	nodeID := unittest.IdentifierFixture()
-	dkgNodeIDStrings := make([]flow.Identifier, 1)
-	dkgNodeIDStrings[0] = nodeID
->>>>>>> 15d03d03
 
 	// create a nil group public key
 	var groupPublicKey crypto.PublicKey
