--- conflicted
+++ resolved
@@ -191,25 +191,14 @@
 		return nil, fmt.Errorf("could not build header: %w", err)
 	}
 
-<<<<<<< HEAD
-	block := cluster.NewBlock(proposal.Header.HeaderFields(), *payload)
-
-	// STEP 4: insert the cluster block to the database.
-	span, _ = b.tracer.StartSpanFromContext(ctx, trace.COLBuildOnDBInsert)
-	err = operation.RetryOnConflict(b.db.Update, procedure.InsertClusterBlock(block))
-=======
 	blockProposal := cluster.BlockProposal{
-		Block: &cluster.Block{
-			Header:  proposal.Header,
-			Payload: payload,
-		},
+		Block:           cluster.NewBlock(proposal.Header.HeaderFields(), *payload),
 		ProposerSigData: proposal.ProposerSigData,
 	}
 
 	// STEP 4: insert the cluster block to the database.
 	span, _ = b.tracer.StartSpanFromContext(ctx, trace.COLBuildOnDBInsert)
 	err = operation.RetryOnConflict(b.db.Update, procedure.InsertClusterBlock(&blockProposal))
->>>>>>> f80c5a5f
 	span.End()
 	if err != nil {
 		return nil, fmt.Errorf("could not insert built block: %w", err)
