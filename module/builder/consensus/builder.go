package consensus

import (
	"context"
	"fmt"
	"time"

	otelTrace "go.opentelemetry.io/otel/trace"

	"github.com/onflow/flow-go/model/flow"
	"github.com/onflow/flow-go/model/flow/filter/id"
	"github.com/onflow/flow-go/module"
	"github.com/onflow/flow-go/module/mempool"
	"github.com/onflow/flow-go/module/trace"
	"github.com/onflow/flow-go/state/fork"
	"github.com/onflow/flow-go/state/protocol"
	"github.com/onflow/flow-go/state/protocol/blocktimer"
	"github.com/onflow/flow-go/storage"
	"github.com/onflow/flow-go/storage/deferred"
)

// Builder is the builder for consensus block payloads. Upon providing a payload
// hash, it also memorizes which entities were included into the payload.
type Builder struct {
	metrics              module.MempoolMetrics
	tracer               module.Tracer
	state                protocol.ParticipantState
	seals                storage.Seals
	headers              storage.Headers
	index                storage.Index
	blocks               storage.Blocks
	resultsDB            storage.ExecutionResults
	receiptsDB           storage.ExecutionReceipts
	guarPool             mempool.Guarantees
	sealPool             mempool.IncorporatedResultSeals
	recPool              mempool.ExecutionTree
	mutableProtocolState protocol.MutableProtocolState
	cfg                  Config
}

// NewBuilder creates a new block builder.
func NewBuilder(
	metrics module.MempoolMetrics,
	state protocol.ParticipantState,
	headers storage.Headers,
	seals storage.Seals,
	index storage.Index,
	blocks storage.Blocks,
	resultsDB storage.ExecutionResults,
	receiptsDB storage.ExecutionReceipts,
	mutableProtocolState protocol.MutableProtocolState,
	guarPool mempool.Guarantees,
	sealPool mempool.IncorporatedResultSeals,
	recPool mempool.ExecutionTree,
	tracer module.Tracer,
	options ...func(*Config),
) (*Builder, error) {

	blockTimer, err := blocktimer.NewBlockTimer(500, 10_000)
	if err != nil {
		return nil, fmt.Errorf("could not create default block timer: %w", err)
	}

	// initialize default config
	cfg := Config{
		blockTimer:        blockTimer,
		maxSealCount:      100,
		maxGuaranteeCount: 100,
		maxReceiptCount:   200,
		expiry:            flow.DefaultTransactionExpiry,
	}

	// apply option parameters
	for _, option := range options {
		option(&cfg)
	}

	b := &Builder{
		metrics:              metrics,
		tracer:               tracer,
		state:                state,
		headers:              headers,
		seals:                seals,
		index:                index,
		blocks:               blocks,
		resultsDB:            resultsDB,
		receiptsDB:           receiptsDB,
		guarPool:             guarPool,
		sealPool:             sealPool,
		recPool:              recPool,
		mutableProtocolState: mutableProtocolState,
		cfg:                  cfg,
	}

	err = b.repopulateExecutionTree()
	if err != nil {
		return nil, fmt.Errorf("could not repopulate execution tree: %w", err)
	}

	return b, nil
}

// BuildOn generates a new payload that is valid with respect to the parent
// being built upon, with the view being provided by the consensus algorithm.
// The builder stores the block and validates it against the protocol state
// before returning it. The specified parent block must exist in the protocol state.
//
// NOTE: Since the block is stored within Builder, HotStuff MUST propose the
// block once BuildOn successfully returns.
//
// # Errors
// This function does not produce any expected errors.
// However, it will pass through all errors returned by `setter` and `sign`.
// Callers must be aware of possible error returns from the `setter` and `sign` arguments they provide,
// and handle them accordingly when handling errors returned from BuildOn.
func (b *Builder) BuildOn(parentID flow.Identifier, setter func(*flow.HeaderBodyBuilder) error, sign func(*flow.Header) ([]byte, error)) (*flow.ProposalHeader, error) {

	// since we don't know the blockID when building the block we track the
	// time indirectly and insert the span directly at the end

	startTime := time.Now()

	// get the collection guarantees to insert in the payload
	insertableGuarantees, err := b.getInsertableGuarantees(parentID)
	if err != nil {
		return nil, fmt.Errorf("could not insert guarantees: %w", err)
	}

	// get the receipts to insert in the payload
	insertableReceipts, err := b.getInsertableReceipts(parentID)
	if err != nil {
		return nil, fmt.Errorf("could not insert receipts: %w", err)
	}

	// get the seals to insert in the payload
	insertableSeals, err := b.getInsertableSeals(parentID)
	if err != nil {
		return nil, fmt.Errorf("could not insert seals: %w", err)
	}

	// assemble the block proposal
	blockProposal, err := b.createProposal(parentID,
		insertableGuarantees,
		insertableSeals,
		insertableReceipts,
		setter,
		sign)
	if err != nil {
		return nil, fmt.Errorf("could not assemble proposal: %w", err)
	}

	span, ctx := b.tracer.StartBlockSpan(context.Background(), blockProposal.Block.ID(), trace.CONBuilderBuildOn, otelTrace.WithTimestamp(startTime))
	defer span.End()

	err = b.state.Extend(ctx, blockProposal)
	if err != nil {
		return nil, fmt.Errorf("could not extend state with built proposal: %w", err)
	}

	return blockProposal.ProposalHeader(), nil
}

// repopulateExecutionTree restores latest state of execution tree mempool based on local chain state information.
// Repopulating of execution tree is split into two parts:
// 1) traverse backwards all finalized blocks starting from last finalized block till we reach last sealed block. [lastSealedHeight, lastFinalizedHeight]
// 2) traverse forward all unfinalized(pending) blocks starting from last finalized block.
// For each block that is being traversed we will collect execution results and add them to execution tree.
func (b *Builder) repopulateExecutionTree() error {
	finalizedSnapshot := b.state.Final()
	finalized, err := finalizedSnapshot.Head()
	if err != nil {
		return fmt.Errorf("could not retrieve finalized block: %w", err)
	}
	finalizedID := finalized.ID()

	// Get the latest sealed block on this fork, i.e. the highest
	// block for which there is a finalized seal.
	latestSeal, err := b.seals.HighestInFork(finalizedID)
	if err != nil {
		return fmt.Errorf("could not retrieve latest seal in fork with head %x: %w", finalizedID, err)
	}
	latestSealedBlockID := latestSeal.BlockID
	latestSealedBlock, err := b.headers.ByBlockID(latestSealedBlockID)
	if err != nil {
		return fmt.Errorf("could not retrieve latest sealed block (%x): %w", latestSeal.BlockID, err)
	}
	sealedResult, err := b.resultsDB.ByID(latestSeal.ResultID)
	if err != nil {
		return fmt.Errorf("could not retrieve sealed result (%x): %w", latestSeal.ResultID, err)
	}

	// prune execution tree to minimum height (while the tree is still empty, for max efficiency)
	err = b.recPool.PruneUpToHeight(latestSealedBlock.Height)
	if err != nil {
		return fmt.Errorf("could not prune execution tree to height %d: %w", latestSealedBlock.Height, err)
	}

	// At initialization, the execution tree is empty. However, during normal operations, we
	// generally query the tree for "all receipts, whose results are derived from the latest
	// sealed and finalized result". This requires the execution tree to know what the latest
	// sealed and finalized result is, so we add it here.
	// Note: we only add the sealed and finalized result, without any Execution Receipts. This
	// is sufficient to create a vertex in the tree. Thereby, we can traverse the tree, starting
	// from the sealed and finalized result, to find derived results and their respective receipts.
	err = b.recPool.AddResult(sealedResult, latestSealedBlock)
	if err != nil {
		return fmt.Errorf("failed to add sealed result as vertex to ExecutionTree (%x): %w", latestSeal.ResultID, err)
	}

	// receiptCollector adds _all known_ receipts for the given block to the execution tree
	receiptCollector := func(header *flow.Header) error {
		receipts, err := b.receiptsDB.ByBlockID(header.ID())
		if err != nil {
			return fmt.Errorf("could not retrieve execution reciepts for block %x: %w", header.ID(), err)
		}
		for _, receipt := range receipts {
			_, err = b.recPool.AddReceipt(receipt, header)
			if err != nil {
				return fmt.Errorf("could not add receipt (%x) to execution tree: %w", receipt.ID(), err)
			}
		}
		return nil
	}

	// Traverse chain backwards and add all known receipts for any finalized, unsealed block to the execution tree.
	// Thereby, we add superset of all unsealed execution results to the execution tree.
	err = fork.TraverseBackward(b.headers, finalizedID, receiptCollector, fork.ExcludingBlock(latestSealedBlockID))
	if err != nil {
		return fmt.Errorf("failed to traverse unsealed, finalized blocks: %w", err)
	}

	// At this point execution tree is filled with all results for blocks (lastSealedBlock, lastFinalizedBlock].
	// Now, we add all known receipts for any valid block that descends from the latest finalized block:
	validPending, err := finalizedSnapshot.Descendants()
	if err != nil {
		return fmt.Errorf("could not retrieve valid pending blocks from finalized snapshot: %w", err)
	}
	for _, blockID := range validPending {
		block, err := b.headers.ByBlockID(blockID)
		if err != nil {
			return fmt.Errorf("could not retrieve header for unfinalized block %x: %w", blockID, err)
		}
		err = receiptCollector(block)
		if err != nil {
			return fmt.Errorf("failed to add receipts for unfinalized block %x at height %d: %w", blockID, block.Height, err)
		}
	}

	return nil
}

// getInsertableGuarantees returns the list of CollectionGuarantees that should
// be inserted in the next payload. It looks in the collection mempool and
// applies the following filters:
//
// 1) If it was already included in the fork, skip.
//
// 2) If it references an unknown block, skip.
//
// 3) If the referenced block has an expired height, skip.
//
// 4) Otherwise, this guarantee can be included in the payload.
func (b *Builder) getInsertableGuarantees(parentID flow.Identifier) ([]*flow.CollectionGuarantee, error) {

	// we look back only as far as the expiry limit for the current height we
	// are building for; any guarantee with a reference block before that can
	// not be included anymore anyway
	parent, err := b.headers.ByBlockID(parentID)
	if err != nil {
		return nil, fmt.Errorf("could not retrieve parent: %w", err)
	}
	height := parent.Height + 1
	limit := height - uint64(b.cfg.expiry)
	if limit > height { // overflow check
		limit = 0
	}

	// the finalized root height is the height where we bootstrapped from.
	// we should not include guarantees that are older than the finalized root
	rootHeight := b.state.Params().FinalizedRoot().Height
	if limit < rootHeight {
		limit = rootHeight
	}

	// blockLookup keeps track of the blocks from limit to parent
	blockLookup := make(map[flow.Identifier]struct{})

	// receiptLookup keeps track of the receipts contained in blocks between
	// limit and parent
	receiptLookup := make(map[flow.Identifier]struct{})

	// loop through the fork backwards, from parent to limit (inclusive),
	// and keep track of blocks and collections visited on the way
	forkScanner := func(header *flow.Header) error {
		ancestorID := header.ID()
		blockLookup[ancestorID] = struct{}{}

		index, err := b.index.ByBlockID(ancestorID)
		if err != nil {
			return fmt.Errorf("could not get ancestor payload (%x): %w", ancestorID, err)
		}

		for _, guaranteeID := range index.GuaranteeIDs {
			receiptLookup[guaranteeID] = struct{}{}
		}

		return nil
	}
	err = fork.TraverseBackward(b.headers, parentID, forkScanner, fork.IncludingHeight(limit))
	if err != nil {
		return nil, fmt.Errorf("internal error building set of CollectionGuarantees on fork: %w", err)
	}

	// go through mempool and collect valid collections
	var guarantees []*flow.CollectionGuarantee
	for _, guarantee := range b.guarPool.All() {
		// add at most <maxGuaranteeCount> number of collection guarantees in a new block proposal
		// in order to prevent the block payload from being too big or computationally heavy for the
		// execution nodes
		if uint(len(guarantees)) >= b.cfg.maxGuaranteeCount {
			break
		}

		// skip collections that are already included in a block on the fork
		_, duplicated := receiptLookup[guarantee.ID()]
		if duplicated {
			continue
		}

		// skip collections for blocks that are not within the limit
		_, ok := blockLookup[guarantee.ReferenceBlockID]
		if !ok {
			continue
		}

		guarantees = append(guarantees, guarantee)
	}

	return guarantees, nil
}

// getInsertableSeals returns the list of Seals from the mempool that should be
// inserted in the next payload.
// Per protocol definition, a specific result is only incorporated _once_ in each fork.
// Specifically, the result is incorporated in the block that contains a receipt committing
// to a result for the _first time_ in the respective fork.
// We can seal a result if and only if _all_ of the following conditions are satisfied:
//
//   - (0) We have collected a sufficient number of approvals for each of the result's chunks.
//   - (1) The result must have been previously incorporated in the fork, which we are extending.
//     Note: The protocol dictates that all incorporated results must be for ancestor blocks
//     in the respective fork. Hence, a result being incorporated in the fork, implies
//     that the result must be for a block in this fork.
//   - (2) The result must be for an _unsealed_ block.
//   - (3) The result's parent must have been previously sealed (either by a seal in an ancestor
//     block or by a seal included earlier in the block that we are constructing).
//
// To limit block size, we cap the number of seals to maxSealCount.
func (b *Builder) getInsertableSeals(parentID flow.Identifier) ([]*flow.Seal, error) {
	// get the latest seal in the fork, which we are extending and
	// the corresponding block, whose result is sealed
	// Note: the last seal might not be included in a finalized block yet
	lastSeal, err := b.seals.HighestInFork(parentID)
	if err != nil {
		return nil, fmt.Errorf("could not retrieve latest seal in the fork, which we are extending: %w", err)
	}
	latestSealedBlockID := lastSeal.BlockID
	latestSealedBlock, err := b.headers.ByBlockID(latestSealedBlockID)
	if err != nil {
		return nil, fmt.Errorf("could not retrieve sealed block %x: %w", lastSeal.BlockID, err)
	}
	latestSealedHeight := latestSealedBlock.Height

	// STEP I: Collect the seals for all results that satisfy (0), (1), and (2).
	//         The will give us a _superset_ of all seals that can be included.
	// Implementation:
	//  * We walk the fork backwards and check each block for incorporated results.
	//    - Therefore, all results that we encounter satisfy condition (1).
	//  * We only consider results, whose executed block has a height _strictly larger_
	//    than the lastSealedHeight.
	//    - Thereby, we guarantee that condition (2) is satisfied.
	//  * We only consider results for which we have a candidate seals in the sealPool.
	//    - Thereby, we guarantee that condition (0) is satisfied, because candidate seals
	//      are only generated and stored in the mempool once sufficient approvals are collected.
	// Furthermore, condition (2) imposes a limit on how far we have to walk back:
	//  * A result can only be incorporated in a child of the block that it computes.
	//    Therefore, we only have to inspect the results incorporated in unsealed blocks.
	sealsSuperset := make(map[uint64][]*flow.IncorporatedResultSeal) // map: executedBlock.Height -> candidate Seals
	sealCollector := func(header *flow.Header) error {
		blockID := header.ID()
		if blockID == parentID {
			// Important protocol edge case: There must be at least one block in between the block incorporating
			// a result and the block sealing the result. This is because we need the Source of Randomness for
			// the block that _incorporates_ the result, to compute the verifier assignment. Therefore, we require
			// that the block _incorporating_ the result has at least one child in the fork, _before_ we include
			// the seal. Thereby, we guarantee that a verifier assignment can be computed without needing
			// information from the block that we are just constructing. Hence, we don't consider results for
			// sealing that were incorporated in the immediate parent which we are extending.
			return nil
		}

		index, err := b.index.ByBlockID(blockID)
		if err != nil {
			return fmt.Errorf("could not retrieve index for block %x: %w", blockID, err)
		}

		// enforce condition (1): only consider seals for results that are incorporated in the fork
		for _, resultID := range index.ResultIDs {
			result, err := b.resultsDB.ByID(resultID)
			if err != nil {
				return fmt.Errorf("could not retrieve execution result %x: %w", resultID, err)
			}

			// re-assemble the IncorporatedResult because we need its ID to
			// check if it is in the seal mempool.
			incorporatedResult, err := flow.NewIncorporatedResult(flow.UntrustedIncorporatedResult{
				IncorporatedBlockID: blockID,
				Result:              result,
			})
			if err != nil {
				return fmt.Errorf("could not create incorporated result for block %x: %w", blockID, err)
			}

			// enforce condition (0): candidate seals are only constructed once sufficient
			// approvals have been collected. Hence, any incorporated result for which we
			// find a candidate seal satisfies condition (0)
			irSeal, ok := b.sealPool.Get(incorporatedResult.ID())
			if !ok {
				continue
			}

			// enforce condition (2): the block is unsealed (in this fork) if and only if
			// its height is _strictly larger_ than the lastSealedHeight.
			executedBlock, err := b.headers.ByBlockID(incorporatedResult.Result.BlockID)
			if err != nil {
				return fmt.Errorf("could not get header of block %x: %w", incorporatedResult.Result.BlockID, err)
			}
			if executedBlock.Height <= latestSealedHeight {
				continue
			}

			// The following is a subtle but important protocol edge case: There can be multiple
			// candidate seals for the same block. We have to include all to guarantee sealing liveness!
			sealsSuperset[executedBlock.Height] = append(sealsSuperset[executedBlock.Height], irSeal)
		}

		return nil
	}
	err = fork.TraverseBackward(b.headers, parentID, sealCollector, fork.ExcludingBlock(latestSealedBlockID))
	if err != nil {
		return nil, fmt.Errorf("internal error traversing unsealed section of fork: %w", err)
	}
	// All the seals in sealsSuperset are for results that satisfy (0), (1), and (2).

	// STEP II: Select only the seals from sealsSuperset that also satisfy condition (3).
	// We do this by starting with the last sealed result in the fork. Then, we check whether we
	// have a seal for the child block (at latestSealedBlock.Height +1), which connects to the
	// sealed result. If we find such a seal, we can now consider the child block sealed.
	// We continue until we stop finding a seal for the child.
	seals := make([]*flow.Seal, 0, len(sealsSuperset))
	for {
		// cap the number of seals
		if uint(len(seals)) >= b.cfg.maxSealCount {
			break
		}

		// enforce condition (3):
		candidateSeal, ok := connectingSeal(sealsSuperset[latestSealedHeight+1], lastSeal)
		if !ok {
			break
		}
		seals = append(seals, candidateSeal)
		lastSeal = candidateSeal
		latestSealedHeight += 1
	}
	return seals, nil
}

// connectingSeal looks through `sealsForNextBlock`. It checks whether the
// sealed result directly descends from the lastSealed result.
func connectingSeal(sealsForNextBlock []*flow.IncorporatedResultSeal, lastSealed *flow.Seal) (*flow.Seal, bool) {
	for _, candidateSeal := range sealsForNextBlock {
		if candidateSeal.IncorporatedResult.Result.PreviousResultID == lastSealed.ResultID {
			return candidateSeal.Seal, true
		}
	}
	return nil, false
}

type InsertableReceipts struct {
	receipts []*flow.ExecutionReceiptStub
	results  []*flow.ExecutionResult
}

// getInsertableReceipts constructs:
//   - (i)  the meta information of the ExecutionReceipts (i.e. ExecutionReceiptStub)
//     that should be inserted in the next payload
//   - (ii) the ExecutionResults the receipts from step (i) commit to
//     (deduplicated w.r.t. the block under construction as well as ancestor blocks)
//
// It looks in the receipts mempool and applies the following filter:
//
// 1) If it doesn't correspond to an unsealed block on the fork, skip it.
//
// 2) If it was already included in the fork, skip it.
//
// 3) Otherwise, this receipt can be included in the payload.
//
// Receipts have to be ordered by block height.
func (b *Builder) getInsertableReceipts(parentID flow.Identifier) (*InsertableReceipts, error) {

	// Get the latest sealed block on this fork, ie the highest block for which
	// there is a seal in this fork. This block is not necessarily finalized.
	latestSeal, err := b.seals.HighestInFork(parentID)
	if err != nil {
		return nil, fmt.Errorf("could not retrieve parent seal (%x): %w", parentID, err)
	}
	sealedBlockID := latestSeal.BlockID

	// ancestors is used to keep the IDs of the ancestor blocks we iterate through.
	// We use it to skip receipts that are not for unsealed blocks in the fork.
	ancestors := make(map[flow.Identifier]struct{})

	// includedReceipts is a set of all receipts that are contained in unsealed blocks along the fork.
	includedReceipts := make(map[flow.Identifier]struct{})

	// includedResults is a set of all unsealed results that were incorporated into fork
	includedResults := make(map[flow.Identifier]struct{})

	// loop through the fork backwards, from parent to last sealed (including),
	// and keep track of blocks and receipts visited on the way.
	forkScanner := func(ancestor *flow.Header) error {
		ancestorID := ancestor.ID()
		ancestors[ancestorID] = struct{}{}

		index, err := b.index.ByBlockID(ancestorID)
		if err != nil {
			return fmt.Errorf("could not get payload index of block %x: %w", ancestorID, err)
		}
		for _, recID := range index.ReceiptIDs {
			includedReceipts[recID] = struct{}{}
		}
		for _, resID := range index.ResultIDs {
			includedResults[resID] = struct{}{}
		}

		return nil
	}
	err = fork.TraverseBackward(b.headers, parentID, forkScanner, fork.IncludingBlock(sealedBlockID))
	if err != nil {
		return nil, fmt.Errorf("internal error building set of CollectionGuarantees on fork: %w", err)
	}

	isResultForUnsealedBlock := isResultForBlock(ancestors)
	isReceiptUniqueAndUnsealed := isNoDupAndNotSealed(includedReceipts, sealedBlockID)
	// find all receipts:
	// 1) whose result connects all the way to the last sealed result
	// 2) is unique (never seen in unsealed blocks)
	receipts, err := b.recPool.ReachableReceipts(latestSeal.ResultID, isResultForUnsealedBlock, isReceiptUniqueAndUnsealed)
	// Occurrence of UnknownExecutionResultError:
	// Populating the execution with receipts from incoming blocks happens concurrently in
	// matching.Core. Hence, the following edge case can occur (rarely): matching.Core is
	// just in the process of populating the Execution Tree with the receipts from the
	// latest blocks, while the builder is already trying to build on top. In this rare
	// situation, the Execution Tree might not yet know the latest sealed result.
	// TODO: we should probably remove this edge case by _synchronously_ populating
	//       the Execution Tree in the Fork's finalizationCallback
	if err != nil && !mempool.IsUnknownExecutionResultError(err) {
		return nil, fmt.Errorf("failed to retrieve reachable receipts from mempool: %w", err)
	}

	insertables := toInsertables(receipts, includedResults, b.cfg.maxReceiptCount)
	return insertables, nil
}

// toInsertables separates the provided receipts into ExecutionReceiptStub and
// ExecutionResult. Results that are in includedResults are skipped.
// We also limit the number of receipts to maxReceiptCount.
func toInsertables(receipts []*flow.ExecutionReceipt, includedResults map[flow.Identifier]struct{}, maxReceiptCount uint) *InsertableReceipts {
	results := make([]*flow.ExecutionResult, 0)

	count := uint(len(receipts))
	// don't collect more than maxReceiptCount receipts
	if count > maxReceiptCount {
		count = maxReceiptCount
	}

	filteredReceipts := make([]*flow.ExecutionReceiptStub, 0, count)

	for i := uint(0); i < count; i++ {
		receipt := receipts[i]
		meta := receipt.Stub()
		resultID := meta.ResultID
		if _, inserted := includedResults[resultID]; !inserted {
			results = append(results, &receipt.ExecutionResult)
			includedResults[resultID] = struct{}{}
		}

		filteredReceipts = append(filteredReceipts, meta)
	}

	return &InsertableReceipts{
		receipts: filteredReceipts,
		results:  results,
	}
}

// createProposal assembles a block with the provided header and payload
// information
func (b *Builder) createProposal(parentID flow.Identifier,
	guarantees []*flow.CollectionGuarantee,
	seals []*flow.Seal,
	insertableReceipts *InsertableReceipts,
	setter func(*flow.HeaderBodyBuilder) error,
	sign func(*flow.Header) ([]byte, error),
) (*flow.Proposal, error) {
	parent, err := b.headers.ByBlockID(parentID)
	if err != nil {
		return nil, fmt.Errorf("could not retrieve parent: %w", err)
	}

	timestamp := b.cfg.blockTimer.Build(parent.Timestamp)

	// construct default block on top of the provided parent
	headerBodyBuilder := flow.NewHeaderBodyBuilder().
		WithChainID(parent.ChainID).
		WithParentID(parentID).
		WithHeight(parent.Height + 1).
		WithTimestamp(timestamp)

	// apply the custom fields setter of the consensus algorithm, we must do this before applying service events
	// since we need to know the correct view of the block.
	err = setter(headerBodyBuilder)
	if err != nil {
		return nil, fmt.Errorf("could not apply setter: %w", err)
	}
	headerBody, err := headerBodyBuilder.Build()
	if err != nil {
		return nil, fmt.Errorf("could not build header: %w", err)
	}

	// Evolve the Protocol State starting from the parent block's state. Information that may change the state is:
	// the candidate block's view and Service Events from execution results sealed in the candidate block.
<<<<<<< HEAD
	deferredBlockPersist := deferred.NewDeferredBlockPersist()
	protocolStateID, err := b.mutableProtocolState.EvolveState(deferredBlockPersist, header.ParentID, header.View, seals)
=======
	protocolStateID, _, err := b.mutableProtocolState.EvolveState(headerBody.ParentID, headerBody.View, seals)
>>>>>>> 5fccb89d
	if err != nil {
		return nil, fmt.Errorf("evolving protocol state failed: %w", err)
	}

	payload, err := flow.NewPayload(
		flow.UntrustedPayload{
			Guarantees:      guarantees,
			Seals:           seals,
			Receipts:        insertableReceipts.receipts,
			Results:         insertableReceipts.results,
			ProtocolStateID: protocolStateID,
		},
	)
	if err != nil {
		return nil, fmt.Errorf("could not build the payload: %w", err)
	}

	block, err := flow.NewBlock(
		flow.UntrustedBlock{
			HeaderBody: *headerBody,
			Payload:    *payload,
		},
	)
	if err != nil {
		return nil, fmt.Errorf("could not build the block: %w", err)
	}

	// sign the proposal
	sig, err := sign(block.ToHeader())
	if err != nil {
		return nil, fmt.Errorf("could not sign the block: %w", err)
	}
	proposal, err := flow.NewProposal(
		flow.UntrustedProposal{
			Block:           *block,
			ProposerSigData: sig,
		},
	)
	if err != nil {
		return nil, fmt.Errorf("could not construct proposal: %w", err)
	}

	return proposal, nil
}

// isResultForBlock constructs a mempool.BlockFilter that accepts only blocks whose ID is part of the given set.
func isResultForBlock(blockIDs map[flow.Identifier]struct{}) mempool.BlockFilter {
	blockIdFilter := id.InSet(blockIDs)
	return func(h *flow.Header) bool {
		return blockIdFilter(h.ID())
	}
}

// isNoDupAndNotSealed constructs a mempool.ReceiptFilter for discarding receipts that
// * are duplicates
// * or are for the sealed block
func isNoDupAndNotSealed(includedReceipts map[flow.Identifier]struct{}, sealedBlockID flow.Identifier) mempool.ReceiptFilter {
	return func(receipt *flow.ExecutionReceipt) bool {
		if _, duplicate := includedReceipts[receipt.ID()]; duplicate {
			return false
		}
		if receipt.ExecutionResult.BlockID == sealedBlockID {
			return false
		}
		return true
	}
}<|MERGE_RESOLUTION|>--- conflicted
+++ resolved
@@ -16,7 +16,6 @@
 	"github.com/onflow/flow-go/state/protocol"
 	"github.com/onflow/flow-go/state/protocol/blocktimer"
 	"github.com/onflow/flow-go/storage"
-	"github.com/onflow/flow-go/storage/deferred"
 )
 
 // Builder is the builder for consensus block payloads. Upon providing a payload
@@ -641,12 +640,7 @@
 
 	// Evolve the Protocol State starting from the parent block's state. Information that may change the state is:
 	// the candidate block's view and Service Events from execution results sealed in the candidate block.
-<<<<<<< HEAD
-	deferredBlockPersist := deferred.NewDeferredBlockPersist()
-	protocolStateID, err := b.mutableProtocolState.EvolveState(deferredBlockPersist, header.ParentID, header.View, seals)
-=======
 	protocolStateID, _, err := b.mutableProtocolState.EvolveState(headerBody.ParentID, headerBody.View, seals)
->>>>>>> 5fccb89d
 	if err != nil {
 		return nil, fmt.Errorf("evolving protocol state failed: %w", err)
 	}
