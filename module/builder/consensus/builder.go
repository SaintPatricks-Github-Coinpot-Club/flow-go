package consensus

import (
	"context"
	"fmt"
	"time"

	otelTrace "go.opentelemetry.io/otel/trace"

	"github.com/onflow/flow-go/model/flow"
	"github.com/onflow/flow-go/model/flow/filter/id"
	"github.com/onflow/flow-go/module"
	"github.com/onflow/flow-go/module/mempool"
	"github.com/onflow/flow-go/module/trace"
	"github.com/onflow/flow-go/state/fork"
	"github.com/onflow/flow-go/state/protocol"
	"github.com/onflow/flow-go/state/protocol/blocktimer"
	"github.com/onflow/flow-go/storage"
)

// Builder is the builder for consensus block payloads. Upon providing a payload
// hash, it also memorizes which entities were included into the payload.
type Builder struct {
	metrics              module.MempoolMetrics
	tracer               module.Tracer
	state                protocol.ParticipantState
	seals                storage.Seals
	headers              storage.Headers
	index                storage.Index
	blocks               storage.Blocks
	resultsDB            storage.ExecutionResults
	receiptsDB           storage.ExecutionReceipts
	guarPool             mempool.Guarantees
	sealPool             mempool.IncorporatedResultSeals
	recPool              mempool.ExecutionTree
	mutableProtocolState protocol.MutableProtocolState
	cfg                  Config
}

// NewBuilder creates a new block builder.
func NewBuilder(
	metrics module.MempoolMetrics,
	state protocol.ParticipantState,
	headers storage.Headers,
	seals storage.Seals,
	index storage.Index,
	blocks storage.Blocks,
	resultsDB storage.ExecutionResults,
	receiptsDB storage.ExecutionReceipts,
	mutableProtocolState protocol.MutableProtocolState,
	guarPool mempool.Guarantees,
	sealPool mempool.IncorporatedResultSeals,
	recPool mempool.ExecutionTree,
	tracer module.Tracer,
	options ...func(*Config),
) (*Builder, error) {

	blockTimer, err := blocktimer.NewBlockTimer(500*time.Millisecond, 10*time.Second)
	if err != nil {
		return nil, fmt.Errorf("could not create default block timer: %w", err)
	}

	// initialize default config
	cfg := Config{
		blockTimer:        blockTimer,
		maxSealCount:      100,
		maxGuaranteeCount: 100,
		maxReceiptCount:   200,
		expiry:            flow.DefaultTransactionExpiry,
	}

	// apply option parameters
	for _, option := range options {
		option(&cfg)
	}

	b := &Builder{
		metrics:              metrics,
		tracer:               tracer,
		state:                state,
		headers:              headers,
		seals:                seals,
		index:                index,
		blocks:               blocks,
		resultsDB:            resultsDB,
		receiptsDB:           receiptsDB,
		guarPool:             guarPool,
		sealPool:             sealPool,
		recPool:              recPool,
		mutableProtocolState: mutableProtocolState,
		cfg:                  cfg,
	}

	err = b.repopulateExecutionTree()
	if err != nil {
		return nil, fmt.Errorf("could not repopulate execution tree: %w", err)
	}

	return b, nil
}

// BuildOn generates a new payload that is valid with respect to the parent
// being built upon, with the view being provided by the consensus algorithm.
// The builder stores the block and validates it against the protocol state
// before returning it. The specified parent block must exist in the protocol state.
//
// NOTE: Since the block is stored within Builder, HotStuff MUST propose the
// block once BuildOn successfully returns.
//
// # Errors
// This function does not produce any expected errors.
// However, it will pass through all errors returned by `setter` and `sign`.
// Callers must be aware of possible error returns from the `setter` and `sign` arguments they provide,
// and handle them accordingly when handling errors returned from BuildOn.
func (b *Builder) BuildOn(parentID flow.Identifier, setter func(*flow.HeaderBodyBuilder) error, sign func(*flow.Header) ([]byte, error)) (*flow.ProposalHeader, error) {

	// since we don't know the blockID when building the block we track the
	// time indirectly and insert the span directly at the end

	startTime := time.Now()

	// get the collection guarantees to insert in the payload
	insertableGuarantees, err := b.getInsertableGuarantees(parentID)
	if err != nil {
		return nil, fmt.Errorf("could not insert guarantees: %w", err)
	}

	// get the receipts to insert in the payload
	insertableReceipts, err := b.getInsertableReceipts(parentID)
	if err != nil {
		return nil, fmt.Errorf("could not insert receipts: %w", err)
	}

	// get the seals to insert in the payload
	insertableSeals, err := b.getInsertableSeals(parentID)
	if err != nil {
		return nil, fmt.Errorf("could not insert seals: %w", err)
	}

	// assemble the block proposal
	blockProposal, err := b.createProposal(parentID,
		insertableGuarantees,
		insertableSeals,
		insertableReceipts,
		setter,
		sign)
	if err != nil {
		return nil, fmt.Errorf("could not assemble proposal: %w", err)
	}

	span, ctx := b.tracer.StartBlockSpan(context.Background(), blockProposal.Block.ID(), trace.CONBuilderBuildOn, otelTrace.WithTimestamp(startTime))
	defer span.End()

	err = b.state.Extend(ctx, blockProposal)
	if err != nil {
		return nil, fmt.Errorf("could not extend state with built proposal: %w", err)
	}

	return blockProposal.ProposalHeader(), nil
}

// repopulateExecutionTree restores latest state of execution tree mempool based on local chain state information.
// Repopulating of execution tree is split into two parts:
// 1) traverse backwards all finalized blocks starting from last finalized block till we reach last sealed block. [lastSealedHeight, lastFinalizedHeight]
// 2) traverse forward all unfinalized(pending) blocks starting from last finalized block.
// For each block that is being traversed we will collect execution results and add them to execution tree.
func (b *Builder) repopulateExecutionTree() error {
	finalizedSnapshot := b.state.Final()
	finalized, err := finalizedSnapshot.Head()
	if err != nil {
		return fmt.Errorf("could not retrieve finalized block: %w", err)
	}
	finalizedID := finalized.ID()

	// Get the latest sealed block on this fork, i.e. the highest
	// block for which there is a finalized seal.
	latestSeal, err := b.seals.HighestInFork(finalizedID)
	if err != nil {
		return fmt.Errorf("could not retrieve latest seal in fork with head %x: %w", finalizedID, err)
	}
	latestSealedBlockID := latestSeal.BlockID
	latestSealedBlock, err := b.headers.ByBlockID(latestSealedBlockID)
	if err != nil {
		return fmt.Errorf("could not retrieve latest sealed block (%x): %w", latestSeal.BlockID, err)
	}
	sealedResult, err := b.resultsDB.ByID(latestSeal.ResultID)
	if err != nil {
		return fmt.Errorf("could not retrieve sealed result (%x): %w", latestSeal.ResultID, err)
	}

	// prune execution tree to minimum height (while the tree is still empty, for max efficiency)
	err = b.recPool.PruneUpToHeight(latestSealedBlock.Height)
	if err != nil {
		return fmt.Errorf("could not prune execution tree to height %d: %w", latestSealedBlock.Height, err)
	}

	// At initialization, the execution tree is empty. However, during normal operations, we
	// generally query the tree for "all receipts, whose results are derived from the latest
	// sealed and finalized result". This requires the execution tree to know what the latest
	// sealed and finalized result is, so we add it here.
	// Note: we only add the sealed and finalized result, without any Execution Receipts. This
	// is sufficient to create a vertex in the tree. Thereby, we can traverse the tree, starting
	// from the sealed and finalized result, to find derived results and their respective receipts.
	err = b.recPool.AddResult(sealedResult, latestSealedBlock)
	if err != nil {
		return fmt.Errorf("failed to add sealed result as vertex to ExecutionTree (%x): %w", latestSeal.ResultID, err)
	}

	// receiptCollector adds _all known_ receipts for the given block to the execution tree
	receiptCollector := func(header *flow.Header) error {
		receipts, err := b.receiptsDB.ByBlockID(header.ID())
		if err != nil {
			return fmt.Errorf("could not retrieve execution reciepts for block %x: %w", header.ID(), err)
		}
		for _, receipt := range receipts {
			_, err = b.recPool.AddReceipt(receipt, header)
			if err != nil {
				return fmt.Errorf("could not add receipt (%x) to execution tree: %w", receipt.ID(), err)
			}
		}
		return nil
	}

	// Traverse chain backwards and add all known receipts for any finalized, unsealed block to the execution tree.
	// Thereby, we add superset of all unsealed execution results to the execution tree.
	err = fork.TraverseBackward(b.headers, finalizedID, receiptCollector, fork.ExcludingBlock(latestSealedBlockID))
	if err != nil {
		return fmt.Errorf("failed to traverse unsealed, finalized blocks: %w", err)
	}

	// At this point execution tree is filled with all results for blocks (lastSealedBlock, lastFinalizedBlock].
	// Now, we add all known receipts for any valid block that descends from the latest finalized block:
	validPending, err := finalizedSnapshot.Descendants()
	if err != nil {
		return fmt.Errorf("could not retrieve valid pending blocks from finalized snapshot: %w", err)
	}
	for _, blockID := range validPending {
		block, err := b.headers.ByBlockID(blockID)
		if err != nil {
			return fmt.Errorf("could not retrieve header for unfinalized block %x: %w", blockID, err)
		}
		err = receiptCollector(block)
		if err != nil {
			return fmt.Errorf("failed to add receipts for unfinalized block %x at height %d: %w", blockID, block.Height, err)
		}
	}

	return nil
}

// getInsertableGuarantees returns the list of CollectionGuarantees that should
// be inserted in the next payload. It looks in the collection mempool and
// applies the following filters:
//
// 1) If it was already included in the fork, skip.
//
// 2) If it references an unknown block, skip.
//
// 3) If the referenced block has an expired height, skip.
//
// 4) Otherwise, this guarantee can be included in the payload.
func (b *Builder) getInsertableGuarantees(parentID flow.Identifier) ([]*flow.CollectionGuarantee, error) {

	// we look back only as far as the expiry limit for the current height we
	// are building for; any guarantee with a reference block before that can
	// not be included anymore anyway
	parent, err := b.headers.ByBlockID(parentID)
	if err != nil {
		return nil, fmt.Errorf("could not retrieve parent: %w", err)
	}
	height := parent.Height + 1
	limit := height - uint64(b.cfg.expiry)
	if limit > height { // overflow check
		limit = 0
	}

	// the finalized root height is the height where we bootstrapped from.
	// we should not include guarantees that are older than the finalized root
	rootHeight := b.state.Params().FinalizedRoot().Height
	if limit < rootHeight {
		limit = rootHeight
	}

	// blockLookup keeps track of the blocks from limit to parent
	blockLookup := make(map[flow.Identifier]struct{})

	// receiptLookup keeps track of the receipts contained in blocks between
	// limit and parent
	receiptLookup := make(map[flow.Identifier]struct{})

	// loop through the fork backwards, from parent to limit (inclusive),
	// and keep track of blocks and collections visited on the way
	forkScanner := func(header *flow.Header) error {
		ancestorID := header.ID()
		blockLookup[ancestorID] = struct{}{}

		index, err := b.index.ByBlockID(ancestorID)
		if err != nil {
			return fmt.Errorf("could not get ancestor payload (%x): %w", ancestorID, err)
		}

		for _, guaranteeID := range index.GuaranteeIDs {
			receiptLookup[guaranteeID] = struct{}{}
		}

		return nil
	}
	err = fork.TraverseBackward(b.headers, parentID, forkScanner, fork.IncludingHeight(limit))
	if err != nil {
		return nil, fmt.Errorf("internal error building set of CollectionGuarantees on fork: %w", err)
	}

	// go through mempool and collect valid collections
	var guarantees []*flow.CollectionGuarantee
	for _, guarantee := range b.guarPool.All() {
		// add at most <maxGuaranteeCount> number of collection guarantees in a new block proposal
		// in order to prevent the block payload from being too big or computationally heavy for the
		// execution nodes
		if uint(len(guarantees)) >= b.cfg.maxGuaranteeCount {
			break
		}

		// skip collections that are already included in a block on the fork
		_, duplicated := receiptLookup[guarantee.ID()]
		if duplicated {
			continue
		}

		// skip collections for blocks that are not within the limit
		_, ok := blockLookup[guarantee.ReferenceBlockID]
		if !ok {
			continue
		}

		guarantees = append(guarantees, guarantee)
	}

	return guarantees, nil
}

// getInsertableSeals returns the list of Seals from the mempool that should be
// inserted in the next payload.
// Per protocol definition, a specific result is only incorporated _once_ in each fork.
// Specifically, the result is incorporated in the block that contains a receipt committing
// to a result for the _first time_ in the respective fork.
// We can seal a result if and only if _all_ of the following conditions are satisfied:
//
//   - (0) We have collected a sufficient number of approvals for each of the result's chunks.
//   - (1) The result must have been previously incorporated in the fork, which we are extending.
//     Note: The protocol dictates that all incorporated results must be for ancestor blocks
//     in the respective fork. Hence, a result being incorporated in the fork, implies
//     that the result must be for a block in this fork.
//   - (2) The result must be for an _unsealed_ block.
//   - (3) The result's parent must have been previously sealed (either by a seal in an ancestor
//     block or by a seal included earlier in the block that we are constructing).
//
// To limit block size, we cap the number of seals to maxSealCount.
func (b *Builder) getInsertableSeals(parentID flow.Identifier) ([]*flow.Seal, error) {
	// get the latest seal in the fork, which we are extending and
	// the corresponding block, whose result is sealed
	// Note: the last seal might not be included in a finalized block yet
	lastSeal, err := b.seals.HighestInFork(parentID)
	if err != nil {
		return nil, fmt.Errorf("could not retrieve latest seal in the fork, which we are extending: %w", err)
	}
	latestSealedBlockID := lastSeal.BlockID
	latestSealedBlock, err := b.headers.ByBlockID(latestSealedBlockID)
	if err != nil {
		return nil, fmt.Errorf("could not retrieve sealed block %x: %w", lastSeal.BlockID, err)
	}
	latestSealedHeight := latestSealedBlock.Height

	// STEP I: Collect the seals for all results that satisfy (0), (1), and (2).
	//         The will give us a _superset_ of all seals that can be included.
	// Implementation:
	//  * We walk the fork backwards and check each block for incorporated results.
	//    - Therefore, all results that we encounter satisfy condition (1).
	//  * We only consider results, whose executed block has a height _strictly larger_
	//    than the lastSealedHeight.
	//    - Thereby, we guarantee that condition (2) is satisfied.
	//  * We only consider results for which we have a candidate seals in the sealPool.
	//    - Thereby, we guarantee that condition (0) is satisfied, because candidate seals
	//      are only generated and stored in the mempool once sufficient approvals are collected.
	// Furthermore, condition (2) imposes a limit on how far we have to walk back:
	//  * A result can only be incorporated in a child of the block that it computes.
	//    Therefore, we only have to inspect the results incorporated in unsealed blocks.
	sealsSuperset := make(map[uint64][]*flow.IncorporatedResultSeal) // map: executedBlock.Height -> candidate Seals
	sealCollector := func(header *flow.Header) error {
		blockID := header.ID()
		if blockID == parentID {
			// Important protocol edge case: There must be at least one block in between the block incorporating
			// a result and the block sealing the result. This is because we need the Source of Randomness for
			// the block that _incorporates_ the result, to compute the verifier assignment. Therefore, we require
			// that the block _incorporating_ the result has at least one child in the fork, _before_ we include
			// the seal. Thereby, we guarantee that a verifier assignment can be computed without needing
			// information from the block that we are just constructing. Hence, we don't consider results for
			// sealing that were incorporated in the immediate parent which we are extending.
			return nil
		}

		index, err := b.index.ByBlockID(blockID)
		if err != nil {
			return fmt.Errorf("could not retrieve index for block %x: %w", blockID, err)
		}

		// enforce condition (1): only consider seals for results that are incorporated in the fork
		for _, resultID := range index.ResultIDs {
			result, err := b.resultsDB.ByID(resultID)
			if err != nil {
				return fmt.Errorf("could not retrieve execution result %x: %w", resultID, err)
			}

			// re-assemble the IncorporatedResult because we need its ID to
			// check if it is in the seal mempool.
			incorporatedResult := flow.NewIncorporatedResult(
				blockID,
				result,
			)

			// enforce condition (0): candidate seals are only constructed once sufficient
			// approvals have been collected. Hence, any incorporated result for which we
			// find a candidate seal satisfies condition (0)
			irSeal, ok := b.sealPool.Get(incorporatedResult.ID())
			if !ok {
				continue
			}

			// enforce condition (2): the block is unsealed (in this fork) if and only if
			// its height is _strictly larger_ than the lastSealedHeight.
			executedBlock, err := b.headers.ByBlockID(incorporatedResult.Result.BlockID)
			if err != nil {
				return fmt.Errorf("could not get header of block %x: %w", incorporatedResult.Result.BlockID, err)
			}
			if executedBlock.Height <= latestSealedHeight {
				continue
			}

			// The following is a subtle but important protocol edge case: There can be multiple
			// candidate seals for the same block. We have to include all to guarantee sealing liveness!
			sealsSuperset[executedBlock.Height] = append(sealsSuperset[executedBlock.Height], irSeal)
		}

		return nil
	}
	err = fork.TraverseBackward(b.headers, parentID, sealCollector, fork.ExcludingBlock(latestSealedBlockID))
	if err != nil {
		return nil, fmt.Errorf("internal error traversing unsealed section of fork: %w", err)
	}
	// All the seals in sealsSuperset are for results that satisfy (0), (1), and (2).

	// STEP II: Select only the seals from sealsSuperset that also satisfy condition (3).
	// We do this by starting with the last sealed result in the fork. Then, we check whether we
	// have a seal for the child block (at latestSealedBlock.Height +1), which connects to the
	// sealed result. If we find such a seal, we can now consider the child block sealed.
	// We continue until we stop finding a seal for the child.
	seals := make([]*flow.Seal, 0, len(sealsSuperset))
	for {
		// cap the number of seals
		if uint(len(seals)) >= b.cfg.maxSealCount {
			break
		}

		// enforce condition (3):
		candidateSeal, ok := connectingSeal(sealsSuperset[latestSealedHeight+1], lastSeal)
		if !ok {
			break
		}
		seals = append(seals, candidateSeal)
		lastSeal = candidateSeal
		latestSealedHeight += 1
	}
	return seals, nil
}

// connectingSeal looks through `sealsForNextBlock`. It checks whether the
// sealed result directly descends from the lastSealed result.
func connectingSeal(sealsForNextBlock []*flow.IncorporatedResultSeal, lastSealed *flow.Seal) (*flow.Seal, bool) {
	for _, candidateSeal := range sealsForNextBlock {
		if candidateSeal.IncorporatedResult.Result.PreviousResultID == lastSealed.ResultID {
			return candidateSeal.Seal, true
		}
	}
	return nil, false
}

type InsertableReceipts struct {
	receipts []*flow.ExecutionReceiptStub
	results  []*flow.ExecutionResult
}

// getInsertableReceipts constructs:
//   - (i)  the meta information of the ExecutionReceipts (i.e. ExecutionReceiptStub)
//     that should be inserted in the next payload
//   - (ii) the ExecutionResults the receipts from step (i) commit to
//     (deduplicated w.r.t. the block under construction as well as ancestor blocks)
//
// It looks in the receipts mempool and applies the following filter:
//
// 1) If it doesn't correspond to an unsealed block on the fork, skip it.
//
// 2) If it was already included in the fork, skip it.
//
// 3) Otherwise, this receipt can be included in the payload.
//
// Receipts have to be ordered by block height.
func (b *Builder) getInsertableReceipts(parentID flow.Identifier) (*InsertableReceipts, error) {

	// Get the latest sealed block on this fork, ie the highest block for which
	// there is a seal in this fork. This block is not necessarily finalized.
	latestSeal, err := b.seals.HighestInFork(parentID)
	if err != nil {
		return nil, fmt.Errorf("could not retrieve parent seal (%x): %w", parentID, err)
	}
	sealedBlockID := latestSeal.BlockID

	// ancestors is used to keep the IDs of the ancestor blocks we iterate through.
	// We use it to skip receipts that are not for unsealed blocks in the fork.
	ancestors := make(map[flow.Identifier]struct{})

	// includedReceipts is a set of all receipts that are contained in unsealed blocks along the fork.
	includedReceipts := make(map[flow.Identifier]struct{})

	// includedResults is a set of all unsealed results that were incorporated into fork
	includedResults := make(map[flow.Identifier]struct{})

	// loop through the fork backwards, from parent to last sealed (including),
	// and keep track of blocks and receipts visited on the way.
	forkScanner := func(ancestor *flow.Header) error {
		ancestorID := ancestor.ID()
		ancestors[ancestorID] = struct{}{}

		index, err := b.index.ByBlockID(ancestorID)
		if err != nil {
			return fmt.Errorf("could not get payload index of block %x: %w", ancestorID, err)
		}
		for _, recID := range index.ReceiptIDs {
			includedReceipts[recID] = struct{}{}
		}
		for _, resID := range index.ResultIDs {
			includedResults[resID] = struct{}{}
		}

		return nil
	}
	err = fork.TraverseBackward(b.headers, parentID, forkScanner, fork.IncludingBlock(sealedBlockID))
	if err != nil {
		return nil, fmt.Errorf("internal error building set of CollectionGuarantees on fork: %w", err)
	}

	isResultForUnsealedBlock := isResultForBlock(ancestors)
	isReceiptUniqueAndUnsealed := isNoDupAndNotSealed(includedReceipts, sealedBlockID)
	// find all receipts:
	// 1) whose result connects all the way to the last sealed result
	// 2) is unique (never seen in unsealed blocks)
	receipts, err := b.recPool.ReachableReceipts(latestSeal.ResultID, isResultForUnsealedBlock, isReceiptUniqueAndUnsealed)
	// Occurrence of UnknownExecutionResultError:
	// Populating the execution with receipts from incoming blocks happens concurrently in
	// matching.Core. Hence, the following edge case can occur (rarely): matching.Core is
	// just in the process of populating the Execution Tree with the receipts from the
	// latest blocks, while the builder is already trying to build on top. In this rare
	// situation, the Execution Tree might not yet know the latest sealed result.
	// TODO: we should probably remove this edge case by _synchronously_ populating
	//       the Execution Tree in the Fork's finalizationCallback
	if err != nil && !mempool.IsUnknownExecutionResultError(err) {
		return nil, fmt.Errorf("failed to retrieve reachable receipts from mempool: %w", err)
	}

	insertables := toInsertables(receipts, includedResults, b.cfg.maxReceiptCount)
	return insertables, nil
}

// toInsertables separates the provided receipts into ExecutionReceiptStub and
// ExecutionResult. Results that are in includedResults are skipped.
// We also limit the number of receipts to maxReceiptCount.
func toInsertables(receipts []*flow.ExecutionReceipt, includedResults map[flow.Identifier]struct{}, maxReceiptCount uint) *InsertableReceipts {
	results := make([]*flow.ExecutionResult, 0)

	count := uint(len(receipts))
	// don't collect more than maxReceiptCount receipts
	if count > maxReceiptCount {
		count = maxReceiptCount
	}

	filteredReceipts := make([]*flow.ExecutionReceiptStub, 0, count)

	for i := uint(0); i < count; i++ {
		receipt := receipts[i]
		meta := receipt.Stub()
		resultID := meta.ResultID
		if _, inserted := includedResults[resultID]; !inserted {
			results = append(results, &receipt.ExecutionResult)
			includedResults[resultID] = struct{}{}
		}

		filteredReceipts = append(filteredReceipts, meta)
	}

	return &InsertableReceipts{
		receipts: filteredReceipts,
		results:  results,
	}
}

// createProposal assembles a block with the provided header and payload
// information
func (b *Builder) createProposal(parentID flow.Identifier,
	guarantees []*flow.CollectionGuarantee,
	seals []*flow.Seal,
	insertableReceipts *InsertableReceipts,
	setter func(*flow.HeaderBodyBuilder) error,
	sign func(*flow.Header) ([]byte, error),
) (*flow.BlockProposal, error) {
	parent, err := b.headers.ByBlockID(parentID)
	if err != nil {
		return nil, fmt.Errorf("could not retrieve parent: %w", err)
	}

	timestamp := b.cfg.blockTimer.Build(parent.Timestamp)

	// construct default block on top of the provided parent
	headerBodyBuilder := flow.NewHeaderBodyBuilder().
		WithChainID(parent.ChainID).
		WithParentID(parentID).
		WithHeight(parent.Height + 1).
		WithTimestamp(timestamp)

	// apply the custom fields setter of the consensus algorithm, we must do this before applying service events
	// since we need to know the correct view of the block.
	err = setter(headerBodyBuilder)
	if err != nil {
		return nil, fmt.Errorf("could not apply setter: %w", err)
	}
	headerBody, err := headerBodyBuilder.Build()
	if err != nil {
		return nil, fmt.Errorf("could not build header: %w", err)
	}

	// Evolve the Protocol State starting from the parent block's state. Information that may change the state is:
	// the candidate block's view and Service Events from execution results sealed in the candidate block.
	protocolStateID, _, err := b.mutableProtocolState.EvolveState(headerBody.ParentID, headerBody.View, seals)
	if err != nil {
		return nil, fmt.Errorf("evolving protocol state failed: %w", err)
	}

	payload := flow.Payload{
		Guarantees:      guarantees,
		Seals:           seals,
		Receipts:        insertableReceipts.receipts,
		Results:         insertableReceipts.results,
		ProtocolStateID: protocolStateID,
	}
<<<<<<< HEAD
	block, err := flow.NewBlock(
		flow.UntrustedBlock{
			Header:  header.HeaderBody,
			Payload: payload,
		},
	)
	if err != nil {
		return nil, fmt.Errorf("could not build the block: %w", err)
	}
=======
	block := flow.NewBlock(*headerBody, payload)
>>>>>>> 9ee987bb

	// sign the proposal
	sig, err := sign(block.ToHeader())
	if err != nil {
		return nil, fmt.Errorf("could not sign the block: %w", err)
	}
	proposal := &flow.BlockProposal{
		Block:           *block,
		ProposerSigData: sig,
	}

	return proposal, nil
}

// isResultForBlock constructs a mempool.BlockFilter that accepts only blocks whose ID is part of the given set.
func isResultForBlock(blockIDs map[flow.Identifier]struct{}) mempool.BlockFilter {
	blockIdFilter := id.InSet(blockIDs)
	return func(h *flow.Header) bool {
		return blockIdFilter(h.ID())
	}
}

// isNoDupAndNotSealed constructs a mempool.ReceiptFilter for discarding receipts that
// * are duplicates
// * or are for the sealed block
func isNoDupAndNotSealed(includedReceipts map[flow.Identifier]struct{}, sealedBlockID flow.Identifier) mempool.ReceiptFilter {
	return func(receipt *flow.ExecutionReceipt) bool {
		if _, duplicate := includedReceipts[receipt.ID()]; duplicate {
			return false
		}
		if receipt.ExecutionResult.BlockID == sealedBlockID {
			return false
		}
		return true
	}
}<|MERGE_RESOLUTION|>--- conflicted
+++ resolved
@@ -649,19 +649,16 @@
 		Results:         insertableReceipts.results,
 		ProtocolStateID: protocolStateID,
 	}
-<<<<<<< HEAD
+
 	block, err := flow.NewBlock(
 		flow.UntrustedBlock{
-			Header:  header.HeaderBody,
+			Header:  *headerBody,
 			Payload: payload,
 		},
 	)
 	if err != nil {
 		return nil, fmt.Errorf("could not build the block: %w", err)
 	}
-=======
-	block := flow.NewBlock(*headerBody, payload)
->>>>>>> 9ee987bb
 
 	// sign the proposal
 	sig, err := sign(block.ToHeader())
