package storage

import (
	"io"
<<<<<<< HEAD

	"github.com/onflow/flow-go/model/flow"
=======
	"sync"
>>>>>>> 10c4472d
)

// Iterator is an interface for iterating over key-value pairs in a storage backend.
// A common usage is:
//
//		defer it.Close()
//
//		for it.First(); it.Valid(); it.Next() {
//	 		item := it.IterItem()
//	 	}
type Iterator interface {
	// First seeks to the smallest key greater than or equal to the given key.
	// This method must be called because it's necessary for the badger implementation
	// to move the iteration cursor to the first key in the iteration range.
	// This method must be called before calling Valid, Next, IterItem, or Close.
	// return true if the iterator is pointing to a valid key-value pair after calling First,
	// return false otherwise.
	First() bool

	// Valid returns whether the iterator is positioned at a valid key-value pair.
	// If Valid returns false, the iterator is done and must be closed.
	Valid() bool

	// Next advances the iterator to the next key-value pair.
	// The next key-value pair might be invalid, so you should call Valid() to check.
	Next()

	// IterItem returns the current key-value pair, or nil if Valid returns false.
	// Always to call Valid() before calling IterItem.
	// Note, the returned item is only valid until the Next() method is called.
	IterItem() IterItem

	// Close closes the iterator. Iterator must be closed, otherwise it causes memory leak.
	// No errors expected during normal operation
	Close() error
}

// IterItem is an interface for iterating over key-value pairs in a storage backend.
type IterItem interface {
	// Key returns the key of the current key-value pair
	// Key is only valid until the Iterator.Next() method is called
	// If you need to use it outside its validity, please use KeyCopy
	Key() []byte

	// KeyCopy returns a copy of the key of the item, writing it to dst slice.
	// If nil is passed, or capacity of dst isn't sufficient, a new slice would be allocated and
	// returned.
	KeyCopy(dst []byte) []byte

	// Value returns the value of the current key-value pair
	// The reason it takes a function is to follow badgerDB's API pattern
	// No errors expected during normal operation
	Value(func(val []byte) error) error
}

type IteratorOption struct {
	BadgerIterateKeyOnly bool // default false
}

// TODO: convert into a var
func DefaultIteratorOptions() IteratorOption {
	return IteratorOption{
		// only needed for badger. ignored by pebble
		BadgerIterateKeyOnly: false,
	}
}

// Seeker is an interface for seeking a key within a range.
type Seeker interface {
	// SeekLE (seek less than or equal) returns the largest key in lexicographical
	// order within inclusive range of [startPrefix, key].
	// This function returns an error if specified key is less than startPrefix.
	// This function returns storage.ErrNotFound if a key that matches
	// the specified criteria is not found.
	SeekLE(startPrefix, key []byte) ([]byte, error)
}

type Reader interface {
	// Get gets the value for the given key. It returns ErrNotFound if the DB
	// does not contain the key.
	// other errors are exceptions
	//
	// The caller should not modify the contents of the returned slice, but it is
	// safe to modify the contents of the `key` argument after Get returns. The
	// returned slice will remain valid until the returned Closer is closed.
	// when err == nil, the caller MUST call closer.Close() or a memory leak will occur.
	Get(key []byte) (value []byte, closer io.Closer, err error)

	// NewIter returns a new Iterator for the given key prefix range [startPrefix, endPrefix], both inclusive.
	// We require that startPrefix ≤ endPrefix (otherwise this function errors).
	// Specifically, all keys that meet ANY of the following conditions are included in the iteration:
	//   - have a prefix equal to startPrefix OR
	//   - have a prefix equal to the endPrefix OR
	//   - have a prefix that is lexicographically between startPrefix and endPrefix
	NewIter(startPrefix, endPrefix []byte, ops IteratorOption) (Iterator, error)

	// NewSeeker returns a new Seeker.
	NewSeeker() Seeker
}

// Writer is an interface for batch writing to a storage backend.
// One Writer instance cannot be used concurrently by multiple goroutines.
type Writer interface {
	// Set sets the value for the given key. It overwrites any previous value
	// for that key; a DB is not a multi-map.
	//
	// It is safe to modify the contents of the arguments after Set returns.
	// No errors expected during normal operation
	Set(k, v []byte) error

	// Delete deletes the value for the given key. Deletes are blind all will
	// succeed even if the given key does not exist.
	//
	// It is safe to modify the contents of the arguments after Delete returns.
	// No errors expected during normal operation
	Delete(key []byte) error

	// DeleteByRange removes all keys with a prefix that falls within the
	// range [start, end], both inclusive.
	// No errors expected during normal operation
	DeleteByRange(globalReader Reader, startPrefix, endPrefix []byte) error
}

// ReaderBatchWriter is an interface for reading and writing to a storage backend.
// It is useful for performing a related sequence of reads and writes, after which you would like
// to modify some non-database state if the sequence completed successfully (via AddCallback).
// If you are not using AddCallback, avoid using ReaderBatchWriter: use Reader and Writer directly.
type ReaderBatchWriter interface {
	// GlobalReader returns a database-backed reader which reads the latest committed global database state ("read-committed isolation").
	// This reader will not read writes written to ReaderBatchWriter.Writer until the write batch is committed.
	// This reader may observe different values for the same key on subsequent reads.
	GlobalReader() Reader

	// Writer returns a writer associated with a batch of writes. The batch is pending until it is committed.
	// When we `Write` into the batch, that write operation is added to the pending batch, but not committed.
	// The commit operation is atomic w.r.t. the batch; either all writes are applied to the database, or no writes are.
	// Note:
	// - The writer cannot be used concurrently for writing.
	Writer() Writer

	// Lock tries to acquire the lock for the batch.
	// if the lock is already acquired by this same batch from other pending db operations,
	// then it will not be blocked and can continue updating the batch, which prevents a re-entrant deadlock.
	// Note the ReaderBatchWriter is not concurrent-safe, so the caller must ensure that
	// the batch is not used concurrently by multiple goroutines.
	// CAUTION: The caller must ensure that no other references exist for the input lock.
	Lock(*sync.Mutex)

	// AddCallback adds a callback to execute after the batch has been flush
	// regardless the batch update is succeeded or failed.
	// The error parameter is the error returned by the batch update.
	AddCallback(func(error))
}

// DB is an interface for a database store that provides a reader and a writer.
type DB interface {
	// Reader returns a database-backed reader which reads the latest
	// committed global database state
	Reader() Reader

	// WithReaderBatchWriter creates a batch writer and allows the caller to perform
	// atomic batch updates to the database.
	// Any error returned are considered fatal and the batch is not committed.
	WithReaderBatchWriter(func(ReaderBatchWriter) error) error

	// NewBatch create a new batch for writing.
	NewBatch() Batch
}

// Batch is an interface for a batch of writes to a storage backend.
// The batch is pending until it is committed.
// Useful for dynamically adding writes to the batch
type Batch interface {
	ReaderBatchWriter

	// Commit applies the batched updates to the database.
	Commit() error

	// Close releases memory of the batch.
	// This can be called as a defer statement immediately after creating Batch
	// to reduce risk of unbounded memory consumption.
	Close() error
}

// OnlyWriter is an adapter to convert a function that takes a Writer
// to a function that takes a ReaderBatchWriter.
func OnlyWriter(fn func(Writer) error) func(ReaderBatchWriter) error {
	return func(rw ReaderBatchWriter) error {
		return fn(rw.Writer())
	}
}

// OnCommitSucceed adds a callback to execute after the batch has been successfully committed.
func OnCommitSucceed(b ReaderBatchWriter, onSuccessFn func()) {
	b.AddCallback(func(err error) {
		if err == nil {
			onSuccessFn()
		}
	})
}

// StartEndPrefixToLowerUpperBound returns the lower and upper bounds for a range of keys
// specified by the start and end prefixes.
// the lower and upper bounds are used for the key iteration.
// The return value lowerBound specifies the smallest key to iterate and it's inclusive.
// The return value upperBound specifies the largest key to iterate and it's exclusive (not inclusive)
// The return value hasUpperBound specifies whether there is upperBound
// in order to match all keys prefixed with `endPrefix`, we increment the bytes of `endPrefix` by 1,
// for instance, to iterate keys between "hello" and "world",
// we use "hello" as LowerBound, "worle" as UpperBound, so that "world", "world1", "worldffff...ffff"
// will all be included.
// In the case that the endPrefix is all 1s, such as []byte{0xff, 0xff, ...}, there is no upper-bound,
// it returns (startPrefix, nil, false)
func StartEndPrefixToLowerUpperBound(startPrefix, endPrefix []byte) (lowerBound, upperBound []byte, hasUpperBound bool) {
	// if the endPrefix is all 1s, such as []byte{0xff, 0xff, ...}, there is no upper-bound
	// so we return the startPrefix as the lower-bound, and nil as the upper-bound, and false for hasUpperBound
	upperBound = PrefixUpperBound(endPrefix)
	if upperBound == nil {
		return startPrefix, nil, false
	}

	return startPrefix, upperBound, true
}

// PrefixUpperBound returns a key K such that all possible keys beginning with the input prefix
// sort lower than K according to the byte-wise lexicographic key ordering.
// This is used to define an upper bound for iteration, when we want to iterate over
// all keys beginning with a given prefix.
// referred to https://pkg.go.dev/github.com/cockroachdb/pebble#example-Iterator-PrefixIteration
// when the prefix is all 1s, such as []byte{0xff}, or []byte(0xff, 0xff} etc, there is no upper-bound
// It returns nil in this case.
func PrefixUpperBound(prefix []byte) []byte {
	end := make([]byte, len(prefix))
	copy(end, prefix)
	for i := len(end) - 1; i >= 0; i-- {
		// increment the bytes by 1
		end[i] = end[i] + 1
		if end[i] != 0 {
			return end[:i+1]
		}
	}
	return nil // no upper-bound
}

type BlockIndexingBatchWrite func(blockID flow.Identifier, rw ReaderBatchWriter) error<|MERGE_RESOLUTION|>--- conflicted
+++ resolved
@@ -2,12 +2,9 @@
 
 import (
 	"io"
-<<<<<<< HEAD
+	"sync"
 
 	"github.com/onflow/flow-go/model/flow"
-=======
-	"sync"
->>>>>>> 10c4472d
 )
 
 // Iterator is an interface for iterating over key-value pairs in a storage backend.
