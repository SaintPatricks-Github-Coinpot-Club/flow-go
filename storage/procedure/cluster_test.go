package procedure

import (
	"testing"

	"github.com/jordanschalm/lockctx"
	"github.com/stretchr/testify/require"

	"github.com/onflow/flow-go/model/cluster"
	"github.com/onflow/flow-go/model/flow"
	"github.com/onflow/flow-go/storage"
	"github.com/onflow/flow-go/storage/operation"
	"github.com/onflow/flow-go/storage/operation/dbtest"
	"github.com/onflow/flow-go/utils/unittest"
)

func TestInsertRetrieveClusterBlock(t *testing.T) {
	dbtest.RunWithDB(t, func(t *testing.T, db storage.DB) {
		block := unittest.ClusterBlockFixture()

		_, lctx := unittest.LockManagerWithContext(t, storage.LockInsertOrFinalizeClusterBlock)
		require.NoError(t, lctx.AcquireLock(storage.LockInsertBlock))
		defer lctx.Release()
		require.NoError(t, db.WithReaderBatchWriter(func(rw storage.ReaderBatchWriter) error {
			return InsertClusterBlock(lctx, rw, &block)
		}))

		var retrieved cluster.Block
		err := RetrieveClusterBlock(db.Reader(), block.ID(), &retrieved)
		require.NoError(t, err)

		require.Equal(t, block, retrieved)
	})
}

func TestFinalizeClusterBlock(t *testing.T) {
	dbtest.RunWithDB(t, func(t *testing.T, db storage.DB) {
		parent := unittest.ClusterBlockFixture()
		block := unittest.ClusterBlockWithParent(&parent)

		lockManager := storage.NewTestingLockManager()
		lctx := lockManager.NewContext()
		require.NoError(t, lctx.AcquireLock(storage.LockInsertOrFinalizeClusterBlock))
<<<<<<< HEAD
		require.NoError(t, lctx.AcquireLock(storage.LockInsertBlock))
		require.NoError(t, db.WithReaderBatchWriter(func(rw storage.ReaderBatchWriter) error {
			return InsertClusterBlock(lctx, rw, &block)
		}))
=======
		defer lctx.Release()
>>>>>>> 9eaa0186

		// index parent as latest finalized block (manually writing respective indexes like in bootstrapping to skip transitive consistency checks)
		require.NoError(t, db.WithReaderBatchWriter(func(rw storage.ReaderBatchWriter) error {
			return operation.IndexClusterBlockHeight(lctx, rw.Writer(), block.Header.ChainID, parent.Header.Height, parent.ID())
		}))
		require.NoError(t, db.WithReaderBatchWriter(func(rw storage.ReaderBatchWriter) error {
			return operation.UpsertClusterFinalizedHeight(lctx, rw.Writer(), block.Header.ChainID, parent.Header.Height)
		}))

		// Insert new block and verify `FinalizeClusterBlock` procedure accepts it
		require.NoError(t, db.WithReaderBatchWriter(func(rw storage.ReaderBatchWriter) error {
			return InsertClusterBlock(lctx, rw, &block)
		}))
		require.NoError(t, db.WithReaderBatchWriter(func(rw storage.ReaderBatchWriter) error {
			return FinalizeClusterBlock(lctx, rw, block.Header.ID())
		}))

		// verify that the new block as been properly indexed as the latest finalized
		var latestFinalizedHeight uint64
		var err error
		err = operation.RetrieveClusterFinalizedHeight(db.Reader(), block.Header.ChainID, &latestFinalizedHeight)
		require.NoError(t, err)
		require.Equal(t, block.Header.Height, latestFinalizedHeight)

		var headID flow.Identifier
		err = operation.LookupClusterBlockHeight(db.Reader(), block.Header.ChainID, latestFinalizedHeight, &headID)
		require.NoError(t, err)
		require.Equal(t, block.ID(), headID)
	})
}

// TestDisconnectedFinalizedBlock verifies that finalization logic rejects finalizing a block whose parent is not the latest finalized block.
func TestDisconnectedFinalizedBlock(t *testing.T) {
	lockManager := storage.NewTestingLockManager()
	lctx := lockManager.NewContext()
	require.NoError(t, lctx.AcquireLock(storage.LockInsertOrFinalizeClusterBlock))
	defer lctx.Release()

	t.Run("finalizing C should fail because B is not yet finalized", func(t *testing.T) {
		dbtest.RunWithDB(t, func(t *testing.T, db storage.DB) {
			_, _, blockC, _ := constructState(t, db, lctx)
			err := db.WithReaderBatchWriter(func(rw storage.ReaderBatchWriter) error {
				return FinalizeClusterBlock(lctx, rw, blockC.ID())
			})
			require.Error(t, err)
			require.NotErrorIs(t, err, storage.ErrAlreadyExists)
		})
	})

	t.Run("finalizing B and then C should succeed", func(t *testing.T) {
		dbtest.RunWithDB(t, func(t *testing.T, db storage.DB) {
			_, blockB, blockC, _ := constructState(t, db, lctx)
			require.NoError(t, db.WithReaderBatchWriter(func(rw storage.ReaderBatchWriter) error {
				return FinalizeClusterBlock(lctx, rw, blockB.ID())
			}))
			require.NoError(t, db.WithReaderBatchWriter(func(rw storage.ReaderBatchWriter) error {
				return FinalizeClusterBlock(lctx, rw, blockC.ID())
			}))
		})
	})

	t.Run("finalizing B and then D should fail, because B is not the parent of D", func(t *testing.T) {
		dbtest.RunWithDB(t, func(t *testing.T, db storage.DB) {
			_, blockB, _, blockD := constructState(t, db, lctx)
			require.NoError(t, db.WithReaderBatchWriter(func(rw storage.ReaderBatchWriter) error {
				return FinalizeClusterBlock(lctx, rw, blockB.ID())
			}))
			err := db.WithReaderBatchWriter(func(rw storage.ReaderBatchWriter) error {
				return FinalizeClusterBlock(lctx, rw, blockD.ID())
			})
			require.Error(t, err)
			require.NotErrorIs(t, err, storage.ErrAlreadyExists)
		})
	})

}

// `constructState` initializes a stub of the following collector chain state:
//
//	A ← B ← C
//	  ↖ D
func constructState(t *testing.T, db storage.DB, lctx lockctx.Proof) (blockA, blockB, blockC, blockD cluster.Block) {
	blockA = unittest.ClusterBlockFixture()
	blockB = unittest.ClusterBlockWithParent(&blockA)
	blockC = unittest.ClusterBlockWithParent(&blockB)
	blockD = unittest.ClusterBlockWithParent(&blockA)

	// Store all blocks
	for _, b := range []cluster.Block{blockA, blockB, blockC, blockD} {
		require.NoError(t, db.WithReaderBatchWriter(func(rw storage.ReaderBatchWriter) error {
			return InsertClusterBlock(lctx, rw, &b)
		}))
	}

	// index `blockA` as latest finalized block (manually writing respective indexes like in bootstrapping to skip transitive consistency checks)
	require.NoError(t, db.WithReaderBatchWriter(func(rw storage.ReaderBatchWriter) error {
		return operation.IndexClusterBlockHeight(lctx, rw.Writer(), blockA.Header.ChainID, blockA.Header.Height, blockA.ID())
	}))
	require.NoError(t, db.WithReaderBatchWriter(func(rw storage.ReaderBatchWriter) error {
		return operation.UpsertClusterFinalizedHeight(lctx, rw.Writer(), blockA.Header.ChainID, blockA.Header.Height)
	}))

	return blockA, blockB, blockC, blockD
}<|MERGE_RESOLUTION|>--- conflicted
+++ resolved
@@ -41,14 +41,11 @@
 		lockManager := storage.NewTestingLockManager()
 		lctx := lockManager.NewContext()
 		require.NoError(t, lctx.AcquireLock(storage.LockInsertOrFinalizeClusterBlock))
-<<<<<<< HEAD
 		require.NoError(t, lctx.AcquireLock(storage.LockInsertBlock))
 		require.NoError(t, db.WithReaderBatchWriter(func(rw storage.ReaderBatchWriter) error {
 			return InsertClusterBlock(lctx, rw, &block)
 		}))
-=======
-		defer lctx.Release()
->>>>>>> 9eaa0186
+		lctx.Release()
 
 		// index parent as latest finalized block (manually writing respective indexes like in bootstrapping to skip transitive consistency checks)
 		require.NoError(t, db.WithReaderBatchWriter(func(rw storage.ReaderBatchWriter) error {
