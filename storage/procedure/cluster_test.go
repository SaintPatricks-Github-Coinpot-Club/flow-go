package procedure

import (
	"testing"

	"github.com/jordanschalm/lockctx"
	"github.com/stretchr/testify/require"

	"github.com/onflow/flow-go/model/cluster"
	"github.com/onflow/flow-go/model/flow"
	"github.com/onflow/flow-go/storage"
	"github.com/onflow/flow-go/storage/operation"
	"github.com/onflow/flow-go/storage/operation/dbtest"
	"github.com/onflow/flow-go/utils/unittest"
)

func TestInsertRetrieveClusterBlock(t *testing.T) {
	dbtest.RunWithDB(t, func(t *testing.T, db storage.DB) {
		block := unittest.ClusterBlockFixture()

		lockManager := storage.NewTestingLockManager()
		err := unittest.WithLock(t, lockManager, storage.LockInsertOrFinalizeClusterBlock, func(lctx lockctx.Context) error {
			return db.WithReaderBatchWriter(func(rw storage.ReaderBatchWriter) error {
				return InsertClusterBlock(lctx, rw, unittest.ClusterProposalFromBlock(block))
			})
		})
		require.NoError(t, err)

		var retrieved cluster.Block
		err = RetrieveClusterBlock(db.Reader(), block.ID(), &retrieved)
		require.NoError(t, err)

		require.Equal(t, *block, retrieved)
	})
}

func TestFinalizeClusterBlock(t *testing.T) {
	dbtest.RunWithDB(t, func(t *testing.T, db storage.DB) {
		parent := unittest.ClusterBlockFixture()
		block := unittest.ClusterBlockFixture(
			unittest.ClusterBlock.WithParent(parent),
		)

		lockManager := storage.NewTestingLockManager()
		err := unittest.WithLock(t, lockManager, storage.LockInsertOrFinalizeClusterBlock, func(lctx lockctx.Context) error {
			require.NoError(t, db.WithReaderBatchWriter(func(rw storage.ReaderBatchWriter) error {
				return InsertClusterBlock(lctx, rw, unittest.ClusterProposalFromBlock(parent))
			}))

<<<<<<< HEAD
		// index parent as latest finalized block (manually writing respective indexes like in bootstrapping to skip transitive consistency checks)
		require.NoError(t, db.WithReaderBatchWriter(func(rw storage.ReaderBatchWriter) error {
			return operation.IndexClusterBlockHeight(lctx, rw, block.ChainID, parent.Height, parent.ID())
		}))
		require.NoError(t, db.WithReaderBatchWriter(func(rw storage.ReaderBatchWriter) error {
			return operation.BootstrapClusterFinalizedHeight(lctx, rw, block.ChainID, parent.Height)
		}))
=======
			// index parent as latest finalized block (manually writing respective indexes like in bootstrapping to skip transitive consistency checks)
			require.NoError(t, db.WithReaderBatchWriter(func(rw storage.ReaderBatchWriter) error {
				return operation.IndexClusterBlockHeight(lctx, rw.Writer(), block.ChainID, parent.Height, parent.ID())
			}))
			require.NoError(t, db.WithReaderBatchWriter(func(rw storage.ReaderBatchWriter) error {
				return operation.UpsertClusterFinalizedHeight(lctx, rw.Writer(), block.ChainID, parent.Height)
			}))
>>>>>>> ef71573f

			// Insert new block and verify `FinalizeClusterBlock` procedure accepts it
			require.NoError(t, db.WithReaderBatchWriter(func(rw storage.ReaderBatchWriter) error {
				return InsertClusterBlock(lctx, rw, unittest.ClusterProposalFromBlock(block))
			}))
			return db.WithReaderBatchWriter(func(rw storage.ReaderBatchWriter) error {
				return FinalizeClusterBlock(lctx, rw, block.ID())
			})
		})
		require.NoError(t, err)

		// verify that the new block as been properly indexed as the latest finalized
		var latestFinalizedHeight uint64
		err = operation.RetrieveClusterFinalizedHeight(db.Reader(), block.ChainID, &latestFinalizedHeight)
		require.NoError(t, err)
		require.Equal(t, block.Height, latestFinalizedHeight)

		var headID flow.Identifier
		err = operation.LookupClusterBlockHeight(db.Reader(), block.ChainID, latestFinalizedHeight, &headID)
		require.NoError(t, err)
		require.Equal(t, block.ID(), headID)
	})
}

// TestDisconnectedFinalizedBlock verifies that finalization logic rejects finalizing a block whose parent is not the latest finalized block.
func TestDisconnectedFinalizedBlock(t *testing.T) {
	lockManager := storage.NewTestingLockManager()

	t.Run("finalizing C should fail because B is not yet finalized", func(t *testing.T) {
		dbtest.RunWithDB(t, func(t *testing.T, db storage.DB) {
			err := unittest.WithLock(t, lockManager, storage.LockInsertOrFinalizeClusterBlock, func(lctx lockctx.Context) error {
				_, _, blockC, _ := constructState(t, db, lctx)
				return db.WithReaderBatchWriter(func(rw storage.ReaderBatchWriter) error {
					return FinalizeClusterBlock(lctx, rw, blockC.ID())
				})
			})
			require.Error(t, err)
			require.NotErrorIs(t, err, storage.ErrAlreadyExists)
		})
	})

	t.Run("finalizing B and then C should succeed", func(t *testing.T) {
		dbtest.RunWithDB(t, func(t *testing.T, db storage.DB) {
			err := unittest.WithLock(t, lockManager, storage.LockInsertOrFinalizeClusterBlock, func(lctx lockctx.Context) error {
				_, blockB, blockC, _ := constructState(t, db, lctx)
				require.NoError(t, db.WithReaderBatchWriter(func(rw storage.ReaderBatchWriter) error {
					return FinalizeClusterBlock(lctx, rw, blockB.ID())
				}))
				return db.WithReaderBatchWriter(func(rw storage.ReaderBatchWriter) error {
					return FinalizeClusterBlock(lctx, rw, blockC.ID())
				})
			})
			require.NoError(t, err)
		})
	})

	t.Run("finalizing B and then D should fail, because B is not the parent of D", func(t *testing.T) {
		dbtest.RunWithDB(t, func(t *testing.T, db storage.DB) {
			err := unittest.WithLock(t, lockManager, storage.LockInsertOrFinalizeClusterBlock, func(lctx lockctx.Context) error {
				_, blockB, _, blockD := constructState(t, db, lctx)
				require.NoError(t, db.WithReaderBatchWriter(func(rw storage.ReaderBatchWriter) error {
					return FinalizeClusterBlock(lctx, rw, blockB.ID())
				}))
				return db.WithReaderBatchWriter(func(rw storage.ReaderBatchWriter) error {
					return FinalizeClusterBlock(lctx, rw, blockD.ID())
				})

			})
			require.Error(t, err)
			require.NotErrorIs(t, err, storage.ErrAlreadyExists)
		})
	})

}

// `constructState` initializes a stub of the following collector chain state:
//
//	A ← B ← C
//	  ↖ D
func constructState(t *testing.T, db storage.DB, lctx lockctx.Proof) (blockA, blockB, blockC, blockD *cluster.Block) {
	blockA = unittest.ClusterBlockFixture()                                         // Create block A as the root
	blockB = unittest.ClusterBlockFixture(unittest.ClusterBlock.WithParent(blockA)) // Create block B as a child of A
	blockC = unittest.ClusterBlockFixture(unittest.ClusterBlock.WithParent(blockB)) // Create block C as a child of B
	blockD = unittest.ClusterBlockFixture(unittest.ClusterBlock.WithParent(blockA)) // Create block D as a child of A (creating a fork)

	// Store all blocks
	for _, b := range []*cluster.Block{blockA, blockB, blockC, blockD} {
		require.NoError(t, db.WithReaderBatchWriter(func(rw storage.ReaderBatchWriter) error {
			return InsertClusterBlock(lctx, rw, unittest.ClusterProposalFromBlock(b))
		}))
	}

	// index `blockA` as latest finalized block (manually writing respective indexes like in bootstrapping to skip transitive consistency checks)
	require.NoError(t, db.WithReaderBatchWriter(func(rw storage.ReaderBatchWriter) error {
		return operation.IndexClusterBlockHeight(lctx, rw, blockA.ChainID, blockA.Height, blockA.ID())
	}))
	require.NoError(t, db.WithReaderBatchWriter(func(rw storage.ReaderBatchWriter) error {
		return operation.BootstrapClusterFinalizedHeight(lctx, rw, blockA.ChainID, blockA.Height)
	}))

	return blockA, blockB, blockC, blockD
}<|MERGE_RESOLUTION|>--- conflicted
+++ resolved
@@ -47,23 +47,13 @@
 				return InsertClusterBlock(lctx, rw, unittest.ClusterProposalFromBlock(parent))
 			}))
 
-<<<<<<< HEAD
-		// index parent as latest finalized block (manually writing respective indexes like in bootstrapping to skip transitive consistency checks)
-		require.NoError(t, db.WithReaderBatchWriter(func(rw storage.ReaderBatchWriter) error {
-			return operation.IndexClusterBlockHeight(lctx, rw, block.ChainID, parent.Height, parent.ID())
-		}))
-		require.NoError(t, db.WithReaderBatchWriter(func(rw storage.ReaderBatchWriter) error {
-			return operation.BootstrapClusterFinalizedHeight(lctx, rw, block.ChainID, parent.Height)
-		}))
-=======
 			// index parent as latest finalized block (manually writing respective indexes like in bootstrapping to skip transitive consistency checks)
 			require.NoError(t, db.WithReaderBatchWriter(func(rw storage.ReaderBatchWriter) error {
-				return operation.IndexClusterBlockHeight(lctx, rw.Writer(), block.ChainID, parent.Height, parent.ID())
+				return operation.IndexClusterBlockHeight(lctx, rw, block.ChainID, parent.Height, parent.ID())
 			}))
 			require.NoError(t, db.WithReaderBatchWriter(func(rw storage.ReaderBatchWriter) error {
-				return operation.UpsertClusterFinalizedHeight(lctx, rw.Writer(), block.ChainID, parent.Height)
+				return operation.BootstrapClusterFinalizedHeight(lctx, rw, block.ChainID, parent.Height)
 			}))
->>>>>>> ef71573f
 
 			// Insert new block and verify `FinalizeClusterBlock` procedure accepts it
 			require.NoError(t, db.WithReaderBatchWriter(func(rw storage.ReaderBatchWriter) error {
