--- conflicted
+++ resolved
@@ -13,13 +13,7 @@
 	// BatchStore stores an execution result in a given batch
 	BatchStore(result *flow.ExecutionResult, batch BatchStorage) error
 
-<<<<<<< HEAD
-	// ByID retrieves an execution result by its ID.
-	// Error returns:
-	//  - ErrNotFound if no result with the given ID exists
-=======
 	// ByID retrieves an execution result by its ID. Returns `ErrNotFound` if `resultID` is unknown.
->>>>>>> f9c12d63
 	ByID(resultID flow.Identifier) (*flow.ExecutionResult, error)
 
 	// ByIDTx returns a functor which retrieves the execution result by its ID, as part of a future database transaction.
