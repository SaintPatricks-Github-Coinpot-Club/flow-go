--- conflicted
+++ resolved
@@ -124,7 +124,6 @@
 	return r0, r1
 }
 
-<<<<<<< HEAD
 // ByView provides a mock function with given fields: view
 func (_m *Blocks) ByView(view uint64) (*flow.GenericBlock[flow.Payload], error) {
 	ret := _m.Called(view)
@@ -155,12 +154,8 @@
 	return r0, r1
 }
 
-// IndexBlockForCollectionGuarantees provides a mock function with given fields: blockID, collIDs
-func (_m *Blocks) IndexBlockForCollectionGuarantees(blockID flow.Identifier, collIDs []flow.Identifier) error {
-=======
 // IndexBlockContainingCollectionGuarantees provides a mock function with given fields: blockID, collIDs
 func (_m *Blocks) IndexBlockContainingCollectionGuarantees(blockID flow.Identifier, collIDs []flow.Identifier) error {
->>>>>>> 26f69191
 	ret := _m.Called(blockID, collIDs)
 
 	if len(ret) == 0 {
