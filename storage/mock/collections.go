// Code generated by mockery v2.53.3. DO NOT EDIT.

package mock

import (
	flow "github.com/onflow/flow-go/model/flow"
	mock "github.com/stretchr/testify/mock"

	storage "github.com/onflow/flow-go/storage"
)

// Collections is an autogenerated mock type for the Collections type
type Collections struct {
	mock.Mock
}

<<<<<<< HEAD
// BatchStoreLightAndIndexByTransaction provides a mock function with given fields: collections, batch
func (_m *Collections) BatchStoreLightAndIndexByTransaction(collections []flow.LightCollection, batch storage.ReaderBatchWriter) error {
	ret := _m.Called(collections, batch)
=======
// BatchStoreLightAndIndexByTransaction provides a mock function with given fields: collection, batch
func (_m *Collections) BatchStoreLightAndIndexByTransaction(collection *flow.LightCollection, batch storage.ReaderBatchWriter) error {
	ret := _m.Called(collection, batch)
>>>>>>> 3e71124e

	if len(ret) == 0 {
		panic("no return value specified for BatchStoreLightAndIndexByTransaction")
	}

	var r0 error
<<<<<<< HEAD
	if rf, ok := ret.Get(0).(func([]flow.LightCollection, storage.ReaderBatchWriter) error); ok {
		r0 = rf(collections, batch)
=======
	if rf, ok := ret.Get(0).(func(*flow.LightCollection, storage.ReaderBatchWriter) error); ok {
		r0 = rf(collection, batch)
>>>>>>> 3e71124e
	} else {
		r0 = ret.Error(0)
	}

	return r0
}

// ByID provides a mock function with given fields: collID
func (_m *Collections) ByID(collID flow.Identifier) (*flow.Collection, error) {
	ret := _m.Called(collID)

	if len(ret) == 0 {
		panic("no return value specified for ByID")
	}

	var r0 *flow.Collection
	var r1 error
	if rf, ok := ret.Get(0).(func(flow.Identifier) (*flow.Collection, error)); ok {
		return rf(collID)
	}
	if rf, ok := ret.Get(0).(func(flow.Identifier) *flow.Collection); ok {
		r0 = rf(collID)
	} else {
		if ret.Get(0) != nil {
			r0 = ret.Get(0).(*flow.Collection)
		}
	}

	if rf, ok := ret.Get(1).(func(flow.Identifier) error); ok {
		r1 = rf(collID)
	} else {
		r1 = ret.Error(1)
	}

	return r0, r1
}

// LightByID provides a mock function with given fields: collID
func (_m *Collections) LightByID(collID flow.Identifier) (*flow.LightCollection, error) {
	ret := _m.Called(collID)

	if len(ret) == 0 {
		panic("no return value specified for LightByID")
	}

	var r0 *flow.LightCollection
	var r1 error
	if rf, ok := ret.Get(0).(func(flow.Identifier) (*flow.LightCollection, error)); ok {
		return rf(collID)
	}
	if rf, ok := ret.Get(0).(func(flow.Identifier) *flow.LightCollection); ok {
		r0 = rf(collID)
	} else {
		if ret.Get(0) != nil {
			r0 = ret.Get(0).(*flow.LightCollection)
		}
	}

	if rf, ok := ret.Get(1).(func(flow.Identifier) error); ok {
		r1 = rf(collID)
	} else {
		r1 = ret.Error(1)
	}

	return r0, r1
}

// LightByTransactionID provides a mock function with given fields: txID
func (_m *Collections) LightByTransactionID(txID flow.Identifier) (*flow.LightCollection, error) {
	ret := _m.Called(txID)

	if len(ret) == 0 {
		panic("no return value specified for LightByTransactionID")
	}

	var r0 *flow.LightCollection
	var r1 error
	if rf, ok := ret.Get(0).(func(flow.Identifier) (*flow.LightCollection, error)); ok {
		return rf(txID)
	}
	if rf, ok := ret.Get(0).(func(flow.Identifier) *flow.LightCollection); ok {
		r0 = rf(txID)
	} else {
		if ret.Get(0) != nil {
			r0 = ret.Get(0).(*flow.LightCollection)
		}
	}

	if rf, ok := ret.Get(1).(func(flow.Identifier) error); ok {
		r1 = rf(txID)
	} else {
		r1 = ret.Error(1)
	}

	return r0, r1
}

// Remove provides a mock function with given fields: collID
func (_m *Collections) Remove(collID flow.Identifier) error {
	ret := _m.Called(collID)

	if len(ret) == 0 {
		panic("no return value specified for Remove")
	}

	var r0 error
	if rf, ok := ret.Get(0).(func(flow.Identifier) error); ok {
		r0 = rf(collID)
	} else {
		r0 = ret.Error(0)
	}

	return r0
}

// Store provides a mock function with given fields: collection
func (_m *Collections) Store(collection *flow.Collection) error {
	ret := _m.Called(collection)

	if len(ret) == 0 {
		panic("no return value specified for Store")
	}

	var r0 error
	if rf, ok := ret.Get(0).(func(*flow.Collection) error); ok {
		r0 = rf(collection)
	} else {
		r0 = ret.Error(0)
	}

	return r0
}

// StoreLightAndIndexByTransaction provides a mock function with given fields: collection
func (_m *Collections) StoreLightAndIndexByTransaction(collection *flow.LightCollection) error {
	ret := _m.Called(collection)

	if len(ret) == 0 {
		panic("no return value specified for StoreLightAndIndexByTransaction")
	}

	var r0 error
	if rf, ok := ret.Get(0).(func(*flow.LightCollection) error); ok {
		r0 = rf(collection)
	} else {
		r0 = ret.Error(0)
	}

	return r0
}

// NewCollections creates a new instance of Collections. It also registers a testing interface on the mock and a cleanup function to assert the mocks expectations.
// The first argument is typically a *testing.T value.
func NewCollections(t interface {
	mock.TestingT
	Cleanup(func())
}) *Collections {
	mock := &Collections{}
	mock.Mock.Test(t)

	t.Cleanup(func() { mock.AssertExpectations(t) })

	return mock
}<|MERGE_RESOLUTION|>--- conflicted
+++ resolved
@@ -14,28 +14,17 @@
 	mock.Mock
 }
 
-<<<<<<< HEAD
-// BatchStoreLightAndIndexByTransaction provides a mock function with given fields: collections, batch
-func (_m *Collections) BatchStoreLightAndIndexByTransaction(collections []flow.LightCollection, batch storage.ReaderBatchWriter) error {
-	ret := _m.Called(collections, batch)
-=======
 // BatchStoreLightAndIndexByTransaction provides a mock function with given fields: collection, batch
 func (_m *Collections) BatchStoreLightAndIndexByTransaction(collection *flow.LightCollection, batch storage.ReaderBatchWriter) error {
 	ret := _m.Called(collection, batch)
->>>>>>> 3e71124e
 
 	if len(ret) == 0 {
 		panic("no return value specified for BatchStoreLightAndIndexByTransaction")
 	}
 
 	var r0 error
-<<<<<<< HEAD
-	if rf, ok := ret.Get(0).(func([]flow.LightCollection, storage.ReaderBatchWriter) error); ok {
-		r0 = rf(collections, batch)
-=======
 	if rf, ok := ret.Get(0).(func(*flow.LightCollection, storage.ReaderBatchWriter) error); ok {
 		r0 = rf(collection, batch)
->>>>>>> 3e71124e
 	} else {
 		r0 = ret.Error(0)
 	}
