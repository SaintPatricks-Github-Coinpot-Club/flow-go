package storage

import (
	"github.com/onflow/flow-go/model/flow"
)

// Guarantees represents persistent storage for collection guarantees.
// Must only be used to store finalized collection guarantees.
type Guarantees interface {

<<<<<<< HEAD
=======
	// Store inserts the collection guarantee and indexes it by the collection ID.
	// It is the caller's responsibility to ensure that only finalized collection guarantees are passed to be stored.
	// Expected errors of the returned anonymous function:
	//   - storage.ErrDataMismatch if a different guarantee for the same collection is already stored.
	Store(guarantee *flow.CollectionGuarantee) error

	// ByID returns the flow.CollectionGuarantee by its ID.
	// Expected errors during normal operations:
	//   - storage.ErrNotFound if no collection guarantee with the given Identifier is known.
	ByID(guaranteeID flow.Identifier) (*flow.CollectionGuarantee, error)

>>>>>>> 5fccb89d
	// ByCollectionID retrieves the collection guarantee by collection ID.
	// Expected errors during normal operations:
	//   - storage.ErrNotFound if no collection guarantee has been indexed for the given collection ID.
	ByCollectionID(collID flow.Identifier) (*flow.CollectionGuarantee, error)
}<|MERGE_RESOLUTION|>--- conflicted
+++ resolved
@@ -8,8 +8,6 @@
 // Must only be used to store finalized collection guarantees.
 type Guarantees interface {
 
-<<<<<<< HEAD
-=======
 	// Store inserts the collection guarantee and indexes it by the collection ID.
 	// It is the caller's responsibility to ensure that only finalized collection guarantees are passed to be stored.
 	// Expected errors of the returned anonymous function:
@@ -21,7 +19,6 @@
 	//   - storage.ErrNotFound if no collection guarantee with the given Identifier is known.
 	ByID(guaranteeID flow.Identifier) (*flow.CollectionGuarantee, error)
 
->>>>>>> 5fccb89d
 	// ByCollectionID retrieves the collection guarantee by collection ID.
 	// Expected errors during normal operations:
 	//   - storage.ErrNotFound if no collection guarantee has been indexed for the given collection ID.
