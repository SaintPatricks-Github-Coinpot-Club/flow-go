--- conflicted
+++ resolved
@@ -91,15 +91,11 @@
 	return forest, nil
 }
 
-<<<<<<< HEAD
 // KeyLength return the length [in bytes] the trie operates with.
 // Concurrency safe (as Tries are immutable structures by convention)
 func (f *MForest) KeyLength() int { return f.keyByteSize }
 
-// getTrie returns trie at specific rootHash
-=======
 // GetTrie returns trie at specific rootHash
->>>>>>> e5489f50
 // warning, use this function for read-only operation
 func (f *MForest) GetTrie(rootHash []byte) (*trie.MTrie, error) {
 	encRootHash := hex.EncodeToString(rootHash)
