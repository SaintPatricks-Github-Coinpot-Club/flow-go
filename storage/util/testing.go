package util

import (
	"os"
	"path/filepath"
	"testing"

	"github.com/dgraph-io/badger/v2"
	"github.com/stretchr/testify/require"

	"github.com/dapperlabs/flow-go/module/metrics"
	storage "github.com/dapperlabs/flow-go/storage/badger"
	"github.com/dapperlabs/flow-go/utils/unittest"
)

<<<<<<< HEAD
func StorageLayer(t testing.TB, db *badger.DB) (*storage.Headers, *storage.Guarantees, *storage.Seals, *storage.Index, *storage.Payloads, *storage.Blocks, *storage.EpochSetups, *storage.EpochCommits) {
=======
func StorageLayer(t testing.TB, db *badger.DB) (*storage.Headers, *storage.Guarantees, *storage.Seals, *storage.Index, *storage.Payloads, *storage.Blocks, *storage.EpochSetups, *storage.EpochCommits, *storage.EpochStatuses) {
>>>>>>> 5e32ecc2
	metrics := metrics.NewNoopCollector()
	headers := storage.NewHeaders(metrics, db)
	guarantees := storage.NewGuarantees(metrics, db)
	seals := storage.NewSeals(metrics, db)
	index := storage.NewIndex(metrics, db)
	payloads := storage.NewPayloads(db, index, guarantees, seals)
	blocks := storage.NewBlocks(db, headers, payloads)
	setups := storage.NewEpochSetups(metrics, db)
	commits := storage.NewEpochCommits(metrics, db)
<<<<<<< HEAD
	return headers, guarantees, seals, index, payloads, blocks, setups, commits
}

func RunWithStorageLayer(t testing.TB, f func(*badger.DB, *storage.Headers, *storage.Guarantees, *storage.Seals, *storage.Index, *storage.Payloads, *storage.Blocks, *storage.EpochSetups, *storage.EpochCommits)) {
	unittest.RunWithBadgerDB(t, func(db *badger.DB) {
		headers, guarantees, seals, index, payloads, blocks, setups, commits := StorageLayer(t, db)
		f(db, headers, guarantees, seals, index, payloads, blocks, setups, commits)
=======
	statuses := storage.NewEpochStatuses(metrics, db)
	return headers, guarantees, seals, index, payloads, blocks, setups, commits, statuses
}

func RunWithStorageLayer(t testing.TB, f func(*badger.DB, *storage.Headers, *storage.Guarantees, *storage.Seals, *storage.Index, *storage.Payloads, *storage.Blocks, *storage.EpochSetups, *storage.EpochCommits, *storage.EpochStatuses)) {
	unittest.RunWithBadgerDB(t, func(db *badger.DB) {
		headers, guarantees, seals, index, payloads, blocks, setups, commits, statuses := StorageLayer(t, db)
		f(db, headers, guarantees, seals, index, payloads, blocks, setups, commits, statuses)
>>>>>>> 5e32ecc2
	})
}

func CreateFiles(t *testing.T, dir string, names ...string) {
	for _, name := range names {
		file, err := os.Create(filepath.Join(dir, name))
		require.NoError(t, err)
		err = file.Close()
		require.NoError(t, err)
	}
}<|MERGE_RESOLUTION|>--- conflicted
+++ resolved
@@ -13,11 +13,7 @@
 	"github.com/dapperlabs/flow-go/utils/unittest"
 )
 
-<<<<<<< HEAD
-func StorageLayer(t testing.TB, db *badger.DB) (*storage.Headers, *storage.Guarantees, *storage.Seals, *storage.Index, *storage.Payloads, *storage.Blocks, *storage.EpochSetups, *storage.EpochCommits) {
-=======
 func StorageLayer(t testing.TB, db *badger.DB) (*storage.Headers, *storage.Guarantees, *storage.Seals, *storage.Index, *storage.Payloads, *storage.Blocks, *storage.EpochSetups, *storage.EpochCommits, *storage.EpochStatuses) {
->>>>>>> 5e32ecc2
 	metrics := metrics.NewNoopCollector()
 	headers := storage.NewHeaders(metrics, db)
 	guarantees := storage.NewGuarantees(metrics, db)
@@ -27,15 +23,6 @@
 	blocks := storage.NewBlocks(db, headers, payloads)
 	setups := storage.NewEpochSetups(metrics, db)
 	commits := storage.NewEpochCommits(metrics, db)
-<<<<<<< HEAD
-	return headers, guarantees, seals, index, payloads, blocks, setups, commits
-}
-
-func RunWithStorageLayer(t testing.TB, f func(*badger.DB, *storage.Headers, *storage.Guarantees, *storage.Seals, *storage.Index, *storage.Payloads, *storage.Blocks, *storage.EpochSetups, *storage.EpochCommits)) {
-	unittest.RunWithBadgerDB(t, func(db *badger.DB) {
-		headers, guarantees, seals, index, payloads, blocks, setups, commits := StorageLayer(t, db)
-		f(db, headers, guarantees, seals, index, payloads, blocks, setups, commits)
-=======
 	statuses := storage.NewEpochStatuses(metrics, db)
 	return headers, guarantees, seals, index, payloads, blocks, setups, commits, statuses
 }
@@ -44,7 +31,6 @@
 	unittest.RunWithBadgerDB(t, func(db *badger.DB) {
 		headers, guarantees, seals, index, payloads, blocks, setups, commits, statuses := StorageLayer(t, db)
 		f(db, headers, guarantees, seals, index, payloads, blocks, setups, commits, statuses)
->>>>>>> 5e32ecc2
 	})
 }
 
