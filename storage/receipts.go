package storage

import (
	"github.com/onflow/flow-go/model/flow"
)

// ExecutionReceipts holds and indexes Execution Receipts. The storage-layer
// abstraction is from the viewpoint of the network: there are multiple
// execution nodes which produce several receipts for each block. By default,
// there is no distinguished execution node (the are all equal).
type ExecutionReceipts interface {

	// Store stores an execution receipt.
	Store(receipt *flow.ExecutionReceipt) error

	// BatchStore stores an execution receipt inside given batch
	BatchStore(receipt *flow.ExecutionReceipt, batch ReaderBatchWriter) error

	// ByID retrieves an execution receipt by its ID.
	ByID(receiptID flow.Identifier) (*flow.ExecutionReceipt, error)

	// ByBlockID retrieves all known execution receipts for the given block
	// (from any Execution Node).
	//
<<<<<<< HEAD
	// Expected errors during normal operation:
	// - storage.ErrNotFound if no receipts were found in storage
=======
	// No errors are expected errors during normal operations.
>>>>>>> 1ce7f810
	ByBlockID(blockID flow.Identifier) (flow.ExecutionReceiptList, error)
}

// MyExecutionReceipts reuses the storage.ExecutionReceipts API, but doesn't expose
// them. Instead, it includes the "My" in the method name in order to highlight the notion
// of "MY execution receipt", from the viewpoint of an individual Execution Node.
type MyExecutionReceipts interface {
	// BatchStoreMyReceipt stores blockID-to-my-receipt index entry keyed by blockID in a provided batch.
	// No errors are expected during normal operation
	// If entity fails marshalling, the error is wrapped in a generic error and returned.
	// If Badger unexpectedly fails to process the request, the error is wrapped in a generic error and returned.
	BatchStoreMyReceipt(receipt *flow.ExecutionReceipt, batch ReaderBatchWriter) error

	// MyReceipt retrieves my receipt for the given block.
	MyReceipt(blockID flow.Identifier) (*flow.ExecutionReceipt, error)

	// BatchRemoveIndexByBlockID removes blockID-to-my-execution-receipt index entry keyed by a blockID in a provided batch
	// No errors are expected during normal operation, even if no entries are matched.
	// If Badger unexpectedly fails to process the request, the error is wrapped in a generic error and returned.
	BatchRemoveIndexByBlockID(blockID flow.Identifier, batch ReaderBatchWriter) error
}<|MERGE_RESOLUTION|>--- conflicted
+++ resolved
@@ -22,12 +22,7 @@
 	// ByBlockID retrieves all known execution receipts for the given block
 	// (from any Execution Node).
 	//
-<<<<<<< HEAD
-	// Expected errors during normal operation:
-	// - storage.ErrNotFound if no receipts were found in storage
-=======
 	// No errors are expected errors during normal operations.
->>>>>>> 1ce7f810
 	ByBlockID(blockID flow.Identifier) (flow.ExecutionReceiptList, error)
 }
 
