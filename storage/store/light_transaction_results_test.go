--- conflicted
+++ resolved
@@ -17,7 +17,6 @@
 )
 
 func TestBatchStoringLightTransactionResults(t *testing.T) {
-	lockManager := storage.NewTestingLockManager()
 	dbtest.RunWithDB(t, func(t *testing.T, db storage.DB) {
 		lockManager := storage.NewTestingLockManager()
 		metrics := metrics.NewNoopCollector()
@@ -26,23 +25,6 @@
 		blockID := unittest.IdentifierFixture()
 		txResults := getLightTransactionResultsFixture(10)
 
-<<<<<<< HEAD
-		t.Run("batch store1 results", func(t *testing.T) {
-			err := unittest.WithLock(t, lockManager, storage.LockInsertLightTransactionResult, func(lctx lockctx.Context) error {
-				return db.WithReaderBatchWriter(func(rw storage.ReaderBatchWriter) error {
-					return store1.BatchStore(lctx, blockID, txResults, rw)
-				})
-			})
-			require.NoError(t, err)
-
-			// add a results to a new block to validate they are not included in lookups
-			err = unittest.WithLock(t, lockManager, storage.LockInsertLightTransactionResult, func(lctx lockctx.Context) error {
-				return db.WithReaderBatchWriter(func(rw storage.ReaderBatchWriter) error {
-					return store1.BatchStore(lctx, unittest.IdentifierFixture(), getLightTransactionResultsFixture(2), rw)
-				})
-			})
-			require.NoError(t, err)
-=======
 		t.Run("batch txResultsStore results", func(t *testing.T) {
 			require.NoError(t, unittest.WithLock(t, lockManager, storage.LockInsertLightTransactionResult, func(lctx lockctx.Context) error {
 				return db.WithReaderBatchWriter(func(rw storage.ReaderBatchWriter) error {
@@ -56,7 +38,6 @@
 					return txResultsStore.BatchStore(lctx, rw, unittest.IdentifierFixture(), getLightTransactionResultsFixture(2))
 				})
 			}))
->>>>>>> fc546a5a
 
 		})
 
