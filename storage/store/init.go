--- conflicted
+++ resolved
@@ -34,7 +34,6 @@
 	index := NewIndex(metrics, db)
 	results := NewExecutionResults(metrics, db)
 	receipts := NewExecutionReceipts(metrics, db, results, DefaultCacheSize)
-	commits := NewCommits(metrics, db)
 	payloads := NewPayloads(db, index, guarantees, seals, receipts, results)
 	blocks := NewBlocks(db, headers, payloads)
 	qcs := NewQuorumCertificates(metrics, db, DefaultCacheSize)
@@ -50,7 +49,6 @@
 	collections := NewCollections(db, transactions)
 
 	return &All{
-<<<<<<< HEAD
 		Headers:                   headers,
 		Guarantees:                guarantees,
 		Seals:                     seals,
@@ -60,23 +58,8 @@
 		QuorumCertificates:        qcs,
 		Results:                   results,
 		Receipts:                  receipts,
+		EpochCommits:              epochCommits,
 		EpochSetups:               setups,
-=======
-		Headers:            headers,
-		Guarantees:         guarantees,
-		Seals:              seals,
-		Index:              index,
-		Payloads:           payloads,
-		Blocks:             blocks,
-		QuorumCertificates: qcs,
-		Results:            results,
-		Receipts:           receipts,
-
-		Commits:     commits,
-		EpochSetups: setups,
-
->>>>>>> c06dfb6d
-		EpochCommits:              epochCommits,
 		EpochProtocolStateEntries: epochProtocolStateEntries,
 		ProtocolKVStore:           protocolKVStore,
 		VersionBeacons:            versionBeacons,
