--- conflicted
+++ resolved
@@ -5,7 +5,6 @@
 	"sync"
 	"testing"
 
-	"github.com/jordanschalm/lockctx"
 	"github.com/stretchr/testify/require"
 
 	"github.com/onflow/flow-go/module/metrics"
@@ -16,80 +15,63 @@
 )
 
 func TestMyExecutionReceiptsStorage(t *testing.T) {
-	withStore := func(t *testing.T, f func(storage.MyExecutionReceipts, storage.ExecutionResults, storage.ExecutionReceipts, storage.DB, lockctx.Manager)) {
+	withStore := func(t *testing.T, f func(storage.MyExecutionReceipts, storage.ExecutionResults, storage.ExecutionReceipts, storage.DB)) {
 		dbtest.RunWithDB(t, func(t *testing.T, db storage.DB) {
-			lockManager := storage.NewTestingLockManager()
 			metrics := metrics.NewNoopCollector()
 			results := store.NewExecutionResults(metrics, db)
 			receipts := store.NewExecutionReceipts(metrics, db, results, 100)
 			myReceipts := store.NewMyExecutionReceipts(metrics, db, receipts)
 
-			f(myReceipts, results, receipts, db, lockManager)
+			f(myReceipts, results, receipts, db)
 		})
 	}
 
-	t.Run("myReceipts store and retrieve from different storage layers", func(t *testing.T) {
-		withStore(t, func(myReceipts storage.MyExecutionReceipts, results storage.ExecutionResults, receipts storage.ExecutionReceipts, db storage.DB, lockManager lockctx.Manager) {
+	t.Run("myReceipts one get one", func(t *testing.T) {
+		withStore(t, func(myReceipts storage.MyExecutionReceipts, results storage.ExecutionResults, receipts storage.ExecutionReceipts, db storage.DB) {
 			block := unittest.BlockFixture()
 			receipt1 := unittest.ReceiptForBlockFixture(block)
 
-			// STEP 1: Store receipt
-			lctx := lockManager.NewContext()
-			require.NoError(t, lctx.AcquireLock(storage.LockInsertOwnReceipt))
-			err := db.WithReaderBatchWriter(func(rw storage.ReaderBatchWriter) error {
-				return myReceipts.BatchStoreMyReceipt(lctx, receipt1, rw)
-			})
-			require.NoError(t, err)
-			defer lctx.Release() // While still holding the lock, retrieve values; this verifies that reads are not blocked by acquired locks
-
-			// STEP 2: Retrieve from different storage layers
-			// MyExecutionReceipts delegates the storage of the receipt to the more generic storage.ExecutionReceipts and storage.ExecutionResults,
-			// which is also used by the consensus follower to store execution receipts & results that are incorporated into blocks.
-			// After storing my receipts, we check that the result and receipt can also be retrieved from the lower-level generic storage layers.
+			err := db.WithReaderBatchWriter(func(rw storage.ReaderBatchWriter) error {
+				return myReceipts.BatchStoreMyReceipt(receipt1, rw)
+			})
+			require.NoError(t, err)
+
 			actual, err := myReceipts.MyReceipt(block.ID())
 			require.NoError(t, err)
+
 			require.Equal(t, receipt1, actual)
 
-			actualReceipt, err := receipts.ByID(receipt1.ID()) // generic receipts storage
+			// Check after storing my receipts, the result and receipt are stored
+			actualReceipt, err := receipts.ByID(receipt1.ID())
 			require.NoError(t, err)
 			require.Equal(t, receipt1, actualReceipt)
 
-			actualResult, err := results.ByID(receipt1.ExecutionResult.ID()) // generic results storage
+			actualResult, err := results.ByID(receipt1.ExecutionResult.ID())
 			require.NoError(t, err)
 			require.Equal(t, receipt1.ExecutionResult, *actualResult)
 		})
 	})
 
-	t.Run("myReceipts store identical receipt for the same block", func(t *testing.T) {
-		withStore(t, func(myReceipts storage.MyExecutionReceipts, _ storage.ExecutionResults, _ storage.ExecutionReceipts, db storage.DB, lockManager lockctx.Manager) {
-			block := unittest.BlockFixture()
-<<<<<<< HEAD
-			receipt1 := unittest.ReceiptForBlockFixture(&block)
-=======
+	t.Run("myReceipts same for the same block", func(t *testing.T) {
+		withStore(t, func(myReceipts storage.MyExecutionReceipts, _ storage.ExecutionResults, _ storage.ExecutionReceipts, db storage.DB) {
+			block := unittest.BlockFixture()
 
 			receipt1 := unittest.ReceiptForBlockFixture(block)
->>>>>>> 5fccb89d
-
-			lctx := lockManager.NewContext()
-			require.NoError(t, lctx.AcquireLock(storage.LockInsertOwnReceipt))
-			err := db.WithReaderBatchWriter(func(rw storage.ReaderBatchWriter) error {
-				return myReceipts.BatchStoreMyReceipt(lctx, receipt1, rw)
-			})
-			require.NoError(t, err)
-			lctx.Release()
-
-			lctx2 := lockManager.NewContext()
-			require.NoError(t, lctx2.AcquireLock(storage.LockInsertOwnReceipt))
+
+			err := db.WithReaderBatchWriter(func(rw storage.ReaderBatchWriter) error {
+				return myReceipts.BatchStoreMyReceipt(receipt1, rw)
+			})
+			require.NoError(t, err)
+
 			err = db.WithReaderBatchWriter(func(rw storage.ReaderBatchWriter) error {
-				return myReceipts.BatchStoreMyReceipt(lctx2, receipt1, rw)
-			})
-			require.NoError(t, err)
-			lctx2.Release()
+				return myReceipts.BatchStoreMyReceipt(receipt1, rw)
+			})
+			require.NoError(t, err)
 		})
 	})
 
 	t.Run("store different receipt for same block should fail", func(t *testing.T) {
-		withStore(t, func(myReceipts storage.MyExecutionReceipts, results storage.ExecutionResults, receipts storage.ExecutionReceipts, db storage.DB, lockManager lockctx.Manager) {
+		withStore(t, func(myReceipts storage.MyExecutionReceipts, results storage.ExecutionResults, receipts storage.ExecutionReceipts, db storage.DB) {
 			block := unittest.BlockFixture()
 
 			executor1 := unittest.IdentifierFixture()
@@ -98,27 +80,22 @@
 			receipt1 := unittest.ReceiptForBlockExecutorFixture(block, executor1)
 			receipt2 := unittest.ReceiptForBlockExecutorFixture(block, executor2)
 
-			lctx := lockManager.NewContext()
-			require.NoError(t, lctx.AcquireLock(storage.LockInsertOwnReceipt))
-			err := db.WithReaderBatchWriter(func(rw storage.ReaderBatchWriter) error {
-				return myReceipts.BatchStoreMyReceipt(lctx, receipt1, rw)
-			})
-			require.NoError(t, err)
-			lctx.Release()
-
-			lctx2 := lockManager.NewContext()
-			require.NoError(t, lctx2.AcquireLock(storage.LockInsertOwnReceipt))
+			err := db.WithReaderBatchWriter(func(rw storage.ReaderBatchWriter) error {
+				return myReceipts.BatchStoreMyReceipt(receipt1, rw)
+			})
+			require.NoError(t, err)
+
 			err = db.WithReaderBatchWriter(func(rw storage.ReaderBatchWriter) error {
-				return myReceipts.BatchStoreMyReceipt(lctx2, receipt2, rw)
-			})
+				return myReceipts.BatchStoreMyReceipt(receipt2, rw)
+			})
+
 			require.Error(t, err)
 			require.Contains(t, err.Error(), "different receipt")
-			lctx2.Release()
 		})
 	})
 
 	t.Run("concurrent store different receipt for same block should fail", func(t *testing.T) {
-		withStore(t, func(myReceipts storage.MyExecutionReceipts, results storage.ExecutionResults, receipts storage.ExecutionReceipts, db storage.DB, lockManager lockctx.Manager) {
+		withStore(t, func(myReceipts storage.MyExecutionReceipts, results storage.ExecutionResults, receipts storage.ExecutionReceipts, db storage.DB) {
 			block := unittest.BlockFixture()
 
 			executor1 := unittest.IdentifierFixture()
@@ -127,43 +104,30 @@
 			receipt1 := unittest.ReceiptForBlockExecutorFixture(block, executor1)
 			receipt2 := unittest.ReceiptForBlockExecutorFixture(block, executor2)
 
-			var startSignal sync.WaitGroup // goroutines attempting store operations will wait for this signal to start concurrently
-			startSignal.Add(1)             // expecting one signal from the main thread to start both goroutines
-			var doneSinal sync.WaitGroup   // the main thread will wait on this for both goroutines to finish
-			doneSinal.Add(2)               // expecting two goroutines to signal finish
+			var wg sync.WaitGroup
 			errChan := make(chan error, 2)
 
+			wg.Add(2)
+
 			go func() {
-				lctx := lockManager.NewContext()
-
-				startSignal.Wait()
-				require.NoError(t, lctx.AcquireLock(storage.LockInsertOwnReceipt))
+				defer wg.Done()
 				err := db.WithReaderBatchWriter(func(rw storage.ReaderBatchWriter) error {
-					return myReceipts.BatchStoreMyReceipt(lctx, receipt1, rw)
+					return myReceipts.BatchStoreMyReceipt(receipt1, rw)
 				})
 				errChan <- err
-				lctx.Release()
-				doneSinal.Done()
 			}()
 
 			go func() {
-				lctx := lockManager.NewContext()
-
-				startSignal.Wait()
-				require.NoError(t, lctx.AcquireLock(storage.LockInsertOwnReceipt))
+				defer wg.Done()
 				err := db.WithReaderBatchWriter(func(rw storage.ReaderBatchWriter) error {
-					return myReceipts.BatchStoreMyReceipt(lctx, receipt2, rw)
+					return myReceipts.BatchStoreMyReceipt(receipt2, rw)
 				})
 				errChan <- err
-				lctx.Release()
-				doneSinal.Done()
 			}()
 
-			startSignal.Done() // start both goroutines
-			doneSinal.Wait()   // wait for both goroutines to finish
+			wg.Wait()
 			close(errChan)
 
-			// Check that one of the Index operations succeeded and the other failed
 			var errCount int
 			for err := range errChan {
 				if err != nil {
@@ -171,43 +135,35 @@
 					require.Contains(t, err.Error(), "different receipt")
 				}
 			}
+
 			require.Equal(t, 1, errCount, "Exactly one of the operations should fail")
 		})
 	})
 
 	t.Run("concurrent store of 10 different receipts for different blocks should succeed", func(t *testing.T) {
-		withStore(t, func(myReceipts storage.MyExecutionReceipts, results storage.ExecutionResults, receipts storage.ExecutionReceipts, db storage.DB, lockManager lockctx.Manager) {
-			var startSignal sync.WaitGroup // goroutines attempting store operations will wait for this signal to start concurrently
-			startSignal.Add(1)             // expecting one signal from the main thread to start both goroutines
-			var doneSinal sync.WaitGroup   // the main thread will wait on this for goroutines attempting store operations to finish
+		withStore(t, func(myReceipts storage.MyExecutionReceipts, results storage.ExecutionResults, receipts storage.ExecutionReceipts, db storage.DB) {
+			var wg sync.WaitGroup
 			errChan := make(chan error, 10)
 
 			// Store receipts concurrently
 			for i := 0; i < 10; i++ {
-				doneSinal.Add(1)
+				wg.Add(1)
 				go func(i int) {
+					defer wg.Done()
+
 					block := unittest.BlockFixture() // Each iteration gets a new block
 					executor := unittest.IdentifierFixture()
-<<<<<<< HEAD
-					receipt := unittest.ReceiptForBlockExecutorFixture(&block, executor)
-					lctx := lockManager.NewContext()
-=======
 					receipt := unittest.ReceiptForBlockExecutorFixture(block, executor)
->>>>>>> 5fccb89d
-
-					startSignal.Wait()
-					require.NoError(t, lctx.AcquireLock(storage.LockInsertOwnReceipt))
+
 					err := db.WithReaderBatchWriter(func(rw storage.ReaderBatchWriter) error {
-						return myReceipts.BatchStoreMyReceipt(lctx, receipt, rw)
+						return myReceipts.BatchStoreMyReceipt(receipt, rw)
 					})
+
 					errChan <- err
-					lctx.Release()
-					doneSinal.Done()
 				}(i)
 			}
 
-			startSignal.Done() // start both goroutines
-			doneSinal.Wait()   // wait for both goroutines to finish
+			wg.Wait()
 			close(errChan)
 
 			// Verify all succeeded
@@ -218,15 +174,12 @@
 	})
 
 	t.Run("store and remove", func(t *testing.T) {
-		withStore(t, func(myReceipts storage.MyExecutionReceipts, results storage.ExecutionResults, receipts storage.ExecutionReceipts, db storage.DB, lockManager lockctx.Manager) {
+		withStore(t, func(myReceipts storage.MyExecutionReceipts, results storage.ExecutionResults, receipts storage.ExecutionReceipts, db storage.DB) {
 			block := unittest.BlockFixture()
 			receipt1 := unittest.ReceiptForBlockFixture(block)
 
-			lctx := lockManager.NewContext()
-			defer lctx.Release()
-			require.NoError(t, lctx.AcquireLock(storage.LockInsertOwnReceipt))
-			err := db.WithReaderBatchWriter(func(rw storage.ReaderBatchWriter) error {
-				return myReceipts.BatchStoreMyReceipt(lctx, receipt1, rw)
+			err := db.WithReaderBatchWriter(func(rw storage.ReaderBatchWriter) error {
+				return myReceipts.BatchStoreMyReceipt(receipt1, rw)
 			})
 			require.NoError(t, err)
 
@@ -257,7 +210,6 @@
 
 func TestMyExecutionReceiptsStorageMultipleStoreInSameBatch(t *testing.T) {
 	dbtest.RunWithDB(t, func(t *testing.T, db storage.DB) {
-		lockManager := storage.NewTestingLockManager()
 		metrics := metrics.NewNoopCollector()
 		results := store.NewExecutionResults(metrics, db)
 		receipts := store.NewExecutionReceipts(metrics, db, results, 100)
@@ -267,15 +219,12 @@
 		receipt1 := unittest.ReceiptForBlockFixture(block)
 		receipt2 := unittest.ReceiptForBlockFixture(block)
 
-		lctx := lockManager.NewContext()
-		defer lctx.Release()
-		require.NoError(t, lctx.AcquireLock(storage.LockInsertOwnReceipt))
 		err := db.WithReaderBatchWriter(func(rw storage.ReaderBatchWriter) error {
-			err := myReceipts.BatchStoreMyReceipt(lctx, receipt1, rw)
+			err := myReceipts.BatchStoreMyReceipt(receipt1, rw)
 			if err != nil {
 				return err
 			}
-			return myReceipts.BatchStoreMyReceipt(lctx, receipt2, rw)
+			return myReceipts.BatchStoreMyReceipt(receipt2, rw)
 		})
 		require.NoError(t, err)
 	})
