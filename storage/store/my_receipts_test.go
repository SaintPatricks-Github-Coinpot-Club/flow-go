package store_test

import (
	"sync"
	"testing"

	"github.com/stretchr/testify/require"

	"github.com/onflow/flow-go/module/metrics"
	"github.com/onflow/flow-go/storage"
	"github.com/onflow/flow-go/storage/operation/dbtest"
	"github.com/onflow/flow-go/storage/store"
	"github.com/onflow/flow-go/utils/unittest"
)

func TestMyExecutionReceiptsStorage(t *testing.T) {
	withStore := func(t *testing.T, f func(storage.MyExecutionReceipts, storage.ExecutionResults, storage.ExecutionReceipts, storage.DB)) {
		dbtest.RunWithDB(t, func(t *testing.T, db storage.DB) {
			metrics := metrics.NewNoopCollector()
			results := store.NewExecutionResults(metrics, db)
			receipts := store.NewExecutionReceipts(metrics, db, results, 100)
			myReceipts := store.NewMyExecutionReceipts(metrics, db, receipts)

			f(myReceipts, results, receipts, db)
		})
	}

	t.Run("myReceipts one get one", func(t *testing.T) {
		withStore(t, func(myReceipts storage.MyExecutionReceipts, results storage.ExecutionResults, receipts storage.ExecutionReceipts, db storage.DB) {
			block := unittest.BlockFixture()
			receipt1 := unittest.ReceiptForBlockFixture(block)

			err := db.WithReaderBatchWriter(func(rw storage.ReaderBatchWriter) error {
				return myReceipts.BatchStoreMyReceipt(receipt1, rw)
			})
			require.NoError(t, err)

			actual, err := myReceipts.MyReceipt(block.ID())
			require.NoError(t, err)

			require.Equal(t, receipt1, actual)

			// Check after storing my receipts, the result and receipt are stored
			actualReceipt, err := receipts.ByID(receipt1.ID())
			require.NoError(t, err)
			require.Equal(t, receipt1, actualReceipt)

			actualResult, err := results.ByID(receipt1.ExecutionResult.ID())
			require.NoError(t, err)
			require.Equal(t, receipt1.ExecutionResult, *actualResult)
		})
	})

	t.Run("myReceipts same for the same block", func(t *testing.T) {
		withStore(t, func(myReceipts storage.MyExecutionReceipts, _ storage.ExecutionResults, _ storage.ExecutionReceipts, db storage.DB) {
			block := unittest.BlockFixture()

			receipt1 := unittest.ReceiptForBlockFixture(block)

			err := db.WithReaderBatchWriter(func(rw storage.ReaderBatchWriter) error {
				return myReceipts.BatchStoreMyReceipt(receipt1, rw)
			})
			require.NoError(t, err)

			err = db.WithReaderBatchWriter(func(rw storage.ReaderBatchWriter) error {
				return myReceipts.BatchStoreMyReceipt(receipt1, rw)
			})
			require.NoError(t, err)
		})
	})

	t.Run("store different receipt for same block should fail", func(t *testing.T) {
		withStore(t, func(myReceipts storage.MyExecutionReceipts, results storage.ExecutionResults, receipts storage.ExecutionReceipts, db storage.DB) {
			block := unittest.BlockFixture()

			executor1 := unittest.IdentifierFixture()
			executor2 := unittest.IdentifierFixture()

			receipt1 := unittest.ReceiptForBlockExecutorFixture(block, executor1)
			receipt2 := unittest.ReceiptForBlockExecutorFixture(block, executor2)

			err := db.WithReaderBatchWriter(func(rw storage.ReaderBatchWriter) error {
				return myReceipts.BatchStoreMyReceipt(receipt1, rw)
			})
			require.NoError(t, err)

			err = db.WithReaderBatchWriter(func(rw storage.ReaderBatchWriter) error {
				return myReceipts.BatchStoreMyReceipt(receipt2, rw)
			})

			require.Error(t, err)
			require.Contains(t, err.Error(), "different receipt")
		})
	})

	t.Run("concurrent store different receipt for same block should fail", func(t *testing.T) {
		withStore(t, func(myReceipts storage.MyExecutionReceipts, results storage.ExecutionResults, receipts storage.ExecutionReceipts, db storage.DB) {
			block := unittest.BlockFixture()

			executor1 := unittest.IdentifierFixture()
			executor2 := unittest.IdentifierFixture()

			receipt1 := unittest.ReceiptForBlockExecutorFixture(block, executor1)
			receipt2 := unittest.ReceiptForBlockExecutorFixture(block, executor2)

			var wg sync.WaitGroup
			errChan := make(chan error, 2)

			wg.Add(2)

			go func() {
				defer wg.Done()
				err := db.WithReaderBatchWriter(func(rw storage.ReaderBatchWriter) error {
					return myReceipts.BatchStoreMyReceipt(receipt1, rw)
				})
				errChan <- err
			}()

			go func() {
				defer wg.Done()
				err := db.WithReaderBatchWriter(func(rw storage.ReaderBatchWriter) error {
					return myReceipts.BatchStoreMyReceipt(receipt2, rw)
				})
				errChan <- err
			}()

			wg.Wait()
			close(errChan)

			var errCount int
			for err := range errChan {
				if err != nil {
					errCount++
					require.Contains(t, err.Error(), "different receipt")
				}
			}

			require.Equal(t, 1, errCount, "Exactly one of the operations should fail")
		})
	})

	t.Run("concurrent store of 10 different receipts for different blocks should succeed", func(t *testing.T) {
		withStore(t, func(myReceipts storage.MyExecutionReceipts, results storage.ExecutionResults, receipts storage.ExecutionReceipts, db storage.DB) {
			var wg sync.WaitGroup
			errChan := make(chan error, 10)

			// Store receipts concurrently
			for i := 0; i < 10; i++ {
				wg.Add(1)
				go func(i int) {
					defer wg.Done()

					block := unittest.BlockFixture() // Each iteration gets a new block
					executor := unittest.IdentifierFixture()
					receipt := unittest.ReceiptForBlockExecutorFixture(block, executor)

					err := db.WithReaderBatchWriter(func(rw storage.ReaderBatchWriter) error {
						return myReceipts.BatchStoreMyReceipt(receipt, rw)
					})

					errChan <- err
				}(i)
			}

			wg.Wait()
			close(errChan)

			// Verify all succeeded
			for err := range errChan {
				require.NoError(t, err, "All receipts should be stored successfully")
			}
		})
	})
}

func TestMyExecutionReceiptsStorageMultipleStoreInSameBatch(t *testing.T) {
	dbtest.RunWithDB(t, func(t *testing.T, db storage.DB) {
		metrics := metrics.NewNoopCollector()
		results := store.NewExecutionResults(metrics, db)
		receipts := store.NewExecutionReceipts(metrics, db, results, 100)
		myReceipts := store.NewMyExecutionReceipts(metrics, db, receipts)

		block := unittest.BlockFixture()
<<<<<<< HEAD
		receipt1 := unittest.ReceiptForBlockFixture(&block)
		receipt2 := unittest.ReceiptForBlockFixture(&block)
=======
		receipt1 := unittest.ReceiptForBlockFixture(block)
		receipt2 := unittest.ReceiptForBlockFixture(block)
>>>>>>> 08bb77f6

		err := db.WithReaderBatchWriter(func(rw storage.ReaderBatchWriter) error {
			err := myReceipts.BatchStoreMyReceipt(receipt1, rw)
			if err != nil {
				return err
			}
			return myReceipts.BatchStoreMyReceipt(receipt2, rw)
		})
		require.NoError(t, err)
	})
}<|MERGE_RESOLUTION|>--- conflicted
+++ resolved
@@ -181,13 +181,8 @@
 		myReceipts := store.NewMyExecutionReceipts(metrics, db, receipts)
 
 		block := unittest.BlockFixture()
-<<<<<<< HEAD
-		receipt1 := unittest.ReceiptForBlockFixture(&block)
-		receipt2 := unittest.ReceiptForBlockFixture(&block)
-=======
 		receipt1 := unittest.ReceiptForBlockFixture(block)
 		receipt2 := unittest.ReceiptForBlockFixture(block)
->>>>>>> 08bb77f6
 
 		err := db.WithReaderBatchWriter(func(rw storage.ReaderBatchWriter) error {
 			err := myReceipts.BatchStoreMyReceipt(receipt1, rw)
