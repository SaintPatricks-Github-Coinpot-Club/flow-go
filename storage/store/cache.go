package store

import (
	"errors"
	"fmt"

<<<<<<< HEAD
	lru "github.com/fxamacker/golang-lru/v2"
=======
	lru "github.com/hashicorp/golang-lru/v2"
	"github.com/jordanschalm/lockctx"
>>>>>>> 167e52e2

	"github.com/onflow/flow-go/module"
	"github.com/onflow/flow-go/storage"
)

<<<<<<< HEAD
type lruCache[K comparable, V any] interface {
	Add(key K, value V) bool
	Get(key K) (value V, ok bool)
	Contains(key K) (ok bool)
	Remove(key K) bool
	Len() int
}

// nolint:unused
=======
>>>>>>> 167e52e2
func withLimit[K comparable, V any](limit uint) func(*Cache[K, V]) {
	return func(c *Cache[K, V]) {
		c.limit = limit
	}
}

type storeFunc[K comparable, V any] func(rw storage.ReaderBatchWriter, key K, val V) error

type storeWithLockFunc[K comparable, V any] func(lctx lockctx.Proof, rw storage.ReaderBatchWriter, key K, val V) error

const DefaultCacheSize = uint(1000)

func withStore[K comparable, V any](store storeFunc[K, V]) func(*Cache[K, V]) {
	return func(c *Cache[K, V]) {
		c.store = store
	}
}

func withStoreWithLock[K comparable, V any](store storeWithLockFunc[K, V]) func(*Cache[K, V]) {
	return func(c *Cache[K, V]) {
		c.storeWithLock = store
	}
}

func noStore[K comparable, V any](_ storage.ReaderBatchWriter, _ K, _ V) error {
	return fmt.Errorf("no store function for cache put available")
}

func noStoreWithLock[K comparable, V any](_ lockctx.Proof, _ storage.ReaderBatchWriter, _ K, _ V) error {
	return fmt.Errorf("no store function for cache put with lock available")
}

func noopStore[K comparable, V any](_ storage.ReaderBatchWriter, _ K, _ V) error {
	return nil
}

type removeFunc[K comparable] func(storage.ReaderBatchWriter, K) error

func withRemove[K comparable, V any](remove removeFunc[K]) func(*Cache[K, V]) {
	return func(c *Cache[K, V]) {
		c.remove = remove
	}
}

func noRemove[K comparable](_ storage.ReaderBatchWriter, _ K) error {
	return fmt.Errorf("no remove function for cache remove available")
}

type retrieveFunc[K comparable, V any] func(r storage.Reader, key K) (V, error)

func withRetrieve[K comparable, V any](retrieve retrieveFunc[K, V]) func(*Cache[K, V]) {
	return func(c *Cache[K, V]) {
		c.retrieve = retrieve
	}
}

func noRetrieve[K comparable, V any](_ storage.Reader, _ K) (V, error) {
	var nullV V
	return nullV, fmt.Errorf("no retrieve function for cache get available")
}

type Cache[K comparable, V any] struct {
<<<<<<< HEAD
	metrics module.CacheMetrics
	// nolint:unused
	limit    uint
	store    storeFunc[K, V]
	retrieve retrieveFunc[K, V]
	remove   removeFunc[K]
	resource string
	cache    lruCache[K, V]
=======
	metrics       module.CacheMetrics
	limit         uint
	store         storeFunc[K, V]
	storeWithLock storeWithLockFunc[K, V]
	retrieve      retrieveFunc[K, V]
	remove        removeFunc[K]
	resource      string
	cache         *lru.Cache[K, V]
>>>>>>> 167e52e2
}

func newCache[K comparable, V any](collector module.CacheMetrics, resourceName string, options ...func(*Cache[K, V])) *Cache[K, V] {
	c := Cache[K, V]{
		metrics:       collector,
		limit:         1000,
		store:         noStore[K, V],
		storeWithLock: noStoreWithLock[K, V],
		retrieve:      noRetrieve[K, V],
		remove:        noRemove[K],
		resource:      resourceName,
	}
	for _, option := range options {
		option(&c)
	}
	c.cache, _ = lru.New[K, V](int(c.limit))
	c.metrics.CacheEntries(c.resource, uint(c.cache.Len()))
	return &c
}

// IsCached returns true if the key exists in the cache.
// It DOES NOT check whether the key exists in the underlying data store.
func (c *Cache[K, V]) IsCached(key K) bool {
	return c.cache.Contains(key)
}

// Get will try to retrieve the resource from cache first, and then from the
// injected. During normal operations, the following error returns are expected:
//   - `storage.ErrNotFound` if key is unknown.
func (c *Cache[K, V]) Get(r storage.Reader, key K) (V, error) {
	// check if we have it in the cache
	resource, cached := c.cache.Get(key)
	if cached {
		c.metrics.CacheHit(c.resource)
		return resource, nil
	}

	// get it from the database
	resource, err := c.retrieve(r, key)
	if err != nil {
		if errors.Is(err, storage.ErrNotFound) {
			c.metrics.CacheNotFound(c.resource)
		}
		var nullV V
		return nullV, fmt.Errorf("could not retrieve resource: %w", err)
	}

	c.metrics.CacheMiss(c.resource)

	// cache the resource and eject least recently used one if we reached limit
	evicted := c.cache.Add(key, resource)
	if !evicted {
		c.metrics.CacheEntries(c.resource, uint(c.cache.Len()))
	}

	return resource, nil
}

func (c *Cache[K, V]) Remove(key K) {
	c.cache.Remove(key)
}

// Insert will add a resource directly to the cache with the given ID
func (c *Cache[K, V]) Insert(key K, resource V) {
	// cache the resource and eject least recently used one if we reached limit
	evicted := c.cache.Add(key, resource)
	if !evicted {
		c.metrics.CacheEntries(c.resource, uint(c.cache.Len()))
	}
}

// PutTx will return tx which adds a resource to the cache with the given ID.
func (c *Cache[K, V]) PutTx(rw storage.ReaderBatchWriter, key K, resource V) error {
	storage.OnCommitSucceed(rw, func() {
		c.Insert(key, resource)
	})

	err := c.store(rw, key, resource)
	if err != nil {
		return fmt.Errorf("could not store resource: %w", err)
	}

	return nil
}

func (c *Cache[K, V]) PutWithLockTx(lctx lockctx.Proof, rw storage.ReaderBatchWriter, key K, resource V) error {
	storage.OnCommitSucceed(rw, func() {
		c.Insert(key, resource)
	})

	err := c.storeWithLock(lctx, rw, key, resource)
	if err != nil {
		return fmt.Errorf("could not store resource: %w", err)
	}

	return nil
}

func (c *Cache[K, V]) RemoveTx(rw storage.ReaderBatchWriter, key K) error {
	storage.OnCommitSucceed(rw, func() {
		c.Remove(key)
	})

	err := c.remove(rw, key)
	if err != nil {
		return fmt.Errorf("could not remove resource: %w", err)
	}

	return nil
}<|MERGE_RESOLUTION|>--- conflicted
+++ resolved
@@ -4,18 +4,13 @@
 	"errors"
 	"fmt"
 
-<<<<<<< HEAD
 	lru "github.com/fxamacker/golang-lru/v2"
-=======
-	lru "github.com/hashicorp/golang-lru/v2"
 	"github.com/jordanschalm/lockctx"
->>>>>>> 167e52e2
 
 	"github.com/onflow/flow-go/module"
 	"github.com/onflow/flow-go/storage"
 )
 
-<<<<<<< HEAD
 type lruCache[K comparable, V any] interface {
 	Add(key K, value V) bool
 	Get(key K) (value V, ok bool)
@@ -24,9 +19,6 @@
 	Len() int
 }
 
-// nolint:unused
-=======
->>>>>>> 167e52e2
 func withLimit[K comparable, V any](limit uint) func(*Cache[K, V]) {
 	return func(c *Cache[K, V]) {
 		c.limit = limit
@@ -89,16 +81,6 @@
 }
 
 type Cache[K comparable, V any] struct {
-<<<<<<< HEAD
-	metrics module.CacheMetrics
-	// nolint:unused
-	limit    uint
-	store    storeFunc[K, V]
-	retrieve retrieveFunc[K, V]
-	remove   removeFunc[K]
-	resource string
-	cache    lruCache[K, V]
-=======
 	metrics       module.CacheMetrics
 	limit         uint
 	store         storeFunc[K, V]
@@ -106,8 +88,7 @@
 	retrieve      retrieveFunc[K, V]
 	remove        removeFunc[K]
 	resource      string
-	cache         *lru.Cache[K, V]
->>>>>>> 167e52e2
+	cache         lruCache[K, V]
 }
 
 func newCache[K comparable, V any](collector module.CacheMetrics, resourceName string, options ...func(*Cache[K, V])) *Cache[K, V] {
