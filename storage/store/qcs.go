--- conflicted
+++ resolved
@@ -46,27 +46,9 @@
 }
 
 // BatchStore stores a Quorum Certificate as part of database batch update. QC is indexed by QC.BlockID.
-<<<<<<< HEAD
 // * storage.ErrAlreadyExists if a different QC for blockID is already stored
 func (q *QuorumCertificates) BatchStore(lctx lockctx.Proof, rw storage.ReaderBatchWriter, qc *flow.QuorumCertificate) error {
 	return q.cache.PutWithLockTx(lctx, rw, qc.BlockID, qc)
-=======
-// * storage.ErrAlreadyExists if some QC certifying the same block is already stored
-func (q *QuorumCertificates) BatchStore(rw storage.ReaderBatchWriter, qc *flow.QuorumCertificate) error {
-	// TODO(7355): lockctx
-	rw.Lock(q.storing)
-
-	// Check if some QC for the block is already stored
-	_, err := q.cache.Get(rw.GlobalReader(), qc.BlockID)
-	if err == nil {
-		return fmt.Errorf("some QC certifying block %s already exists: %w", qc.BlockID, storage.ErrAlreadyExists)
-	}
-	if !errors.Is(err, storage.ErrNotFound) {
-		return fmt.Errorf("failed to get qc for block ID %s: %w", qc.BlockID, err)
-	}
-
-	return q.cache.PutTx(rw, qc.BlockID, qc)
->>>>>>> c0f316d6
 }
 
 // ByBlockID returns QC that certifies block referred by blockID.
