--- conflicted
+++ resolved
@@ -16,15 +16,10 @@
 type Collections struct {
 	db           storage.DB
 	transactions *Transactions
-<<<<<<< HEAD
-=======
-	// TODO(7355): lockctx
-	indexingByTx *sync.Mutex
 
 	// TODO: Add caching -- this might be relatively frequently queried within the AN;
 	//       likely predominantly with requests about recent transactions.
 	//       Note that we already have caching for transactions.
->>>>>>> ac729abc
 }
 
 var _ storage.Collections = (*Collections)(nil)
@@ -131,17 +126,8 @@
 			if err != nil {
 				return fmt.Errorf("could not remove collection payload indices: %w", err)
 			}
-<<<<<<< HEAD
 
 			err = c.transactions.RemoveBatch(rw, txID)
-=======
-			// Honest clusters ensure a transaction can only belong to one collection. However, in rare
-			// cases, the collector clusters can exceed byzantine thresholds -- making it possible to
-			// produce multiple finalized collections (aka guaranteed collections) containing the same
-			// transaction repeadely.
-			// TODO: For now we log a warning, but eventually we need to handle Byzantine clusters
-			err = operation.RemoveTransaction(rw.Writer(), txID)
->>>>>>> ac729abc
 			if err != nil {
 				return fmt.Errorf("could not remove transaction: %w", err)
 			}
@@ -209,16 +195,8 @@
 	return light, nil
 }
 
-<<<<<<< HEAD
 // StoreLightAndIndexByTransaction stores a light collection and indexes it by transaction ID.
 // It's concurrent-safe.
-// any error returned are exceptions
-func (c *Collections) StoreAndIndexByTransaction(lctx lockctx.Proof, collection *flow.Collection) (flow.LightCollection, error) {
-=======
-// StoreLightAndIndexByTransaction inserts the light collection (only
-// transaction IDs) and adds a transaction id index for each of the
-// transactions within the collection (transaction_id->collection_id).
-//
 // NOTE: Currently it is possible in rare circumstances for two collections
 // to be guaranteed which both contain the same transaction (see https://github.com/dapperlabs/flow-go/issues/3556).
 // The second of these will revert upon reaching the execution node, so
@@ -229,8 +207,7 @@
 // already exists.
 //
 // No errors are expected during normal operation.
-func (c *Collections) StoreLightAndIndexByTransaction(collection *flow.LightCollection) error {
->>>>>>> ac729abc
+func (c *Collections) StoreAndIndexByTransaction(lctx lockctx.Proof, collection *flow.Collection) (flow.LightCollection, error) {
 	// - This lock is to ensure there is no race condition when indexing collection by transaction ID
 	// - The access node uses this index to report the transaction status. It's done by first
 	//   find the collection for a given transaction ID, and then find the block by the collection,
