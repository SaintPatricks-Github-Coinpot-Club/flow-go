package store

import (
	"fmt"

	"github.com/onflow/flow-go/model/flow"
	"github.com/onflow/flow-go/module"
	"github.com/onflow/flow-go/module/metrics"
	"github.com/onflow/flow-go/storage"
	"github.com/onflow/flow-go/storage/operation"
)

// ExecutionReceipts implements storage for execution receipts.
type ExecutionReceipts struct {
	db      storage.DB
	results storage.ExecutionResults
	cache   *Cache[flow.Identifier, *flow.ExecutionReceipt]
}

// NewExecutionReceipts Creates ExecutionReceipts instance which is a database of receipts which
// supports storing and indexing receipts by receipt ID and block ID.
func NewExecutionReceipts(collector module.CacheMetrics, db storage.DB, results storage.ExecutionResults, cacheSize uint) *ExecutionReceipts {
	store := func(rw storage.ReaderBatchWriter, receiptTD flow.Identifier, receipt *flow.ExecutionReceipt) error {
		receiptID := receipt.ID()

		err := results.BatchStore(&receipt.ExecutionResult, rw)
		if err != nil {
			return fmt.Errorf("could not store result: %w", err)
		}
		err = operation.InsertExecutionReceiptMeta(rw.Writer(), receiptID, receipt.Meta())
		if err != nil {
			return fmt.Errorf("could not store receipt metadata: %w", err)
		}
		err = operation.IndexExecutionReceipts(rw.Writer(), receipt.ExecutionResult.BlockID, receiptID)
		if err != nil {
			return fmt.Errorf("could not index receipt by the block it computes: %w", err)
		}
		return nil
	}

	retrieve := func(r storage.Reader, receiptID flow.Identifier) (*flow.ExecutionReceipt, error) {
		var meta flow.ExecutionReceiptMeta
		err := operation.RetrieveExecutionReceiptMeta(r, receiptID, &meta)
		if err != nil {
			return nil, fmt.Errorf("could not retrieve receipt meta: %w", err)
		}
		result, err := results.ByID(meta.ResultID)
		if err != nil {
			return nil, fmt.Errorf("could not retrieve result: %w", err)
		}
		return flow.ExecutionReceiptFromMeta(meta, *result), nil
	}

	return &ExecutionReceipts{
		db:      db,
		results: results,
		cache: newCache(collector, metrics.ResourceReceipt,
			withLimit[flow.Identifier, *flow.ExecutionReceipt](cacheSize),
			withStore(store),
			withRetrieve(retrieve)),
	}
}

// storeMyReceipt assembles the operations to store an arbitrary receipt.
func (r *ExecutionReceipts) storeTx(rw storage.ReaderBatchWriter, receipt *flow.ExecutionReceipt) error {
	return r.cache.PutTx(rw, receipt.ID(), receipt)
}

func (r *ExecutionReceipts) byID(receiptID flow.Identifier) (*flow.ExecutionReceipt, error) {
	val, err := r.cache.Get(r.db.Reader(), receiptID)
	if err != nil {
		return nil, err
	}
	return val, nil
}

func (r *ExecutionReceipts) byBlockID(blockID flow.Identifier) ([]*flow.ExecutionReceipt, error) {
	var receiptIDs []flow.Identifier
	err := operation.LookupExecutionReceipts(r.db.Reader(), blockID, &receiptIDs)
	if err != nil {
		return nil, fmt.Errorf("could not find receipt index for block: %w", err)
	}

	var receipts []*flow.ExecutionReceipt
	for _, id := range receiptIDs {
		receipt, err := r.byID(id)
		if err != nil {
			return nil, fmt.Errorf("could not find receipt with id %v: %w", id, err)
		}
		receipts = append(receipts, receipt)
	}
	return receipts, nil
}

func (r *ExecutionReceipts) Store(receipt *flow.ExecutionReceipt) error {
	return r.db.WithReaderBatchWriter(func(rw storage.ReaderBatchWriter) error {
		return r.storeTx(rw, receipt)
	})
}

func (r *ExecutionReceipts) BatchStore(receipt *flow.ExecutionReceipt, rw storage.ReaderBatchWriter) error {
	return r.storeTx(rw, receipt)
}

func (r *ExecutionReceipts) ByID(receiptID flow.Identifier) (*flow.ExecutionReceipt, error) {
	return r.byID(receiptID)
}

// ByBlockID retrieves list of execution receipts from the storage
//
<<<<<<< HEAD
// Expected errors during normal operation:
// - storage.ErrNotFound if no receipts were found in storage
=======
// No errors are expected errors during normal operations.
>>>>>>> 1ce7f810
func (r *ExecutionReceipts) ByBlockID(blockID flow.Identifier) (flow.ExecutionReceiptList, error) {
	return r.byBlockID(blockID)
}<|MERGE_RESOLUTION|>--- conflicted
+++ resolved
@@ -108,12 +108,7 @@
 
 // ByBlockID retrieves list of execution receipts from the storage
 //
-<<<<<<< HEAD
-// Expected errors during normal operation:
-// - storage.ErrNotFound if no receipts were found in storage
-=======
 // No errors are expected errors during normal operations.
->>>>>>> 1ce7f810
 func (r *ExecutionReceipts) ByBlockID(blockID flow.Identifier) (flow.ExecutionReceiptList, error) {
 	return r.byBlockID(blockID)
 }