package store

import (
	"github.com/jordanschalm/lockctx"

	"github.com/jordanschalm/lockctx"

	"github.com/onflow/flow-go/model/flow"
	"github.com/onflow/flow-go/module"
	"github.com/onflow/flow-go/module/metrics"
	"github.com/onflow/flow-go/storage"
	"github.com/onflow/flow-go/storage/operation"
)

var _ storage.LightTransactionResults = (*LightTransactionResults)(nil)

type LightTransactionResults struct {
	db         storage.DB
	cache      *Cache[TwoIdentifier, flow.LightTransactionResult]       // Key: blockID + txID
	indexCache *Cache[IdentifierAndUint32, flow.LightTransactionResult] // Key: blockID + txIndex
	blockCache *Cache[flow.Identifier, []flow.LightTransactionResult]   // Key: blockID
}

func NewLightTransactionResults(collector module.CacheMetrics, db storage.DB, transactionResultsCacheSize uint) *LightTransactionResults {
	retrieve := func(r storage.Reader, key TwoIdentifier) (flow.LightTransactionResult, error) {
		blockID, txID := KeyToBlockIDTransactionID(key)

		var txResult flow.LightTransactionResult
		err := operation.RetrieveLightTransactionResult(r, blockID, txID, &txResult)
		if err != nil {
			return flow.LightTransactionResult{}, err
		}
		return txResult, nil
	}

	retrieveIndex := func(r storage.Reader, key IdentifierAndUint32) (flow.LightTransactionResult, error) {
		blockID, txIndex := KeyToBlockIDIndex(key)

		var txResult flow.LightTransactionResult
		err := operation.RetrieveLightTransactionResultByIndex(r, blockID, txIndex, &txResult)
		if err != nil {
			return flow.LightTransactionResult{}, err
		}
		return txResult, nil
	}

	retrieveForBlock := func(r storage.Reader, blockID flow.Identifier) ([]flow.LightTransactionResult, error) {
		var txResults []flow.LightTransactionResult
		err := operation.LookupLightTransactionResultsByBlockIDUsingIndex(r, blockID, &txResults)
		if err != nil {
			return nil, err
		}
		return txResults, nil
	}

	return &LightTransactionResults{
		db: db,
		cache: newCache(collector, metrics.ResourceTransactionResults,
			withLimit[TwoIdentifier, flow.LightTransactionResult](transactionResultsCacheSize),
			withStore(noopStore[TwoIdentifier, flow.LightTransactionResult]),
			withRetrieve(retrieve),
		),
		indexCache: newCache(collector, metrics.ResourceTransactionResultIndices,
			withLimit[IdentifierAndUint32, flow.LightTransactionResult](transactionResultsCacheSize),
			withStore(noopStore[IdentifierAndUint32, flow.LightTransactionResult]),
			withRetrieve(retrieveIndex),
		),
		blockCache: newCache(collector, metrics.ResourceTransactionResultIndices,
			withLimit[flow.Identifier, []flow.LightTransactionResult](transactionResultsCacheSize),
			withStore(noopStore[flow.Identifier, []flow.LightTransactionResult]),
			withRetrieve(retrieveForBlock),
		),
	}
}

<<<<<<< HEAD
func (tr *LightTransactionResults) BatchStore(lctx lockctx.Proof, blockID flow.Identifier, transactionResults []flow.LightTransactionResult, rw storage.ReaderBatchWriter) error {
	if !lctx.HoldsLock(storage.LockInsertLightTransactionResult) {
		return fmt.Errorf("BatchStore LightTransactionResults requires %v", storage.LockInsertLightTransactionResult)
	}
	w := rw.Writer()

	for i, result := range transactionResults {
		err := operation.BatchInsertLightTransactionResult(w, blockID, &result)
		if err != nil {
			return fmt.Errorf("cannot batch insert tx result: %w", err)
		}

		err = operation.BatchIndexLightTransactionResult(w, blockID, uint32(i), &result)
		if err != nil {
			return fmt.Errorf("cannot batch index tx result: %w", err)
		}
=======
// BatchStore persists and indexes all transaction results (light representation) for the given blockID
// as part of the provided batch. The caller must acquire [storage.LockInsertLightTransactionResult] and
// hold it until the write batch has been committed.
// It returns [storage.ErrAlreadyExists] if light transaction results for the block already exist.
func (tr *LightTransactionResults) BatchStore(lctx lockctx.Proof, rw storage.ReaderBatchWriter, blockID flow.Identifier, transactionResults []flow.LightTransactionResult) error {
	// requires [storage.LockInsertLightTransactionResult]
	err := operation.InsertAndIndexLightTransactionResults(lctx, rw, blockID, transactionResults)
	if err != nil {
		return err
>>>>>>> fc546a5a
	}

	storage.OnCommitSucceed(rw, func() {
		for i, result := range transactionResults {
			key := KeyFromBlockIDTransactionID(blockID, result.TransactionID)
			// cache for each transaction, so that it's faster to retrieve
			tr.cache.Insert(key, result)

			index := uint32(i)

			keyIndex := KeyFromBlockIDIndex(blockID, index)
			tr.indexCache.Insert(keyIndex, result)
		}

		tr.blockCache.Insert(blockID, transactionResults)
	})
	return nil
}

// ByBlockIDTransactionID returns the transaction result for the given block ID and transaction ID
//
// Expected error returns during normal operation:
//   - [storage.ErrNotFound] if light transaction result at given blockID wasn't found.
func (tr *LightTransactionResults) ByBlockIDTransactionID(blockID flow.Identifier, txID flow.Identifier) (*flow.LightTransactionResult, error) {
	key := KeyFromBlockIDTransactionID(blockID, txID)
	transactionResult, err := tr.cache.Get(tr.db.Reader(), key)
	if err != nil {
		return nil, err
	}
	return &transactionResult, nil
}

// ByBlockIDTransactionIndex returns the transaction result for the given blockID and transaction index
//
// Expected error returns during normal operation:
//   - [storage.ErrNotFound] if light transaction result at given blockID and txIndex wasn't found.
func (tr *LightTransactionResults) ByBlockIDTransactionIndex(blockID flow.Identifier, txIndex uint32) (*flow.LightTransactionResult, error) {
	key := KeyFromBlockIDIndex(blockID, txIndex)
	transactionResult, err := tr.indexCache.Get(tr.db.Reader(), key)
	if err != nil {
		return nil, err
	}
	return &transactionResult, nil
}

// ByBlockID gets all transaction results for a block, ordered by transaction index
// CAUTION: this function returns the empty list in case for block IDs without known results.
// No error returns are expected during normal operations.
func (tr *LightTransactionResults) ByBlockID(blockID flow.Identifier) ([]flow.LightTransactionResult, error) {
	transactionResults, err := tr.blockCache.Get(tr.db.Reader(), blockID)
	if err != nil {
		return nil, err
	}
	return transactionResults, nil
}<|MERGE_RESOLUTION|>--- conflicted
+++ resolved
@@ -1,8 +1,6 @@
 package store
 
 import (
-	"github.com/jordanschalm/lockctx"
-
 	"github.com/jordanschalm/lockctx"
 
 	"github.com/onflow/flow-go/model/flow"
@@ -73,24 +71,6 @@
 	}
 }
 
-<<<<<<< HEAD
-func (tr *LightTransactionResults) BatchStore(lctx lockctx.Proof, blockID flow.Identifier, transactionResults []flow.LightTransactionResult, rw storage.ReaderBatchWriter) error {
-	if !lctx.HoldsLock(storage.LockInsertLightTransactionResult) {
-		return fmt.Errorf("BatchStore LightTransactionResults requires %v", storage.LockInsertLightTransactionResult)
-	}
-	w := rw.Writer()
-
-	for i, result := range transactionResults {
-		err := operation.BatchInsertLightTransactionResult(w, blockID, &result)
-		if err != nil {
-			return fmt.Errorf("cannot batch insert tx result: %w", err)
-		}
-
-		err = operation.BatchIndexLightTransactionResult(w, blockID, uint32(i), &result)
-		if err != nil {
-			return fmt.Errorf("cannot batch index tx result: %w", err)
-		}
-=======
 // BatchStore persists and indexes all transaction results (light representation) for the given blockID
 // as part of the provided batch. The caller must acquire [storage.LockInsertLightTransactionResult] and
 // hold it until the write batch has been committed.
@@ -100,7 +80,6 @@
 	err := operation.InsertAndIndexLightTransactionResults(lctx, rw, blockID, transactionResults)
 	if err != nil {
 		return err
->>>>>>> fc546a5a
 	}
 
 	storage.OnCommitSucceed(rw, func() {
