package store

import (
	"errors"
	"fmt"

	"github.com/jordanschalm/lockctx"

	"github.com/onflow/flow-go/model/flow"
	"github.com/onflow/flow-go/module/irrecoverable"
	"github.com/onflow/flow-go/storage"
)

type Payloads struct {
	db         storage.DB
	index      *Index
	guarantees *Guarantees
	seals      *Seals
	receipts   *ExecutionReceipts
	results    *ExecutionResults
}

func NewPayloads(db storage.DB, index *Index, guarantees *Guarantees, seals *Seals, receipts *ExecutionReceipts,
	results *ExecutionResults) *Payloads {

	p := &Payloads{
		db:         db,
		index:      index,
		guarantees: guarantees,
		seals:      seals,
		receipts:   receipts,
		results:    results,
	}

	return p
}

// storeTx stores the payloads and their components in the database.
// it takes a map of storingResults to ensure the receipt to be stored contains a known result,
// which is either already stored in the database or is going to be stored in the same batch.
<<<<<<< HEAD
func (p *Payloads) storeTx(lctx lockctx.Proof, rw storage.ReaderBatchWriter, blockID flow.Identifier, payload *flow.Payload) error {
=======
func (p *Payloads) storeTx(rw storage.ReaderBatchWriter, blockID flow.Identifier, payload *flow.Payload, storingResults map[flow.Identifier]*flow.ExecutionResult) error {
	// For correct payloads, the execution result is part of the payload or it's already stored
	// in storage. If execution result is not present in either of those places, we error.

>>>>>>> e5066a0e
	resultsByID := payload.Results.Lookup()
	fullReceipts := make([]*flow.ExecutionReceipt, 0, len(payload.Receipts))
	var err error
	for _, meta := range payload.Receipts {
		result, ok := resultsByID[meta.ResultID]
		if !ok {
<<<<<<< HEAD
			result, err = p.results.ByID(meta.ResultID)
			if err != nil {
				if errors.Is(err, storage.ErrNotFound) {
					return fmt.Errorf("invalid payload referencing unknown execution result %v, err: %w", meta.ResultID, err)
=======
			// check if the result exists in previous blocks that stored within the same batch
			result, ok = storingResults[meta.ResultID]
			if !ok {
				result, err = p.results.ByID(meta.ResultID)
				if err != nil {
					if errors.Is(err, storage.ErrNotFound) {
						return irrecoverable.NewExceptionf("invalid payload referencing unknown execution result %v, err: %w", meta.ResultID, err)
					}
					return err
>>>>>>> e5066a0e
				}
				return err
			}
		}
		fullReceipts = append(fullReceipts, flow.ExecutionReceiptFromMeta(*meta, *result))
	}

	// make sure all payload guarantees are stored
	for _, guarantee := range payload.Guarantees {
		err := p.guarantees.storeTx(rw, guarantee)
		if err != nil {
			return fmt.Errorf("could not store guarantee: %w", err)
		}
	}

	// make sure all payload seals are stored
	for _, seal := range payload.Seals {
		err := p.seals.storeTx(rw, seal)
		if err != nil {
			return fmt.Errorf("could not store seal: %w", err)
		}
	}

	// store all payload receipts
	for _, receipt := range fullReceipts {
		err := p.receipts.storeTx(rw, receipt)
		if err != nil {
			return fmt.Errorf("could not store receipt: %w", err)
		}
	}

	// store the index
	err = p.index.storeTx(lctx, rw, blockID, payload.Index())
	if err != nil {
		return fmt.Errorf("could not store index: %w", err)
	}

	return nil
}

func (p *Payloads) retrieveTx(blockID flow.Identifier) (*flow.Payload, error) {
	// retrieve the index
	idx, err := p.index.ByBlockID(blockID)
	if err != nil {
		return nil, fmt.Errorf("could not retrieve index: %w", err)
	}

	// retrieve guarantees
	guarantees := make([]*flow.CollectionGuarantee, 0, len(idx.CollectionIDs))
	for _, collID := range idx.CollectionIDs {
		guarantee, err := p.guarantees.retrieveTx(collID)
		if err != nil {
			return nil, fmt.Errorf("could not retrieve guarantee (%x): %w", collID, err)
		}
		guarantees = append(guarantees, guarantee)
	}

	// retrieve seals
	seals := make([]*flow.Seal, 0, len(idx.SealIDs))
	for _, sealID := range idx.SealIDs {
		seal, err := p.seals.retrieveTx(sealID)
		if err != nil {
			return nil, fmt.Errorf("could not retrieve seal (%x): %w", sealID, err)
		}
		seals = append(seals, seal)
	}

	// retrieve receipts
	receipts := make([]*flow.ExecutionReceiptMeta, 0, len(idx.ReceiptIDs))
	for _, recID := range idx.ReceiptIDs {
		receipt, err := p.receipts.byID(recID)
		if err != nil {
			return nil, fmt.Errorf("could not retrieve receipt %x: %w", recID, err)
		}
		receipts = append(receipts, receipt.Meta())
	}

	// retrieve results
	results := make([]*flow.ExecutionResult, 0, len(idx.ResultIDs))
	for _, resID := range idx.ResultIDs {
		result, err := p.results.byID(resID)
		if err != nil {
			return nil, fmt.Errorf("could not retrieve result %x: %w", resID, err)
		}
		results = append(results, result)
	}
	payload := &flow.Payload{
		Seals:           seals,
		Guarantees:      guarantees,
		Receipts:        receipts,
		Results:         results,
		ProtocolStateID: idx.ProtocolStateID,
	}

	return payload, nil
}

func (p *Payloads) ByBlockID(blockID flow.Identifier) (*flow.Payload, error) {
	return p.retrieveTx(blockID)
}<|MERGE_RESOLUTION|>--- conflicted
+++ resolved
@@ -7,7 +7,6 @@
 	"github.com/jordanschalm/lockctx"
 
 	"github.com/onflow/flow-go/model/flow"
-	"github.com/onflow/flow-go/module/irrecoverable"
 	"github.com/onflow/flow-go/storage"
 )
 
@@ -38,36 +37,20 @@
 // storeTx stores the payloads and their components in the database.
 // it takes a map of storingResults to ensure the receipt to be stored contains a known result,
 // which is either already stored in the database or is going to be stored in the same batch.
-<<<<<<< HEAD
 func (p *Payloads) storeTx(lctx lockctx.Proof, rw storage.ReaderBatchWriter, blockID flow.Identifier, payload *flow.Payload) error {
-=======
-func (p *Payloads) storeTx(rw storage.ReaderBatchWriter, blockID flow.Identifier, payload *flow.Payload, storingResults map[flow.Identifier]*flow.ExecutionResult) error {
 	// For correct payloads, the execution result is part of the payload or it's already stored
 	// in storage. If execution result is not present in either of those places, we error.
 
->>>>>>> e5066a0e
 	resultsByID := payload.Results.Lookup()
 	fullReceipts := make([]*flow.ExecutionReceipt, 0, len(payload.Receipts))
 	var err error
 	for _, meta := range payload.Receipts {
 		result, ok := resultsByID[meta.ResultID]
 		if !ok {
-<<<<<<< HEAD
 			result, err = p.results.ByID(meta.ResultID)
 			if err != nil {
 				if errors.Is(err, storage.ErrNotFound) {
 					return fmt.Errorf("invalid payload referencing unknown execution result %v, err: %w", meta.ResultID, err)
-=======
-			// check if the result exists in previous blocks that stored within the same batch
-			result, ok = storingResults[meta.ResultID]
-			if !ok {
-				result, err = p.results.ByID(meta.ResultID)
-				if err != nil {
-					if errors.Is(err, storage.ErrNotFound) {
-						return irrecoverable.NewExceptionf("invalid payload referencing unknown execution result %v, err: %w", meta.ResultID, err)
-					}
-					return err
->>>>>>> e5066a0e
 				}
 				return err
 			}
