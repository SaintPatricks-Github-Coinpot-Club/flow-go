--- conflicted
+++ resolved
@@ -32,7 +32,6 @@
 	//   - IMPORTANT: The protocol state requires confirmation by a QC and will only become active at the child block,
 	//     _after_ validating the QC.
 	//
-<<<<<<< HEAD
 	// CAUTION:
 	//   - The caller must acquire the lock [storage.LockInsertBlock] and hold it until the database write has been committed.
 	//   - OVERWRITES existing data (potential for data corruption):
@@ -45,9 +44,6 @@
 	//
 	// Expected errors during normal operations:
 	// - [storage.ErrDataMismatch] if a _different_ KV store for the given stateID has already been persisted
-=======
-	// No errors are expected during normal operation.
->>>>>>> fe3c3bf4
 	BatchIndex(lctx lockctx.Proof, rw ReaderBatchWriter, blockID flow.Identifier, epochProtocolStateID flow.Identifier) error
 
 	// ByID returns the flow.RichEpochStateEntry by its ID.
