package storage

import (
	"github.com/onflow/flow-go/model/flow"
)

// Headers represents persistent storage for blocks.
type Headers interface {

<<<<<<< HEAD
	// Store persists a new header.
	// Expected errors during normal operation:
	//   - storage.ErrAlreadyExists if the header has already been persisted
	Store(header *flow.Header) error

=======
>>>>>>> 5f846b05
	// ByBlockID returns the header with the given ID. It is available for finalized and ambiguous blocks.
	// Error returns:
	//  - ErrNotFound if no block header with the given ID exists
	ByBlockID(blockID flow.Identifier) (*flow.Header, error)

	// ByHeight returns the block with the given number. It is only available for finalized blocks.
	ByHeight(height uint64) (*flow.Header, error)

	// ByView returns the block with the given view. It is only available for certified blocks.
	// Certified blocks are the blocks that have received QC. Hotstuff guarantees that for each view,
	// at most one block is certified. Hence, the return value of `ByView` is guaranteed to be unique
	// even for non-finalized blocks.
	// Expected errors during normal operations:
	//   - `storage.ErrNotFound` if no certified block is known at given view.
	//
	// TODO: this method is not available until next spork (mainnet27) or a migration that builds the index.
	// ByView(view uint64) (*flow.Header, error)

	// Exists returns true if a header with the given ID has been stored.
	// No errors are expected during normal operation.
	Exists(blockID flow.Identifier) (bool, error)

	// BlockIDByHeight returns the block ID that is finalized at the given height. It is an optimized
	// version of `ByHeight` that skips retrieving the block. Expected errors during normal operations:
	//  - storage.ErrNotFound if no finalized block is known at given height
	BlockIDByHeight(height uint64) (flow.Identifier, error)

	// ByParentID finds all children for the given parent block. The returned headers
	// might be unfinalized; if there is more than one, at least one of them has to
	// be unfinalized.
	ByParentID(parentID flow.Identifier) ([]*flow.Header, error)
}<|MERGE_RESOLUTION|>--- conflicted
+++ resolved
@@ -7,14 +7,6 @@
 // Headers represents persistent storage for blocks.
 type Headers interface {
 
-<<<<<<< HEAD
-	// Store persists a new header.
-	// Expected errors during normal operation:
-	//   - storage.ErrAlreadyExists if the header has already been persisted
-	Store(header *flow.Header) error
-
-=======
->>>>>>> 5f846b05
 	// ByBlockID returns the header with the given ID. It is available for finalized and ambiguous blocks.
 	// Error returns:
 	//  - ErrNotFound if no block header with the given ID exists
