--- conflicted
+++ resolved
@@ -7,9 +7,6 @@
 // Headers represents persistent storage for blocks.
 type Headers interface {
 
-<<<<<<< HEAD
-	// ByBlockID returns the header with the given ID. It is available for finalized and ambiguous blocks.
-=======
 	// Store will store a header.
 	// Error returns:
 	//   - storage.ErrAlreadyExists if a header for the given blockID already exists in the database.
@@ -17,7 +14,6 @@
 	Store(proposal *flow.ProposalHeader) error
 
 	// ByBlockID returns the header with the given ID. It is available for finalized blocks and those pending finalization.
->>>>>>> 5fccb89d
 	// Error returns:
 	//  - ErrNotFound if no block header with the given ID exists
 	ByBlockID(blockID flow.Identifier) (*flow.Header, error)
@@ -26,16 +22,6 @@
 	// Error returns:
 	//  - ErrNotFound if no finalized block is known at the given height
 	ByHeight(height uint64) (*flow.Header, error)
-
-	// ByView returns the block with the given view. It is only available for certified blocks.
-	// Certified blocks are the blocks that have received QC. Hotstuff guarantees that for each view,
-	// at most one block is certified. Hence, the return value of `ByView` is guaranteed to be unique
-	// even for non-finalized blocks.
-	// Expected errors during normal operations:
-	//   - `storage.ErrNotFound` if no certified block is known at given view.
-	//
-	// TODO: this method is not available until next spork (mainnet27) or a migration that builds the index.
-	// ByView(view uint64) (*flow.Header, error)
 
 	// Exists returns true if a header with the given ID has been stored.
 	// CAUTION: this method is not backed by a cache and therefore comparatively slow!
