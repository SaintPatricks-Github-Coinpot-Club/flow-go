--- conflicted
+++ resolved
@@ -30,15 +30,9 @@
 type LightTransactionResults interface {
 	LightTransactionResultsReader
 
-<<<<<<< HEAD
-	// BatchStore inserts a batch of transaction result into a batch
-	// it requires the caller to hold [storage.LockInsertLightTransactionResult]
-	BatchStore(lctx lockctx.Proof, blockID flow.Identifier, transactionResults []flow.LightTransactionResult, rw ReaderBatchWriter) error
-=======
 	// BatchStore persists and indexes all transaction results (light representation) for the given blockID
 	// as part of the provided batch. The caller must acquire [storage.LockInsertLightTransactionResult] and
 	// hold it until the write batch has been committed.
 	// It returns [storage.ErrAlreadyExists] if light transaction results for the block already exist.
 	BatchStore(lctx lockctx.Proof, rw ReaderBatchWriter, blockID flow.Identifier, transactionResults []flow.LightTransactionResult) error
->>>>>>> fc546a5a
 }