--- conflicted
+++ resolved
@@ -1,9 +1,8 @@
 package storage
 
 import (
-	"github.com/jordanschalm/lockctx"
-
 	"github.com/onflow/flow-go/model/flow"
+	"github.com/onflow/flow-go/storage/badger/transaction"
 )
 
 // Blocks provides persistent storage for blocks.
@@ -16,15 +15,6 @@
 // a certified block (including a QC for the block).
 type Blocks interface {
 
-<<<<<<< HEAD
-	// BatchStore stores a valid block in a batch.
-	BatchStore(lctx lockctx.Proof, rw ReaderBatchWriter, block *flow.Block) error
-
-	// ByID returns the block with the given hash. It is available for
-	// finalized and pending blocks.
-	// Expected errors during normal operations:
-	// - storage.ErrNotFound if no block is found
-=======
 	// Store will atomically store a block with all its dependencies.
 	//
 	// Error returns:
@@ -47,7 +37,6 @@
 	//   - storage.ErrNotFound if no block with the corresponding ID was found
 	//   - generic error in case of unexpected failure from the database layer, or failure
 	//     to decode an existing database value
->>>>>>> 5fccb89d
 	ByID(blockID flow.Identifier) (*flow.Block, error)
 
 	// ProposalByID returns the block with the given ID, along with the proposer's signature on it.
@@ -69,33 +58,6 @@
 	//     to decode an existing database value
 	ByHeight(height uint64) (*flow.Block, error)
 
-<<<<<<< HEAD
-	// ByView returns the block with the given view. It is only available for certified blocks.
-	// Certified blocks are the blocks that have received a QC. Hotstuff guarantees that for each view,
-	// at most one block is certified. Hence, the return value of `ByView` is guaranteed to be unique
-	// even for non-finalized blocks.
-	// Expected errors during normal operations:
-	//   - `storage.ErrNotFound` if no certified block is known at given view.
-	//
-	// TODO: this method is not available until next spork (mainnet27) or a migration that builds the index.
-	// ByView(view uint64) (*flow.Header, error)
-
-	// ByCollectionID returns the *finalized** block that contains the collection with the given ID.
-	//
-	// Expected errors during normal operations:
-	// - storage.ErrNotFound if finalized block is known that contains the collection
-	ByCollectionID(collID flow.Identifier) (*flow.Block, error)
-
-	// IndexBlockForCollections indexes the block each collection was included in.
-	// CAUTION: a collection can be included in multiple *unfinalized* blocks. However, the implementation
-	// assumes a one-to-one map from collection ID to a *single* block ID. This holds for FINALIZED BLOCKS ONLY
-	// *and* only in the absence of byzantine collector clusters (which the mature protocol must tolerate).
-	// Hence, this function should be treated as a temporary solution, which requires generalization
-	// (one-to-many mapping) for soft finality and the mature protocol.
-	//
-	// No errors expected during normal operation.
-	IndexBlockForCollections(blockID flow.Identifier, collIDs []flow.Identifier) error
-=======
 	// ProposalByHeight returns the block at the given height, along with the proposer's
 	// signature on it. It is only available for finalized blocks.
 	//
@@ -127,5 +89,4 @@
 	// Error returns:
 	//   - generic error in case of unexpected failure from the database layer or encoding failure.
 	IndexBlockForCollectionGuarantees(blockID flow.Identifier, collIDs []flow.Identifier) error
->>>>>>> 5fccb89d
 }