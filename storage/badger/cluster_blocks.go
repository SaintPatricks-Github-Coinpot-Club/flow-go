package badger

import (
	"fmt"

	"github.com/dgraph-io/badger/v2"

	"github.com/onflow/flow-go/model/cluster"
	"github.com/onflow/flow-go/model/flow"
	"github.com/onflow/flow-go/storage"
	"github.com/onflow/flow-go/storage/badger/operation"
	"github.com/onflow/flow-go/storage/badger/transaction"
)

// ClusterBlocks implements a simple block storage around a badger DB.
type ClusterBlocks struct {
	db       *badger.DB
	chainID  flow.ChainID
	headers  *Headers
	payloads *ClusterPayloads
}

var _ storage.ClusterBlocks = (*ClusterBlocks)(nil)

func NewClusterBlocks(db *badger.DB, chainID flow.ChainID, headers *Headers, payloads *ClusterPayloads) *ClusterBlocks {
	b := &ClusterBlocks{
		db:       db,
		chainID:  chainID,
		headers:  headers,
		payloads: payloads,
	}
	return b
}

func (b *ClusterBlocks) Store(proposal *cluster.Proposal) error {
	return operation.RetryOnConflictTx(b.db, transaction.Update, b.storeTx(proposal))
}

func (b *ClusterBlocks) storeTx(proposal *cluster.Proposal) func(*transaction.Tx) error {
	return func(tx *transaction.Tx) error {
		blockID := proposal.Block.ID()
		err := b.headers.storeTx(blockID, proposal.Block.ToHeader(), proposal.ProposerSigData)(tx)
		if err != nil {
			return fmt.Errorf("could not store header: %w", err)
		}
		err = b.payloads.storeTx(blockID, &proposal.Block.Payload)(tx)
		if err != nil {
			return fmt.Errorf("could not store payload: %w", err)
		}
		return nil
	}
}

func (b *ClusterBlocks) ProposalByID(blockID flow.Identifier) (*cluster.Proposal, error) {
	header, err := b.headers.ByBlockID(blockID)
	if err != nil {
		return nil, fmt.Errorf("could not get header: %w", err)
	}
	payload, err := b.payloads.ByBlockID(blockID)
	if err != nil {
		return nil, fmt.Errorf("could not retrieve payload: %w", err)
	}
	sig, err := b.headers.sigs.ByBlockID(blockID)
	if err != nil {
		return nil, fmt.Errorf("could not retrieve proposer signature: %w", err)
	}
<<<<<<< HEAD
	untrustedBlock := cluster.UntrustedBlock{
		Header:  header.HeaderBody,
		Payload: *payload,
	}
	var block *cluster.Block
	if header.ContainsParentQC() {
		block, err = cluster.NewBlock(untrustedBlock)
		if err != nil {
			return nil, fmt.Errorf("could not build cluster block: %w", err)
		}

	} else {
		block, err = cluster.NewRootBlock(untrustedBlock)
		if err != nil {
			return nil, fmt.Errorf("could not build cluster root block: %w", err)
		}
=======
	block, err := cluster.NewBlock(
		cluster.UntrustedBlock{
			HeaderBody: header.HeaderBody,
			Payload:    *payload,
		},
	)
	if err != nil {
		return nil, fmt.Errorf("could not build cluster block: %w", err)
>>>>>>> 5852f35b
	}

	untrustedProposal := cluster.UntrustedProposal{
		Block:           *block,
		ProposerSigData: sig,
	}
	var proposal *cluster.Proposal
	if header.ContainsParentQC() {
		proposal, err = cluster.NewProposal(untrustedProposal)
		if err != nil {
			return nil, fmt.Errorf("could not build cluster proposal: %w", err)
		}
	} else {
		proposal, err = cluster.NewRootProposal(untrustedProposal)
		if err != nil {
			return nil, fmt.Errorf("could not build root cluster proposal: %w", err)
		}
	}

	return proposal, nil
}

func (b *ClusterBlocks) ProposalByHeight(height uint64) (*cluster.Proposal, error) {
	var blockID flow.Identifier
	err := b.db.View(operation.LookupClusterBlockHeight(b.chainID, height, &blockID))
	if err != nil {
		return nil, fmt.Errorf("could not look up block: %w", err)
	}
	return b.ProposalByID(blockID)
}<|MERGE_RESOLUTION|>--- conflicted
+++ resolved
@@ -64,10 +64,9 @@
 	if err != nil {
 		return nil, fmt.Errorf("could not retrieve proposer signature: %w", err)
 	}
-<<<<<<< HEAD
 	untrustedBlock := cluster.UntrustedBlock{
-		Header:  header.HeaderBody,
-		Payload: *payload,
+		HeaderBody: header.HeaderBody,
+		Payload:    *payload,
 	}
 	var block *cluster.Block
 	if header.ContainsParentQC() {
@@ -81,16 +80,6 @@
 		if err != nil {
 			return nil, fmt.Errorf("could not build cluster root block: %w", err)
 		}
-=======
-	block, err := cluster.NewBlock(
-		cluster.UntrustedBlock{
-			HeaderBody: header.HeaderBody,
-			Payload:    *payload,
-		},
-	)
-	if err != nil {
-		return nil, fmt.Errorf("could not build cluster block: %w", err)
->>>>>>> 5852f35b
 	}
 
 	untrustedProposal := cluster.UntrustedProposal{
