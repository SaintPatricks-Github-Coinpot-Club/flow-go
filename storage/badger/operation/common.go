// (c) 2019 Dapper Labs - ALL RIGHTS RESERVED

package operation

import (
	"bytes"
	"encoding/json"
	"errors"
	"fmt"

	"github.com/dgraph-io/badger/v2"
<<<<<<< HEAD
	"github.com/pkg/errors"

	"github.com/dapperlabs/flow-go/storage"
=======
>>>>>>> df2f1f03
)

// insertNew will encode the given entity using JSON and will insert the resulting
// binary data in the badger DB under the provided key. It will error if the
// key already exists.
func insertNew(key []byte, entity interface{}) func(*badger.Txn) error {
	return func(tx *badger.Txn) error {

		// check if the key already exists in the db
		_, err := tx.Get(key)
		if err == nil {
<<<<<<< HEAD
			return storage.KeyAlreadyExistsErr
=======
			return fmt.Errorf("key already exists (%x)", key)
>>>>>>> df2f1f03
		}
		if !errors.Is(err, badger.ErrKeyNotFound) {
			return fmt.Errorf("could not check key: %w", err)
		}

		// serialize the entity data
		val, err := json.Marshal(entity)
		if err != nil {
			return fmt.Errorf("could not encode entity: %w", err)
		}

		// insert the entity data into the DB
		err = tx.Set(key, val)
		if err != nil {
			return fmt.Errorf("could not store data: %w", err)
		}

		return nil
	}
}

// insert will encode the given entity using JSON and will insert the resulting
// binary data in the badger DB under the provided key. It will error if the
// key already exists and data under the key is different that one to be saved
func insert(key []byte, entity interface{}) func(*badger.Txn) error {
	return func(tx *badger.Txn) error {

		// check if the key already exists in the db
		item, err := tx.Get(key)

		//error other than key not found
		if err != nil && err != badger.ErrKeyNotFound {
			return errors.Wrap(err, "could not check key")
		}

		val, errEnc := json.Marshal(entity)
		if errEnc != nil {
			return errors.Wrap(errEnc, "could not encode entity")
		}

		//value in a database
		if err == nil {
			err := item.Value(func(existingVal []byte) error {
				if bytes.Equal(val, existingVal) {
					return nil
				} else {
					return storage.DifferentDataErr
				}
			})
			if err != nil {
				return err
			}
		}

		// insert the entity data into the DB
		err = tx.Set(key, val)
		if err != nil {
			return errors.Wrap(err, "could not store data")
		}

		return nil
	}
}

// update will encode the given entity with JSON and update the binary data
// under the given key in the badger DB. It will error if the key does not exist
// yet.
func update(key []byte, entity interface{}) func(*badger.Txn) error {
	return func(tx *badger.Txn) error {

		// retrieve the item from the key-value store
		_, err := tx.Get(key)
		if err == badger.ErrKeyNotFound {
<<<<<<< HEAD
			return storage.NotFoundErr
=======
			return fmt.Errorf("could not find key %x): %w", key, err)
>>>>>>> df2f1f03
		}
		if err != nil {
			return fmt.Errorf("could not check key: %w", err)
		}

		// serialize the entity data
		val, err := json.Marshal(entity)
		if err != nil {
			return fmt.Errorf("could not encode entity: %w", err)
		}

		// insert the entity data into the DB
		err = tx.Set(key, val)
		if err != nil {
			return fmt.Errorf("could not replace data: %w", err)
		}

		return nil
	}
}

// remove removes the entity with the given key, if it exists. If it doesn't
// exist, this is a no-op.
func remove(key []byte) func(*badger.Txn) error {
	return func(tx *badger.Txn) error {
		// retrieve the item from the key-value store
		_, err := tx.Get(key)
		if err == badger.ErrKeyNotFound {
			return fmt.Errorf("could not find key %x): %w", key, err)
		}
		if err != nil {
			return fmt.Errorf("could not check key: %w", err)
		}

		err = tx.Delete(key)
		return err
	}
}

// retrieve will retrieve the binary data under the given key from the badger DB
// and decode it into the given entity. The provided entity needs to be a
// pointer to an initialized entity of the correct type.
func retrieve(key []byte, entity interface{}) func(*badger.Txn) error {
	return func(tx *badger.Txn) error {

		// retrieve the item from the key-value store
		item, err := tx.Get(key)
		if err != nil {
<<<<<<< HEAD
			if err == badger.ErrKeyNotFound {
				return storage.NotFoundErr
			}
			return errors.Wrap(err, "could not load data")
=======
			return fmt.Errorf("could not load data: %w", err)
>>>>>>> df2f1f03
		}

		// get the value from the item
		err = item.Value(func(val []byte) error {
			err := json.Unmarshal(val, entity)
			return err
		})
		if err != nil {
			return fmt.Errorf("could not decode entity: %w", err)
		}

		return nil
	}
}

// checkFunc is called during key iteration through the badger DB in order to
// check whether we should process the given key-value pair. It can be used to
// avoid loading the value if its not of interest, as well as storing the key
// for the current iteration step.
type checkFunc func(key []byte) bool

// createFunc returns a pointer to an initialized entity that we can potentially
// decode the next value into during a badger DB iteration.
type createFunc func() interface{}

// handleFunc is a function that starts the processing of the current key-value
// pair during a badger iteration. It should be called after the key was checked
// and the entity was decoded.
type handleFunc func() error

// iterationFunc is a function provided to our low-level iteration function that
// allows us to pass badger efficiencies across badger boundaries. By calling it
// for each iteration step, we can inject a function to check the key, a
// function to create the decode target and a function to process the current
// key-value pair. This a consumer of the API to decode when to skip the loading
// of values, the initialization of entities and the processing.
type iterationFunc func() (checkFunc, createFunc, handleFunc)

// iterate will start iteration at the start prefix and keep iterating through
// the badger DB up to and including the end prefix. On each iteration it will
// call the iteration function to initialize functions specific to processing
// the given key-value pair.
func iterate(start []byte, end []byte, iteration iterationFunc) func(*badger.Txn) error {
	return func(tx *badger.Txn) error {

		it := tx.NewIterator(badger.DefaultIteratorOptions)
		defer it.Close()
		for it.Seek(start); it.Valid(); it.Next() {

			// check if we have reached the end of our iteration
			item := it.Item()
			if bytes.Compare(item.Key(), end) > 0 {
				break
			}

			// initialize processing functions for iteration
			check, create, handle := iteration()

			// check if we should process the item at all
			key := item.Key()
			ok := check(key)
			if !ok {
				continue
			}

			// process the actual item
			err := item.Value(func(val []byte) error {

				// decode into the entity
				entity := create()
				err := json.Unmarshal(val, entity)
				if err != nil {
					return fmt.Errorf("could not decode entity: %w", err)
				}

				// process the entity
				err = handle()
				if err != nil {
					return fmt.Errorf("could not handle entity: %w", err)
				}

				return nil
			})
			if err != nil {
				return fmt.Errorf("could not process value: %w", err)
			}
		}

		return nil
	}
}<|MERGE_RESOLUTION|>--- conflicted
+++ resolved
@@ -9,12 +9,8 @@
 	"fmt"
 
 	"github.com/dgraph-io/badger/v2"
-<<<<<<< HEAD
-	"github.com/pkg/errors"
 
 	"github.com/dapperlabs/flow-go/storage"
-=======
->>>>>>> df2f1f03
 )
 
 // insertNew will encode the given entity using JSON and will insert the resulting
@@ -26,12 +22,9 @@
 		// check if the key already exists in the db
 		_, err := tx.Get(key)
 		if err == nil {
-<<<<<<< HEAD
 			return storage.KeyAlreadyExistsErr
-=======
-			return fmt.Errorf("key already exists (%x)", key)
->>>>>>> df2f1f03
-		}
+		}
+
 		if !errors.Is(err, badger.ErrKeyNotFound) {
 			return fmt.Errorf("could not check key: %w", err)
 		}
@@ -61,17 +54,17 @@
 		// check if the key already exists in the db
 		item, err := tx.Get(key)
 
-		//error other than key not found
+		// error other than key not found
 		if err != nil && err != badger.ErrKeyNotFound {
-			return errors.Wrap(err, "could not check key")
+			return fmt.Errorf("could not check key: %w", err)
 		}
 
 		val, errEnc := json.Marshal(entity)
 		if errEnc != nil {
-			return errors.Wrap(errEnc, "could not encode entity")
-		}
-
-		//value in a database
+			return fmt.Errorf("could not encode entity: %w", errEnc)
+		}
+
+		// value in a database
 		if err == nil {
 			err := item.Value(func(existingVal []byte) error {
 				if bytes.Equal(val, existingVal) {
@@ -88,7 +81,7 @@
 		// insert the entity data into the DB
 		err = tx.Set(key, val)
 		if err != nil {
-			return errors.Wrap(err, "could not store data")
+			return fmt.Errorf("could not store data: %w", err)
 		}
 
 		return nil
@@ -104,12 +97,9 @@
 		// retrieve the item from the key-value store
 		_, err := tx.Get(key)
 		if err == badger.ErrKeyNotFound {
-<<<<<<< HEAD
 			return storage.NotFoundErr
-=======
-			return fmt.Errorf("could not find key %x): %w", key, err)
->>>>>>> df2f1f03
-		}
+		}
+
 		if err != nil {
 			return fmt.Errorf("could not check key: %w", err)
 		}
@@ -157,14 +147,11 @@
 		// retrieve the item from the key-value store
 		item, err := tx.Get(key)
 		if err != nil {
-<<<<<<< HEAD
 			if err == badger.ErrKeyNotFound {
 				return storage.NotFoundErr
 			}
-			return errors.Wrap(err, "could not load data")
-=======
+
 			return fmt.Errorf("could not load data: %w", err)
->>>>>>> df2f1f03
 		}
 
 		// get the value from the item
