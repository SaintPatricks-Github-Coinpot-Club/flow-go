// (c) 2019 Dapper Labs - ALL RIGHTS RESERVED

package badger

import (
	"fmt"

	"github.com/dgraph-io/badger/v2"

	"github.com/dapperlabs/flow-go/model/flow"
	"github.com/dapperlabs/flow-go/module"
	"github.com/dapperlabs/flow-go/module/metrics"
	"github.com/dapperlabs/flow-go/storage/badger/operation"
	"github.com/dapperlabs/flow-go/storage/badger/procedure"
)

// Headers implements a simple read-only header storage around a badger DB.
type Headers struct {
	db    *badger.DB
	cache *Cache
}

func NewHeaders(collector module.CacheMetrics, db *badger.DB) *Headers {

	h := &Headers{db: db}

	store := func(headerID flow.Identifier, header interface{}) error {
		return operation.RetryOnConflict(db.Update, h.storeTx(header.(*flow.Header)))
	}

	retrieve := func(blockID flow.Identifier) (interface{}, error) {
		var header flow.Header
		err := db.View(operation.RetrieveHeader(blockID, &header))
		return &header, err
	}

<<<<<<< HEAD
	h := &Headers{
		db: db,
		cache: newCache(collector,
			withLimit(4*flow.DefaultTransactionExpiry),
			withStore(store),
			withRetrieve(retrieve),
			withResource(metrics.ResourceHeader),
		),
	}
=======
	h.cache = newCache(collector,
		withLimit(flow.DefaultTransactionExpiry+100),
		withStore(store),
		withRetrieve(retrieve),
		withResource(metrics.ResourceHeader))
>>>>>>> 4060d04a

	return h
}

func (h *Headers) Store(header *flow.Header) error {
	return h.cache.Put(header.ID(), header)
}

func (h *Headers) storeTx(header *flow.Header) func(*badger.Txn) error {
	return func(tx *badger.Txn) error {
		return operation.InsertHeader(header.ID(), header)(tx)
	}
}

func (h *Headers) ByBlockID(blockID flow.Identifier) (*flow.Header, error) {
	header, err := h.cache.Get(blockID)
	if err != nil {
		return nil, err
	}
	return header.(*flow.Header), nil
}

func (h *Headers) ByHeight(height uint64) (*flow.Header, error) {
	var blockID flow.Identifier
	err := h.db.View(operation.LookupBlockHeight(height, &blockID))
	if err != nil {
		return nil, fmt.Errorf("could not look up block: %w", err)
	}
	return h.ByBlockID(blockID)
}

func (h *Headers) ByParentID(parentID flow.Identifier) ([]*flow.Header, error) {
	var blockIDs []flow.Identifier
	err := h.db.View(procedure.LookupBlockChildren(parentID, &blockIDs))
	if err != nil {
		return nil, fmt.Errorf("could not look up children: %w", err)
	}
	headers := make([]*flow.Header, 0, len(blockIDs))
	for _, blockID := range blockIDs {
		header, err := h.ByBlockID(blockID)
		if err != nil {
			return nil, fmt.Errorf("could not retrieve child (%x): %w", blockID, err)
		}
		headers = append(headers, header)
	}
	return headers, nil
}<|MERGE_RESOLUTION|>--- conflicted
+++ resolved
@@ -34,23 +34,11 @@
 		return &header, err
 	}
 
-<<<<<<< HEAD
-	h := &Headers{
-		db: db,
-		cache: newCache(collector,
-			withLimit(4*flow.DefaultTransactionExpiry),
-			withStore(store),
-			withRetrieve(retrieve),
-			withResource(metrics.ResourceHeader),
-		),
-	}
-=======
 	h.cache = newCache(collector,
-		withLimit(flow.DefaultTransactionExpiry+100),
+		withLimit(4*flow.DefaultTransactionExpiry),
 		withStore(store),
 		withRetrieve(retrieve),
 		withResource(metrics.ResourceHeader))
->>>>>>> 4060d04a
 
 	return h
 }
