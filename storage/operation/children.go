--- conflicted
+++ resolved
@@ -10,17 +10,10 @@
 	"github.com/onflow/flow-go/storage"
 )
 
-<<<<<<< HEAD
-// IndexNewBlock indexes a new block and updates the parent-child relationship in the block children index.
-// This function creates an empty children index for the new block and adds the new block to the parent's children list.
-//
-// CAUTION:
-=======
 // IndexNewBlock populates the parent-child index for block, by adding the given blockID to the set of children of its parent.
 //
 // CAUTION:
 //   - This function should only be used for KNOWN BLOCKs (neither existence of the block nor its parent is verified here)
->>>>>>> 7a3c1ee1
 //   - The caller must acquire the [storage.LockInsertBlock] and hold it until the database write has been committed.
 //
 // Expected error returns during normal operations:
@@ -33,18 +26,11 @@
 	return indexBlockByParent(rw, blockID, parentID)
 }
 
-<<<<<<< HEAD
-// IndexNewClusterBlock indexes a new cluster block and updates the parent-child relationship in the block children index.
-// This function creates an empty children index for the new cluster block and adds the new block to the parent's children list.
-//
-// CAUTION:
-=======
 // IndexNewClusterBlock populates the parent-child index for cluster blocks, aka collections, by adding the given
 // blockID to the set of children of its parent.
 //
 // CAUTION:
 //   - This function should only be used for KNOWN BLOCKs (neither existence of the block nor its parent is verified here)
->>>>>>> 7a3c1ee1
 //   - The caller must acquire the [storage.LockInsertOrFinalizeClusterBlock] and hold it until the database write has been committed.
 //
 // Expected error returns during normal operations:
@@ -57,46 +43,15 @@
 	return indexBlockByParent(rw, blockID, parentID)
 }
 
-<<<<<<< HEAD
-func indexBlockByParent(rw storage.ReaderBatchWriter, blockID flow.Identifier, parentID flow.Identifier) error {
-	// Step 1: make sure the new block has no children yet
-	var nonExist flow.IdentifierList
-	err := RetrieveBlockChildren(rw.GlobalReader(), blockID, &nonExist)
-	if err != nil {
-		// verify err should be ErrNotFound, since new block has no children
-		return fmt.Errorf("could not check for existing children of new block: %w", err)
-	}
-
-	if len(nonExist) > 0 {
-		return fmt.Errorf("a new block supposed to have no children, but found %v: %w", nonExist,
-			storage.ErrAlreadyExists)
-	}
-
-	// Step 2: adding the second index for the parent block
-	// if the parent block is zero, for instance root block has no parent,
-	// then no need to add index for it
-	// useful to skip for cluster root block which has no parent
-=======
 // indexBlockByParent is the internal function that implements the indexing logic for both regular blocks and cluster blocks.
 // the caller must ensure the required locks are held to prevent concurrent writes to the [codeBlockChildren] key space.
 func indexBlockByParent(rw storage.ReaderBatchWriter, blockID flow.Identifier, parentID flow.Identifier) error {
 	// By convention, the parentID being [flow.ZeroID] means that the block is a root block that has no parent.
 	// This is the case for genesis blocks and cluster root blocks. In this case, we don't need to index anything.
->>>>>>> 7a3c1ee1
 	if parentID == flow.ZeroID {
 		return nil
 	}
 
-<<<<<<< HEAD
-	// if the parent block is not zero, depending on whether the parent block has
-	// children or not, we will either update the index or insert the index:
-	// when parent block doesn't exist, we will insert the block children.
-	// when parent block exists already, we will update the block children,
-	var childrenIDs flow.IdentifierList
-	err = RetrieveBlockChildren(rw.GlobalReader(), parentID, &childrenIDs)
-	if err != nil {
-		return fmt.Errorf("could not look up block children: %w", err)
-=======
 	// If the parent block is not zero, depending on whether the parent block has
 	// children or not, we will either update the index or insert the index.
 	var childrenIDs flow.IdentifierList
@@ -105,7 +60,6 @@
 		if !errors.Is(err, storage.ErrNotFound) {
 			return fmt.Errorf("could not look up block children: %w", err)
 		}
->>>>>>> 7a3c1ee1
 	}
 
 	// check we don't add a duplicate
@@ -128,18 +82,11 @@
 }
 
 // RetrieveBlockChildren retrieves the list of child block IDs for the specified parent block.
-<<<<<<< HEAD
-// If the parent block has no children, the childrenIDs will be an empty list.
-// If the parent block does not exist in the index, the childrenIDs will be empty as well
-//
-// Expected errors during normal operations:
-=======
 //
 // No error returns expected during normal operations.
 // It returns [storage.ErrNotFound] if the block has no children.
 // Note, this would mean either the block does not exist or the block exists but has no children.
 // The caller has to check if the block exists by other means if needed.
->>>>>>> 7a3c1ee1
 func RetrieveBlockChildren(r storage.Reader, blockID flow.Identifier, childrenIDs *flow.IdentifierList) error {
 	err := RetrieveByKey(r, MakePrefix(codeBlockChildren, blockID), childrenIDs)
 	if err != nil {
@@ -147,13 +94,6 @@
 		// so we can't distinguish between a block that doesn't exist and a block that exists but has no children
 		// If the block doesn't have a children index yet, it means it has no children
 		if errors.Is(err, storage.ErrNotFound) {
-<<<<<<< HEAD
-			*childrenIDs = flow.IdentifierList{} // empty (non-nil) list
-			return nil
-		}
-		return err
-	}
-=======
 			return fmt.Errorf("the block has no children, but it might also be the case the block does not exist: %w", err)
 		}
 
@@ -164,6 +104,5 @@
 		return fmt.Errorf("the block has no children: %w", storage.ErrNotFound)
 	}
 
->>>>>>> 7a3c1ee1
 	return nil
 }