--- conflicted
+++ resolved
@@ -32,14 +32,11 @@
 type Collections interface {
 	CollectionsReader
 
-<<<<<<< HEAD
-=======
 	// StoreLight inserts the collection. It does not insert, nor check
 	// existence of, the constituent transactions.
 	// No errors are expected during normal operation.
 	StoreLight(collection *flow.LightCollection) error
 
->>>>>>> 9cf7dcb5
 	// Store inserts the collection keyed by ID and all constituent
 	// transactions.
 	// No errors are expected during normal operation.
