# Name of the cover profile
COVER_PROFILE := cover.out

# allows CI to specify whether to have race detection on / off
ifeq ($(RACE_DETECTOR),1)
	RACE_FLAG := -race
else
	RACE_FLAG :=
endif

# `ADX_SUPPORT` is 1 if ADX instructions are supported and 0 otherwise.
ifeq ($(shell uname -s),Linux)
# detect ADX support on the CURRENT linux machine.
	ADX_SUPPORT := $(shell if ([ -f "/proc/cpuinfo" ] && grep -q -e '^flags.*\badx\b' /proc/cpuinfo); then echo 1; else echo 0; fi)
else
# on non-linux machines, set the flag to 1 by default
	ADX_SUPPORT := 1
endif

# the crypto package uses BLST source files underneath which may use ADX insructions.
ifeq ($(ADX_SUPPORT), 1)
# if ADX insructions are supported, default is to use a fast ADX BLST implementation 
	CRYPTO_FLAG := ""
else
# if ADX insructions aren't supported, this CGO flags uses a slower non-ADX BLST implementation 
	CRYPTO_FLAG := "-O -D__BLST_PORTABLE__"
endif
CGO_FLAG := CGO_CFLAGS=$(CRYPTO_FLAG)

# runs all unit tests of the insecure module
.PHONY: test
test:
<<<<<<< HEAD
	$(CGO_FLAG) go test $(if $(VERBOSE),-v,) -coverprofile=$(COVER_PROFILE) $(RACE_FLAG) $(if $(JSON_OUTPUT),-json,) $(if $(NUM_RUNS),-count $(NUM_RUNS),) ./...
=======
	go test $(if $(VERBOSE),-v,) -coverprofile=$(COVER_PROFILE) $(RACE_FLAG) $(if $(JSON_OUTPUT),-json,) $(if $(NUM_RUNS),-count $(NUM_RUNS),) --tags relic ./...

.PHONY: lint
lint: tidy
	# revive -config revive.toml -exclude storage/ledger/trie ./...
	golangci-lint run -v --build-tags relic ./...

# this ensures there is no unused dependency being added by accident
.PHONY: tidy
tidy:
	go mod tidy -v
	cd integration; go mod tidy -v
	cd crypto; go mod tidy -v
	cd cmd/testclient; go mod tidy -v
	cd insecure; go mod tidy -v
	git diff --exit-code
>>>>>>> 2608c0f6
<|MERGE_RESOLUTION|>--- conflicted
+++ resolved
@@ -30,15 +30,12 @@
 # runs all unit tests of the insecure module
 .PHONY: test
 test:
-<<<<<<< HEAD
 	$(CGO_FLAG) go test $(if $(VERBOSE),-v,) -coverprofile=$(COVER_PROFILE) $(RACE_FLAG) $(if $(JSON_OUTPUT),-json,) $(if $(NUM_RUNS),-count $(NUM_RUNS),) ./...
-=======
-	go test $(if $(VERBOSE),-v,) -coverprofile=$(COVER_PROFILE) $(RACE_FLAG) $(if $(JSON_OUTPUT),-json,) $(if $(NUM_RUNS),-count $(NUM_RUNS),) --tags relic ./...
 
 .PHONY: lint
 lint: tidy
 	# revive -config revive.toml -exclude storage/ledger/trie ./...
-	golangci-lint run -v --build-tags relic ./...
+	golangci-lint run -v
 
 # this ensures there is no unused dependency being added by accident
 .PHONY: tidy
@@ -48,5 +45,4 @@
 	cd crypto; go mod tidy -v
 	cd cmd/testclient; go mod tidy -v
 	cd insecure; go mod tidy -v
-	git diff --exit-code
->>>>>>> 2608c0f6
+	git diff --exit-code