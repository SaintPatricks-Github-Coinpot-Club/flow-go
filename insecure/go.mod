module github.com/onflow/flow-go/insecure

go 1.20

require (
	github.com/btcsuite/btcd/chaincfg/chainhash v1.0.2
	github.com/golang/protobuf v1.5.3
	github.com/hashicorp/go-multierror v1.1.1
	github.com/ipfs/go-datastore v0.6.0
	github.com/libp2p/go-libp2p v0.28.1
	github.com/libp2p/go-libp2p-pubsub v0.9.3
	github.com/multiformats/go-multiaddr-dns v0.3.1
	github.com/onflow/crypto v0.25.0
	github.com/onflow/flow-go v0.32.4-0.20231130134727-3c01c7f8966c
	github.com/rs/zerolog v1.29.0
	github.com/spf13/pflag v1.0.5
	github.com/stretchr/testify v1.8.4
	github.com/yhassanzadeh13/go-libp2p-pubsub v0.6.11-flow-expose-msg.0.20230703223453-544e2fe28a26
	go.uber.org/atomic v1.11.0
	google.golang.org/grpc v1.59.0
	google.golang.org/protobuf v1.31.0
)

require (
	cloud.google.com/go v0.110.8 // indirect
	cloud.google.com/go/compute v1.23.1 // indirect
	cloud.google.com/go/compute/metadata v0.2.3 // indirect
	cloud.google.com/go/iam v1.1.3 // indirect
	cloud.google.com/go/storage v1.30.1 // indirect
	github.com/DataDog/zstd v1.5.2 // indirect
	github.com/Microsoft/go-winio v0.6.1 // indirect
	github.com/StackExchange/wmi v1.2.1 // indirect
	github.com/VictoriaMetrics/fastcache v1.12.1 // indirect
	github.com/aws/aws-sdk-go-v2 v1.23.1 // indirect
	github.com/aws/aws-sdk-go-v2/config v1.25.5 // indirect
	github.com/aws/aws-sdk-go-v2/credentials v1.16.4 // indirect
	github.com/aws/aws-sdk-go-v2/feature/ec2/imds v1.14.5 // indirect
	github.com/aws/aws-sdk-go-v2/feature/s3/manager v1.5.1 // indirect
	github.com/aws/aws-sdk-go-v2/internal/configsources v1.2.4 // indirect
	github.com/aws/aws-sdk-go-v2/internal/endpoints/v2 v2.5.4 // indirect
	github.com/aws/aws-sdk-go-v2/internal/ini v1.7.1 // indirect
	github.com/aws/aws-sdk-go-v2/service/internal/accept-encoding v1.10.1 // indirect
	github.com/aws/aws-sdk-go-v2/service/internal/presigned-url v1.10.4 // indirect
	github.com/aws/aws-sdk-go-v2/service/internal/s3shared v1.7.0 // indirect
	github.com/aws/aws-sdk-go-v2/service/s3 v1.15.0 // indirect
	github.com/aws/aws-sdk-go-v2/service/sso v1.17.3 // indirect
	github.com/aws/aws-sdk-go-v2/service/ssooidc v1.20.1 // indirect
	github.com/aws/aws-sdk-go-v2/service/sts v1.25.4 // indirect
	github.com/aws/smithy-go v1.17.0 // indirect
	github.com/benbjohnson/clock v1.3.5 // indirect
	github.com/beorn7/perks v1.0.1 // indirect
	github.com/bits-and-blooms/bitset v1.7.0 // indirect
	github.com/btcsuite/btcd/btcec/v2 v2.2.1 // indirect
	github.com/cenkalti/backoff v2.2.1+incompatible // indirect
	github.com/cenkalti/backoff/v4 v4.2.1 // indirect
	github.com/cespare/xxhash v1.1.0 // indirect
	github.com/cespare/xxhash/v2 v2.2.0 // indirect
	github.com/cockroachdb/errors v1.9.1 // indirect
	github.com/cockroachdb/logtags v0.0.0-20230118201751-21c54148d20b // indirect
	github.com/cockroachdb/pebble v0.0.0-20230928194634-aa077af62593 // indirect
	github.com/cockroachdb/redact v1.1.3 // indirect
	github.com/cockroachdb/tokenbucket v0.0.0-20230807174530-cc333fc44b06 // indirect
	github.com/consensys/bavard v0.1.13 // indirect
	github.com/consensys/gnark-crypto v0.12.1 // indirect
	github.com/containerd/cgroups v1.1.0 // indirect
	github.com/coreos/go-semver v0.3.0 // indirect
	github.com/coreos/go-systemd/v22 v22.5.0 // indirect
	github.com/crate-crypto/go-kzg-4844 v0.7.0 // indirect
	github.com/cskr/pubsub v1.0.2 // indirect
	github.com/davecgh/go-spew v1.1.1 // indirect
	github.com/davidlazar/go-crypto v0.0.0-20200604182044-b73af7476f6c // indirect
	github.com/deckarep/golang-set/v2 v2.1.0 // indirect
	github.com/decred/dcrd/dcrec/secp256k1/v4 v4.2.0 // indirect
	github.com/desertbit/timer v0.0.0-20180107155436-c41aec40b27f // indirect
	github.com/dgraph-io/badger/v2 v2.2007.4 // indirect
	github.com/dgraph-io/ristretto v0.1.0 // indirect
	github.com/dgryski/go-farm v0.0.0-20190423205320-6a90982ecee2 // indirect
	github.com/docker/go-units v0.5.0 // indirect
	github.com/dustin/go-humanize v1.0.1 // indirect
	github.com/ef-ds/deque v1.0.4 // indirect
	github.com/elastic/gosigar v0.14.2 // indirect
	github.com/ethereum/c-kzg-4844 v0.4.0 // indirect
	github.com/ethereum/go-ethereum v1.13.5 // indirect
	github.com/flynn/noise v1.0.0 // indirect
	github.com/francoispqt/gojay v1.2.13 // indirect
	github.com/fsnotify/fsnotify v1.6.0 // indirect
	github.com/fxamacker/cbor/v2 v2.4.1-0.20230228173756-c0c9f774e40c // indirect
	github.com/fxamacker/circlehash v0.3.0 // indirect
	github.com/gabriel-vasile/mimetype v1.4.2 // indirect
	github.com/gammazero/deque v0.1.0 // indirect
	github.com/gammazero/workerpool v1.1.2 // indirect
	github.com/getsentry/sentry-go v0.18.0 // indirect
	github.com/go-kit/kit v0.12.0 // indirect
	github.com/go-kit/log v0.2.1 // indirect
	github.com/go-logfmt/logfmt v0.5.1 // indirect
	github.com/go-logr/logr v1.2.4 // indirect
	github.com/go-logr/stdr v1.2.2 // indirect
	github.com/go-ole/go-ole v1.2.6 // indirect
	github.com/go-playground/locales v0.14.1 // indirect
	github.com/go-playground/universal-translator v0.18.1 // indirect
	github.com/go-playground/validator/v10 v10.14.1 // indirect
	github.com/go-stack/stack v1.8.1 // indirect
	github.com/go-task/slim-sprig v0.0.0-20230315185526-52ccab3ef572 // indirect
	github.com/godbus/dbus/v5 v5.1.0 // indirect
	github.com/gofrs/flock v0.8.1 // indirect
	github.com/gogo/protobuf v1.3.2 // indirect
	github.com/golang/glog v1.1.2 // indirect
	github.com/golang/groupcache v0.0.0-20210331224755-41bb18bfe9da // indirect
	github.com/golang/mock v1.6.0 // indirect
	github.com/golang/snappy v0.0.5-0.20220116011046-fa5810519dcb // indirect
	github.com/google/gopacket v1.1.19 // indirect
	github.com/google/pprof v0.0.0-20230602150820-91b7bce49751 // indirect
	github.com/google/s2a-go v0.1.7 // indirect
	github.com/google/uuid v1.4.0 // indirect
	github.com/googleapis/enterprise-certificate-proxy v0.3.2 // indirect
	github.com/googleapis/gax-go/v2 v2.12.0 // indirect
	github.com/gorilla/mux v1.8.1 // indirect
	github.com/gorilla/websocket v1.5.0 // indirect
	github.com/grpc-ecosystem/go-grpc-middleware/providers/zerolog/v2 v2.0.0-rc.2 // indirect
	github.com/grpc-ecosystem/go-grpc-middleware/v2 v2.0.0-rc.2 // indirect
	github.com/grpc-ecosystem/go-grpc-prometheus v1.2.0 // indirect
	github.com/grpc-ecosystem/grpc-gateway/v2 v2.11.3 // indirect
	github.com/hashicorp/errwrap v1.1.0 // indirect
	github.com/hashicorp/golang-lru v0.5.4 // indirect
	github.com/hashicorp/golang-lru/v2 v2.0.2 // indirect
	github.com/hashicorp/hcl v1.0.0 // indirect
	github.com/holiman/bloomfilter/v2 v2.0.3 // indirect
	github.com/holiman/uint256 v1.2.3 // indirect
	github.com/huin/goupnp v1.3.0 // indirect
	github.com/improbable-eng/grpc-web v0.15.0 // indirect
	github.com/inconshreveable/mousetrap v1.1.0 // indirect
	github.com/ipfs/bbloom v0.0.4 // indirect
	github.com/ipfs/boxo v0.10.0 // indirect
	github.com/ipfs/go-block-format v0.1.2 // indirect
	github.com/ipfs/go-blockservice v0.4.0 // indirect
	github.com/ipfs/go-cid v0.4.1 // indirect
	github.com/ipfs/go-cidutil v0.1.0 // indirect
	github.com/ipfs/go-ds-badger2 v0.1.3 // indirect
	github.com/ipfs/go-fetcher v1.5.0 // indirect
	github.com/ipfs/go-ipfs-blockstore v1.3.0 // indirect
	github.com/ipfs/go-ipfs-delay v0.0.1 // indirect
	github.com/ipfs/go-ipfs-ds-help v1.1.0 // indirect
	github.com/ipfs/go-ipfs-exchange-interface v0.2.0 // indirect
	github.com/ipfs/go-ipfs-pq v0.0.3 // indirect
	github.com/ipfs/go-ipfs-provider v0.7.0 // indirect
	github.com/ipfs/go-ipfs-util v0.0.2 // indirect
	github.com/ipfs/go-ipld-format v0.5.0 // indirect
	github.com/ipfs/go-log v1.0.5 // indirect
	github.com/ipfs/go-log/v2 v2.5.1 // indirect
	github.com/ipfs/go-metrics-interface v0.0.1 // indirect
	github.com/ipfs/go-peertaskqueue v0.8.1 // indirect
	github.com/ipfs/go-verifcid v0.0.1 // indirect
	github.com/ipld/go-ipld-prime v0.20.0 // indirect
	github.com/jackpal/go-nat-pmp v1.0.2 // indirect
	github.com/jbenet/go-temp-err-catcher v0.1.0 // indirect
	github.com/jbenet/goprocess v0.1.4 // indirect
	github.com/jmespath/go-jmespath v0.4.0 // indirect
	github.com/k0kubun/pp/v3 v3.2.0 // indirect
	github.com/kevinburke/go-bindata v3.23.0+incompatible // indirect
	github.com/klauspost/compress v1.16.5 // indirect
	github.com/klauspost/cpuid/v2 v2.2.5 // indirect
	github.com/koron/go-ssdp v0.0.4 // indirect
	github.com/kr/pretty v0.3.1 // indirect
	github.com/kr/text v0.2.0 // indirect
	github.com/leodido/go-urn v1.2.4 // indirect
	github.com/libp2p/go-addr-util v0.1.0 // indirect
	github.com/libp2p/go-buffer-pool v0.1.0 // indirect
	github.com/libp2p/go-cidranger v1.1.0 // indirect
	github.com/libp2p/go-flow-metrics v0.1.0 // indirect
	github.com/libp2p/go-libp2p-asn-util v0.3.0 // indirect
	github.com/libp2p/go-libp2p-core v0.20.1 // indirect
	github.com/libp2p/go-libp2p-kad-dht v0.24.2 // indirect
	github.com/libp2p/go-libp2p-kbucket v0.6.3 // indirect
	github.com/libp2p/go-libp2p-record v0.2.0 // indirect
	github.com/libp2p/go-msgio v0.3.0 // indirect
	github.com/libp2p/go-nat v0.2.0 // indirect
	github.com/libp2p/go-netroute v0.2.1 // indirect
	github.com/libp2p/go-reuseport v0.3.0 // indirect
	github.com/libp2p/go-yamux/v4 v4.0.0 // indirect
	github.com/logrusorgru/aurora/v4 v4.0.0 // indirect
	github.com/lufia/plan9stats v0.0.0-20211012122336-39d0f177ccd0 // indirect
	github.com/magiconair/properties v1.8.7 // indirect
	github.com/marten-seemann/tcp v0.0.0-20210406111302-dfbc87cc63fd // indirect
	github.com/mattn/go-colorable v0.1.13 // indirect
	github.com/mattn/go-isatty v0.0.19 // indirect
	github.com/mattn/go-runewidth v0.0.14 // indirect
	github.com/matttproud/golang_protobuf_extensions v1.0.4 // indirect
	github.com/miekg/dns v1.1.54 // indirect
	github.com/mikioh/tcpinfo v0.0.0-20190314235526-30a79bb1804b // indirect
	github.com/mikioh/tcpopt v0.0.0-20190314235656-172688c1accc // indirect
	github.com/minio/sha256-simd v1.0.1 // indirect
	github.com/mitchellh/colorstring v0.0.0-20190213212951-d06e56a500db // indirect
	github.com/mitchellh/mapstructure v1.5.0 // indirect
	github.com/mmcloughlin/addchain v0.4.0 // indirect
	github.com/mr-tron/base58 v1.2.0 // indirect
	github.com/multiformats/go-base32 v0.1.0 // indirect
	github.com/multiformats/go-base36 v0.2.0 // indirect
	github.com/multiformats/go-multiaddr v0.9.0 // indirect
	github.com/multiformats/go-multiaddr-fmt v0.1.0 // indirect
	github.com/multiformats/go-multibase v0.2.0 // indirect
	github.com/multiformats/go-multicodec v0.9.0 // indirect
	github.com/multiformats/go-multihash v0.2.3 // indirect
	github.com/multiformats/go-multistream v0.4.1 // indirect
	github.com/multiformats/go-varint v0.0.7 // indirect
	github.com/nxadm/tail v1.4.8 // indirect
	github.com/olekukonko/tablewriter v0.0.5 // indirect
	github.com/onflow/atree v0.6.0 // indirect
	github.com/onflow/cadence v0.42.6 // indirect
	github.com/onflow/flow-core-contracts/lib/go/contracts v1.2.4-0.20231016154253-a00dbf7c061f // indirect
	github.com/onflow/flow-core-contracts/lib/go/templates v1.2.4-0.20231016154253-a00dbf7c061f // indirect
	github.com/onflow/flow-ft/lib/go/contracts v0.7.1-0.20230711213910-baad011d2b13 // indirect
	github.com/onflow/flow-go-sdk v0.44.1-0.20231212173805-f5e813c0bc50 // indirect
	github.com/onflow/flow-nft/lib/go/contracts v1.1.0 // indirect
	github.com/onflow/flow/protobuf/go/flow v0.3.2-0.20231213135419-ae911cc351a2 // indirect
	github.com/onflow/go-bitswap v0.0.0-20230703214630-6d3db958c73d // indirect
	github.com/onflow/sdks v0.5.0 // indirect
	github.com/onflow/wal v0.0.0-20230529184820-bc9f8244608d // indirect
	github.com/onsi/ginkgo/v2 v2.9.7 // indirect
	github.com/opencontainers/runtime-spec v1.0.2 // indirect
	github.com/opentracing/opentracing-go v1.2.0 // indirect
	github.com/pbnjay/memory v0.0.0-20210728143218-7b4eea64cf58 // indirect
	github.com/pelletier/go-toml/v2 v2.0.6 // indirect
	github.com/pierrec/lz4 v2.6.1+incompatible // indirect
	github.com/pkg/errors v0.9.1 // indirect
	github.com/pmezard/go-difflib v1.0.0 // indirect
	github.com/polydawn/refmt v0.89.0 // indirect
	github.com/power-devops/perfstat v0.0.0-20210106213030-5aafc221ea8c // indirect
	github.com/prometheus/client_golang v1.16.0 // indirect
	github.com/prometheus/client_model v0.4.0 // indirect
	github.com/prometheus/common v0.42.0 // indirect
	github.com/prometheus/procfs v0.10.1 // indirect
	github.com/psiemens/sconfig v0.1.0 // indirect
	github.com/quic-go/qpack v0.4.0 // indirect
	github.com/quic-go/qtls-go1-19 v0.3.2 // indirect
	github.com/quic-go/qtls-go1-20 v0.2.2 // indirect
	github.com/quic-go/quic-go v0.33.0 // indirect
	github.com/quic-go/webtransport-go v0.5.3 // indirect
	github.com/raulk/go-watchdog v1.3.0 // indirect
	github.com/rivo/uniseg v0.4.4 // indirect
	github.com/rogpeppe/go-internal v1.9.0 // indirect
	github.com/rs/cors v1.8.0 // indirect
	github.com/schollz/progressbar/v3 v3.13.1 // indirect
	github.com/sethvargo/go-retry v0.2.3 // indirect
	github.com/shirou/gopsutil v3.21.4-0.20210419000835-c7a38de76ee5+incompatible // indirect
	github.com/shirou/gopsutil/v3 v3.22.2 // indirect
	github.com/slok/go-http-metrics v0.10.0 // indirect
	github.com/sony/gobreaker v0.5.0 // indirect
	github.com/spaolacci/murmur3 v1.1.0 // indirect
	github.com/spf13/afero v1.10.0 // indirect
	github.com/spf13/cast v1.5.0 // indirect
	github.com/spf13/cobra v1.8.0 // indirect
	github.com/spf13/jwalterweatherman v1.1.0 // indirect
	github.com/spf13/viper v1.15.0 // indirect
	github.com/stretchr/objx v0.5.0 // indirect
	github.com/subosito/gotenv v1.4.2 // indirect
	github.com/supranational/blst v0.3.11 // indirect
	github.com/syndtr/goleveldb v1.0.1-0.20210819022825-2ae1ddf74ef7 // indirect
	github.com/texttheater/golang-levenshtein/levenshtein v0.0.0-20200805054039-cae8b0eaed6c // indirect
	github.com/tklauser/go-sysconf v0.3.12 // indirect
	github.com/tklauser/numcpus v0.6.1 // indirect
	github.com/turbolent/prettier v0.0.0-20220320183459-661cc755135d // indirect
	github.com/vmihailenco/msgpack v4.0.4+incompatible // indirect
	github.com/vmihailenco/msgpack/v4 v4.3.11 // indirect
	github.com/vmihailenco/tagparser v0.1.1 // indirect
	github.com/whyrusleeping/go-keyspace v0.0.0-20160322163242-5b898ac5add1 // indirect
	github.com/x448/float16 v0.8.4 // indirect
	github.com/yusufpapurcu/wmi v1.2.2 // indirect
	github.com/zeebo/blake3 v0.2.3 // indirect
	go.opencensus.io v0.24.0 // indirect
	go.opentelemetry.io/otel v1.16.0 // indirect
	go.opentelemetry.io/otel/exporters/otlp/internal/retry v1.16.0 // indirect
	go.opentelemetry.io/otel/exporters/otlp/otlptrace v1.16.0 // indirect
	go.opentelemetry.io/otel/exporters/otlp/otlptrace/otlptracegrpc v1.14.0 // indirect
	go.opentelemetry.io/otel/metric v1.16.0 // indirect
	go.opentelemetry.io/otel/sdk v1.16.0 // indirect
	go.opentelemetry.io/otel/trace v1.16.0 // indirect
	go.opentelemetry.io/proto/otlp v0.19.0 // indirect
	go.uber.org/dig v1.17.0 // indirect
	go.uber.org/fx v1.19.2 // indirect
	go.uber.org/multierr v1.11.0 // indirect
	go.uber.org/zap v1.24.0 // indirect
<<<<<<< HEAD
	golang.org/x/crypto v0.14.0 // indirect
	golang.org/x/exp v0.0.0-20230905200255-921286631fa9 // indirect
	golang.org/x/mod v0.12.0 // indirect
	golang.org/x/net v0.17.0 // indirect
	golang.org/x/oauth2 v0.13.0 // indirect
	golang.org/x/sync v0.5.0 // indirect
	golang.org/x/sys v0.13.0 // indirect
	golang.org/x/term v0.13.0 // indirect
	golang.org/x/text v0.13.0 // indirect
	golang.org/x/time v0.3.0 // indirect
	golang.org/x/tools v0.13.0 // indirect
=======
	golang.org/x/crypto v0.16.0 // indirect
	golang.org/x/exp v0.0.0-20231214170342-aacd6d4b4611 // indirect
	golang.org/x/mod v0.14.0 // indirect
	golang.org/x/net v0.19.0 // indirect
	golang.org/x/oauth2 v0.11.0 // indirect
	golang.org/x/sync v0.5.0 // indirect
	golang.org/x/sys v0.15.0 // indirect
	golang.org/x/term v0.15.0 // indirect
	golang.org/x/text v0.14.0 // indirect
	golang.org/x/time v0.1.0 // indirect
	golang.org/x/tools v0.16.0 // indirect
>>>>>>> 862c1e32
	golang.org/x/xerrors v0.0.0-20220907171357-04be3eba64a2 // indirect
	gonum.org/v1/gonum v0.13.0 // indirect
	google.golang.org/api v0.151.0 // indirect
	google.golang.org/appengine v1.6.7 // indirect
	google.golang.org/genproto v0.0.0-20231016165738-49dd2c1f3d0b // indirect
	google.golang.org/genproto/googleapis/api v0.0.0-20231016165738-49dd2c1f3d0b // indirect
	google.golang.org/genproto/googleapis/rpc v0.0.0-20231030173426-d783a09b4405 // indirect
	google.golang.org/grpc/cmd/protoc-gen-go-grpc v1.2.0 // indirect
	gopkg.in/ini.v1 v1.67.0 // indirect
	gopkg.in/yaml.v3 v3.0.1 // indirect
	lukechampine.com/blake3 v1.2.1 // indirect
	nhooyr.io/websocket v1.8.7 // indirect
	rsc.io/tmplfunc v0.0.3 // indirect
)

replace github.com/onflow/flow-go => ../<|MERGE_RESOLUTION|>--- conflicted
+++ resolved
@@ -279,31 +279,17 @@
 	go.uber.org/fx v1.19.2 // indirect
 	go.uber.org/multierr v1.11.0 // indirect
 	go.uber.org/zap v1.24.0 // indirect
-<<<<<<< HEAD
-	golang.org/x/crypto v0.14.0 // indirect
-	golang.org/x/exp v0.0.0-20230905200255-921286631fa9 // indirect
-	golang.org/x/mod v0.12.0 // indirect
-	golang.org/x/net v0.17.0 // indirect
-	golang.org/x/oauth2 v0.13.0 // indirect
-	golang.org/x/sync v0.5.0 // indirect
-	golang.org/x/sys v0.13.0 // indirect
-	golang.org/x/term v0.13.0 // indirect
-	golang.org/x/text v0.13.0 // indirect
-	golang.org/x/time v0.3.0 // indirect
-	golang.org/x/tools v0.13.0 // indirect
-=======
 	golang.org/x/crypto v0.16.0 // indirect
 	golang.org/x/exp v0.0.0-20231214170342-aacd6d4b4611 // indirect
 	golang.org/x/mod v0.14.0 // indirect
 	golang.org/x/net v0.19.0 // indirect
-	golang.org/x/oauth2 v0.11.0 // indirect
+	golang.org/x/oauth2 v0.13.0 // indirect
 	golang.org/x/sync v0.5.0 // indirect
 	golang.org/x/sys v0.15.0 // indirect
 	golang.org/x/term v0.15.0 // indirect
 	golang.org/x/text v0.14.0 // indirect
-	golang.org/x/time v0.1.0 // indirect
+	golang.org/x/time v0.3.0 // indirect
 	golang.org/x/tools v0.16.0 // indirect
->>>>>>> 862c1e32
 	golang.org/x/xerrors v0.0.0-20220907171357-04be3eba64a2 // indirect
 	gonum.org/v1/gonum v0.13.0 // indirect
 	google.golang.org/api v0.151.0 // indirect
