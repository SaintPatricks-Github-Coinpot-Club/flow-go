package attacknetwork

import (
	"fmt"
	"sync"

	"github.com/hashicorp/go-multierror"
	"github.com/rs/zerolog"

	"github.com/onflow/flow-go/insecure"
	"github.com/onflow/flow-go/model/flow"
	"github.com/onflow/flow-go/module/component"
	"github.com/onflow/flow-go/module/irrecoverable"
	"github.com/onflow/flow-go/network"
	"github.com/onflow/flow-go/network/channels"
	"github.com/onflow/flow-go/utils/logging"
)

// AttackNetworkFactory implements a middleware for mounting an attack orchestrator and empowering it to communicate with the corrupted nodes.
type AttackNetworkFactory struct {
	component.Component
	cm                   *component.ComponentManager
	orchestratorMutex    sync.Mutex // to ensure thread-safe calls into orchestrator.
	logger               zerolog.Logger
	orchestrator         insecure.AttackOrchestrator // the mounted orchestrator that implements certain attack logic.
	codec                network.Codec
	corruptedNodeIds     flow.IdentityList                                    // identity of the corrupted nodes
	corruptedConnections map[flow.Identifier]insecure.CorruptedNodeConnection // existing connections to the corrupted nodes.
	corruptedConnector   insecure.CorruptedNodeConnector                      // connection generator to corrupted nodes.
}

<<<<<<< HEAD
var _ insecure.OrchestratorNetwork = &AttackNetworkFactory{}
=======
var _ insecure.AttackNetwork = &AttackNetwork{}
>>>>>>> e84f6b59

func NewAttackNetwork(
	logger zerolog.Logger,
	codec network.Codec,
	orchestrator insecure.AttackOrchestrator,
	connector insecure.CorruptedNodeConnector,
	corruptedNodeIds flow.IdentityList) (*AttackNetworkFactory, error) {

	attackNetwork := &AttackNetworkFactory{
		orchestrator:         orchestrator,
		logger:               logger,
		codec:                codec,
		corruptedConnector:   connector,
		corruptedNodeIds:     corruptedNodeIds,
		corruptedConnections: make(map[flow.Identifier]insecure.CorruptedNodeConnection),
	}

	connector.WithIncomingMessageHandler(attackNetwork.Observe)

	// setting lifecycle management module.
	cm := component.NewComponentManagerBuilder().
		AddWorker(func(ctx irrecoverable.SignalerContext, ready component.ReadyFunc) {
			err := attackNetwork.start(ctx)
			if err != nil {
				ctx.Throw(fmt.Errorf("could not start attackNetwork: %w", err))
			}

			ready()

			<-ctx.Done()

			err = attackNetwork.stop()
			if err != nil {
				ctx.Throw(fmt.Errorf("could not stop attackNetwork: %w", err))
			}
		}).Build()

	attackNetwork.Component = cm
	attackNetwork.cm = cm

	return attackNetwork, nil
}

// start triggers the sub-modules of attack network.
func (a *AttackNetworkFactory) start(ctx irrecoverable.SignalerContext) error {
	// creates a connection to all corrupted nodes in the attack network.
	for _, corruptedNodeId := range a.corruptedNodeIds {
		connection, err := a.corruptedConnector.Connect(ctx, corruptedNodeId.NodeID)
		if err != nil {
			return fmt.Errorf("could not establish corruptible connection to node %x: %w", corruptedNodeId.NodeID, err)
		}
		a.corruptedConnections[corruptedNodeId.NodeID] = connection
		a.logger.Info().Hex("node_id", logging.ID(corruptedNodeId.NodeID)).Msg("attacker successfully registered on corrupted node")
	}

	// registers attack network for orchestrator.
	a.orchestrator.Register(a)

	return nil
}

// stop conducts the termination logic of the sub-modules of attack network.
func (a *AttackNetworkFactory) stop() error {
	// tears down connections to corruptible nodes.
	var errors *multierror.Error
	for _, connection := range a.corruptedConnections {
		err := connection.CloseConnection()

		if err != nil {
			errors = multierror.Append(errors, err)
		}
	}

	return errors.ErrorOrNil()
}

// Observe is the inbound message handler of the attack network.
// Instead of dispatching their messages to the networking layer of Flow, the conduits of corrupted nodes
// dispatch the outgoing messages to the attack network by calling the InboundHandler method of it remotely.
<<<<<<< HEAD
func (a *AttackNetworkFactory) Observe(message *insecure.Message) {
	if err := a.processMessageFromCorruptedNode(message); err != nil {
=======
func (a *AttackNetwork) Observe(message *insecure.Message) {
	if err := a.processEgressMessage(message); err != nil {
>>>>>>> e84f6b59
		a.logger.Fatal().Err(err).Msg("could not process message of corrupted node")
	}
}

// processEgressMessage processes incoming messages arrived from corruptible conduits by passing them
// to the orchestrator.
<<<<<<< HEAD
func (a *AttackNetworkFactory) processMessageFromCorruptedNode(message *insecure.Message) error {
=======
func (a *AttackNetwork) processEgressMessage(message *insecure.Message) error {
>>>>>>> e84f6b59
	event, err := a.codec.Decode(message.Egress.Payload)
	if err != nil {
		return fmt.Errorf("could not decode observed payload: %w", err)
	}

	sender, err := flow.ByteSliceToId(message.Egress.OriginID)
	if err != nil {
		return fmt.Errorf("could not convert origin id to flow identifier: %w", err)
	}

	targetIds, err := flow.ByteSlicesToIds(message.Egress.TargetIDs)
	if err != nil {
		return fmt.Errorf("could not convert target ids to flow identifiers: %w", err)
	}

	// making sure events are sent sequentially to orchestrator.
	a.orchestratorMutex.Lock()
	defer a.orchestratorMutex.Unlock()

	err = a.orchestrator.HandleEventFromCorruptedNode(&insecure.EgressEvent{
<<<<<<< HEAD
		OriginId:          sender,
=======
		CorruptedNodeId:   sender,
>>>>>>> e84f6b59
		Channel:           channels.Channel(message.Egress.ChannelID),
		FlowProtocolEvent: event,
		Protocol:          message.Egress.Protocol,
		TargetNum:         message.Egress.TargetNum,
		TargetIds:         targetIds,
	})
	if err != nil {
		return fmt.Errorf("could not handle event by orchestrator: %w", err)
	}

	return nil
}

<<<<<<< HEAD
// SendEgress enforces dissemination of given event via its encapsulated corrupted node networking layer through the Flow network
// An orchestrator decides when to send an egress message on behalf of a corrupted node
func (a *AttackNetworkFactory) SendEgress(event *insecure.EgressEvent) error {
	msg, err := a.eventToEgressMessage(event.OriginId, event.FlowProtocolEvent, event.Channel, event.Protocol, event.TargetNum, event.TargetIds...)
	if err != nil {
		return fmt.Errorf("could not convert event to message: %w", err)
	}
=======
// Send enforces dissemination of given egress event via its encapsulated corrupted node networking layer through the Flow network
func (a *AttackNetwork) Send(event *insecure.EgressEvent) error {
>>>>>>> e84f6b59

	err = a.sendMessage(msg, event.OriginId)
	if err != nil {
		return fmt.Errorf("could not send egress event from corrupted node: %w", err)
	}

<<<<<<< HEAD
	return nil
}

// SendIngress sends an incoming message from the flow network (from another node that could be or honest or corrupted)
// to the corrupted node. This message was intercepted by the attack network and relayed to the orchestrator before being sent
// to the corrupted node.
func (a *AttackNetworkFactory) SendIngress(event *insecure.IngressEvent) error {
	msg, err := a.eventToIngressMessage(event.OriginID, event.FlowProtocolEvent, event.Channel, event.TargetID)
=======
	msg, err := a.eventToEgressMessage(event.CorruptedNodeId, event.FlowProtocolEvent, event.Channel, event.Protocol, event.TargetNum, event.TargetIds...)
>>>>>>> e84f6b59
	if err != nil {
		return fmt.Errorf("could not convert event to message: %w", err)
	}

	err = a.sendMessage(msg, event.TargetID)
	if err != nil {
		return fmt.Errorf("could not send ingress event to corrupted node: %w", err)
	}
	return nil
}

// sendMessage is a helper function for sending both ingress and egress messages
func (a *AttackNetworkFactory) sendMessage(msg *insecure.Message, lookupId flow.Identifier) error {
	connection, ok := a.corruptedConnections[lookupId]
	if !ok {
		return fmt.Errorf("no connection available for corrupted conduit factory to node %x: ", lookupId)
	}

	err := connection.SendMessage(msg)
	if err != nil {
		return fmt.Errorf("could not sent event to corrupted node: %w", err)
	}

	return nil
}

<<<<<<< HEAD
// eventToEgressMessage converts the given application layer event to a protobuf message that is meant to be sent FROM the corrupted node.
func (a *AttackNetworkFactory) eventToEgressMessage(corruptedId flow.Identifier,
=======
// eventToEgressMessage converts the given application layer event to a protobuf message that is meant to be sent to the corrupted node.
func (a *AttackNetwork) eventToEgressMessage(corruptedId flow.Identifier,
>>>>>>> e84f6b59
	event interface{},
	channel channels.Channel,
	protocol insecure.Protocol,
	num uint32,
	targetIds ...flow.Identifier) (*insecure.Message, error) {

	payload, err := a.codec.Encode(event)
	if err != nil {
		return nil, fmt.Errorf("could not encode event: %w", err)
	}

	egressMsg := &insecure.EgressMessage{
		ChannelID: channel.String(),
		OriginID:  corruptedId[:],
		TargetNum: num,
		TargetIDs: flow.IdsToBytes(targetIds),
		Payload:   payload,
		Protocol:  protocol,
	}

	return &insecure.Message{
		Egress: egressMsg,
<<<<<<< HEAD
	}, nil
}

// eventToIngressMessage converts the given application layer event to a protobuf message that is meant to be sent TO the corrupted node.
func (a *AttackNetworkFactory) eventToIngressMessage(originId flow.Identifier,
	event interface{},
	channel channels.Channel,
	targetId flow.Identifier) (*insecure.Message, error) {

	payload, err := a.codec.Encode(event)
	if err != nil {
		return nil, fmt.Errorf("could not encode event: %w", err)
	}

	ingressMsg := &insecure.IngressMessage{
		ChannelID: channel.String(),
		OriginID:  originId[:], // origin node ID this message was sent from
		TargetID:  targetId[:], // corrupted node ID this message is intended for
		Payload:   payload,
	}

	return &insecure.Message{
		Ingress: ingressMsg,
=======
>>>>>>> e84f6b59
	}, nil
}<|MERGE_RESOLUTION|>--- conflicted
+++ resolved
@@ -29,11 +29,7 @@
 	corruptedConnector   insecure.CorruptedNodeConnector                      // connection generator to corrupted nodes.
 }
 
-<<<<<<< HEAD
-var _ insecure.OrchestratorNetwork = &AttackNetworkFactory{}
-=======
 var _ insecure.AttackNetwork = &AttackNetwork{}
->>>>>>> e84f6b59
 
 func NewAttackNetwork(
 	logger zerolog.Logger,
@@ -113,24 +109,15 @@
 // Observe is the inbound message handler of the attack network.
 // Instead of dispatching their messages to the networking layer of Flow, the conduits of corrupted nodes
 // dispatch the outgoing messages to the attack network by calling the InboundHandler method of it remotely.
-<<<<<<< HEAD
-func (a *AttackNetworkFactory) Observe(message *insecure.Message) {
-	if err := a.processMessageFromCorruptedNode(message); err != nil {
-=======
 func (a *AttackNetwork) Observe(message *insecure.Message) {
 	if err := a.processEgressMessage(message); err != nil {
->>>>>>> e84f6b59
 		a.logger.Fatal().Err(err).Msg("could not process message of corrupted node")
 	}
 }
 
 // processEgressMessage processes incoming messages arrived from corruptible conduits by passing them
 // to the orchestrator.
-<<<<<<< HEAD
-func (a *AttackNetworkFactory) processMessageFromCorruptedNode(message *insecure.Message) error {
-=======
 func (a *AttackNetwork) processEgressMessage(message *insecure.Message) error {
->>>>>>> e84f6b59
 	event, err := a.codec.Decode(message.Egress.Payload)
 	if err != nil {
 		return fmt.Errorf("could not decode observed payload: %w", err)
@@ -151,11 +138,7 @@
 	defer a.orchestratorMutex.Unlock()
 
 	err = a.orchestrator.HandleEventFromCorruptedNode(&insecure.EgressEvent{
-<<<<<<< HEAD
 		OriginId:          sender,
-=======
-		CorruptedNodeId:   sender,
->>>>>>> e84f6b59
 		Channel:           channels.Channel(message.Egress.ChannelID),
 		FlowProtocolEvent: event,
 		Protocol:          message.Egress.Protocol,
@@ -169,7 +152,6 @@
 	return nil
 }
 
-<<<<<<< HEAD
 // SendEgress enforces dissemination of given event via its encapsulated corrupted node networking layer through the Flow network
 // An orchestrator decides when to send an egress message on behalf of a corrupted node
 func (a *AttackNetworkFactory) SendEgress(event *insecure.EgressEvent) error {
@@ -177,17 +159,12 @@
 	if err != nil {
 		return fmt.Errorf("could not convert event to message: %w", err)
 	}
-=======
-// Send enforces dissemination of given egress event via its encapsulated corrupted node networking layer through the Flow network
-func (a *AttackNetwork) Send(event *insecure.EgressEvent) error {
->>>>>>> e84f6b59
 
 	err = a.sendMessage(msg, event.OriginId)
 	if err != nil {
 		return fmt.Errorf("could not send egress event from corrupted node: %w", err)
 	}
 
-<<<<<<< HEAD
 	return nil
 }
 
@@ -196,9 +173,6 @@
 // to the corrupted node.
 func (a *AttackNetworkFactory) SendIngress(event *insecure.IngressEvent) error {
 	msg, err := a.eventToIngressMessage(event.OriginID, event.FlowProtocolEvent, event.Channel, event.TargetID)
-=======
-	msg, err := a.eventToEgressMessage(event.CorruptedNodeId, event.FlowProtocolEvent, event.Channel, event.Protocol, event.TargetNum, event.TargetIds...)
->>>>>>> e84f6b59
 	if err != nil {
 		return fmt.Errorf("could not convert event to message: %w", err)
 	}
@@ -225,13 +199,8 @@
 	return nil
 }
 
-<<<<<<< HEAD
 // eventToEgressMessage converts the given application layer event to a protobuf message that is meant to be sent FROM the corrupted node.
 func (a *AttackNetworkFactory) eventToEgressMessage(corruptedId flow.Identifier,
-=======
-// eventToEgressMessage converts the given application layer event to a protobuf message that is meant to be sent to the corrupted node.
-func (a *AttackNetwork) eventToEgressMessage(corruptedId flow.Identifier,
->>>>>>> e84f6b59
 	event interface{},
 	channel channels.Channel,
 	protocol insecure.Protocol,
@@ -254,7 +223,6 @@
 
 	return &insecure.Message{
 		Egress: egressMsg,
-<<<<<<< HEAD
 	}, nil
 }
 
@@ -278,7 +246,5 @@
 
 	return &insecure.Message{
 		Ingress: ingressMsg,
-=======
->>>>>>> e84f6b59
 	}, nil
 }