--- conflicted
+++ resolved
@@ -463,9 +463,6 @@
 	// boolean array returned when errors occur
 	falseSlice := make([]bool, len(sigs))
 
-	// boolean array returned when errors occur
-	falseSlice := make([]bool, len(sigs))
-
 	// empty list check
 	if len(pks) == 0 {
 		return falseSlice, fmt.Errorf("invalid list of public keys: %w", blsAggregateEmptyListError)
@@ -478,13 +475,6 @@
 			len(sigs))
 	}
 
-<<<<<<< HEAD
-	returnBool := make([]bool, len(sigs))
-	for i := range returnBool {
-		returnBool[i] = true // default to true
-	}
-=======
->>>>>>> 104ca4f2
 	if err := checkBLSHasher(kmac); err != nil {
 		return falseSlice, err
 	}
@@ -494,11 +484,6 @@
 	pkPoints := make([]pointE2, 0, len(pks))
 
 	getIdentityPoint := func() pointE2 {
-		pk, _ := IdentityBLSPublicKey().(*pubKeyBLSBLS12381) // second value is guaranteed to be true
-		return pk.point
-	}
-
-	getIdentityPoint := func() pointG2 {
 		pk, _ := IdentityBLSPublicKey().(*pubKeyBLSBLS12381) // second value is guaranteed to be true
 		return pk.point
 	}
@@ -510,24 +495,15 @@
 			return falseSlice, fmt.Errorf("key at index %d is invalid: %w", i, notBLSKeyError)
 		}
 
-<<<<<<< HEAD
 		if len(sigs[i]) != SignatureLenBLSBLS12381 || pkBLS.isIdentity {
-=======
-		if len(sigs[i]) != signatureLengthBLSBLS12381 || pkBLS.isIdentity {
->>>>>>> 104ca4f2
 			// case of invalid signature: set the signature and public key at index `i`
 			// to identities so that there is no effect on the aggregation tree computation.
 			// However, the boolean return for index `i` is set to `false` and won't be overwritten.
 			returnBool[i] = false
 			pkPoints = append(pkPoints, getIdentityPoint())
-<<<<<<< HEAD
 			flatSigs = append(flatSigs, g1Serialization...)
 		} else {
-=======
-			flatSigs = append(flatSigs, identityBLSSignature...)
-		} else {
 			returnBool[i] = true // default to true
->>>>>>> 104ca4f2
 			pkPoints = append(pkPoints, pkBLS.point)
 			flatSigs = append(flatSigs, sigs[i]...)
 		}
@@ -536,7 +512,6 @@
 	// hash the input to 128 bytes
 	h := kmac.ComputeHash(message)
 	verifInt := make([]byte, len(sigs))
-<<<<<<< HEAD
 	// internal non-determministic entropy source required by bls_batch_verify
 	// specific length of the seed is required by bls_batch_verify.
 	seed := make([]byte, (securityBits/8)*len(verifInt))
@@ -544,8 +519,6 @@
 	if err != nil {
 		return falseSlice, fmt.Errorf("generating randoms failed: %w", err)
 	}
-=======
->>>>>>> 104ca4f2
 
 	C.bls_batch_verify(
 		(C.int)(len(verifInt)),
@@ -565,10 +538,6 @@
 			returnBool[i] = ((C.int)(v) == valid)
 		}
 	}
-<<<<<<< HEAD
-
-=======
->>>>>>> 104ca4f2
 	return returnBool, nil
 }
 
