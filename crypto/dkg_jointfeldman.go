// +build relic

package crypto

// #cgo CFLAGS: -g -Wall -std=c99 -I./ -I./relic/include -I./relic/include/low
// #cgo LDFLAGS: -Lrelic/build/lib -l relic_s
// #include "dkg_include.h"
import "C"

import (
	"errors"
	"fmt"
)

// Implements Joint Feldman (Pedersen) protocol using
// the BLS set up on the BLS12-381 curve.
// The protocol runs (n) parallel instances of Feldman vss with
// the complaints mechanism, each participant being a leader
// once.

// This is a fully distributed generation. The secret is a BLS
// private key generated jointly by all the participants.

// (t) is the threshold parameter. Although the API allows using arbitrary values of (t),
// the DKG protocol is secure in the presence of up to (t) malicious participants
// when (t < n/2).
// Joint-Feldman is the protocol implemented in Flow, (t) being set to the maximum value
// t = floor((n-1)/2) to optimize for unforgeability and robustness of the threshold
// signature scheme using the output keys.

// In each feldman VSS istance, the leader generates a chunk of the
// the private key of a BLS threshold signature scheme.
// Using the complaints mechanism, each leader is qualified or disqualified
// from the protocol, and the overall key is taking into account
// all chunks from qualified leaders.

// Private keys are scalar in Zr, where r is the group order of G1/G2
// Public keys are in G2.

// Joint Feldman protocol, with complaint mechanism, implements DKGState
type JointFeldmanState struct {
	*dkgCommon
	// jointRunning is true if and only if all parallel Feldman vss protocols are running
	jointRunning bool
	// feldmanVSSQualState parallel states
	fvss []feldmanVSSQualState
	// is the group public key
	jointPublicKey pointG2
	// Private share of the current node
	jointx scalar
	// Public keys of the group nodes, the vector size is (n)
	jointy []pointG2
}

// NewJointFeldman creates a new instance of a Joint Feldman protocol.
//
// size if the total number of nodes (n).
// threshold is the threshold parameter (t). the DKG protocol is secure in the
// presence of up to (t) malicious participants when (t < n/2).
// currentIndex is the index of the node creating the new DKG instance.
// processor is the DKGProcessor instance required to connect the node to the
// communication channels.
//
// An instance is run by a single node and is usable for only one protocol.
// In order to run the protocol again, a new instance needs to be created.
func NewJointFeldman(size int, threshold int, currentIndex int,
	processor DKGProcessor) (DKGState, error) {

	common, err := newDKGCommon(size, threshold, currentIndex, processor, 0)
	if err != nil {
		return nil, err
	}

	jf := &JointFeldmanState{
		dkgCommon: common,
	}
	jf.init()
	return jf, nil
}

func (s *JointFeldmanState) init() {
	s.fvss = make([]feldmanVSSQualState, s.size)
	for i := 0; i < s.size; i++ {
		fvss := &feldmanVSSstate{
			dkgCommon:   s.dkgCommon,
			leaderIndex: index(i),
		}
		s.fvss[i] = feldmanVSSQualState{
			feldmanVSSstate: fvss,
			disqualified:    false,
		}
		s.fvss[i].init()
	}
}

// Start starts running Joint Feldman protocol in the current node
// The seed is used to generate the FVSS secret polynomial
// (including the instance group private key) when the current
// node is the leader.
func (s *JointFeldmanState) Start(seed []byte) error {
	if s.jointRunning {
		return errors.New("dkg is already running")
	}

	for i := index(0); int(i) < s.size; i++ {
		s.fvss[i].running = false
		err := s.fvss[i].Start(seed)
		if err != nil {
			return fmt.Errorf("error when starting dkg: %w", err)
		}
	}
	s.jointRunning = true
	return nil
}

// NextTimeout sets the next timeout of the protocol if any timeout applies
func (s *JointFeldmanState) NextTimeout() error {
	if !s.jointRunning {
		return fmt.Errorf("dkg protocol %d is not running", s.currentIndex)
	}

	for i := index(0); int(i) < s.size; i++ {
		err := s.fvss[i].NextTimeout()
		if err != nil {
			return fmt.Errorf("next timeout has failed: %w", err)
		}
	}
	return nil
}

// End ends the protocol in the current node
// It returns the finalized public data and node private key share.
// - the group public key corresponding to the group secret key
// - all the public key shares corresponding to the nodes private
// key shares.
// - the finalized private key which is the current node's own private key share
func (s *JointFeldmanState) End() (PrivateKey, PublicKey, []PublicKey, error) {
	if !s.jointRunning {
		return nil, nil, nil, fmt.Errorf("dkg protocol %d is not running", s.currentIndex)
	}

	disqualifiedTotal := 0
	for i := 0; i < s.size; i++ {
		// check previous timeouts were called
		if !s.fvss[i].sharesTimeout || !s.fvss[i].complaintsTimeout {
			return nil, nil, nil,
				errors.New("two timeouts should be set before ending dkg")
		}

		// check if a complaint has remained without an answer
		// a leader is disqualified if a complaint was never answered
		if !s.fvss[i].disqualified {
			for complainer, c := range s.fvss[i].complaints {
				if c.received && !c.answerReceived {
					s.fvss[i].disqualified = true
					s.processor.Disqualify(i,
						fmt.Sprintf("complaint from %d was not answered", complainer))
					disqualifiedTotal++
					break
				}
			}
		} else {
			disqualifiedTotal++
		}
	}
	s.jointRunning = false

	// check failing dkg
	if disqualifiedTotal > s.threshold || s.size-disqualifiedTotal <= s.threshold {
		return nil, nil, nil,
			fmt.Errorf(
				"DKG has failed because the diqualified nodes number is high: %d disqualified, threshold is %d, size is %d",
				disqualifiedTotal, s.threshold, s.size)
	}

	// wrap up the keys from qualified leaders
	jointx, jointPublicKey, jointy := s.sumUpQualifiedKeys(s.size - disqualifiedTotal)

	// private key of the current node
	x := &PrKeyBLSBLS12381{
		scalar: *jointx, // the private share
	}
	// Group public key
	Y := &PubKeyBLSBLS12381{
		point: *jointPublicKey,
	}
	// The nodes public keys
	y := make([]PublicKey, s.size)
	for i, p := range jointy {
		y[i] = &PubKeyBLSBLS12381{
			point: p,
		}
	}
	return x, Y, y, nil
}

// HandleBroadcastedMsg processes a new broadcasted message received by the current node
// orig is the message origin index
func (s *JointFeldmanState) HandleBroadcastedMsg(orig int, msg []byte) error {
	if !s.jointRunning {
<<<<<<< HEAD
		return errors.New("dkg protocol is not running")
=======
		return fmt.Errorf("dkg protocol %d is not running", s.currentIndex)
>>>>>>> 1b03d377
	}
	for i := index(0); int(i) < s.size; i++ {
		err := s.fvss[i].HandleBroadcastedMsg(orig, msg)
		if err != nil {
			return fmt.Errorf("handle message has failed: %w", err)
		}
	}
	return nil
}

// HandlePrivateMsg processes a new private message received by the current node
// orig is the message origin index
func (s *JointFeldmanState) HandlePrivateMsg(orig int, msg []byte) error {
	if !s.jointRunning {
		return fmt.Errorf("dkg protocol %d is not running", s.currentIndex)
	}
	for i := index(0); int(i) < s.size; i++ {
		err := s.fvss[i].HandlePrivateMsg(orig, msg)
		if err != nil {
			return fmt.Errorf("handle message has failed: %w", err)
		}
	}
	return nil
}

// Running returns the running state of Joint Feldman protocol
func (s *JointFeldmanState) Running() bool {
	return s.jointRunning
}

// ForceDisqualify forces a node to get disqualified
// for a reason outside of the DKG protocol
// The caller should make sure all honest nodes call this function,
// otherwise, the protocol can be broken
func (s *JointFeldmanState) ForceDisqualify(node int) error {
	if !s.jointRunning {
		return errors.New("dkg is not running")
	}
	// disqualify the node in the fvss instance where they are a leader
	err := s.fvss[node].ForceDisqualify(node)
	if err != nil {
		return fmt.Errorf("disqualif has failed: %w", err)
	}

	return nil
}

// sum up the 3 type of keys from all qualified leaders to end the protocol
func (s *JointFeldmanState) sumUpQualifiedKeys(qualified int) (*scalar, *pointG2, []pointG2) {
	qualifiedx, qualifiedPubKey, qualifiedy := s.getQualifiedKeys(qualified)

	// sum up x
	var jointx scalar
	C.bn_sum_vector((*C.bn_st)(&jointx), (*C.bn_st)(&qualifiedx[0]),
		(C.int)(qualified))
	// sum up Y
	var jointPublicKey pointG2
	C.ep2_sum_vector((*C.ep2_st)(&jointPublicKey),
		(*C.ep2_st)(&qualifiedPubKey[0]), (C.int)(qualified))
	// sum up []y
	jointy := make([]pointG2, s.size)
	for i := 0; i < s.size; i++ {
		C.ep2_sum_vector((*C.ep2_st)(&jointy[i]),
			(*C.ep2_st)(&qualifiedy[i][0]), (C.int)(qualified))
	}
	return &jointx, &jointPublicKey, jointy
}

// get the 3 type of keys from all qualified leaders
func (s *JointFeldmanState) getQualifiedKeys(qualified int) ([]scalar, []pointG2, [][]pointG2) {
	qualifiedx := make([]scalar, 0, qualified)
	qualifiedPubKey := make([]pointG2, 0, qualified)
	qualifiedy := make([][]pointG2, s.size)
	for i := 0; i < s.size; i++ {
		qualifiedy[i] = make([]pointG2, 0, qualified)
	}

	for i := 0; i < s.size; i++ {
		if !s.fvss[i].disqualified {
			qualifiedx = append(qualifiedx, s.fvss[i].x)
			qualifiedPubKey = append(qualifiedPubKey, s.fvss[i].vA[0])
			for j := 0; j < s.size; j++ {
				qualifiedy[j] = append(qualifiedy[j], s.fvss[i].y[j])
			}
		}
	}
	return qualifiedx, qualifiedPubKey, qualifiedy
}<|MERGE_RESOLUTION|>--- conflicted
+++ resolved
@@ -198,11 +198,7 @@
 // orig is the message origin index
 func (s *JointFeldmanState) HandleBroadcastedMsg(orig int, msg []byte) error {
 	if !s.jointRunning {
-<<<<<<< HEAD
-		return errors.New("dkg protocol is not running")
-=======
 		return fmt.Errorf("dkg protocol %d is not running", s.currentIndex)
->>>>>>> 1b03d377
 	}
 	for i := index(0); int(i) < s.size; i++ {
 		err := s.fvss[i].HandleBroadcastedMsg(orig, msg)
