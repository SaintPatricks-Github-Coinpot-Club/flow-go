//go:build relic
// +build relic

package crypto

import (
	crand "crypto/rand"
	"encoding/hex"
	"testing"

	"github.com/stretchr/testify/assert"
	"github.com/stretchr/testify/require"
)

func TestDeterministicKeyGen(t *testing.T) {
	// 2 keys generated with the same seed should be equal
<<<<<<< HEAD
	seed := make([]byte, KeyGenSeedMinLenBLSBLS12381)
	n, err := crand.Read(seed)
	require.Equal(t, n, KeyGenSeedMinLenBLSBLS12381)
=======
	seed := make([]byte, KeyGenSeedMinLen)
	n, err := rand.Read(seed)
	require.Equal(t, n, KeyGenSeedMinLen)
>>>>>>> 78c6bcdb
	require.NoError(t, err)
	sk1, err := GeneratePrivateKey(BLSBLS12381, seed)
	require.Nil(t, err)
	sk2, err := GeneratePrivateKey(BLSBLS12381, seed)
	require.Nil(t, err)
	assert.True(t, sk1.Equals(sk2), "private keys should be equal")
}

// test the deterministicity of the relic PRG (used by the DKG polynomials)
func TestPRGseeding(t *testing.T) {
	blsInstance.reInit()
	// 2 scalars generated with the same seed should be equal
<<<<<<< HEAD
	seed := make([]byte, KeyGenSeedMinLenBLSBLS12381)
	n, err := crand.Read(seed)
	require.Equal(t, n, KeyGenSeedMinLenBLSBLS12381)
=======
	seed := make([]byte, KeyGenSeedMinLen)
	n, err := rand.Read(seed)
	require.Equal(t, n, KeyGenSeedMinLen)
>>>>>>> 78c6bcdb
	require.NoError(t, err)
	// 1st scalar (wrapped in a private key)
	err = seedRelic(seed)
	require.Nil(t, err)
	var sk1 prKeyBLSBLS12381
	randZr(&sk1.scalar)
	// 2nd scalar (wrapped in a private key)
	err = seedRelic(seed)
	require.Nil(t, err)
	var sk2 prKeyBLSBLS12381
	randZr(&sk2.scalar)
	// compare the 2 scalars (by comparing the private keys)
	assert.True(t, sk1.Equals(&sk2), "private keys should be equal")
}

// G1 and G2 scalar multiplication
func BenchmarkScalarMultG1G2(b *testing.B) {
	blsInstance.reInit()
	seed := make([]byte, securityBits/8)
	_, _ = crand.Read(seed)
	_ = seedRelic(seed)
	var expo scalar
	randZr(&expo)

	// G1 generator multiplication
	b.Run("G1 gen", func(b *testing.B) {
		var res pointG1
		b.ResetTimer()
		for i := 0; i < b.N; i++ {
			generatorScalarMultG1(&res, &expo)
		}
		b.StopTimer()
	})

	// G1 base point multiplication
	b.Run("G1 generic", func(b *testing.B) {
		var res pointG1
		b.ResetTimer()
		for i := 0; i < b.N; i++ {
			genericScalarMultG1(&res, &expo)
		}
		b.StopTimer()
	})

	// G2 base point multiplication
	b.Run("G2 gen", func(b *testing.B) {
		var res pointG2
		b.ResetTimer()
		for i := 0; i < b.N; i++ {
			generatorScalarMultG2(&res, &expo)
		}
		b.StopTimer()
	})
}

// Sanity-check of the map-to-G1 with regards to the IETF draft hash-to-curve
func TestMapToG1(t *testing.T) {

	// test vectors from https://datatracker.ietf.org/doc/html/draft-irtf-cfrg-hash-to-curve-14#appendix-J.9.1
	dst := []byte("QUUX-V01-CS02-with-BLS12381G1_XMD:SHA-256_SSWU_RO_")

	msgs := [][]byte{
		[]byte{},
		[]byte("abc"),
		[]byte("abcdef0123456789"),
		[]byte("q128_qqqqqqqqqqqqqqqqqqqqqqqqqqqqqqqqqqqqqqqqqqqqqqqqqqqqqqqqqqqqqqqqqqqqqqqqqqqqqqqqqqqqqqqqqqqqqqqqqqqqqqqqqqqqqqqqqqqqqqqqqqqqqqqq"),
		[]byte("a512_aaaaaaaaaaaaaaaaaaaaaaaaaaaaaaaaaaaaaaaaaaaaaaaaaaaaaaaaaaaaaaaaaaaaaaaaaaaaaaaaaaaaaaaaaaaaaaaaaaaaaaaaaaaaaaaaaaaaaaaaaaaaaaaaaaaaaaaaaaaaaaaaaaaaaaaaaaaaaaaaaaaaaaaaaaaaaaaaaaaaaaaaaaaaaaaaaaaaaaaaaaaaaaaaaaaaaaaaaaaaaaaaaaaaaaaaaaaaaaaaaaaaaaaaaaaaaaaaaaaaaaaaaaaaaaaaaaaaaaaaaaaaaaaaaaaaaaaaaaaaaaaaaaaaaaaaaaaaaaaaaaaaaaaaaaaaaaaaaaaaaaaaaaaaaaaaaaaaaaaaaaaaaaaaaaaaaaaaaaaaaaaaaaaaaaaaaaaaaaaaaaaaaaaaaaaaaaaaaaaaaaaaaaaaaaaaaaaaaaaaaaaaaaaaaaaaaaaaaaaaaaaaaaaaaaaaaaaaaaaaaaaaaaaaaaaaaaaaaaaaaaaaaaaaaaaa"),
	}

	expectedPointString := []string{
		"052926add2207b76ca4fa57a8734416c8dc95e24501772c814278700eed6d1e4e8cf62d9c09db0fac349612b759e79a1",
		"03567bc5ef9c690c2ab2ecdf6a96ef1c139cc0b2f284dca0a9a7943388a49a3aee664ba5379a7655d3c68900be2f6903",
		"11e0b079dea29a68f0383ee94fed1b940995272407e3bb916bbf268c263ddd57a6a27200a784cbc248e84f357ce82d98",
		"15f68eaa693b95ccb85215dc65fa81038d69629f70aeee0d0f677cf22285e7bf58d7cb86eefe8f2e9bc3f8cb84fac488",
		"082aabae8b7dedb0e78aeb619ad3bfd9277a2f77ba7fad20ef6aabdc6c31d19ba5a6d12283553294c1825c4b3ca2dcfe",
	}

	for i, msg := range msgs {
		pointBytes := hashToG1Bytes(msg, dst)

		expectedPointBytes, err := hex.DecodeString(expectedPointString[i])
		require.NoError(t, err)
		// skip comparing the first 3 bits that depend on the serialization scheme
		pointBytes[0] = (expectedPointBytes[0] & 0xE0) | (pointBytes[0] & 0x1F)
		assert.Equal(t, expectedPointBytes, pointBytes, "map to G1 should match the IETF draft test vector")
	}
}

// Hashing to G1 bench
func BenchmarkMapToG1(b *testing.B) {
	blsInstance.reInit()
	input := make([]byte, expandMsgOutput)
	for i := 0; i < len(input); i++ {
		input[i] = byte(i)
	}
	b.ResetTimer()
	for i := 0; i < b.N; i++ {
		mapToG1(input)
	}
	b.StopTimer()
}

// test subgroup membership check in G1 and G2
func TestSubgroupCheck(t *testing.T) {
	blsInstance.reInit()
	// seed Relic PRG
	seed := make([]byte, securityBits/8)
	_, _ = crand.Read(seed)
	_ = seedRelic(seed)

	t.Run("G1", func(t *testing.T) {
		var p pointG1
		randPointG1(&p) // point in G1
		res := checkMembershipG1(&p)
		assert.Equal(t, res, int(valid))
		randPointG1Complement(&p) // point in E1\G1
		res = checkMembershipG1(&p)
		assert.Equal(t, res, int(invalid))
	})

	t.Run("G2", func(t *testing.T) {
		var p pointG2
		randPointG2(&p) // point in G2
		res := checkMembershipG2(&p)
		assert.Equal(t, res, int(valid))
		randPointG2Complement(&p) // point in E2\G2
		res = checkMembershipG2(&p)
		assert.Equal(t, res, int(invalid))
	})
}

// subgroup membership check bench
func BenchmarkSubgroupCheck(b *testing.B) {
	blsInstance.reInit()

	b.Run("G1", func(b *testing.B) {
		var p pointG1
		randPointG1(&p)
		b.ResetTimer()
		for i := 0; i < b.N; i++ {
			_ = checkMembershipG1(&p) // G1
		}
		b.StopTimer()
	})

	b.Run("G2", func(b *testing.B) {
		var p pointG2
		randPointG2(&p)
		b.ResetTimer()
		for i := 0; i < b.N; i++ {
			_ = checkMembershipG2(&p) // G2
		}
		b.StopTimer()
	})
}<|MERGE_RESOLUTION|>--- conflicted
+++ resolved
@@ -14,15 +14,9 @@
 
 func TestDeterministicKeyGen(t *testing.T) {
 	// 2 keys generated with the same seed should be equal
-<<<<<<< HEAD
-	seed := make([]byte, KeyGenSeedMinLenBLSBLS12381)
+	seed := make([]byte, KeyGenSeedMinLen)
 	n, err := crand.Read(seed)
-	require.Equal(t, n, KeyGenSeedMinLenBLSBLS12381)
-=======
-	seed := make([]byte, KeyGenSeedMinLen)
-	n, err := rand.Read(seed)
 	require.Equal(t, n, KeyGenSeedMinLen)
->>>>>>> 78c6bcdb
 	require.NoError(t, err)
 	sk1, err := GeneratePrivateKey(BLSBLS12381, seed)
 	require.Nil(t, err)
@@ -35,15 +29,9 @@
 func TestPRGseeding(t *testing.T) {
 	blsInstance.reInit()
 	// 2 scalars generated with the same seed should be equal
-<<<<<<< HEAD
-	seed := make([]byte, KeyGenSeedMinLenBLSBLS12381)
+	seed := make([]byte, KeyGenSeedMinLen)
 	n, err := crand.Read(seed)
-	require.Equal(t, n, KeyGenSeedMinLenBLSBLS12381)
-=======
-	seed := make([]byte, KeyGenSeedMinLen)
-	n, err := rand.Read(seed)
 	require.Equal(t, n, KeyGenSeedMinLen)
->>>>>>> 78c6bcdb
 	require.NoError(t, err)
 	// 1st scalar (wrapped in a private key)
 	err = seedRelic(seed)
