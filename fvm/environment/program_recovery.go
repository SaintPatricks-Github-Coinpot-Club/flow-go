package environment

import (
	"fmt"

	"github.com/onflow/cadence/runtime/ast"
	"github.com/onflow/cadence/runtime/common"
	"github.com/onflow/cadence/runtime/sema"

	"github.com/onflow/flow-go/fvm/systemcontracts"
	"github.com/onflow/flow-go/model/flow"
)

func RecoverProgram(
	chainID flow.ChainID,
	program *ast.Program,
	location common.Location,
) (
	[]byte,
	error,
) {
	addressLocation, ok := location.(common.AddressLocation)
	if !ok {
		return nil, nil
	}

	sc := systemcontracts.SystemContractsForChain(chainID)

	fungibleTokenAddress := common.Address(sc.FungibleToken.Address)
	nonFungibleTokenAddress := common.Address(sc.NonFungibleToken.Address)

	switch {
	case isFungibleTokenContract(program, fungibleTokenAddress):
		return RecoveredFungibleTokenCode(fungibleTokenAddress, addressLocation.Name), nil

	case isNonFungibleTokenContract(program, nonFungibleTokenAddress):
		return RecoveredNonFungibleTokenCode(nonFungibleTokenAddress, addressLocation.Name), nil
	}

	return nil, nil
}

func RecoveredFungibleTokenCode(fungibleTokenAddress common.Address, contractName string) []byte {
	return []byte(fmt.Sprintf(
		//language=Cadence
		`
          import FungibleToken from %[1]s

          access(all)
          contract %[2]s: FungibleToken {

              access(self)
              view fun recoveryPanic(_ functionName: String): Never {
                  return panic(
                      "%[3]s ".concat(functionName).concat(" is not available in recovered program.")
                  )
              }

              access(all)
              var totalSupply: UFix64

              init() {
                  self.totalSupply = 0.0
              }

              access(all)
              view fun getContractViews(resourceType: Type?): [Type] {
                  %[2]s.recoveryPanic("getContractViews")
              }

              access(all)
              fun resolveContractView(resourceType: Type?, viewType: Type): AnyStruct? {
                  %[2]s.recoveryPanic("resolveContractView")
              }

              access(all)
              fun createEmptyVault(vaultType: Type): @{FungibleToken.Vault} {
                  %[2]s.recoveryPanic("createEmptyVault")
              }

              access(all)
              resource Vault: FungibleToken.Vault {

                  access(all)
                  var balance: UFix64

                  init(balance: UFix64) {
                      self.balance = balance
                  }

                  access(FungibleToken.Withdraw)
                  fun withdraw(amount: UFix64): @{FungibleToken.Vault} {
                      %[2]s.recoveryPanic("Vault.withdraw")
                  }

                  access(all)
                  view fun isAvailableToWithdraw(amount: UFix64): Bool {
                      %[2]s.recoveryPanic("Vault.isAvailableToWithdraw")
                  }

                  access(all)
                  fun deposit(from: @{FungibleToken.Vault}) {
                      %[2]s.recoveryPanic("Vault.deposit")
                  }

                  access(all)
                  fun createEmptyVault(): @{FungibleToken.Vault} {
                      %[2]s.recoveryPanic("Vault.createEmptyVault")
                  }

                  access(all)
                  view fun getViews(): [Type] {
                      %[2]s.recoveryPanic("Vault.getViews")
                  }

                  access(all)
                  fun resolveView(_ view: Type): AnyStruct? {
                      %[2]s.recoveryPanic("Vault.resolveView")
                  }
              }
          }
        `,
		fungibleTokenAddress.HexWithPrefix(),
		contractName,
		fmt.Sprintf("Contract %s is no longer functional. "+
			"A version of the contract has been recovered to allow access to the fields declared in the FT standard.",
			contractName,
		),
	))
}

func RecoveredNonFungibleTokenCode(nonFungibleTokenAddress common.Address, contractName string) []byte {
	return []byte(fmt.Sprintf(
		//language=Cadence
		`
          import NonFungibleToken from %[1]s

          access(all)
          contract %[2]s: NonFungibleToken {

              access(self)
              view fun recoveryPanic(_ functionName: String): Never {
                  return panic(
                      "%[3]s ".concat(functionName).concat(" is not available in recovered program.")
                  )
              }

              access(all)
              view fun getContractViews(resourceType: Type?): [Type] {
                  %[2]s.recoveryPanic("getContractViews")
              }

              access(all)
              fun resolveContractView(resourceType: Type?, viewType: Type): AnyStruct? {
                  %[2]s.recoveryPanic("resolveContractView")
              }

              access(all)
              fun createEmptyCollection(nftType: Type): @{NonFungibleToken.Collection} {
                  %[2]s.recoveryPanic("createEmptyCollection")
              }

              access(all)
              resource NFT: NonFungibleToken.NFT {

                  access(all)
                  let id: UInt64

                  init(id: UInt64) {
                      self.id = id
                  }

                  access(all)
                  view fun getViews(): [Type] {
                      %[2]s.recoveryPanic("NFT.getViews")
                  }

                  access(all)
                  fun resolveView(_ view: Type): AnyStruct? {
                      %[2]s.recoveryPanic("NFT.resolveView")
                  }

                  access(all)
                  fun createEmptyCollection(): @{NonFungibleToken.Collection} {
                      %[2]s.recoveryPanic("NFT.createEmptyCollection")
                  }
<<<<<<< HEAD
=======
              }

              access(all)
              resource Collection: NonFungibleToken.Collection {

                  access(all)
                  var ownedNFTs: @{UInt64: {NonFungibleToken.NFT}}

                  init() {
                      self.ownedNFTs <- {}
                  }

                  access(all)
                  fun deposit(token: @{NonFungibleToken.NFT}) {
                      %[2]s.recoveryPanic("Collection.deposit")
                  }

                  access(all)
                  view fun getSupportedNFTTypes(): {Type: Bool} {
                      %[2]s.recoveryPanic("Collection.getSupportedNFTTypes")
                  }

                  access(all)
                  view fun isSupportedNFTType(type: Type): Bool {
                      %[2]s.recoveryPanic("Collection.isSupportedNFTType")
                  }

                  access(NonFungibleToken.Withdraw)
                  fun withdraw(withdrawID: UInt64): @{NonFungibleToken.NFT} {
                      %[2]s.recoveryPanic("Collection.withdraw")
                  }

                  access(all)
                  view fun borrowNFT(_ id: UInt64): &{NonFungibleToken.NFT}? {
                      %[2]s.recoveryPanic("Collection.borrowNFT")
                  }

                  access(all)
                  fun createEmptyCollection(): @{NonFungibleToken.Collection} {
                      %[2]s.recoveryPanic("Collection.createEmptyCollection")
                  }
>>>>>>> 5f898361
              }
          }
        `,
		nonFungibleTokenAddress.HexWithPrefix(),
		contractName,
		fmt.Sprintf("Contract %s is no longer functional. "+
			"A version of the contract has been recovered to allow access to the fields declared in the NFT standard.",
			contractName,
		),
	))
}

func importsAddressLocation(program *ast.Program, address common.Address, name string) bool {
	importDeclarations := program.ImportDeclarations()

	// Check if the location is imported by any import declaration
	for _, importDeclaration := range importDeclarations {

		// The import declaration imports from the same address
		importedLocation, ok := importDeclaration.Location.(common.AddressLocation)
		if !ok || importedLocation.Address != address {
			continue
		}

		// The import declaration imports all identifiers, so also the location
		if len(importDeclaration.Identifiers) == 0 {
			return true
		}

		// The import declaration imports specific identifiers, so check if the location is imported
		for _, identifier := range importDeclaration.Identifiers {
			if identifier.Identifier == name {
				return true
			}
		}
	}

	return false
}

func declaresConformanceTo(conformingDeclaration ast.ConformingDeclaration, name string) bool {
	for _, conformance := range conformingDeclaration.ConformanceList() {
		if conformance.Identifier.Identifier == name {
			return true
		}
	}

	return false
}

func isNominalType(ty ast.Type, name string) bool {
	nominalType, ok := ty.(*ast.NominalType)
	return ok &&
		len(nominalType.NestedIdentifiers) == 0 &&
		nominalType.Identifier.Identifier == name
}

const fungibleTokenTypeIdentifier = "FungibleToken"
const fungibleTokenTypeTotalSupplyFieldName = "totalSupply"
const fungibleTokenVaultTypeIdentifier = "Vault"
const fungibleTokenVaultTypeBalanceFieldName = "balance"

const nonFungibleTokenTypeIdentifier = "NonFungibleToken"
const nonFungibleTokenTypeTotalSupplyFieldName = "totalSupply"
const nonFungibleTokenNFTTypeIdentifier = "NFT"
const nonFungibleTokenNFTTypeIDFieldName = "id"
<<<<<<< HEAD
=======
const nonFungibleTokenCollectionTypeIdentifier = "Collection"
const nonFungibleTokenCollectionTypeOwnedNFTsFieldName = "ownedNFTs"
>>>>>>> 5f898361

func isFungibleTokenContract(program *ast.Program, fungibleTokenAddress common.Address) bool {

	// Check if the contract imports the FungibleToken contract
	if !importsAddressLocation(program, fungibleTokenAddress, fungibleTokenTypeIdentifier) {
		return false
	}

	contractDeclaration := program.SoleContractDeclaration()
	if contractDeclaration == nil {
		return false
	}

	// Check if the contract implements the FungibleToken interface
	if !declaresConformanceTo(contractDeclaration, fungibleTokenTypeIdentifier) {
		return false
	}

	// Check if the contract has a totalSupply field
	totalSupplyFieldDeclaration := getField(contractDeclaration, fungibleTokenTypeTotalSupplyFieldName)
	if totalSupplyFieldDeclaration == nil {
		return false
	}

	// Check if the totalSupply field is of type UFix64
	if !isNominalType(totalSupplyFieldDeclaration.TypeAnnotation.Type, sema.UFix64TypeName) {
		return false
	}

	// Check if the contract has a Vault resource

	vaultDeclaration := contractDeclaration.Members.CompositesByIdentifier()[fungibleTokenVaultTypeIdentifier]
	if vaultDeclaration == nil {
		return false
	}

	// Check if the Vault resource has a balance field
	balanceFieldDeclaration := getField(vaultDeclaration, fungibleTokenVaultTypeBalanceFieldName)
	if balanceFieldDeclaration == nil {
		return false
	}

	// Check if the balance field is of type UFix64
	if !isNominalType(balanceFieldDeclaration.TypeAnnotation.Type, sema.UFix64TypeName) {
		return false
	}

	return true
}

func isNonFungibleTokenContract(program *ast.Program, nonFungibleTokenAddress common.Address) bool {

	// Check if the contract imports the NonFungibleToken contract
	if !importsAddressLocation(program, nonFungibleTokenAddress, nonFungibleTokenTypeIdentifier) {
		return false
	}

	contractDeclaration := program.SoleContractDeclaration()
	if contractDeclaration == nil {
		return false
	}

	// Check if the contract implements the NonFungibleToken interface
	if !declaresConformanceTo(contractDeclaration, nonFungibleTokenTypeIdentifier) {
		return false
	}

	// Check if the contract has a totalSupply field
	totalSupplyFieldDeclaration := getField(contractDeclaration, nonFungibleTokenTypeTotalSupplyFieldName)
	if totalSupplyFieldDeclaration == nil {
		return false
	}

	// Check if the totalSupply field is of type UInt64
	if !isNominalType(totalSupplyFieldDeclaration.TypeAnnotation.Type, sema.UInt64TypeName) {
		return false
	}

	// Check if the contract has an NFT resource
<<<<<<< HEAD
	nftDeclaration := contractDeclaration.Members.CompositesByIdentifier()[nonFungibleTokenNFTTypeIdentifier]
=======

	nestedComposites := contractDeclaration.Members.CompositesByIdentifier()

	nftDeclaration := nestedComposites[nonFungibleTokenNFTTypeIdentifier]
>>>>>>> 5f898361
	if nftDeclaration == nil {
		return false
	}

	// Check if the NFT resource has an id field
	idFieldDeclaration := getField(nftDeclaration, nonFungibleTokenNFTTypeIDFieldName)
	if idFieldDeclaration == nil {
		return false
	}

	// Check if the id field is of type UInt64
	if !isNominalType(idFieldDeclaration.TypeAnnotation.Type, sema.UInt64TypeName) {
		return false
	}

<<<<<<< HEAD
	return true
}

=======
	// Check if the contract has a Collection resource
	collectionDeclaration := nestedComposites[nonFungibleTokenCollectionTypeIdentifier]
	if collectionDeclaration == nil {
		return false
	}

	// Check if the Collection resource has an ownedNFTs field
	ownedNFTsFieldDeclaration := getField(collectionDeclaration, nonFungibleTokenCollectionTypeOwnedNFTsFieldName)
	if ownedNFTsFieldDeclaration == nil {
		return false
	}

	// Check if the ownedNFTs field is of type {UInt64: NonFungibleToken.NFT} (NOTE: old syntax)
	ownedNFTsFieldType := ownedNFTsFieldDeclaration.TypeAnnotation.Type
	ownedNFTsFieldDictionaryType, ok := ownedNFTsFieldType.(*ast.DictionaryType)
	if !ok ||
		!isNominalType(ownedNFTsFieldDictionaryType.KeyType, sema.UInt64TypeName) ||
		!isNonFungibleTokenNFTNominalType(ownedNFTsFieldDictionaryType.ValueType) {

		return false
	}

	return true
}

// isNonFungibleTokenNFTNominalType checks if the given type is a nominal type representing `NonFungibleToken.NFT`
func isNonFungibleTokenNFTNominalType(ty ast.Type) bool {
	nominalType, ok := ty.(*ast.NominalType)
	return ok &&
		nominalType.Identifier.Identifier == nonFungibleTokenTypeIdentifier &&
		len(nominalType.NestedIdentifiers) == 1 &&
		nominalType.NestedIdentifiers[0].Identifier == nonFungibleTokenNFTTypeIdentifier
}

>>>>>>> 5f898361
func getField(declaration *ast.CompositeDeclaration, name string) *ast.FieldDeclaration {
	for _, fieldDeclaration := range declaration.Members.Fields() {
		if fieldDeclaration.Identifier.Identifier == name {
			return fieldDeclaration
		}
	}

	return nil
}<|MERGE_RESOLUTION|>--- conflicted
+++ resolved
@@ -184,8 +184,6 @@
                   fun createEmptyCollection(): @{NonFungibleToken.Collection} {
                       %[2]s.recoveryPanic("NFT.createEmptyCollection")
                   }
-<<<<<<< HEAD
-=======
               }
 
               access(all)
@@ -227,7 +225,6 @@
                   fun createEmptyCollection(): @{NonFungibleToken.Collection} {
                       %[2]s.recoveryPanic("Collection.createEmptyCollection")
                   }
->>>>>>> 5f898361
               }
           }
         `,
@@ -294,11 +291,8 @@
 const nonFungibleTokenTypeTotalSupplyFieldName = "totalSupply"
 const nonFungibleTokenNFTTypeIdentifier = "NFT"
 const nonFungibleTokenNFTTypeIDFieldName = "id"
-<<<<<<< HEAD
-=======
 const nonFungibleTokenCollectionTypeIdentifier = "Collection"
 const nonFungibleTokenCollectionTypeOwnedNFTsFieldName = "ownedNFTs"
->>>>>>> 5f898361
 
 func isFungibleTokenContract(program *ast.Program, fungibleTokenAddress common.Address) bool {
 
@@ -378,14 +372,10 @@
 	}
 
 	// Check if the contract has an NFT resource
-<<<<<<< HEAD
-	nftDeclaration := contractDeclaration.Members.CompositesByIdentifier()[nonFungibleTokenNFTTypeIdentifier]
-=======
 
 	nestedComposites := contractDeclaration.Members.CompositesByIdentifier()
 
 	nftDeclaration := nestedComposites[nonFungibleTokenNFTTypeIdentifier]
->>>>>>> 5f898361
 	if nftDeclaration == nil {
 		return false
 	}
@@ -401,11 +391,6 @@
 		return false
 	}
 
-<<<<<<< HEAD
-	return true
-}
-
-=======
 	// Check if the contract has a Collection resource
 	collectionDeclaration := nestedComposites[nonFungibleTokenCollectionTypeIdentifier]
 	if collectionDeclaration == nil {
@@ -440,7 +425,6 @@
 		nominalType.NestedIdentifiers[0].Identifier == nonFungibleTokenNFTTypeIdentifier
 }
 
->>>>>>> 5f898361
 func getField(declaration *ast.CompositeDeclaration, name string) *ast.FieldDeclaration {
 	for _, fieldDeclaration := range declaration.Members.Fields() {
 		if fieldDeclaration.Identifier.Identifier == name {
