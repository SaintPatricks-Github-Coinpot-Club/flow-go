package state

import (
	"fmt"

	"github.com/onflow/cadence/runtime/common"

	"github.com/onflow/flow-go/fvm/meter"
	"github.com/onflow/flow-go/model/flow"
)

type nestedTransactionStackFrame struct {
	state *State

	// When nil, the subtransaction will have unrestricted access to the runtime
	// environment.  When non-nil, the subtransaction will only have access to
	// the parts of the runtime environment necessary for importing/parsing the
	// program, specifically, environment.ContractReader and
	// environment.Programs.
	//
	// TODO(patrick): restrict environment method access
	parseRestriction *common.AddressLocation
}

// TODO(patrick): rename to StateTransaction
// StateHolder provides active states
// and facilitates common state management operations
// in order to make services such as accounts not worry about
// the state it is recommended that such services wraps
// a state manager instead of a state itself.
type StateHolder struct {
<<<<<<< HEAD
	enforceMemoryLimits      bool
	EnforceComputationLimits bool
	enforceInteractionLimits bool
	payerIsServiceAccount    bool
	startState               *State
	activeState              *State
=======
	enforceLimits bool

	// NOTE: The first frame is always the main transaction, and is not
	// poppable during the course of the transaction.
	nestedTransactions []nestedTransactionStackFrame
}

// Opaque identifier used for Restarting nested transactions
type NestedTransactionId struct {
	state *State
}

func (id NestedTransactionId) StateForTestingOnly() *State {
	return id.state
>>>>>>> 138e1c32
}

// NewStateTransaction constructs a new state transaction which manages nested
// transactions.
func NewStateTransaction(startView View, params StateParameters) *StateHolder {
	startState := NewState(startView, params)
	return &StateHolder{
<<<<<<< HEAD
		enforceMemoryLimits:      true,
		EnforceComputationLimits: true,
		enforceInteractionLimits: true,
		startState:               startState,
		activeState:              startState,
=======
		enforceLimits: true,
		nestedTransactions: []nestedTransactionStackFrame{
			nestedTransactionStackFrame{
				state:            startState,
				parseRestriction: nil,
			},
		},
>>>>>>> 138e1c32
	}
}

func (s *StateHolder) current() nestedTransactionStackFrame {
	return s.nestedTransactions[s.NumNestedTransactions()]
}

func (s *StateHolder) currentState() *State {
	return s.current().state
}

<<<<<<< HEAD
// SetPayerIsServiceAccount sets if the payer is the service account
func (s *StateHolder) SetPayerIsServiceAccount() {
	s.payerIsServiceAccount = true
}

// NewChild constructs a new child of active state
// and set it as active state and return it
// this is basically a utility function for common
// operations
func (s *StateHolder) NewChild() *State {
	child := s.activeState.NewChild()
	s.activeState = child
	return s.activeState
}

// EnableAllLimitEnforcements enables all the limits
func (s *StateHolder) EnableAllLimitEnforcements() {
	s.enforceInteractionLimits = true
	s.EnforceComputationLimits = true
	s.enforceMemoryLimits = true
}

// DisableAllLimitEnforcements disables all the limits
func (s *StateHolder) DisableAllLimitEnforcements() {
	s.enforceInteractionLimits = false
	s.EnforceComputationLimits = false
	s.enforceMemoryLimits = false
}

// EnforceInteractionLimits returns if the interaction limits should be enforced or not
func (s *StateHolder) EnforceInteractionLimits() bool {
	if s.payerIsServiceAccount {
		return false
	}
	return s.enforceInteractionLimits
}

// EnforceMemoryLimits returns if the memory limits should be enforced or not
func (s *StateHolder) EnforceMemoryLimits() bool {
	if s.payerIsServiceAccount {
		return false
	}
	return s.enforceMemoryLimits
=======
// NumNestedTransactions returns the number of uncommitted nested transactions.
// Note that the main transaction is not considered a nested transaction.
func (s *StateHolder) NumNestedTransactions() int {
	return len(s.nestedTransactions) - 1
}

// IsParseRestricted returns true if the current nested transaction is in
// parse resticted access mode.
func (s *StateHolder) IsParseRestricted() bool {
	return s.current().parseRestriction != nil
}

func (s *StateHolder) MainTransactionId() NestedTransactionId {
	return NestedTransactionId{
		state: s.nestedTransactions[0].state,
	}
}

// IsCurrent returns true if the provide id refers to the current (nested)
// transaction.
func (s *StateHolder) IsCurrent(id NestedTransactionId) bool {
	return s.currentState() == id.state
}

// BeginNestedTransaction creates a unrestricted nested transaction within the
// current unrestricted (nested) transaction.  This returns error if the current
// nested transaction is program restricted.
func (s *StateHolder) BeginNestedTransaction() (NestedTransactionId, error) {
	if s.IsParseRestricted() {
		return NestedTransactionId{}, fmt.Errorf(
			"cannot beinga a unrestricted nested transaction inside a " +
				"program restricted nested transaction",
		)
	}

	child := s.currentState().NewChild()

	s.nestedTransactions = append(
		s.nestedTransactions,
		nestedTransactionStackFrame{
			state:            child,
			parseRestriction: nil,
		},
	)

	return NestedTransactionId{
		state: child,
	}, nil
}

// BeginParseRestrictedNestedTransaction creates a restricted nested
// transaction within the current (nested) transaction.
func (s *StateHolder) BeginParseRestrictedNestedTransaction(
	location common.AddressLocation,
) (
	NestedTransactionId,
	error,
) {
	child := s.currentState().NewChild()

	s.nestedTransactions = append(
		s.nestedTransactions,
		nestedTransactionStackFrame{
			state:            child,
			parseRestriction: &location,
		},
	)

	return NestedTransactionId{
		state: child,
	}, nil
}

func (s *StateHolder) mergeIntoParent(
	enforceLimits bool,
) error {
	if len(s.nestedTransactions) < 2 {
		return fmt.Errorf("cannot commit the main transaction")
	}

	child := s.current()
	s.nestedTransactions = s.nestedTransactions[:len(s.nestedTransactions)-1]
	parent := s.current()

	return parent.state.MergeState(child.state, enforceLimits)
}

// Commit commits the changes in the current unrestricted nested transaction
// to the parent (nested) transaction.  This returns error if the expectedId
// does not match the current nested transaction.
func (s *StateHolder) Commit(
	expectedId NestedTransactionId,
) error {
	if !s.IsCurrent(expectedId) {
		return fmt.Errorf(
			"cannot commit unexpected nested transaction: id mismatch",
		)
	}

	if s.IsParseRestricted() {
		// This is due to a programming error.
		return fmt.Errorf(
			"cannot commit unexpected nested transaction: parse restricted",
		)
	}

	return s.mergeIntoParent(s.EnforceLimits())
}

// CommitParseRestricted commits the changes in the current restricted nested
// transaction to the parent (nested) transaction.  This returns error if the
// specified location does not match the tracked location.
func (s *StateHolder) CommitParseRestricted(
	location common.AddressLocation,
) (
	*State,
	error,
) {
	currentFrame := s.current()
	if currentFrame.parseRestriction == nil ||
		currentFrame.parseRestriction.ID() != location.ID() {

		// This is due to a programming error.
		return nil, fmt.Errorf(
			"cannot commit unexpected nested transaction %v != %v",
			currentFrame.parseRestriction,
			location,
		)
	}

	err := s.mergeIntoParent(s.EnforceLimits())
	if err != nil {
		return nil, err
	}

	return currentFrame.state, nil
}

// AttachAndCommitParseRestricted commits the changes in the cached nested
// transaction to the current (nested) transaction.
func (s *StateHolder) AttachAndCommitParseRestricted(
	cachedNestedTransaction *State,
) error {
	s.nestedTransactions = append(
		s.nestedTransactions,
		nestedTransactionStackFrame{
			state:            cachedNestedTransaction,
			parseRestriction: nil,
		},
	)

	// NOTE: limit enforcement is disabled here because cadence environment's
	// Get() does not support returning error.
	return s.mergeIntoParent(false)
}

// RestartNestedTransaction merges all changes that belongs to the nested
// transaction about to be restart (for spock/meter bookkeeping), then
// wipes its view changes.
func (s *StateHolder) RestartNestedTransaction(
	id NestedTransactionId,
) error {

	// NOTE: We need to verify the id is valid before any merge operation or
	// else we would accidently merge everything into the main transaction.
	found := false
	for _, frame := range s.nestedTransactions {
		if frame.state == id.state {
			found = true
			break
		}
	}

	if !found {
		return fmt.Errorf("nested transaction not found")
	}

	for s.currentState() != id.state {
		err := s.mergeIntoParent(s.EnforceLimits())
		if err != nil {
			return fmt.Errorf("cannot restart nested transaction: %w", err)
		}
	}

	s.currentState().View().DropDelta()
	return nil
}

func (s *StateHolder) Get(
	owner string,
	key string,
	enforceLimit bool,
) (
	flow.RegisterValue,
	error,
) {
	return s.currentState().Get(owner, key, enforceLimit)
}

func (s *StateHolder) Set(
	owner string,
	key string,
	value flow.RegisterValue,
	enforceLimit bool,
) error {
	return s.currentState().Set(owner, key, value, enforceLimit)
}

func (s *StateHolder) UpdatedAddresses() []flow.Address {
	return s.currentState().UpdatedAddresses()
}

func (s *StateHolder) MeterComputation(
	kind common.ComputationKind,
	intensity uint,
) error {
	return s.currentState().MeterComputation(kind, intensity)
}

func (s *StateHolder) MeterMemory(
	kind common.MemoryKind,
	intensity uint,
) error {
	return s.currentState().MeterMemory(kind, intensity)
}

func (s *StateHolder) ComputationIntensities() meter.MeteredComputationIntensities {
	return s.currentState().ComputationIntensities()
}

func (s *StateHolder) TotalComputationLimit() uint {
	return s.currentState().TotalComputationLimit()
}

func (s *StateHolder) TotalComputationUsed() uint {
	return s.currentState().TotalComputationUsed()
}

func (s *StateHolder) MemoryIntensities() meter.MeteredMemoryIntensities {
	return s.currentState().MemoryIntensities()
}

func (s *StateHolder) TotalMemoryEstimate() uint64 {
	return s.currentState().TotalMemoryEstimate()
}

func (s *StateHolder) InteractionUsed() uint64 {
	return s.currentState().InteractionUsed()
}

func (s *StateHolder) ViewForTestingOnly() View {
	return s.currentState().View()
}

// EnableAllLimitEnforcements enables all the limits
func (s *StateHolder) EnableAllLimitEnforcements() {
	s.enforceLimits = true
}

// DisableAllLimitEnforcements disables all the limits
func (s *StateHolder) DisableAllLimitEnforcements() {
	s.enforceLimits = false
}

// EnforceComputationLimits returns if the computation limits should be enforced
// or not.
func (s *StateHolder) EnforceComputationLimits() bool {
	return s.enforceLimits
}

// EnforceInteractionLimits returns if the interaction limits should be enforced or not
func (s *StateHolder) EnforceLimits() bool {
	return s.enforceLimits
>>>>>>> 138e1c32
}<|MERGE_RESOLUTION|>--- conflicted
+++ resolved
@@ -29,14 +29,6 @@
 // the state it is recommended that such services wraps
 // a state manager instead of a state itself.
 type StateHolder struct {
-<<<<<<< HEAD
-	enforceMemoryLimits      bool
-	EnforceComputationLimits bool
-	enforceInteractionLimits bool
-	payerIsServiceAccount    bool
-	startState               *State
-	activeState              *State
-=======
 	enforceLimits bool
 
 	// NOTE: The first frame is always the main transaction, and is not
@@ -51,7 +43,6 @@
 
 func (id NestedTransactionId) StateForTestingOnly() *State {
 	return id.state
->>>>>>> 138e1c32
 }
 
 // NewStateTransaction constructs a new state transaction which manages nested
@@ -59,13 +50,6 @@
 func NewStateTransaction(startView View, params StateParameters) *StateHolder {
 	startState := NewState(startView, params)
 	return &StateHolder{
-<<<<<<< HEAD
-		enforceMemoryLimits:      true,
-		EnforceComputationLimits: true,
-		enforceInteractionLimits: true,
-		startState:               startState,
-		activeState:              startState,
-=======
 		enforceLimits: true,
 		nestedTransactions: []nestedTransactionStackFrame{
 			nestedTransactionStackFrame{
@@ -73,7 +57,6 @@
 				parseRestriction: nil,
 			},
 		},
->>>>>>> 138e1c32
 	}
 }
 
@@ -85,51 +68,6 @@
 	return s.current().state
 }
 
-<<<<<<< HEAD
-// SetPayerIsServiceAccount sets if the payer is the service account
-func (s *StateHolder) SetPayerIsServiceAccount() {
-	s.payerIsServiceAccount = true
-}
-
-// NewChild constructs a new child of active state
-// and set it as active state and return it
-// this is basically a utility function for common
-// operations
-func (s *StateHolder) NewChild() *State {
-	child := s.activeState.NewChild()
-	s.activeState = child
-	return s.activeState
-}
-
-// EnableAllLimitEnforcements enables all the limits
-func (s *StateHolder) EnableAllLimitEnforcements() {
-	s.enforceInteractionLimits = true
-	s.EnforceComputationLimits = true
-	s.enforceMemoryLimits = true
-}
-
-// DisableAllLimitEnforcements disables all the limits
-func (s *StateHolder) DisableAllLimitEnforcements() {
-	s.enforceInteractionLimits = false
-	s.EnforceComputationLimits = false
-	s.enforceMemoryLimits = false
-}
-
-// EnforceInteractionLimits returns if the interaction limits should be enforced or not
-func (s *StateHolder) EnforceInteractionLimits() bool {
-	if s.payerIsServiceAccount {
-		return false
-	}
-	return s.enforceInteractionLimits
-}
-
-// EnforceMemoryLimits returns if the memory limits should be enforced or not
-func (s *StateHolder) EnforceMemoryLimits() bool {
-	if s.payerIsServiceAccount {
-		return false
-	}
-	return s.enforceMemoryLimits
-=======
 // NumNestedTransactions returns the number of uncommitted nested transactions.
 // Note that the main transaction is not considered a nested transaction.
 func (s *StateHolder) NumNestedTransactions() int {
@@ -403,5 +341,4 @@
 // EnforceInteractionLimits returns if the interaction limits should be enforced or not
 func (s *StateHolder) EnforceLimits() bool {
 	return s.enforceLimits
->>>>>>> 138e1c32
 }