package state_test

import (
	"testing"

	"github.com/stretchr/testify/require"

	"github.com/onflow/flow-go/fvm/state"
	"github.com/onflow/flow-go/model/flow"
)

func TestAccounts_Create(t *testing.T) {
	t.Run("Sets registers", func(t *testing.T) {
		ledger := state.NewMapLedger()

		accounts := state.NewAccounts(ledger)
		address := flow.HexToAddress("01")

		err := accounts.Create(nil, address)
		require.NoError(t, err)

		require.Equal(t, len(ledger.RegisterTouches), 4) // storage_used + exists + code + key count
	})

	t.Run("Fails if account exists", func(t *testing.T) {
		ledger := state.NewMapLedger()

		accounts := state.NewAccounts(ledger)
		address := flow.HexToAddress("01")

		err := accounts.Create(nil, address)
		require.NoError(t, err)

		err = accounts.Create(nil, address)

		require.Error(t, err)
	})
}

func TestAccounts_GetWithNoKeys(t *testing.T) {
	ledger := state.NewMapLedger()

	accounts := state.NewAccounts(ledger)
	address := flow.HexToAddress("01")

	err := accounts.Create(nil, address)
	require.NoError(t, err)

	require.NotPanics(t, func() {
		_, _ = accounts.Get(address)
	})
}

// Some old account could be created without key count register
// we recreate it in a test
func TestAccounts_GetWithNoKeysCounter(t *testing.T) {
	ledger := state.NewMapLedger()

	accounts := state.NewAccounts(ledger)
	address := flow.HexToAddress("01")

	err := accounts.Create(nil, address)
	require.NoError(t, err)

	ledger.Delete(
		string(address.Bytes()),
		string(address.Bytes()),
		"public_key_count")

	require.NotPanics(t, func() {
		_, _ = accounts.Get(address)
	})
}

<<<<<<< HEAD
func TestAccount_StorageUsed(t *testing.T) {

	t.Run("Storage used on account creation is deterministic", func(t *testing.T) {
		ledger := state.NewMapLedger()

		accounts := state.NewAccounts(ledger)
		address := flow.HexToAddress("01")

		err := accounts.Create(nil, address)
		require.NoError(t, err)

		storageUsed, err := accounts.GetStorageUsed(address)
		require.NoError(t, err)
		require.Equal(t, storageUsed, uint64(9)) // exists: 1 byte, storage_used 8 bytes
	})

	t.Run("Storage used on register set increases", func(t *testing.T) {
		ledger := state.NewMapLedger()

		accounts := state.NewAccounts(ledger)
		address := flow.HexToAddress("01")

		err := accounts.Create(nil, address)
		require.NoError(t, err)

		err = accounts.SetValue(address, "some_key", createByteArray(12))
		require.NoError(t, err)

		storageUsed, err := accounts.GetStorageUsed(address)
		require.NoError(t, err)
		require.Equal(t, storageUsed, uint64(9+12)) // exists: 1 byte, storage_used 8 bytes, some_key 12
	})

	t.Run("Storage used, set twice on same register to same value, stays the same", func(t *testing.T) {
		ledger := state.NewMapLedger()

		accounts := state.NewAccounts(ledger)
		address := flow.HexToAddress("01")

		err := accounts.Create(nil, address)
		require.NoError(t, err)

		err = accounts.SetValue(address, "some_key", createByteArray(12))
		require.NoError(t, err)
		err = accounts.SetValue(address, "some_key", createByteArray(12))
		require.NoError(t, err)

		storageUsed, err := accounts.GetStorageUsed(address)
		require.NoError(t, err)
		require.Equal(t, storageUsed, uint64(9+12)) // exists: 1 byte, storage_used 8 bytes, some_key 12
	})

	t.Run("Storage used, set twice on same register to larger value, increases", func(t *testing.T) {
		ledger := state.NewMapLedger()

		accounts := state.NewAccounts(ledger)
		address := flow.HexToAddress("01")

		err := accounts.Create(nil, address)
		require.NoError(t, err)

		err = accounts.SetValue(address, "some_key", createByteArray(12))
		require.NoError(t, err)
		err = accounts.SetValue(address, "some_key", createByteArray(13))
		require.NoError(t, err)

		storageUsed, err := accounts.GetStorageUsed(address)
		require.NoError(t, err)
		require.Equal(t, storageUsed, uint64(9+13)) // exists: 1 byte, storage_used 8 bytes, some_key 13
	})

	t.Run("Storage used, set twice on same register to smaller value, decreases", func(t *testing.T) {
		ledger := state.NewMapLedger()

		accounts := state.NewAccounts(ledger)
		address := flow.HexToAddress("01")

		err := accounts.Create(nil, address)
		require.NoError(t, err)

		err = accounts.SetValue(address, "some_key", createByteArray(12))
		require.NoError(t, err)
		err = accounts.SetValue(address, "some_key", createByteArray(11))
		require.NoError(t, err)

		storageUsed, err := accounts.GetStorageUsed(address)
		require.NoError(t, err)
		require.Equal(t, storageUsed, uint64(9+11)) // exists: 1 byte, storage_used 8 bytes, some_key 11
	})

	t.Run("Storage used, after register deleted, decreases", func(t *testing.T) {
		ledger := state.NewMapLedger()

		accounts := state.NewAccounts(ledger)
		address := flow.HexToAddress("01")

		err := accounts.Create(nil, address)
		require.NoError(t, err)

		err = accounts.SetValue(address, "some_key", createByteArray(12))
		require.NoError(t, err)
		err = accounts.SetValue(address, "some_key", nil)
		require.NoError(t, err)

		storageUsed, err := accounts.GetStorageUsed(address)
		require.NoError(t, err)
		require.Equal(t, storageUsed, uint64(9+0)) // exists: 1 byte, storage_used 8 bytes, some_key 0
	})

	t.Run("Storage used on a complex scenario has correct value", func(t *testing.T) {
		ledger := state.NewMapLedger()

		accounts := state.NewAccounts(ledger)
		address := flow.HexToAddress("01")

		err := accounts.Create(nil, address)
		require.NoError(t, err)

		err = accounts.SetValue(address, "some_key", createByteArray(12))
		require.NoError(t, err)
		err = accounts.SetValue(address, "some_key", createByteArray(11))
		require.NoError(t, err)

		err = accounts.SetValue(address, "some_key2", createByteArray(22))
		require.NoError(t, err)
		err = accounts.SetValue(address, "some_key2", createByteArray(23))
		require.NoError(t, err)

		storageUsed, err := accounts.GetStorageUsed(address)
		require.NoError(t, err)
		require.Equal(t, storageUsed, uint64(9+34)) // exists: 1 byte, storage_used 8 bytes, other 34
	})
}

func createByteArray(size int) []byte {
	bytes := make([]byte, size)
	for i := range bytes {
		bytes[i] = 255
	}
	return bytes
=======
type TestLedger struct {
	contracts []byte
}

func (l *TestLedger) Set(_, _, key string, value flow.RegisterValue) {
	if key == "contract_names" {
		l.contracts = value
	}
}
func (l *TestLedger) Get(_, _, key string) (flow.RegisterValue, error) {
	if key == "exists" {
		return []byte("1"), nil
	}
	if key == "contract_names" {
		return l.contracts, nil
	}
	return nil, nil
}
func (l *TestLedger) Touch(_, _, _ string)  {}
func (l *TestLedger) Delete(_, _, _ string) {}

func TestAccounts_SetContracts(t *testing.T) {

	chain := struct{ flow.Chain }{}
	address := flow.HexToAddress("0x01")

	t.Run("Setting a contract puts it in Contracts", func(t *testing.T) {
		ledger := TestLedger{}
		a := state.NewAccounts(&ledger, chain)

		err := a.SetContract("Dummy", address, []byte("non empty string"))
		require.NoError(t, err)

		contractNames, err := a.GetContractNames(address)
		require.NoError(t, err)

		require.Len(t, contractNames, 1, "There should only be one contract")
		require.Equal(t, contractNames[0], "Dummy")
	})
	t.Run("Setting a contract again, does not add it to contracts", func(t *testing.T) {
		ledger := TestLedger{}
		a := state.NewAccounts(&ledger, chain)

		err := a.SetContract("Dummy", address, []byte("non empty string"))
		require.NoError(t, err)

		err = a.SetContract("Dummy", address, []byte("non empty string"))
		require.NoError(t, err)

		contractNames, err := a.GetContractNames(address)
		require.NoError(t, err)

		require.Len(t, contractNames, 1, "There should only be one contract")
		require.Equal(t, contractNames[0], "Dummy")
	})
	t.Run("Setting more contracts always keeps them sorted", func(t *testing.T) {
		ledger := TestLedger{}
		a := state.NewAccounts(&ledger, chain)

		err := a.SetContract("Dummy", address, []byte("non empty string"))
		require.NoError(t, err)

		err = a.SetContract("ZedDummy", address, []byte("non empty string"))
		require.NoError(t, err)

		err = a.SetContract("ADummy", address, []byte("non empty string"))
		require.NoError(t, err)

		contractNames, err := a.GetContractNames(address)
		require.NoError(t, err)

		require.Len(t, contractNames, 3)
		require.Equal(t, contractNames[0], "ADummy")
		require.Equal(t, contractNames[1], "Dummy")
		require.Equal(t, contractNames[2], "ZedDummy")
	})
	t.Run("Removing a contract does not fail if there is none", func(t *testing.T) {
		ledger := TestLedger{}
		a := state.NewAccounts(&ledger, chain)

		err := a.DeleteContract("Dummy", address)
		require.NoError(t, err)
	})
	t.Run("Removing a contract removes it", func(t *testing.T) {
		ledger := TestLedger{}
		a := state.NewAccounts(&ledger, chain)

		err := a.SetContract("Dummy", address, []byte("non empty string"))
		require.NoError(t, err)

		err = a.DeleteContract("Dummy", address)
		require.NoError(t, err)

		contractNames, err := a.GetContractNames(address)
		require.NoError(t, err)

		require.Len(t, contractNames, 0, "There should be no contract")
	})
>>>>>>> 9e2c1f8f
}<|MERGE_RESOLUTION|>--- conflicted
+++ resolved
@@ -19,7 +19,7 @@
 		err := accounts.Create(nil, address)
 		require.NoError(t, err)
 
-		require.Equal(t, len(ledger.RegisterTouches), 4) // storage_used + exists + code + key count
+		require.Equal(t, len(ledger.RegisterTouches), 3) // storage_used + exists + key count
 	})
 
 	t.Run("Fails if account exists", func(t *testing.T) {
@@ -72,148 +72,6 @@
 	})
 }
 
-<<<<<<< HEAD
-func TestAccount_StorageUsed(t *testing.T) {
-
-	t.Run("Storage used on account creation is deterministic", func(t *testing.T) {
-		ledger := state.NewMapLedger()
-
-		accounts := state.NewAccounts(ledger)
-		address := flow.HexToAddress("01")
-
-		err := accounts.Create(nil, address)
-		require.NoError(t, err)
-
-		storageUsed, err := accounts.GetStorageUsed(address)
-		require.NoError(t, err)
-		require.Equal(t, storageUsed, uint64(9)) // exists: 1 byte, storage_used 8 bytes
-	})
-
-	t.Run("Storage used on register set increases", func(t *testing.T) {
-		ledger := state.NewMapLedger()
-
-		accounts := state.NewAccounts(ledger)
-		address := flow.HexToAddress("01")
-
-		err := accounts.Create(nil, address)
-		require.NoError(t, err)
-
-		err = accounts.SetValue(address, "some_key", createByteArray(12))
-		require.NoError(t, err)
-
-		storageUsed, err := accounts.GetStorageUsed(address)
-		require.NoError(t, err)
-		require.Equal(t, storageUsed, uint64(9+12)) // exists: 1 byte, storage_used 8 bytes, some_key 12
-	})
-
-	t.Run("Storage used, set twice on same register to same value, stays the same", func(t *testing.T) {
-		ledger := state.NewMapLedger()
-
-		accounts := state.NewAccounts(ledger)
-		address := flow.HexToAddress("01")
-
-		err := accounts.Create(nil, address)
-		require.NoError(t, err)
-
-		err = accounts.SetValue(address, "some_key", createByteArray(12))
-		require.NoError(t, err)
-		err = accounts.SetValue(address, "some_key", createByteArray(12))
-		require.NoError(t, err)
-
-		storageUsed, err := accounts.GetStorageUsed(address)
-		require.NoError(t, err)
-		require.Equal(t, storageUsed, uint64(9+12)) // exists: 1 byte, storage_used 8 bytes, some_key 12
-	})
-
-	t.Run("Storage used, set twice on same register to larger value, increases", func(t *testing.T) {
-		ledger := state.NewMapLedger()
-
-		accounts := state.NewAccounts(ledger)
-		address := flow.HexToAddress("01")
-
-		err := accounts.Create(nil, address)
-		require.NoError(t, err)
-
-		err = accounts.SetValue(address, "some_key", createByteArray(12))
-		require.NoError(t, err)
-		err = accounts.SetValue(address, "some_key", createByteArray(13))
-		require.NoError(t, err)
-
-		storageUsed, err := accounts.GetStorageUsed(address)
-		require.NoError(t, err)
-		require.Equal(t, storageUsed, uint64(9+13)) // exists: 1 byte, storage_used 8 bytes, some_key 13
-	})
-
-	t.Run("Storage used, set twice on same register to smaller value, decreases", func(t *testing.T) {
-		ledger := state.NewMapLedger()
-
-		accounts := state.NewAccounts(ledger)
-		address := flow.HexToAddress("01")
-
-		err := accounts.Create(nil, address)
-		require.NoError(t, err)
-
-		err = accounts.SetValue(address, "some_key", createByteArray(12))
-		require.NoError(t, err)
-		err = accounts.SetValue(address, "some_key", createByteArray(11))
-		require.NoError(t, err)
-
-		storageUsed, err := accounts.GetStorageUsed(address)
-		require.NoError(t, err)
-		require.Equal(t, storageUsed, uint64(9+11)) // exists: 1 byte, storage_used 8 bytes, some_key 11
-	})
-
-	t.Run("Storage used, after register deleted, decreases", func(t *testing.T) {
-		ledger := state.NewMapLedger()
-
-		accounts := state.NewAccounts(ledger)
-		address := flow.HexToAddress("01")
-
-		err := accounts.Create(nil, address)
-		require.NoError(t, err)
-
-		err = accounts.SetValue(address, "some_key", createByteArray(12))
-		require.NoError(t, err)
-		err = accounts.SetValue(address, "some_key", nil)
-		require.NoError(t, err)
-
-		storageUsed, err := accounts.GetStorageUsed(address)
-		require.NoError(t, err)
-		require.Equal(t, storageUsed, uint64(9+0)) // exists: 1 byte, storage_used 8 bytes, some_key 0
-	})
-
-	t.Run("Storage used on a complex scenario has correct value", func(t *testing.T) {
-		ledger := state.NewMapLedger()
-
-		accounts := state.NewAccounts(ledger)
-		address := flow.HexToAddress("01")
-
-		err := accounts.Create(nil, address)
-		require.NoError(t, err)
-
-		err = accounts.SetValue(address, "some_key", createByteArray(12))
-		require.NoError(t, err)
-		err = accounts.SetValue(address, "some_key", createByteArray(11))
-		require.NoError(t, err)
-
-		err = accounts.SetValue(address, "some_key2", createByteArray(22))
-		require.NoError(t, err)
-		err = accounts.SetValue(address, "some_key2", createByteArray(23))
-		require.NoError(t, err)
-
-		storageUsed, err := accounts.GetStorageUsed(address)
-		require.NoError(t, err)
-		require.Equal(t, storageUsed, uint64(9+34)) // exists: 1 byte, storage_used 8 bytes, other 34
-	})
-}
-
-func createByteArray(size int) []byte {
-	bytes := make([]byte, size)
-	for i := range bytes {
-		bytes[i] = 255
-	}
-	return bytes
-=======
 type TestLedger struct {
 	contracts []byte
 }
@@ -237,14 +95,15 @@
 
 func TestAccounts_SetContracts(t *testing.T) {
 
-	chain := struct{ flow.Chain }{}
 	address := flow.HexToAddress("0x01")
 
 	t.Run("Setting a contract puts it in Contracts", func(t *testing.T) {
-		ledger := TestLedger{}
-		a := state.NewAccounts(&ledger, chain)
-
-		err := a.SetContract("Dummy", address, []byte("non empty string"))
+		ledger := state.NewMapLedger()
+		a := state.NewAccounts(ledger)
+		err := a.Create(nil, address)
+		require.NoError(t, err)
+
+		err = a.SetContract("Dummy", address, []byte("non empty string"))
 		require.NoError(t, err)
 
 		contractNames, err := a.GetContractNames(address)
@@ -254,10 +113,12 @@
 		require.Equal(t, contractNames[0], "Dummy")
 	})
 	t.Run("Setting a contract again, does not add it to contracts", func(t *testing.T) {
-		ledger := TestLedger{}
-		a := state.NewAccounts(&ledger, chain)
-
-		err := a.SetContract("Dummy", address, []byte("non empty string"))
+		ledger := state.NewMapLedger()
+		a := state.NewAccounts(ledger)
+		err := a.Create(nil, address)
+		require.NoError(t, err)
+
+		err = a.SetContract("Dummy", address, []byte("non empty string"))
 		require.NoError(t, err)
 
 		err = a.SetContract("Dummy", address, []byte("non empty string"))
@@ -270,10 +131,12 @@
 		require.Equal(t, contractNames[0], "Dummy")
 	})
 	t.Run("Setting more contracts always keeps them sorted", func(t *testing.T) {
-		ledger := TestLedger{}
-		a := state.NewAccounts(&ledger, chain)
-
-		err := a.SetContract("Dummy", address, []byte("non empty string"))
+		ledger := state.NewMapLedger()
+		a := state.NewAccounts(ledger)
+		err := a.Create(nil, address)
+		require.NoError(t, err)
+
+		err = a.SetContract("Dummy", address, []byte("non empty string"))
 		require.NoError(t, err)
 
 		err = a.SetContract("ZedDummy", address, []byte("non empty string"))
@@ -291,17 +154,21 @@
 		require.Equal(t, contractNames[2], "ZedDummy")
 	})
 	t.Run("Removing a contract does not fail if there is none", func(t *testing.T) {
-		ledger := TestLedger{}
-		a := state.NewAccounts(&ledger, chain)
-
-		err := a.DeleteContract("Dummy", address)
+		ledger := state.NewMapLedger()
+		a := state.NewAccounts(ledger)
+		err := a.Create(nil, address)
+		require.NoError(t, err)
+
+		err = a.DeleteContract("Dummy", address)
 		require.NoError(t, err)
 	})
 	t.Run("Removing a contract removes it", func(t *testing.T) {
-		ledger := TestLedger{}
-		a := state.NewAccounts(&ledger, chain)
-
-		err := a.SetContract("Dummy", address, []byte("non empty string"))
+		ledger := state.NewMapLedger()
+		a := state.NewAccounts(ledger)
+		err := a.Create(nil, address)
+		require.NoError(t, err)
+
+		err = a.SetContract("Dummy", address, []byte("non empty string"))
 		require.NoError(t, err)
 
 		err = a.DeleteContract("Dummy", address)
@@ -312,5 +179,146 @@
 
 		require.Len(t, contractNames, 0, "There should be no contract")
 	})
->>>>>>> 9e2c1f8f
+}
+
+func TestAccount_StorageUsed(t *testing.T) {
+
+	t.Run("Storage used on account creation is deterministic", func(t *testing.T) {
+		ledger := state.NewMapLedger()
+
+		accounts := state.NewAccounts(ledger)
+		address := flow.HexToAddress("01")
+
+		err := accounts.Create(nil, address)
+		require.NoError(t, err)
+
+		storageUsed, err := accounts.GetStorageUsed(address)
+		require.NoError(t, err)
+		require.Equal(t, storageUsed, uint64(9)) // exists: 1 byte, storage_used 8 bytes
+	})
+
+	t.Run("Storage used on register set increases", func(t *testing.T) {
+		ledger := state.NewMapLedger()
+
+		accounts := state.NewAccounts(ledger)
+		address := flow.HexToAddress("01")
+
+		err := accounts.Create(nil, address)
+		require.NoError(t, err)
+
+		err = accounts.SetValue(address, "some_key", createByteArray(12))
+		require.NoError(t, err)
+
+		storageUsed, err := accounts.GetStorageUsed(address)
+		require.NoError(t, err)
+		require.Equal(t, storageUsed, uint64(9+12)) // exists: 1 byte, storage_used 8 bytes, some_key 12
+	})
+
+	t.Run("Storage used, set twice on same register to same value, stays the same", func(t *testing.T) {
+		ledger := state.NewMapLedger()
+
+		accounts := state.NewAccounts(ledger)
+		address := flow.HexToAddress("01")
+
+		err := accounts.Create(nil, address)
+		require.NoError(t, err)
+
+		err = accounts.SetValue(address, "some_key", createByteArray(12))
+		require.NoError(t, err)
+		err = accounts.SetValue(address, "some_key", createByteArray(12))
+		require.NoError(t, err)
+
+		storageUsed, err := accounts.GetStorageUsed(address)
+		require.NoError(t, err)
+		require.Equal(t, storageUsed, uint64(9+12)) // exists: 1 byte, storage_used 8 bytes, some_key 12
+	})
+
+	t.Run("Storage used, set twice on same register to larger value, increases", func(t *testing.T) {
+		ledger := state.NewMapLedger()
+
+		accounts := state.NewAccounts(ledger)
+		address := flow.HexToAddress("01")
+
+		err := accounts.Create(nil, address)
+		require.NoError(t, err)
+
+		err = accounts.SetValue(address, "some_key", createByteArray(12))
+		require.NoError(t, err)
+		err = accounts.SetValue(address, "some_key", createByteArray(13))
+		require.NoError(t, err)
+
+		storageUsed, err := accounts.GetStorageUsed(address)
+		require.NoError(t, err)
+		require.Equal(t, storageUsed, uint64(9+13)) // exists: 1 byte, storage_used 8 bytes, some_key 13
+	})
+
+	t.Run("Storage used, set twice on same register to smaller value, decreases", func(t *testing.T) {
+		ledger := state.NewMapLedger()
+
+		accounts := state.NewAccounts(ledger)
+		address := flow.HexToAddress("01")
+
+		err := accounts.Create(nil, address)
+		require.NoError(t, err)
+
+		err = accounts.SetValue(address, "some_key", createByteArray(12))
+		require.NoError(t, err)
+		err = accounts.SetValue(address, "some_key", createByteArray(11))
+		require.NoError(t, err)
+
+		storageUsed, err := accounts.GetStorageUsed(address)
+		require.NoError(t, err)
+		require.Equal(t, storageUsed, uint64(9+11)) // exists: 1 byte, storage_used 8 bytes, some_key 11
+	})
+
+	t.Run("Storage used, after register deleted, decreases", func(t *testing.T) {
+		ledger := state.NewMapLedger()
+
+		accounts := state.NewAccounts(ledger)
+		address := flow.HexToAddress("01")
+
+		err := accounts.Create(nil, address)
+		require.NoError(t, err)
+
+		err = accounts.SetValue(address, "some_key", createByteArray(12))
+		require.NoError(t, err)
+		err = accounts.SetValue(address, "some_key", nil)
+		require.NoError(t, err)
+
+		storageUsed, err := accounts.GetStorageUsed(address)
+		require.NoError(t, err)
+		require.Equal(t, storageUsed, uint64(9+0)) // exists: 1 byte, storage_used 8 bytes, some_key 0
+	})
+
+	t.Run("Storage used on a complex scenario has correct value", func(t *testing.T) {
+		ledger := state.NewMapLedger()
+
+		accounts := state.NewAccounts(ledger)
+		address := flow.HexToAddress("01")
+
+		err := accounts.Create(nil, address)
+		require.NoError(t, err)
+
+		err = accounts.SetValue(address, "some_key", createByteArray(12))
+		require.NoError(t, err)
+		err = accounts.SetValue(address, "some_key", createByteArray(11))
+		require.NoError(t, err)
+
+		err = accounts.SetValue(address, "some_key2", createByteArray(22))
+		require.NoError(t, err)
+		err = accounts.SetValue(address, "some_key2", createByteArray(23))
+		require.NoError(t, err)
+
+		storageUsed, err := accounts.GetStorageUsed(address)
+		require.NoError(t, err)
+		require.Equal(t, storageUsed, uint64(9+34)) // exists: 1 byte, storage_used 8 bytes, other 34
+	})
+}
+
+func createByteArray(size int) []byte {
+	bytes := make([]byte, size)
+	for i := range bytes {
+		bytes[i] = 255
+	}
+	return bytes
 }