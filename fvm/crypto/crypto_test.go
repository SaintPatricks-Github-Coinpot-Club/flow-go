package crypto_test

import (
	"crypto/rand"
	"fmt"
	"testing"
	"unicode/utf8"

	"github.com/fxamacker/cbor/v2"
	"github.com/onflow/cadence/runtime"
	onflowCrypto "github.com/onflow/crypto"
	"github.com/onflow/crypto/hash"
	"github.com/stretchr/testify/assert"
	"github.com/stretchr/testify/require"

	"github.com/onflow/flow-go/fvm/crypto"
	"github.com/onflow/flow-go/fvm/errors"
	"github.com/onflow/flow-go/model/flow"
	msig "github.com/onflow/flow-go/module/signature"
)

func TestHashWithTag(t *testing.T) {
	t.Run("tag too long", func(t *testing.T) {
		algorithms := []hash.HashingAlgorithm{
			hash.SHA2_256,
			hash.SHA2_384,
			hash.SHA3_256,
			hash.SHA3_384,
			hash.Keccak_256,
		}

		okTag := [flow.DomainTagLength / 2]byte{}   // tag does not exceed 32 bytes
		longTag := [flow.DomainTagLength + 1]byte{} // tag larger that 32 bytes

		for i, algorithm := range algorithms {
			t.Run(fmt.Sprintf("algo %d: %v", i, algorithm), func(t *testing.T) {
				_, err := crypto.HashWithTag(algorithm, string(longTag[:]), []byte("some data"))
				require.Error(t, err)
			})

			t.Run(fmt.Sprintf("algo %d: %v - control (tag ok)", i, algorithm), func(t *testing.T) {
				_, err := crypto.HashWithTag(algorithm, string(okTag[:]), []byte("some data"))
				require.NoError(t, err)
			})
		}
	})
}

func TestVerifySignatureFromRuntime(t *testing.T) {

	// make sure the seed length is larger than miniumum seed lengths of all signature schemes
	seedLength := 64

	correctCombinations := map[runtime.SignatureAlgorithm]map[runtime.HashAlgorithm]struct{}{

		runtime.SignatureAlgorithmBLS_BLS12_381: {
			runtime.HashAlgorithmKMAC128_BLS_BLS12_381: {},
		},
		runtime.SignatureAlgorithmECDSA_P256: {
			runtime.HashAlgorithmSHA2_256:   {},
			runtime.HashAlgorithmSHA3_256:   {},
			runtime.HashAlgorithmKECCAK_256: {},
		},
		runtime.SignatureAlgorithmECDSA_secp256k1: {
			runtime.HashAlgorithmSHA2_256:   {},
			runtime.HashAlgorithmSHA3_256:   {},
			runtime.HashAlgorithmKECCAK_256: {},
		},
	}

	t.Run("verify should fail on incorrect combinations", func(t *testing.T) {

		signatureAlgos := []runtime.SignatureAlgorithm{
			runtime.SignatureAlgorithmECDSA_P256,
			runtime.SignatureAlgorithmECDSA_secp256k1,
			runtime.SignatureAlgorithmBLS_BLS12_381,
		}
		hashAlgos := []runtime.HashAlgorithm{
			runtime.HashAlgorithmSHA2_256,
			runtime.HashAlgorithmSHA2_384,
			runtime.HashAlgorithmSHA3_256,
			runtime.HashAlgorithmSHA3_384,
			runtime.HashAlgorithmKMAC128_BLS_BLS12_381,
			runtime.HashAlgorithmKECCAK_256,
		}

		for _, s := range signatureAlgos {
			for _, h := range hashAlgos {
				t.Run(fmt.Sprintf("combination: %v, %v", s, h), func(t *testing.T) {
					seed := make([]byte, seedLength)
					_, err := rand.Read(seed)
					require.NoError(t, err)
					pk, err := onflowCrypto.GeneratePrivateKey(crypto.RuntimeToCryptoSigningAlgorithm(s), seed)
					require.NoError(t, err)

					tag := "random_tag"
					var hasher hash.Hasher
					if h != runtime.HashAlgorithmKMAC128_BLS_BLS12_381 {
						hasher, err = crypto.NewPrefixedHashing(crypto.RuntimeToCryptoHashingAlgorithm(h), tag)
						require.NoError(t, err)
					} else {
						hasher = msig.NewBLSHasher(tag)
					}

					signature := make([]byte, 0)
					sig, err := pk.Sign([]byte("some data"), hasher)
					if _, shouldBeOk := correctCombinations[s][h]; shouldBeOk {
						require.NoError(t, err)
					}

					if sig != nil {
						signature = sig.Bytes()
					}

					ok, err := crypto.VerifySignatureFromRuntime(
						signature,
						tag,
						[]byte("some data"),
						pk.PublicKey().Encode(),
						s,
						h,
					)

					if _, shouldBeOk := correctCombinations[s][h]; shouldBeOk {
						require.NoError(t, err)
						require.True(t, ok)
					} else {
						require.Error(t, err)
						require.False(t, ok)
					}
				})
			}
		}
	})

	t.Run("BLS tag combinations", func(t *testing.T) {
		cases := []struct {
			signTag   string
			verifyTag string
			require   func(t *testing.T, sigOk bool, err error)
		}{
			{
				signTag:   "random_tag",
				verifyTag: "random_tag",
				require: func(t *testing.T, sigOk bool, err error) {
					require.NoError(t, err)
					require.True(t, sigOk)
				},
			},
			{
				signTag:   "",
				verifyTag: "",
				require: func(t *testing.T, sigOk bool, err error) {
					require.NoError(t, err)
					require.True(t, sigOk)
				},
			}, {
				signTag:   "padding test",
				verifyTag: "padding test" + string([]byte{0, 0, 0, 0, 0}),
				require: func(t *testing.T, sigOk bool, err error) {
					require.NoError(t, err)
					require.False(t, sigOk)
				},
			}, {
				signTag:   "valid tag",
				verifyTag: "different valid tag",
				require: func(t *testing.T, sigOk bool, err error) {
					require.NoError(t, err)
					require.False(t, sigOk)
				},
			}, {
				signTag:   "a very large tag with more than thirty two bytes",
				verifyTag: "a very large tag with more than thirty two bytes",
				require: func(t *testing.T, sigOk bool, err error) {
					require.NoError(t, err)
					require.True(t, sigOk)
				},
			},
		}

		for _, c := range cases {
			seed := make([]byte, seedLength)
			_, err := rand.Read(seed)
			require.NoError(t, err)
			pk, err := onflowCrypto.GeneratePrivateKey(onflowCrypto.BLSBLS12381, seed)
			require.NoError(t, err)

			hasher := msig.NewBLSHasher(string(c.signTag))
			signature := make([]byte, 0)
			sig, err := pk.Sign([]byte("some data"), hasher)
			require.NoError(t, err)

			if sig != nil {
				signature = sig.Bytes()
			}

			ok, err := crypto.VerifySignatureFromRuntime(
				signature,
				string(c.verifyTag),
				[]byte("some data"),
				pk.PublicKey().Encode(),
				runtime.SignatureAlgorithmBLS_BLS12_381,
				runtime.HashAlgorithmKMAC128_BLS_BLS12_381,
			)

			c.require(t, ok, err)
		}
	})

	t.Run("ECDSA tag combinations", func(t *testing.T) {

		cases := []struct {
			signTag   string
			verifyTag string
			require   func(t *testing.T, sigOk bool, err error)
		}{
			{
				signTag:   "random_tag",
				verifyTag: "random_tag",
				require: func(t *testing.T, sigOk bool, err error) {
					require.NoError(t, err)
					require.True(t, sigOk)
				},
			},
			{
				signTag:   "",
				verifyTag: "",
				require: func(t *testing.T, sigOk bool, err error) {
					require.NoError(t, err)
					require.True(t, sigOk)
				},
			}, {
				signTag:   "padding test",
				verifyTag: "padding test" + string([]byte{0, 0, 0, 0, 0}),
				require: func(t *testing.T, sigOk bool, err error) {
					require.NoError(t, err)
					require.True(t, sigOk)
				},
			}, {
				signTag:   "valid tag",
				verifyTag: "different valid tag",
				require: func(t *testing.T, sigOk bool, err error) {
					require.NoError(t, err)
					require.False(t, sigOk)
				},
			}, {
				signTag:   "valid tag",
				verifyTag: "a very large tag with more than thirty two bytes",
				require: func(t *testing.T, sigOk bool, err error) {
					require.Error(t, err)
					require.False(t, sigOk)
				},
			},
		}

		for _, c := range cases {
			for s, hMaps := range correctCombinations {
				if s == runtime.SignatureAlgorithmBLS_BLS12_381 {
					// skip BLS to only cover ECDSA in this test
					continue
				}
				for h := range hMaps {
					t.Run(fmt.Sprintf("hash tag: %v, verify tag: %v [%v, %v]", c.signTag, c.verifyTag, s, h), func(t *testing.T) {

						seed := make([]byte, seedLength)
						_, err := rand.Read(seed)
						require.NoError(t, err)
						pk, err := onflowCrypto.GeneratePrivateKey(crypto.RuntimeToCryptoSigningAlgorithm(s), seed)
						require.NoError(t, err)

						hasher, err := crypto.NewPrefixedHashing(crypto.RuntimeToCryptoHashingAlgorithm(h), c.signTag)
						require.NoError(t, err)

						data := []byte("some data")
						sig, err := pk.Sign(data, hasher)
						require.NoError(t, err)
						signature := sig.Bytes()

						ok, err := crypto.VerifySignatureFromRuntime(
							signature,
							c.verifyTag,
							data,
							pk.PublicKey().Encode(),
							s,
							h,
						)

						c.require(t, ok, err)
					})
				}
			}
		}
	})
}

func TestVerifySignatureFromTransaction(t *testing.T) {
	seedLength := 32

	correctCombinations := map[onflowCrypto.SigningAlgorithm]map[hash.HashingAlgorithm]struct{}{
		onflowCrypto.ECDSAP256: {
			hash.SHA2_256: {},
			hash.SHA3_256: {},
		},
		onflowCrypto.ECDSASecp256k1: {
			hash.SHA2_256: {},
			hash.SHA3_256: {},
		},
	}

	t.Run("verify should fail on incorrect combinations", func(t *testing.T) {

		signatureAlgos := []onflowCrypto.SigningAlgorithm{
			onflowCrypto.ECDSAP256,
			onflowCrypto.ECDSASecp256k1,
			onflowCrypto.BLSBLS12381,
		}
		hashAlgos := []hash.HashingAlgorithm{
			hash.SHA2_256,
			hash.SHA2_384,
			hash.SHA3_256,
			hash.SHA3_384,
			hash.KMAC128,
			hash.Keccak_256,
		}

		for _, s := range signatureAlgos {
			for _, h := range hashAlgos {
				t.Run(fmt.Sprintf("combination: %v, %v", s, h), func(t *testing.T) {
					seed := make([]byte, seedLength)
					_, err := rand.Read(seed)
					require.NoError(t, err)
					sk, err := onflowCrypto.GeneratePrivateKey(s, seed)
					require.NoError(t, err)

					tag := string(flow.TransactionDomainTag[:])
					var hasher hash.Hasher
					if h != hash.KMAC128 {
						hasher, err = crypto.NewPrefixedHashing(h, tag)
						require.NoError(t, err)
					} else {
						hasher = msig.NewBLSHasher(tag)
					}

					signature := make([]byte, 0)
					data := []byte("some_data")
					sig, err := sk.Sign(data, hasher)
					if _, shouldBeOk := correctCombinations[s][h]; shouldBeOk {
						require.NoError(t, err)
					}

					if sig != nil {
						signature = sig.Bytes()
					}

					ok, err := crypto.VerifySignatureFromTransaction(signature, data, sk.PublicKey(), h, nil)
					if _, shouldBeOk := correctCombinations[s][h]; shouldBeOk {
						require.NoError(t, err)
						require.True(t, ok)
					} else {
						require.Error(t, err)
						require.ErrorContains(t, err, "is not supported in transactions")
						require.False(t, ok)
					}
				})
			}
		}
	})

	t.Run("tag combinations", func(t *testing.T) {

		cases := []struct {
			signTag string
			require func(t *testing.T, sigOk bool, err error)
		}{
			{
				signTag: string(flow.TransactionDomainTag[:]),
				require: func(t *testing.T, sigOk bool, err error) {
					require.NoError(t, err)
					require.True(t, sigOk)
				},
			},
			{
				signTag: "",
				require: func(t *testing.T, sigOk bool, err error) {
					require.NoError(t, err)
					require.False(t, sigOk)
				},
			}, {
				signTag: "random_tag",
				require: func(t *testing.T, sigOk bool, err error) {
					require.NoError(t, err)
					require.False(t, sigOk)
				},
			},
		}

		for _, c := range cases {
			for s, hMaps := range correctCombinations {
				for h := range hMaps {
					t.Run(fmt.Sprintf("sign tag: %v [%v, %v]", c.signTag, s, h), func(t *testing.T) {
						seed := make([]byte, seedLength)
						_, err := rand.Read(seed)
						require.NoError(t, err)
						sk, err := onflowCrypto.GeneratePrivateKey(s, seed)
						require.NoError(t, err)

						hasher, err := crypto.NewPrefixedHashing(h, c.signTag)
						require.NoError(t, err)

						data := []byte("some data")
						sig, err := sk.Sign(data, hasher)
						require.NoError(t, err)
						signature := sig.Bytes()

						ok, err := crypto.VerifySignatureFromTransaction(signature, data, sk.PublicKey(), h, nil)
						c.require(t, ok, err)
					})
				}
			}
		}
	})
}

<<<<<<< HEAD
=======
// TestTransactionAuthenticationSchemes tests transaction signature verifications
// with a focus on authentication schemes.
func TestTransactionAuthenticationSchemes(t *testing.T) {
	seedLength := 32
	h := hash.SHA2_256
	s := onflowCrypto.ECDSAP256
	payerAddress := unittest.AddressFixture()
	authorizerAddress := flow.EmptyAddress

	transactionBody := transactionBodyScaffold{
		flow.TransactionBody{
			Script: []byte("some script"),
			Arguments: [][]byte{
				[]byte("arg1"),
			},
			ReferenceBlockID: flow.HashToID([]byte("some block id")),
			GasLimit:         1000,
			Payer:            payerAddress,
			ProposalKey: flow.ProposalKey{
				Address:        authorizerAddress,
				KeyIndex:       0,
				SequenceNumber: 0,
			},
			Authorizers: []flow.Address{
				authorizerAddress,
			},
			PayloadSignatures: []flow.TransactionSignature{
				{
					Address:       authorizerAddress,
					KeyIndex:      0,
					Signature:     []byte("signature"), // Mock signature, not validated
					SignerIndex:   0,
					ExtensionData: unittest.RandomBytes(3),
				},
			},
			EnvelopeSignatures: []flow.TransactionSignature{
				{
					Address:       payerAddress,
					KeyIndex:      0,
					Signature:     []byte("placeholder"),
					SignerIndex:   0,
					ExtensionData: unittest.RandomBytes(3),
				},
			},
		}}

	// test transaction envelope canonical form constructions
	t.Run("Transaction envelope canonical form", func(t *testing.T) {

		legacyEnvelopeSignatureCanonicalForm := func(tb transactionBodyScaffold) []byte {
			return fingerprint.Fingerprint(struct {
				Payload           interface{}
				PayloadSignatures interface{}
			}{
				tb.payloadCanonicalForm(),
				[]interface{}{
					// Expected canonical form of payload signature
					struct {
						SignerIndex uint
						KeyID       uint
						Signature   []byte
					}{
						SignerIndex: uint(tb.PayloadSignatures[0].SignerIndex),
						KeyID:       uint(tb.PayloadSignatures[0].KeyIndex),
						Signature:   tb.PayloadSignatures[0].Signature,
					},
				},
			})
		}

		randomExtensionData := unittest.RandomBytes(20)

		cases := []struct {
			payloadExtensionData                   []byte
			expectedEnvelopeSignatureCanonicalForm func(tb transactionBodyScaffold) []byte
		}{
			// nil extension data
			{
				payloadExtensionData:                   nil,
				expectedEnvelopeSignatureCanonicalForm: legacyEnvelopeSignatureCanonicalForm,
			},
			// empty extension data
			{
				payloadExtensionData:                   []byte{},
				expectedEnvelopeSignatureCanonicalForm: legacyEnvelopeSignatureCanonicalForm,
			}, {
				// zero extension data
				payloadExtensionData:                   []byte{0x0},
				expectedEnvelopeSignatureCanonicalForm: legacyEnvelopeSignatureCanonicalForm,
			}, {
				// non-plain authentication scheme
				payloadExtensionData: slices.Concat([]byte{0x5}, randomExtensionData[:]),
				expectedEnvelopeSignatureCanonicalForm: func(tb transactionBodyScaffold) []byte {
					return fingerprint.Fingerprint(struct {
						Payload           interface{}
						PayloadSignatures interface{}
					}{
						tb.payloadCanonicalForm(),
						[]interface{}{
							// Expected canonical form of payload signature
							struct {
								SignerIndex   uint
								KeyID         uint
								Signature     []byte
								ExtensionData []byte
							}{
								SignerIndex:   uint(tb.PayloadSignatures[0].SignerIndex),
								KeyID:         uint(tb.PayloadSignatures[0].KeyIndex),
								Signature:     tb.PayloadSignatures[0].Signature,
								ExtensionData: slices.Concat([]byte{0x5}, randomExtensionData[:]),
							},
						},
					})
				},
			}, {
				// webauthn scheme
				payloadExtensionData: slices.Concat([]byte{0x1}, randomExtensionData[:]),
				expectedEnvelopeSignatureCanonicalForm: func(tb transactionBodyScaffold) []byte {
					return fingerprint.Fingerprint(struct {
						Payload           interface{}
						PayloadSignatures interface{}
					}{
						tb.payloadCanonicalForm(),
						[]interface{}{
							// Expected canonical form of payload signature
							struct {
								SignerIndex   uint
								KeyID         uint
								Signature     []byte
								ExtensionData []byte
							}{
								SignerIndex:   uint(tb.PayloadSignatures[0].SignerIndex),
								KeyID:         uint(tb.PayloadSignatures[0].KeyIndex),
								Signature:     tb.PayloadSignatures[0].Signature,
								ExtensionData: slices.Concat([]byte{0x1}, randomExtensionData[:]),
							},
						},
					})
				},
			},
		}
		// test all cases
		for _, c := range cases {
			t.Run(fmt.Sprintf("auth scheme (payloadExtensionData): %v", c.payloadExtensionData), func(t *testing.T) {
				transactionBody.PayloadSignatures[0].ExtensionData = c.payloadExtensionData
				transactionMessage := transactionBody.EnvelopeMessage()

				// generate expected envelope data
				expectedEnvelopeMessage := c.expectedEnvelopeSignatureCanonicalForm(transactionBody)
				// compare canonical forms
				require.Equal(t, transactionMessage, expectedEnvelopeMessage)
			})
		}
	})

	// test transaction canonical form constructions (ID computation)
	t.Run("Transaction canonical form", func(t *testing.T) {

		legacyTransactionCanonicalForm := func(tb transactionBodyScaffold) []byte {
			return fingerprint.Fingerprint(struct {
				Payload            interface{}
				PayloadSignatures  interface{}
				EnvelopeSignatures interface{}
			}{
				tb.payloadCanonicalForm(),
				[]interface{}{
					// Expected canonical form of payload signature
					struct {
						SignerIndex uint
						KeyID       uint
						Signature   []byte
					}{
						SignerIndex: uint(tb.PayloadSignatures[0].SignerIndex),
						KeyID:       uint(tb.PayloadSignatures[0].KeyIndex),
						Signature:   tb.PayloadSignatures[0].Signature,
					},
				},
				[]interface{}{
					// Expected canonical form of payload signature
					struct {
						SignerIndex uint
						KeyID       uint
						Signature   []byte
					}{
						SignerIndex: uint(tb.EnvelopeSignatures[0].SignerIndex),
						KeyID:       uint(tb.EnvelopeSignatures[0].KeyIndex),
						Signature:   tb.EnvelopeSignatures[0].Signature,
					},
				},
			})
		}

		randomExtensionData := unittest.RandomBytes(20)

		cases := []struct {
			payloadExtensionData             []byte
			expectedTransactionCanonicalForm func(tb transactionBodyScaffold) []byte
		}{
			// nil extension data
			{
				payloadExtensionData:             nil,
				expectedTransactionCanonicalForm: legacyTransactionCanonicalForm,
			},
			// empty extension data
			{
				payloadExtensionData:             []byte{},
				expectedTransactionCanonicalForm: legacyTransactionCanonicalForm,
			}, {
				// zero extension data
				payloadExtensionData:             []byte{0x0},
				expectedTransactionCanonicalForm: legacyTransactionCanonicalForm,
			}, {
				// webauthn scheme
				payloadExtensionData: slices.Concat([]byte{0x1}, randomExtensionData[:]),
				expectedTransactionCanonicalForm: func(tb transactionBodyScaffold) []byte {
					return fingerprint.Fingerprint(struct {
						Payload            interface{}
						PayloadSignatures  interface{}
						EnvelopeSignatures interface{}
					}{
						tb.payloadCanonicalForm(),
						[]interface{}{
							// Expected canonical form of payload signature
							struct {
								SignerIndex   uint
								KeyID         uint
								Signature     []byte
								ExtensionData []byte
							}{
								SignerIndex:   uint(tb.PayloadSignatures[0].SignerIndex),
								KeyID:         uint(tb.PayloadSignatures[0].KeyIndex),
								Signature:     tb.PayloadSignatures[0].Signature,
								ExtensionData: slices.Concat([]byte{0x1}, randomExtensionData[:]),
							},
						},
						[]interface{}{
							// Expected canonical form of payload signature
							struct {
								SignerIndex   uint
								KeyID         uint
								Signature     []byte
								ExtensionData []byte
							}{
								SignerIndex:   uint(tb.EnvelopeSignatures[0].SignerIndex),
								KeyID:         uint(tb.EnvelopeSignatures[0].KeyIndex),
								Signature:     tb.EnvelopeSignatures[0].Signature,
								ExtensionData: slices.Concat([]byte{0x1}, randomExtensionData[:]),
							},
						},
					})
				},
			},
		}
		// test all cases
		for _, c := range cases {
			t.Run(fmt.Sprintf("auth scheme (payloadExtensionData): %v", c.payloadExtensionData), func(t *testing.T) {
				transactionBody.PayloadSignatures[0].ExtensionData = c.payloadExtensionData
				transactionBody.EnvelopeSignatures[0].ExtensionData = c.payloadExtensionData
				transactionID := transactionBody.ID()

				// generate expected envelope data
				sha3 := hash.NewSHA3_256()
				expectedID := flow.Identifier(sha3.ComputeHash(c.expectedTransactionCanonicalForm(transactionBody)))
				// compare canonical forms
				require.Equal(t, transactionID, expectedID)
			})
		}
	})

	// test `VerifySignatureFromTransaction` in the plain authentication scheme
	t.Run("plain authentication scheme", func(t *testing.T) {
		cases := []struct {
			payloadExtensionData []byte
			require              func(t *testing.T, sigOk bool, err error)
		}{
			{
				// nil extension data
				payloadExtensionData: nil,
				require: func(t *testing.T, sigOk bool, err error) {
					require.NoError(t, err)
					require.True(t, sigOk)
				},
			},
			{
				// empty extension data
				payloadExtensionData: []byte{},
				require: func(t *testing.T, sigOk bool, err error) {
					require.NoError(t, err)
					require.True(t, sigOk)
				},
			}, {
				// empty extension data - happy path
				payloadExtensionData: []byte{0x0},
				require: func(t *testing.T, sigOk bool, err error) {
					require.NoError(t, err)
					require.True(t, sigOk)
				},
			}, {
				// incorrect extension data
				payloadExtensionData: []byte{0x1},
				require: func(t *testing.T, sigOk bool, err error) {
					require.NoError(t, err)
					require.False(t, sigOk)
				},
			},
		}
		// test all cases
		for _, c := range cases {
			// payload data (the transaction envelope to sign/verify)
			payload := unittest.RandomBytes(20)
			t.Run(fmt.Sprintf("auth scheme (payloadExtensionData): %v", c.payloadExtensionData), func(t *testing.T) {
				seed := make([]byte, seedLength)
				_, err := rand.Read(seed)
				require.NoError(t, err)
				sk, err := onflowCrypto.GeneratePrivateKey(s, seed)
				require.NoError(t, err)

				hasher, err := crypto.NewPrefixedHashing(hash.SHA2_256, flow.TransactionTagString)
				require.NoError(t, err)

				sig, err := sk.Sign(payload, hasher)
				require.NoError(t, err)
				signature := sig.Bytes()

				ok, err := crypto.VerifySignatureFromTransaction(signature, payload, sk.PublicKey(), h, c.payloadExtensionData)
				c.require(t, ok, err)
			})
		}
	})

	// test `VerifySignatureFromTransaction` in the WebAuthn authentication scheme
	t.Run("webauthn authentication scheme", func(t *testing.T) {
		hasher, err := crypto.NewPrefixedHashing(hash.SHA2_256, flow.TransactionTagString)
		require.NoError(t, err)

		transactionMessage := transactionBody.EnvelopeMessage()
		authNChallenge := hasher.ComputeHash(transactionMessage)
		authNChallengeBase64Url := base64.URLEncoding.EncodeToString(authNChallenge)
		validUserFlag := byte(0x01)
		validClientDataOrigin := "https://testing.com"
		rpIDHash := unittest.RandomBytes(32)
		sigCounter := unittest.RandomBytes(4)

		// For use in cases where you're testing the other value
		validAuthenticatorData := slices.Concat(rpIDHash, []byte{validUserFlag}, sigCounter)
		validClientDataJSON := map[string]string{
			"type":      crypto.WebAuthnTypeGet,
			"challenge": authNChallengeBase64Url,
			"origin":    validClientDataOrigin,
		}

		cases := []struct {
			description       string
			authenticatorData []byte
			clientDataJSON    map[string]string
			require           func(t *testing.T, sigOk bool, err error)
		}{
			{
				description:       "Cannot be just the scheme, not enough extension data",
				authenticatorData: []byte{},
				clientDataJSON:    map[string]string{},
				require: func(t *testing.T, sigOk bool, err error) {
					require.NoError(t, err)
					require.False(t, sigOk)
				},
			}, {
				description:       "invalid user flag (UP not set)",
				authenticatorData: slices.Concat(rpIDHash, []byte{0x0}, sigCounter),
				clientDataJSON:    validClientDataJSON,
				require: func(t *testing.T, sigOk bool, err error) {
					require.NoError(t, err)
					require.False(t, sigOk)
				},
			}, {
				description:       "invalid user flag (extensions exist but flag (AT and ED) not set)",
				authenticatorData: slices.Concat(rpIDHash, []byte{validUserFlag}, sigCounter, unittest.RandomBytes(1+mrand.Intn(20))),
				clientDataJSON:    validClientDataJSON,
				require: func(t *testing.T, sigOk bool, err error) {
					require.NoError(t, err)
					require.False(t, sigOk)
				},
			}, {
				description:       "invalid user flag (extensions do not exist but flag AT is set)",
				authenticatorData: slices.Concat(rpIDHash, []byte{validUserFlag | 0x40}, sigCounter),
				clientDataJSON: map[string]string{
					"type":      crypto.WebAuthnTypeGet,
					"challenge": authNChallengeBase64Url,
					"origin":    validClientDataOrigin,
				},
				require: func(t *testing.T, sigOk bool, err error) {
					require.NoError(t, err)
					require.False(t, sigOk)
				},
			}, {
				description:       "invalid user flag (extensions do not exist but flag ED is set)",
				authenticatorData: slices.Concat(rpIDHash, []byte{validUserFlag | 0x80}, sigCounter),
				clientDataJSON: map[string]string{
					"type":      crypto.WebAuthnTypeGet,
					"challenge": authNChallengeBase64Url,
					"origin":    validClientDataOrigin,
				},
				require: func(t *testing.T, sigOk bool, err error) {
					require.NoError(t, err)
					require.False(t, sigOk)
				},
			}, {
				description:       "invalid client data type",
				authenticatorData: validAuthenticatorData,
				clientDataJSON: map[string]string{
					"type":      "invalid_type",
					"challenge": authNChallengeBase64Url,
					"origin":    validClientDataOrigin,
				},
				require: func(t *testing.T, sigOk bool, err error) {
					require.NoError(t, err)
					require.False(t, sigOk)
				},
			}, {
				description:       "empty origin (valid)",
				authenticatorData: validAuthenticatorData,
				clientDataJSON: map[string]string{
					"type":      crypto.WebAuthnTypeGet,
					"challenge": authNChallengeBase64Url,
					"origin":    "",
				},
				require: func(t *testing.T, sigOk bool, err error) {
					require.NoError(t, err)
					require.True(t, sigOk)
				},
			}, {
				description:       "valid authn scheme signature",
				authenticatorData: validAuthenticatorData,
				clientDataJSON:    validClientDataJSON,
				require: func(t *testing.T, sigOk bool, err error) {
					require.NoError(t, err)
					require.True(t, sigOk)
				},
			},
			{
				description:       "more client data fields",
				authenticatorData: validAuthenticatorData,
				clientDataJSON: map[string]string{
					"type":      crypto.WebAuthnTypeGet,
					"challenge": authNChallengeBase64Url,
					"origin":    validClientDataOrigin,
					"other1":    "random",
					"other2":    "random",
				},
				require: func(t *testing.T, sigOk bool, err error) {
					require.NoError(t, err)
					require.True(t, sigOk)
				},
			},
		}

		// run all cases above
		for _, c := range cases {
			t.Run(fmt.Sprintf("auth scheme - %s (authenticatorData)", c.description), func(t *testing.T) {
				// This will be the equivalent of possible client side actions, while mocking out the majority of
				// the webauthn process.
				// Could eventually consider using flow-go-sdk here if it makes sense
				seed := make([]byte, seedLength)
				_, err := rand.Read(seed)
				require.NoError(t, err)
				sk, err := onflowCrypto.GeneratePrivateKey(s, seed)
				require.NoError(t, err)

				// generate the extension data, based on the client data and authenticator data indicated by the test case
				clientDataJsonBytes, err := json.Marshal(c.clientDataJSON)
				require.NoError(t, err)

				extensionData := crypto.WebAuthnExtensionData{
					AuthenticatorData: c.authenticatorData,
					ClientDataJson:    clientDataJsonBytes,
				}

				// RLP Encode the extension data
				// This is the equivalent of the client side encoding
				extensionDataRLPBytes := rlp.NewMarshaler().MustMarshal(extensionData)

				// Construct the message to sign in the same way a client would, as per
				// https://github.com/onflow/flips/blob/tarak/webauthn/protocol/20250203-webauthn-credential-support.md#fvm-transaction-validation-changes
				var clientDataHash [hash.HashLenSHA2_256]byte
				hash.ComputeSHA2_256(&clientDataHash, clientDataJsonBytes)
				messageToSign := slices.Concat(c.authenticatorData, clientDataHash[:])

				// Sign as "client"
				accountHasher, err := crypto.NewPrefixedHashing(h, "")
				require.NoError(t, err)
				sig, err := sk.Sign(messageToSign, accountHasher)
				require.NoError(t, err)
				signature := sig.Bytes()

				// Verify as "server"
				webauthnIdentifier := byte(1)
				ok, err := crypto.VerifySignatureFromTransaction(signature, transactionMessage, sk.PublicKey(), h, slices.Concat([]byte{webauthnIdentifier}, extensionDataRLPBytes[:]))
				c.require(t, ok, err)
			})
		}
	})

	t.Run("invalid authentication schemes", func(t *testing.T) {
		cases := []struct {
			description string
			scheme      crypto.AuthenticationScheme
			require     func(t *testing.T, sigOk bool, err error)
		}{
			{
				description: "invalid scheme (0x02)",
				scheme:      crypto.InvalidScheme,
				require: func(t *testing.T, sigOk bool, err error) {
					require.NoError(t, err)
					require.False(t, sigOk)
				},
			}, {
				description: "invalid scheme, parsed using AuthenticationSchemeFromByte (0xFF)",
				scheme:      crypto.AuthenticationSchemeFromByte(0xFF),
				require: func(t *testing.T, sigOk bool, err error) {
					require.NoError(t, err)
					require.False(t, sigOk)
				},
			},
		}

		for _, c := range cases {

			t.Run(fmt.Sprintf("%s - auth scheme - %v", c.description, c.scheme), func(t *testing.T) {
				seed := make([]byte, seedLength)
				_, err := rand.Read(seed)
				require.NoError(t, err)
				sk, err := onflowCrypto.GeneratePrivateKey(s, seed)
				require.NoError(t, err)

				hasher, err := crypto.NewPrefixedHashing(h, flow.TransactionTagString)
				require.NoError(t, err)

				transactionMessage := unittest.RandomBytes(20)

				sig, err := sk.Sign(transactionMessage, hasher)
				require.NoError(t, err)
				signature := sig.Bytes()

				ok, err := crypto.VerifySignatureFromTransaction(signature, transactionMessage, sk.PublicKey(), h, []byte{byte(c.scheme)})
				c.require(t, ok, err)
			})

		}
	})
}

>>>>>>> b8774867
func TestValidatePublicKey(t *testing.T) {

	validPublicKey := func(t *testing.T, s runtime.SignatureAlgorithm) []byte {
		seed := make([]byte, onflowCrypto.KeyGenSeedMinLen)
		_, err := rand.Read(seed)
		require.NoError(t, err)
		sk, err := onflowCrypto.GeneratePrivateKey(crypto.RuntimeToCryptoSigningAlgorithm(s), seed)
		require.NoError(t, err)
		return sk.PublicKey().Encode()
	}

	t.Run("Unknown algorithm should return false", func(t *testing.T) {
		err := crypto.ValidatePublicKey(runtime.SignatureAlgorithmUnknown, validPublicKey(t, runtime.SignatureAlgorithmECDSA_P256))
		require.Error(t, err)
	})

	t.Run("valid public key should return true", func(t *testing.T) {
		signatureAlgos := []runtime.SignatureAlgorithm{
			runtime.SignatureAlgorithmECDSA_P256,
			runtime.SignatureAlgorithmECDSA_secp256k1,
			runtime.SignatureAlgorithmBLS_BLS12_381,
		}
		for i, s := range signatureAlgos {
			t.Run(fmt.Sprintf("case %v: %v", i, s), func(t *testing.T) {
				err := crypto.ValidatePublicKey(s, validPublicKey(t, s))
				require.NoError(t, err)
			})
		}
	})

	t.Run("invalid public key should return false", func(t *testing.T) {
		signatureAlgos := []runtime.SignatureAlgorithm{
			runtime.SignatureAlgorithmECDSA_P256,
			runtime.SignatureAlgorithmECDSA_secp256k1,
			runtime.SignatureAlgorithmBLS_BLS12_381,
		}
		for i, s := range signatureAlgos {

			t.Run(fmt.Sprintf("case %v: %v", i, s), func(t *testing.T) {
				key := validPublicKey(t, s)
				// This may cause flakiness depending on the public key
				// deserialization scheme used!!
				key[0] ^= 1 // alter one bit of the valid key
				err := crypto.ValidatePublicKey(s, key)
				require.Errorf(t, err, "key is %#x", key)
			})
		}
	})
}

func TestHashingAlgorithmConversion(t *testing.T) {
	hashingAlgoMapping := map[runtime.HashAlgorithm]hash.HashingAlgorithm{
		runtime.HashAlgorithmSHA2_256:              hash.SHA2_256,
		runtime.HashAlgorithmSHA3_256:              hash.SHA3_256,
		runtime.HashAlgorithmSHA2_384:              hash.SHA2_384,
		runtime.HashAlgorithmSHA3_384:              hash.SHA3_384,
		runtime.HashAlgorithmKMAC128_BLS_BLS12_381: hash.KMAC128,
		runtime.HashAlgorithmKECCAK_256:            hash.Keccak_256,
	}

	for runtimeAlgo, cryptoAlgo := range hashingAlgoMapping {
		assert.Equal(t, cryptoAlgo, crypto.RuntimeToCryptoHashingAlgorithm(runtimeAlgo))
		assert.Equal(t, runtimeAlgo, crypto.CryptoToRuntimeHashingAlgorithm(cryptoAlgo))
	}
}

func TestSigningAlgorithmConversion(t *testing.T) {
	signingAlgoMapping := map[runtime.SignatureAlgorithm]onflowCrypto.SigningAlgorithm{
		runtime.SignatureAlgorithmECDSA_P256:      onflowCrypto.ECDSAP256,
		runtime.SignatureAlgorithmECDSA_secp256k1: onflowCrypto.ECDSASecp256k1,
		runtime.SignatureAlgorithmBLS_BLS12_381:   onflowCrypto.BLSBLS12381,
	}

	for runtimeAlgo, cryptoAlgo := range signingAlgoMapping {
		assert.Equal(t, cryptoAlgo, crypto.RuntimeToCryptoSigningAlgorithm(runtimeAlgo))
		assert.Equal(t, runtimeAlgo, crypto.CryptoToRuntimeSigningAlgorithm(cryptoAlgo))
	}
}

func TestAuthenticationSchemeConversion(t *testing.T) {
	schemeMapping := map[byte]string{
		0x0:  "PlainScheme",
		0x01: "WebAuthnScheme",
		0x02: "InvalidScheme",
		0x03: "InvalidScheme",
	}

	for authSchemeByte, authSchemeName := range schemeMapping {
		assert.Equal(t, authSchemeName, flow.AuthenticationSchemeFromByte(authSchemeByte).String())
	}
}

func TestVerifySignatureFromRuntime_error_handling_produces_valid_utf8_for_invalid_sign_algo(t *testing.T) {

	invalidSignatureAlgo := runtime.SignatureAlgorithm(164)

	_, err := crypto.VerifySignatureFromRuntime(
		nil, "", nil, nil, invalidSignatureAlgo, 0,
	)

	require.True(t, errors.IsValueError(err))

	require.Contains(t, err.Error(), fmt.Sprintf("%d", invalidSignatureAlgo))

	errorString := err.Error()
	assert.True(t, utf8.ValidString(errorString))

	// check if they can encoded and decoded using CBOR
	marshalledBytes, err := cbor.Marshal(errorString)
	require.NoError(t, err)

	var unmarshalledString string

	err = cbor.Unmarshal(marshalledBytes, &unmarshalledString)
	require.NoError(t, err)

	require.Equal(t, errorString, unmarshalledString)
}

func TestVerifySignatureFromRuntime_error_handling_produces_valid_utf8_for_invalid_hash_algo(t *testing.T) {

	invalidHashAlgo := runtime.HashAlgorithm(164)

	_, err := crypto.VerifySignatureFromRuntime(
		nil, "", nil, nil, runtime.SignatureAlgorithmECDSA_P256, invalidHashAlgo,
	)

	require.True(t, errors.IsValueError(err))

	require.Contains(t, err.Error(), fmt.Sprintf("%d", invalidHashAlgo))

	errorString := err.Error()
	assert.True(t, utf8.ValidString(errorString))

	// check if they can encoded and decoded using CBOR
	marshalledBytes, err := cbor.Marshal(errorString)
	require.NoError(t, err)

	var unmarshalledString string

	err = cbor.Unmarshal(marshalledBytes, &unmarshalledString)
	require.NoError(t, err)

	require.Equal(t, errorString, unmarshalledString)
}

func TestVerifySignatureFromRuntime_error_handling_produces_valid_utf8_for_invalid_public_key(t *testing.T) {

	invalidPublicKey := []byte{0xc3, 0x28} // some invalid UTF8

	_, err := crypto.VerifySignatureFromRuntime(
		nil, "random_tag", nil, invalidPublicKey, runtime.SignatureAlgorithmECDSA_P256, runtime.HashAlgorithmSHA2_256,
	)

	require.True(t, errors.IsValueError(err))
	errorString := err.Error()

	require.Contains(t, errorString, fmt.Sprintf("%x", invalidPublicKey))

	assert.True(t, utf8.ValidString(errorString))

	// check if they can encoded and decoded using CBOR
	marshalledBytes, err := cbor.Marshal(errorString)
	require.NoError(t, err)

	var unmarshalledString string

	err = cbor.Unmarshal(marshalledBytes, &unmarshalledString)
	require.NoError(t, err)

	require.Equal(t, errorString, unmarshalledString)
}<|MERGE_RESOLUTION|>--- conflicted
+++ resolved
@@ -352,7 +352,7 @@
 						signature = sig.Bytes()
 					}
 
-					ok, err := crypto.VerifySignatureFromTransaction(signature, data, sk.PublicKey(), h, nil)
+					ok, err := crypto.VerifySignatureFromTransaction(signature, data, sk.PublicKey(), h)
 					if _, shouldBeOk := correctCombinations[s][h]; shouldBeOk {
 						require.NoError(t, err)
 						require.True(t, ok)
@@ -412,7 +412,7 @@
 						require.NoError(t, err)
 						signature := sig.Bytes()
 
-						ok, err := crypto.VerifySignatureFromTransaction(signature, data, sk.PublicKey(), h, nil)
+						ok, err := crypto.VerifySignatureFromTransaction(signature, data, sk.PublicKey(), h)
 						c.require(t, ok, err)
 					})
 				}
@@ -421,559 +421,6 @@
 	})
 }
 
-<<<<<<< HEAD
-=======
-// TestTransactionAuthenticationSchemes tests transaction signature verifications
-// with a focus on authentication schemes.
-func TestTransactionAuthenticationSchemes(t *testing.T) {
-	seedLength := 32
-	h := hash.SHA2_256
-	s := onflowCrypto.ECDSAP256
-	payerAddress := unittest.AddressFixture()
-	authorizerAddress := flow.EmptyAddress
-
-	transactionBody := transactionBodyScaffold{
-		flow.TransactionBody{
-			Script: []byte("some script"),
-			Arguments: [][]byte{
-				[]byte("arg1"),
-			},
-			ReferenceBlockID: flow.HashToID([]byte("some block id")),
-			GasLimit:         1000,
-			Payer:            payerAddress,
-			ProposalKey: flow.ProposalKey{
-				Address:        authorizerAddress,
-				KeyIndex:       0,
-				SequenceNumber: 0,
-			},
-			Authorizers: []flow.Address{
-				authorizerAddress,
-			},
-			PayloadSignatures: []flow.TransactionSignature{
-				{
-					Address:       authorizerAddress,
-					KeyIndex:      0,
-					Signature:     []byte("signature"), // Mock signature, not validated
-					SignerIndex:   0,
-					ExtensionData: unittest.RandomBytes(3),
-				},
-			},
-			EnvelopeSignatures: []flow.TransactionSignature{
-				{
-					Address:       payerAddress,
-					KeyIndex:      0,
-					Signature:     []byte("placeholder"),
-					SignerIndex:   0,
-					ExtensionData: unittest.RandomBytes(3),
-				},
-			},
-		}}
-
-	// test transaction envelope canonical form constructions
-	t.Run("Transaction envelope canonical form", func(t *testing.T) {
-
-		legacyEnvelopeSignatureCanonicalForm := func(tb transactionBodyScaffold) []byte {
-			return fingerprint.Fingerprint(struct {
-				Payload           interface{}
-				PayloadSignatures interface{}
-			}{
-				tb.payloadCanonicalForm(),
-				[]interface{}{
-					// Expected canonical form of payload signature
-					struct {
-						SignerIndex uint
-						KeyID       uint
-						Signature   []byte
-					}{
-						SignerIndex: uint(tb.PayloadSignatures[0].SignerIndex),
-						KeyID:       uint(tb.PayloadSignatures[0].KeyIndex),
-						Signature:   tb.PayloadSignatures[0].Signature,
-					},
-				},
-			})
-		}
-
-		randomExtensionData := unittest.RandomBytes(20)
-
-		cases := []struct {
-			payloadExtensionData                   []byte
-			expectedEnvelopeSignatureCanonicalForm func(tb transactionBodyScaffold) []byte
-		}{
-			// nil extension data
-			{
-				payloadExtensionData:                   nil,
-				expectedEnvelopeSignatureCanonicalForm: legacyEnvelopeSignatureCanonicalForm,
-			},
-			// empty extension data
-			{
-				payloadExtensionData:                   []byte{},
-				expectedEnvelopeSignatureCanonicalForm: legacyEnvelopeSignatureCanonicalForm,
-			}, {
-				// zero extension data
-				payloadExtensionData:                   []byte{0x0},
-				expectedEnvelopeSignatureCanonicalForm: legacyEnvelopeSignatureCanonicalForm,
-			}, {
-				// non-plain authentication scheme
-				payloadExtensionData: slices.Concat([]byte{0x5}, randomExtensionData[:]),
-				expectedEnvelopeSignatureCanonicalForm: func(tb transactionBodyScaffold) []byte {
-					return fingerprint.Fingerprint(struct {
-						Payload           interface{}
-						PayloadSignatures interface{}
-					}{
-						tb.payloadCanonicalForm(),
-						[]interface{}{
-							// Expected canonical form of payload signature
-							struct {
-								SignerIndex   uint
-								KeyID         uint
-								Signature     []byte
-								ExtensionData []byte
-							}{
-								SignerIndex:   uint(tb.PayloadSignatures[0].SignerIndex),
-								KeyID:         uint(tb.PayloadSignatures[0].KeyIndex),
-								Signature:     tb.PayloadSignatures[0].Signature,
-								ExtensionData: slices.Concat([]byte{0x5}, randomExtensionData[:]),
-							},
-						},
-					})
-				},
-			}, {
-				// webauthn scheme
-				payloadExtensionData: slices.Concat([]byte{0x1}, randomExtensionData[:]),
-				expectedEnvelopeSignatureCanonicalForm: func(tb transactionBodyScaffold) []byte {
-					return fingerprint.Fingerprint(struct {
-						Payload           interface{}
-						PayloadSignatures interface{}
-					}{
-						tb.payloadCanonicalForm(),
-						[]interface{}{
-							// Expected canonical form of payload signature
-							struct {
-								SignerIndex   uint
-								KeyID         uint
-								Signature     []byte
-								ExtensionData []byte
-							}{
-								SignerIndex:   uint(tb.PayloadSignatures[0].SignerIndex),
-								KeyID:         uint(tb.PayloadSignatures[0].KeyIndex),
-								Signature:     tb.PayloadSignatures[0].Signature,
-								ExtensionData: slices.Concat([]byte{0x1}, randomExtensionData[:]),
-							},
-						},
-					})
-				},
-			},
-		}
-		// test all cases
-		for _, c := range cases {
-			t.Run(fmt.Sprintf("auth scheme (payloadExtensionData): %v", c.payloadExtensionData), func(t *testing.T) {
-				transactionBody.PayloadSignatures[0].ExtensionData = c.payloadExtensionData
-				transactionMessage := transactionBody.EnvelopeMessage()
-
-				// generate expected envelope data
-				expectedEnvelopeMessage := c.expectedEnvelopeSignatureCanonicalForm(transactionBody)
-				// compare canonical forms
-				require.Equal(t, transactionMessage, expectedEnvelopeMessage)
-			})
-		}
-	})
-
-	// test transaction canonical form constructions (ID computation)
-	t.Run("Transaction canonical form", func(t *testing.T) {
-
-		legacyTransactionCanonicalForm := func(tb transactionBodyScaffold) []byte {
-			return fingerprint.Fingerprint(struct {
-				Payload            interface{}
-				PayloadSignatures  interface{}
-				EnvelopeSignatures interface{}
-			}{
-				tb.payloadCanonicalForm(),
-				[]interface{}{
-					// Expected canonical form of payload signature
-					struct {
-						SignerIndex uint
-						KeyID       uint
-						Signature   []byte
-					}{
-						SignerIndex: uint(tb.PayloadSignatures[0].SignerIndex),
-						KeyID:       uint(tb.PayloadSignatures[0].KeyIndex),
-						Signature:   tb.PayloadSignatures[0].Signature,
-					},
-				},
-				[]interface{}{
-					// Expected canonical form of payload signature
-					struct {
-						SignerIndex uint
-						KeyID       uint
-						Signature   []byte
-					}{
-						SignerIndex: uint(tb.EnvelopeSignatures[0].SignerIndex),
-						KeyID:       uint(tb.EnvelopeSignatures[0].KeyIndex),
-						Signature:   tb.EnvelopeSignatures[0].Signature,
-					},
-				},
-			})
-		}
-
-		randomExtensionData := unittest.RandomBytes(20)
-
-		cases := []struct {
-			payloadExtensionData             []byte
-			expectedTransactionCanonicalForm func(tb transactionBodyScaffold) []byte
-		}{
-			// nil extension data
-			{
-				payloadExtensionData:             nil,
-				expectedTransactionCanonicalForm: legacyTransactionCanonicalForm,
-			},
-			// empty extension data
-			{
-				payloadExtensionData:             []byte{},
-				expectedTransactionCanonicalForm: legacyTransactionCanonicalForm,
-			}, {
-				// zero extension data
-				payloadExtensionData:             []byte{0x0},
-				expectedTransactionCanonicalForm: legacyTransactionCanonicalForm,
-			}, {
-				// webauthn scheme
-				payloadExtensionData: slices.Concat([]byte{0x1}, randomExtensionData[:]),
-				expectedTransactionCanonicalForm: func(tb transactionBodyScaffold) []byte {
-					return fingerprint.Fingerprint(struct {
-						Payload            interface{}
-						PayloadSignatures  interface{}
-						EnvelopeSignatures interface{}
-					}{
-						tb.payloadCanonicalForm(),
-						[]interface{}{
-							// Expected canonical form of payload signature
-							struct {
-								SignerIndex   uint
-								KeyID         uint
-								Signature     []byte
-								ExtensionData []byte
-							}{
-								SignerIndex:   uint(tb.PayloadSignatures[0].SignerIndex),
-								KeyID:         uint(tb.PayloadSignatures[0].KeyIndex),
-								Signature:     tb.PayloadSignatures[0].Signature,
-								ExtensionData: slices.Concat([]byte{0x1}, randomExtensionData[:]),
-							},
-						},
-						[]interface{}{
-							// Expected canonical form of payload signature
-							struct {
-								SignerIndex   uint
-								KeyID         uint
-								Signature     []byte
-								ExtensionData []byte
-							}{
-								SignerIndex:   uint(tb.EnvelopeSignatures[0].SignerIndex),
-								KeyID:         uint(tb.EnvelopeSignatures[0].KeyIndex),
-								Signature:     tb.EnvelopeSignatures[0].Signature,
-								ExtensionData: slices.Concat([]byte{0x1}, randomExtensionData[:]),
-							},
-						},
-					})
-				},
-			},
-		}
-		// test all cases
-		for _, c := range cases {
-			t.Run(fmt.Sprintf("auth scheme (payloadExtensionData): %v", c.payloadExtensionData), func(t *testing.T) {
-				transactionBody.PayloadSignatures[0].ExtensionData = c.payloadExtensionData
-				transactionBody.EnvelopeSignatures[0].ExtensionData = c.payloadExtensionData
-				transactionID := transactionBody.ID()
-
-				// generate expected envelope data
-				sha3 := hash.NewSHA3_256()
-				expectedID := flow.Identifier(sha3.ComputeHash(c.expectedTransactionCanonicalForm(transactionBody)))
-				// compare canonical forms
-				require.Equal(t, transactionID, expectedID)
-			})
-		}
-	})
-
-	// test `VerifySignatureFromTransaction` in the plain authentication scheme
-	t.Run("plain authentication scheme", func(t *testing.T) {
-		cases := []struct {
-			payloadExtensionData []byte
-			require              func(t *testing.T, sigOk bool, err error)
-		}{
-			{
-				// nil extension data
-				payloadExtensionData: nil,
-				require: func(t *testing.T, sigOk bool, err error) {
-					require.NoError(t, err)
-					require.True(t, sigOk)
-				},
-			},
-			{
-				// empty extension data
-				payloadExtensionData: []byte{},
-				require: func(t *testing.T, sigOk bool, err error) {
-					require.NoError(t, err)
-					require.True(t, sigOk)
-				},
-			}, {
-				// empty extension data - happy path
-				payloadExtensionData: []byte{0x0},
-				require: func(t *testing.T, sigOk bool, err error) {
-					require.NoError(t, err)
-					require.True(t, sigOk)
-				},
-			}, {
-				// incorrect extension data
-				payloadExtensionData: []byte{0x1},
-				require: func(t *testing.T, sigOk bool, err error) {
-					require.NoError(t, err)
-					require.False(t, sigOk)
-				},
-			},
-		}
-		// test all cases
-		for _, c := range cases {
-			// payload data (the transaction envelope to sign/verify)
-			payload := unittest.RandomBytes(20)
-			t.Run(fmt.Sprintf("auth scheme (payloadExtensionData): %v", c.payloadExtensionData), func(t *testing.T) {
-				seed := make([]byte, seedLength)
-				_, err := rand.Read(seed)
-				require.NoError(t, err)
-				sk, err := onflowCrypto.GeneratePrivateKey(s, seed)
-				require.NoError(t, err)
-
-				hasher, err := crypto.NewPrefixedHashing(hash.SHA2_256, flow.TransactionTagString)
-				require.NoError(t, err)
-
-				sig, err := sk.Sign(payload, hasher)
-				require.NoError(t, err)
-				signature := sig.Bytes()
-
-				ok, err := crypto.VerifySignatureFromTransaction(signature, payload, sk.PublicKey(), h, c.payloadExtensionData)
-				c.require(t, ok, err)
-			})
-		}
-	})
-
-	// test `VerifySignatureFromTransaction` in the WebAuthn authentication scheme
-	t.Run("webauthn authentication scheme", func(t *testing.T) {
-		hasher, err := crypto.NewPrefixedHashing(hash.SHA2_256, flow.TransactionTagString)
-		require.NoError(t, err)
-
-		transactionMessage := transactionBody.EnvelopeMessage()
-		authNChallenge := hasher.ComputeHash(transactionMessage)
-		authNChallengeBase64Url := base64.URLEncoding.EncodeToString(authNChallenge)
-		validUserFlag := byte(0x01)
-		validClientDataOrigin := "https://testing.com"
-		rpIDHash := unittest.RandomBytes(32)
-		sigCounter := unittest.RandomBytes(4)
-
-		// For use in cases where you're testing the other value
-		validAuthenticatorData := slices.Concat(rpIDHash, []byte{validUserFlag}, sigCounter)
-		validClientDataJSON := map[string]string{
-			"type":      crypto.WebAuthnTypeGet,
-			"challenge": authNChallengeBase64Url,
-			"origin":    validClientDataOrigin,
-		}
-
-		cases := []struct {
-			description       string
-			authenticatorData []byte
-			clientDataJSON    map[string]string
-			require           func(t *testing.T, sigOk bool, err error)
-		}{
-			{
-				description:       "Cannot be just the scheme, not enough extension data",
-				authenticatorData: []byte{},
-				clientDataJSON:    map[string]string{},
-				require: func(t *testing.T, sigOk bool, err error) {
-					require.NoError(t, err)
-					require.False(t, sigOk)
-				},
-			}, {
-				description:       "invalid user flag (UP not set)",
-				authenticatorData: slices.Concat(rpIDHash, []byte{0x0}, sigCounter),
-				clientDataJSON:    validClientDataJSON,
-				require: func(t *testing.T, sigOk bool, err error) {
-					require.NoError(t, err)
-					require.False(t, sigOk)
-				},
-			}, {
-				description:       "invalid user flag (extensions exist but flag (AT and ED) not set)",
-				authenticatorData: slices.Concat(rpIDHash, []byte{validUserFlag}, sigCounter, unittest.RandomBytes(1+mrand.Intn(20))),
-				clientDataJSON:    validClientDataJSON,
-				require: func(t *testing.T, sigOk bool, err error) {
-					require.NoError(t, err)
-					require.False(t, sigOk)
-				},
-			}, {
-				description:       "invalid user flag (extensions do not exist but flag AT is set)",
-				authenticatorData: slices.Concat(rpIDHash, []byte{validUserFlag | 0x40}, sigCounter),
-				clientDataJSON: map[string]string{
-					"type":      crypto.WebAuthnTypeGet,
-					"challenge": authNChallengeBase64Url,
-					"origin":    validClientDataOrigin,
-				},
-				require: func(t *testing.T, sigOk bool, err error) {
-					require.NoError(t, err)
-					require.False(t, sigOk)
-				},
-			}, {
-				description:       "invalid user flag (extensions do not exist but flag ED is set)",
-				authenticatorData: slices.Concat(rpIDHash, []byte{validUserFlag | 0x80}, sigCounter),
-				clientDataJSON: map[string]string{
-					"type":      crypto.WebAuthnTypeGet,
-					"challenge": authNChallengeBase64Url,
-					"origin":    validClientDataOrigin,
-				},
-				require: func(t *testing.T, sigOk bool, err error) {
-					require.NoError(t, err)
-					require.False(t, sigOk)
-				},
-			}, {
-				description:       "invalid client data type",
-				authenticatorData: validAuthenticatorData,
-				clientDataJSON: map[string]string{
-					"type":      "invalid_type",
-					"challenge": authNChallengeBase64Url,
-					"origin":    validClientDataOrigin,
-				},
-				require: func(t *testing.T, sigOk bool, err error) {
-					require.NoError(t, err)
-					require.False(t, sigOk)
-				},
-			}, {
-				description:       "empty origin (valid)",
-				authenticatorData: validAuthenticatorData,
-				clientDataJSON: map[string]string{
-					"type":      crypto.WebAuthnTypeGet,
-					"challenge": authNChallengeBase64Url,
-					"origin":    "",
-				},
-				require: func(t *testing.T, sigOk bool, err error) {
-					require.NoError(t, err)
-					require.True(t, sigOk)
-				},
-			}, {
-				description:       "valid authn scheme signature",
-				authenticatorData: validAuthenticatorData,
-				clientDataJSON:    validClientDataJSON,
-				require: func(t *testing.T, sigOk bool, err error) {
-					require.NoError(t, err)
-					require.True(t, sigOk)
-				},
-			},
-			{
-				description:       "more client data fields",
-				authenticatorData: validAuthenticatorData,
-				clientDataJSON: map[string]string{
-					"type":      crypto.WebAuthnTypeGet,
-					"challenge": authNChallengeBase64Url,
-					"origin":    validClientDataOrigin,
-					"other1":    "random",
-					"other2":    "random",
-				},
-				require: func(t *testing.T, sigOk bool, err error) {
-					require.NoError(t, err)
-					require.True(t, sigOk)
-				},
-			},
-		}
-
-		// run all cases above
-		for _, c := range cases {
-			t.Run(fmt.Sprintf("auth scheme - %s (authenticatorData)", c.description), func(t *testing.T) {
-				// This will be the equivalent of possible client side actions, while mocking out the majority of
-				// the webauthn process.
-				// Could eventually consider using flow-go-sdk here if it makes sense
-				seed := make([]byte, seedLength)
-				_, err := rand.Read(seed)
-				require.NoError(t, err)
-				sk, err := onflowCrypto.GeneratePrivateKey(s, seed)
-				require.NoError(t, err)
-
-				// generate the extension data, based on the client data and authenticator data indicated by the test case
-				clientDataJsonBytes, err := json.Marshal(c.clientDataJSON)
-				require.NoError(t, err)
-
-				extensionData := crypto.WebAuthnExtensionData{
-					AuthenticatorData: c.authenticatorData,
-					ClientDataJson:    clientDataJsonBytes,
-				}
-
-				// RLP Encode the extension data
-				// This is the equivalent of the client side encoding
-				extensionDataRLPBytes := rlp.NewMarshaler().MustMarshal(extensionData)
-
-				// Construct the message to sign in the same way a client would, as per
-				// https://github.com/onflow/flips/blob/tarak/webauthn/protocol/20250203-webauthn-credential-support.md#fvm-transaction-validation-changes
-				var clientDataHash [hash.HashLenSHA2_256]byte
-				hash.ComputeSHA2_256(&clientDataHash, clientDataJsonBytes)
-				messageToSign := slices.Concat(c.authenticatorData, clientDataHash[:])
-
-				// Sign as "client"
-				accountHasher, err := crypto.NewPrefixedHashing(h, "")
-				require.NoError(t, err)
-				sig, err := sk.Sign(messageToSign, accountHasher)
-				require.NoError(t, err)
-				signature := sig.Bytes()
-
-				// Verify as "server"
-				webauthnIdentifier := byte(1)
-				ok, err := crypto.VerifySignatureFromTransaction(signature, transactionMessage, sk.PublicKey(), h, slices.Concat([]byte{webauthnIdentifier}, extensionDataRLPBytes[:]))
-				c.require(t, ok, err)
-			})
-		}
-	})
-
-	t.Run("invalid authentication schemes", func(t *testing.T) {
-		cases := []struct {
-			description string
-			scheme      crypto.AuthenticationScheme
-			require     func(t *testing.T, sigOk bool, err error)
-		}{
-			{
-				description: "invalid scheme (0x02)",
-				scheme:      crypto.InvalidScheme,
-				require: func(t *testing.T, sigOk bool, err error) {
-					require.NoError(t, err)
-					require.False(t, sigOk)
-				},
-			}, {
-				description: "invalid scheme, parsed using AuthenticationSchemeFromByte (0xFF)",
-				scheme:      crypto.AuthenticationSchemeFromByte(0xFF),
-				require: func(t *testing.T, sigOk bool, err error) {
-					require.NoError(t, err)
-					require.False(t, sigOk)
-				},
-			},
-		}
-
-		for _, c := range cases {
-
-			t.Run(fmt.Sprintf("%s - auth scheme - %v", c.description, c.scheme), func(t *testing.T) {
-				seed := make([]byte, seedLength)
-				_, err := rand.Read(seed)
-				require.NoError(t, err)
-				sk, err := onflowCrypto.GeneratePrivateKey(s, seed)
-				require.NoError(t, err)
-
-				hasher, err := crypto.NewPrefixedHashing(h, flow.TransactionTagString)
-				require.NoError(t, err)
-
-				transactionMessage := unittest.RandomBytes(20)
-
-				sig, err := sk.Sign(transactionMessage, hasher)
-				require.NoError(t, err)
-				signature := sig.Bytes()
-
-				ok, err := crypto.VerifySignatureFromTransaction(signature, transactionMessage, sk.PublicKey(), h, []byte{byte(c.scheme)})
-				c.require(t, ok, err)
-			})
-
-		}
-	})
-}
-
->>>>>>> b8774867
 func TestValidatePublicKey(t *testing.T) {
 
 	validPublicKey := func(t *testing.T, s runtime.SignatureAlgorithm) []byte {
