--- conflicted
+++ resolved
@@ -29,11 +29,7 @@
 
 		err := d.Process(nil, &fvm.Context{
 			LimitAccountStorage: true,
-<<<<<<< HEAD
-		}, nil, sm, fvm.NewEmptyPrograms())
-=======
 		}, nil, sm, programs.NewEmptyPrograms())
->>>>>>> 2b2c8e14
 
 		require.NoError(t, err, "Transaction with higher capacity than storage used should work")
 	})
@@ -51,11 +47,7 @@
 
 		err := d.Process(nil, &fvm.Context{
 			LimitAccountStorage: true,
-<<<<<<< HEAD
-		}, nil, sm, fvm.NewEmptyPrograms())
-=======
 		}, nil, sm, programs.NewEmptyPrograms())
->>>>>>> 2b2c8e14
 
 		require.NoError(t, err, "Transaction with equal capacity than storage used should work")
 	})
@@ -73,11 +65,7 @@
 
 		err := d.Process(nil, &fvm.Context{
 			LimitAccountStorage: true,
-<<<<<<< HEAD
-		}, nil, sm, fvm.NewEmptyPrograms())
-=======
 		}, nil, sm, programs.NewEmptyPrograms())
->>>>>>> 2b2c8e14
 
 		require.Error(t, err, "Transaction with lower capacity than storage used should fail")
 	})
@@ -95,11 +83,7 @@
 
 		err := d.Process(nil, &fvm.Context{
 			LimitAccountStorage: true,
-<<<<<<< HEAD
-		}, nil, sm, fvm.NewEmptyPrograms())
-=======
 		}, nil, sm, programs.NewEmptyPrograms())
->>>>>>> 2b2c8e14
 
 		require.NoError(t, err)
 	})
@@ -116,11 +100,7 @@
 
 		err := d.Process(nil, &fvm.Context{
 			LimitAccountStorage: true,
-<<<<<<< HEAD
-		}, nil, sm, fvm.NewEmptyPrograms())
-=======
 		}, nil, sm, programs.NewEmptyPrograms())
->>>>>>> 2b2c8e14
 
 		require.NoError(t, err)
 	})
@@ -165,11 +145,7 @@
 	return sm
 }
 
-<<<<<<< HEAD
-func mockGetStorageCapacityFuncFactory(_ *fvm.VirtualMachine, _ fvm.Context, _ *fvm.TransactionProcedure, _ *state.StateHolder, _ *fvm.Programs) (func(address common.Address) (value uint64, err error), error) {
-=======
 func mockGetStorageCapacityFuncFactory(_ *fvm.VirtualMachine, _ fvm.Context, _ *fvm.TransactionProcedure, _ *state.StateHolder, _ *programs.Programs) (func(address common.Address) (value uint64, err error), error) {
->>>>>>> 2b2c8e14
 	return func(address common.Address) (value uint64, err error) {
 		return 100, nil
 	}, nil
