import Crypto
import "NonFungibleToken"
import "FungibleToken"
import "FlowToken"

access(all)
contract EVM {

    access(all)
    event CadenceOwnedAccountCreated(addressBytes: [UInt8; 20])

    /// FLOWTokensDeposited is emitted when FLOW tokens is bridged
    /// into the EVM environment. Note that this event is not emitted
    /// for transfer of flow tokens between two EVM addresses.
    access(all)
    event FLOWTokensDeposited(addressBytes: [UInt8; 20], amount: UFix64)

    /// FLOWTokensWithdrawn is emitted when FLOW tokens are bridged
    /// out of the EVM environment. Note that this event is not emitted
    /// for transfer of flow tokens between two EVM addresses.
    access(all)
    event FLOWTokensWithdrawn(addressBytes: [UInt8; 20], amount: UFix64)

    /// BridgeAccessorUpdated is emitted when the BridgeAccessor Capability
    /// is updated in the stored BridgeRouter along with identifying
    /// information about both.
    access(all)
    event BridgeAccessorUpdated(
        routerType: Type,
        routerUUID: UInt64,
        routerAddress: Address,
        accessorType: Type,
        accessorUUID: UInt64,
        accessorAddress: Address
    )

    /// EVMAddress is an EVM-compatible address
    access(all)
    struct EVMAddress {

        /// Bytes of the address
        access(all)
        let bytes: [UInt8; 20]

        /// Constructs a new EVM address from the given byte representation
        init(bytes: [UInt8; 20]) {
            self.bytes = bytes
        }

        /// Balance of the address
        access(all)
        fun balance(): Balance {
            let balance = InternalEVM.balance(
                address: self.bytes
            )
            return Balance(attoflow: balance)
        }

        /// Nonce of the address
        access(all)
        fun nonce(): UInt64 {
            return InternalEVM.nonce(
                address: self.bytes
            )
        }

        /// Code of the address
        access(all)
        fun code(): [UInt8] {
            return InternalEVM.code(
                address: self.bytes
            )
        }

        /// CodeHash of the address
        access(all)
        fun codeHash(): [UInt8] {
            return InternalEVM.codeHash(
                address: self.bytes
            )
        }

        /// Deposits the given vault into the EVM account with the given address
        access(all)
        fun deposit(from: @FlowToken.Vault) {
            let amount = from.balance
            if amount == 0.0 {
                panic("calling deposit function with an empty vault is not allowed")
            }
            InternalEVM.deposit(
                from: <-from,
                to: self.bytes
            )
            emit FLOWTokensDeposited(addressBytes: self.bytes, amount: amount)
        }
    }

    access(all)
    struct Balance {

        /// The balance in atto-FLOW
        /// Atto-FLOW is the smallest denomination of FLOW (1e18 FLOW)
        /// that is used to store account balances inside EVM
        /// similar to the way WEI is used to store ETH divisible to 18 decimal places.
        access(all)
        var attoflow: UInt

        /// Constructs a new balance
        access(all)
        init(attoflow: UInt) {
            self.attoflow = attoflow
        }

        /// Sets the balance by a UFix64 (8 decimal points), the format
        /// that is used in Cadence to store FLOW tokens.
        access(all)
        fun setFLOW(flow: UFix64){
            self.attoflow = InternalEVM.castToAttoFLOW(balance: flow)
        }

        /// Casts the balance to a UFix64 (rounding down)
        /// Warning! casting a balance to a UFix64 which supports a lower level of precision
        /// (8 decimal points in compare to 18) might result in rounding down error.
        /// Use the toAttoFlow function if you care need more accuracy.
        access(all)
        fun inFLOW(): UFix64 {
            return InternalEVM.castToFLOW(balance: self.attoflow)
        }

        /// Returns the balance in Atto-FLOW
        access(all)
        fun inAttoFLOW(): UInt {
            return self.attoflow
        }

        /// Returns true if the balance is zero
        access(all)
        fun isZero(): Bool {
            return self.attoflow == 0
        }
    }

    /// reports the status of evm execution.
    access(all) enum Status: UInt8 {
        /// is (rarely) returned when status is unknown
        /// and something has gone very wrong.
        access(all) case unknown

        /// is returned when execution of an evm transaction/call
        /// has failed at the validation step (e.g. nonce mismatch).
        /// An invalid transaction/call is rejected to be executed
        /// or be included in a block.
        access(all) case invalid

        /// is returned when execution of an evm transaction/call
        /// has been successful but the vm has reported an error as
        /// the outcome of execution (e.g. running out of gas).
        /// A failed tx/call is included in a block.
        /// Note that resubmission of a failed transaction would
        /// result in invalid status in the second attempt, given
        /// the nonce would be come invalid.
        access(all) case failed

        /// is returned when execution of an evm transaction/call
        /// has been successful and no error is reported by the vm.
        access(all) case successful
    }

    /// reports the outcome of evm transaction/call execution attempt
    access(all) struct Result {
        /// status of the execution
        access(all)
        let status: Status

        /// error code (error code zero means no error)
        access(all)
        let errorCode: UInt64

        /// returns the amount of gas metered during
        /// evm execution
        access(all)
        let gasUsed: UInt64

        /// returns the data that is returned from
        /// the evm for the call. For coa.deploy
        /// calls it returns the code deployed to
        /// the address provided in the contractAddress field.
        access(all)
        let data: [UInt8]

        /// returns the newly deployed contract address
        /// if the transaction caused such a deployment
        /// otherwise the value is nil.
        access(all)
        let deployedContract: EVMAddress?

        init(
            status: Status,
            errorCode: UInt64,
            gasUsed: UInt64,
            data: [UInt8],
            contractAddress: [UInt8; 20]?
        ) {
            self.status = status
            self.errorCode = errorCode
            self.gasUsed = gasUsed
            self.data = data

            if let addressBytes = contractAddress {
                self.deployedContract = EVMAddress(bytes: addressBytes)
            } else {
                self.deployedContract = nil
            }
        }
    }

    access(all)
    resource interface Addressable {
        /// The EVM address
        access(all)
        fun address(): EVMAddress
    }

    access(all)
    resource CadenceOwnedAccount: Addressable  {

        access(self)
        var addressBytes: [UInt8; 20]

        init() {
            // address is initially set to zero
            // but updated through initAddress later
            // we have to do this since we need resource id (uuid)
            // to calculate the EVM address for this cadence owned account
            self.addressBytes = [0, 0, 0, 0, 0, 0, 0, 0, 0, 0, 0, 0, 0, 0, 0, 0, 0, 0, 0, 0]
        }

        access(contract)
        fun initAddress(addressBytes: [UInt8; 20]) {
           // only allow set address for the first time
           // check address is empty
            for item in self.addressBytes {
                assert(item == 0, message: "address byte is not empty")
            }
           self.addressBytes = addressBytes
        }

        /// The EVM address of the cadence owned account
        access(all)
        fun address(): EVMAddress {
            // Always create a new EVMAddress instance
            return EVMAddress(bytes: self.addressBytes)
        }

        /// Get balance of the cadence owned account
        access(all)
        fun balance(): Balance {
            return self.address().balance()
        }

        /// Deposits the given vault into the cadence owned account's balance
        access(all)
        fun deposit(from: @FlowToken.Vault) {
            self.address().deposit(from: <-from)
        }

        /// Withdraws the balance from the cadence owned account's balance
        /// Note that amounts smaller than 10nF (10e-8) can't be withdrawn
        /// given that Flow Token Vaults use UFix64s to store balances.
        /// If the given balance conversion to UFix64 results in
        /// rounding error, this function would fail.
        access(all)
        fun withdraw(balance: Balance): @FlowToken.Vault {
            if balance.isZero() {
                panic("calling withdraw function with zero balance is not allowed")
            }
            let vault <- InternalEVM.withdraw(
                from: self.addressBytes,
                amount: balance.attoflow
            ) as! @FlowToken.Vault
            emit FLOWTokensWithdrawn(addressBytes: self.addressBytes, amount: balance.inFLOW())
            return <-vault
        }

        /// Deploys a contract to the EVM environment.
        /// Returns the result which contains address of
        /// the newly deployed contract
        access(all)
        fun deploy(
            code: [UInt8],
            gasLimit: UInt64,
            value: Balance
        ): Result {
            return InternalEVM.deploy(
                from: self.addressBytes,
                code: code,
                gasLimit: gasLimit,
                value: value.attoflow
            ) as! Result
        }

        /// Calls a function with the given data.
        /// The execution is limited by the given amount of gas
        access(all)
        fun call(
            to: EVMAddress,
            data: [UInt8],
            gasLimit: UInt64,
            value: Balance
        ): Result {
            return InternalEVM.call(
                from: self.addressBytes,
                to: to.bytes,
                data: data,
                gasLimit: gasLimit,
                value: value.attoflow
            ) as! Result
        }

        /// Bridges the given NFT to the EVM environment, requiring a Provider from which to withdraw a fee to fulfill
        /// the bridge request
        access(all)
        fun depositNFT(
            nft: @NonFungibleToken.NFT,
            feeProvider: &{FungibleToken.Provider}
        ) {
            EVM.borrowBridgeAccessor().depositNFT(nft: <-nft, to: self.address(), feeProvider: feeProvider)
        }

        /// Bridges the given NFT from the EVM environment, requiring a Provider from which to withdraw a fee to fulfill
        /// the bridge request. Note: the caller should own the requested NFT in EVM
        access(all)
        fun withdrawNFT(
            type: Type,
            id: UInt256,
            feeProvider: &{FungibleToken.Provider}
        ): @NonFungibleToken.NFT {
            return <- EVM.borrowBridgeAccessor().withdrawNFT(
                caller: &self as &CadenceOwnedAccount,
                type: type,
                id: id,
                feeProvider: feeProvider
            )
        }

        /// Bridges the given Vault to the EVM environment, requiring a Provider from which to withdraw a fee to fulfill
        /// the bridge request
        access(all)
        fun depositTokens(
            vault: @FungibleToken.Vault,
            feeProvider: &{FungibleToken.Provider}
        ) {
            EVM.borrowBridgeAccessor().depositTokens(vault: <-vault, to: self.address(), feeProvider: feeProvider)
        }

        /// Bridges the given fungible tokens from the EVM environment, requiring a Provider from which to withdraw a
        /// fee to fulfill the bridge request. Note: the caller should own the requested tokens & sufficient balance of
        /// requested tokens in EVM
        access(all)
        fun withdrawTokens(
            type: Type,
            amount: UInt256,
            feeProvider: &{FungibleToken.Provider}
        ): @FungibleToken.Vault {
            return <- EVM.borrowBridgeAccessor().withdrawTokens(
                caller: &self as &CadenceOwnedAccount,
                type: type,
                amount: amount,
                feeProvider: feeProvider
            )
        }
    }

    /// Creates a new cadence owned account
    access(all)
    fun createCadenceOwnedAccount(): @CadenceOwnedAccount {
        let acc <-create CadenceOwnedAccount()
        let addr = InternalEVM.createCadenceOwnedAccount(uuid: acc.uuid)
        acc.initAddress(addressBytes: addr)
        emit CadenceOwnedAccountCreated(addressBytes: addr)
        return <-acc
    }

    /// Runs an a RLP-encoded EVM transaction, deducts the gas fees,
    /// and deposits the gas fees into the provided coinbase address.
    access(all)
    fun run(tx: [UInt8], coinbase: EVMAddress): Result {
        return InternalEVM.run(
                tx: tx,
                coinbase: coinbase.bytes
        ) as! Result
    }

    /// mustRun runs the transaction using EVM.run yet it
    /// rollback if the tx execution status is unknown or invalid.
    /// Note that this method does not rollback if transaction
    /// is executed but an vm error is reported as the outcome
    /// of the execution (status: failed).
    access(all)
    fun mustRun(tx: [UInt8], coinbase: EVMAddress): Result {
        let runResult = self.run(tx: tx, coinbase: coinbase)
        assert(
            runResult.status == Status.failed || runResult.status == Status.successful,
            message: "tx is not valid for execution"
        )
        return runResult
    }

<<<<<<< HEAD
    /// Simulates running unsigned RLP-encoded transaction using
    /// the from address as the signer.
    /// The transaction state changes are not persisted.
    /// This is useful for gas estimation or calling view contract functions.
    access(all)
    fun dryRun(tx: [UInt8], from: EVMAddress): Result {
        return InternalEVM.dryRun(
            tx: tx,
            from: from.bytes,
        ) as! Result
=======
    /// Runs a batch of RLP-encoded EVM transactions, deducts the gas fees,
    /// and deposits the gas fees into the provided coinbase address.
    /// An invalid transaction is not executed and not included in the block.
    access(all)
    fun batchRun(txs: [[UInt8]], coinbase: EVMAddress): [Result] {
        return InternalEVM.batchRun(
            txs: txs,
            coinbase: coinbase.bytes,
        ) as! [Result]
>>>>>>> 55bb6fe3
    }

    access(all)
    fun encodeABI(_ values: [AnyStruct]): [UInt8] {
        return InternalEVM.encodeABI(values)
    }

    access(all)
    fun decodeABI(types: [Type], data: [UInt8]): [AnyStruct] {
        return InternalEVM.decodeABI(types: types, data: data)
    }

    access(all)
    fun encodeABIWithSignature(
        _ signature: String,
        _ values: [AnyStruct]
    ): [UInt8] {
        let methodID = HashAlgorithm.KECCAK_256.hash(
            signature.utf8
        ).slice(from: 0, upTo: 4)
        let arguments = InternalEVM.encodeABI(values)

        return methodID.concat(arguments)
    }

    access(all)
    fun decodeABIWithSignature(
        _ signature: String,
        types: [Type],
        data: [UInt8]
    ): [AnyStruct] {
        let methodID = HashAlgorithm.KECCAK_256.hash(
            signature.utf8
        ).slice(from: 0, upTo: 4)

        for byte in methodID {
            if byte != data.removeFirst() {
                panic("signature mismatch")
            }
        }

        return InternalEVM.decodeABI(types: types, data: data)
    }

    /// ValidationResult returns the result of COA ownership proof validation
    access(all)
    struct ValidationResult {
        access(all)
        let isValid: Bool

        access(all)
        let problem: String?

        init(isValid: Bool, problem: String?) {
            self.isValid = isValid
            self.problem = problem
        }
    }

    /// validateCOAOwnershipProof validates a COA ownership proof
    access(all)
    fun validateCOAOwnershipProof(
        address: Address,
        path: PublicPath,
        signedData: [UInt8],
        keyIndices: [UInt64],
        signatures: [[UInt8]],
        evmAddress: [UInt8; 20]
    ): ValidationResult {

        // make signature set first
        // check number of signatures matches number of key indices
        if keyIndices.length != signatures.length {
            return ValidationResult(
                isValid: false,
                problem: "key indices size doesn't match the signatures"
            )
        }

        var signatureSet: [Crypto.KeyListSignature] = []
        for signatureIndex, signature in signatures{
            signatureSet.append(Crypto.KeyListSignature(
                keyIndex: Int(keyIndices[signatureIndex]),
                signature: signature
            ))
        }

        // fetch account
        let acc = getAccount(address)

        // constructing key list
        let keyList = Crypto.KeyList()
        for signature in signatureSet {
            let key = acc.keys.get(keyIndex: signature.keyIndex)!
            assert(!key.isRevoked, message: "revoked key is used")
            keyList.add(
              key.publicKey,
              hashAlgorithm: key.hashAlgorithm,
              weight: key.weight,
           )
        }

        let isValid = keyList.verify(
            signatureSet: signatureSet,
            signedData: signedData
        )

        if !isValid{
            return ValidationResult(
                isValid: false,
                problem: "the given signatures are not valid or provide enough weight"
            )
        }

        let coaRef = acc.getCapability(path)
            .borrow<&EVM.CadenceOwnedAccount{EVM.Addressable}>()

        if coaRef == nil {
             return ValidationResult(
                 isValid: false,
                 problem: "could not borrow bridge account's resource"
             )
        }

        // verify evm address matching
        var addr = coaRef!.address()
        for index, item in coaRef!.address().bytes {
            if item != evmAddress[index] {
                return ValidationResult(
                    isValid: false,
                    problem: "evm address mismatch"
                )
            }
        }

        return ValidationResult(
            isValid: true,
            problem: nil
        )
    }

    /// Block returns information about the latest executed block.
    access(all)
    struct EVMBlock {
        access(all)
        let height: UInt64

        access(all)
        let hash: String

        access(all)
        let totalSupply: Int

        access(all)
        let timestamp: UInt64

        init(height: UInt64, hash: String, totalSupply: Int, timestamp: UInt64) {
            self.height = height
            self.hash = hash
            self.totalSupply = totalSupply
            self.timestamp = timestamp
        }
    }

    /// Returns the latest executed block.
    access(all)
    fun getLatestBlock(): EVMBlock {
        return InternalEVM.getLatestBlock() as! EVMBlock
    }

    /// Interface for a resource which acts as an entrypoint to the VM bridge
    access(all)
    resource interface BridgeAccessor {

        /// Endpoint enabling the bridging of an NFT to EVM
        access(all)
        fun depositNFT(
            nft: @NonFungibleToken.NFT,
            to: EVMAddress,
            feeProvider: &{FungibleToken.Provider}
        )

        /// Endpoint enabling the bridging of an NFT from EVM
        access(all)
        fun withdrawNFT(
            caller: &CadenceOwnedAccount,
            type: Type,
            id: UInt256,
            feeProvider: &{FungibleToken.Provider}
        ): @NonFungibleToken.NFT

        /// Endpoint enabling the bridging of a fungible token vault to EVM
        access(all)
        fun depositTokens(
            vault: @FungibleToken.Vault,
            to: EVMAddress,
            feeProvider: &{FungibleToken.Provider}
        )

        /// Endpoint enabling the bridging of fungible tokens from EVM
        access(all)
        fun withdrawTokens(
            caller: &CadenceOwnedAccount,
            type: Type,
            amount: UInt256,
            feeProvider: &{FungibleToken.Provider}
        ): @FungibleToken.Vault
    }

    /// Interface which captures a Capability to the bridge Accessor, saving it within the BridgeRouter resource
    access(all)
    resource interface BridgeRouter {

        /// Returns a reference to the BridgeAccessor designated for internal bridge requests
        access(all) view fun borrowBridgeAccessor(): &{BridgeAccessor}

        /// Sets the BridgeAccessor Capability in the BridgeRouter
        access(all) fun setBridgeAccessor(_ accessor: Capability<&{BridgeAccessor}>) {
            pre {
                accessor.check(): "Invalid BridgeAccessor Capability provided"
            }
        }
    }

    /// Returns a reference to the BridgeAccessor designated for internal bridge requests
    access(self)
    view fun borrowBridgeAccessor(): &{BridgeAccessor} {
        return self.account.borrow<&{BridgeRouter}>(from: /storage/evmBridgeRouter)
            ?.borrowBridgeAccessor()
            ?? panic("Could not borrow reference to the EVM bridge")
    }
}<|MERGE_RESOLUTION|>--- conflicted
+++ resolved
@@ -406,7 +406,6 @@
         return runResult
     }
 
-<<<<<<< HEAD
     /// Simulates running unsigned RLP-encoded transaction using
     /// the from address as the signer.
     /// The transaction state changes are not persisted.
@@ -417,7 +416,8 @@
             tx: tx,
             from: from.bytes,
         ) as! Result
-=======
+    }
+
     /// Runs a batch of RLP-encoded EVM transactions, deducts the gas fees,
     /// and deposits the gas fees into the provided coinbase address.
     /// An invalid transaction is not executed and not included in the block.
@@ -427,7 +427,6 @@
             txs: txs,
             coinbase: coinbase.bytes,
         ) as! [Result]
->>>>>>> 55bb6fe3
     }
 
     access(all)
