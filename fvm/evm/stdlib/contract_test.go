package stdlib_test

import (
	"encoding/binary"
	"testing"

	"github.com/ethereum/go-ethereum/crypto"
	"github.com/onflow/cadence"
	"github.com/onflow/cadence/encoding/json"
	"github.com/onflow/cadence/runtime"
	"github.com/onflow/cadence/runtime/common"
	"github.com/onflow/cadence/runtime/sema"
	cadenceStdlib "github.com/onflow/cadence/runtime/stdlib"
	"github.com/onflow/cadence/runtime/tests/utils"
	coreContracts "github.com/onflow/flow-core-contracts/lib/go/contracts"
	"github.com/stretchr/testify/assert"
	"github.com/stretchr/testify/require"

	"github.com/onflow/flow-go/fvm/blueprints"
	"github.com/onflow/flow-go/fvm/environment"
	"github.com/onflow/flow-go/fvm/evm/stdlib"
	. "github.com/onflow/flow-go/fvm/evm/testutils"
	"github.com/onflow/flow-go/fvm/evm/types"
	"github.com/onflow/flow-go/model/flow"
)

type testContractHandler struct {
	flowTokenAddress  common.Address
	deployCOA         func(uint64) types.Address
	accountByAddress  func(types.Address, bool) types.Account
	lastExecutedBlock func() *types.Block
	run               func(tx []byte, coinbase types.Address)
}

func (t *testContractHandler) FlowTokenAddress() common.Address {
	return t.flowTokenAddress
}

var _ types.ContractHandler = &testContractHandler{}

func (t *testContractHandler) DeployCOA(uuid uint64) types.Address {
	if t.deployCOA == nil {
		var address types.Address
		binary.LittleEndian.PutUint64(address[:], uuid)
		return address
	}
	return t.deployCOA(uuid)
}

func (t *testContractHandler) AccountByAddress(addr types.Address, isAuthorized bool) types.Account {
	if t.accountByAddress == nil {
		panic("unexpected AccountByAddress")
	}
	return t.accountByAddress(addr, isAuthorized)
}

func (t *testContractHandler) LastExecutedBlock() *types.Block {
	if t.lastExecutedBlock == nil {
		panic("unexpected LastExecutedBlock")
	}
	return t.lastExecutedBlock()
}

func (t *testContractHandler) Run(tx []byte, coinbase types.Address) {
	if t.run == nil {
		panic("unexpected Run")
	}
	t.run(tx, coinbase)
}

type testFlowAccount struct {
	address  types.Address
	balance  func() types.Balance
	code     func() types.Code
	codeHash func() []byte
	transfer func(address types.Address, balance types.Balance)
	deposit  func(vault *types.FLOWTokenVault)
	withdraw func(balance types.Balance) *types.FLOWTokenVault
	deploy   func(code types.Code, limit types.GasLimit, balance types.Balance) types.Address
	call     func(address types.Address, data types.Data, limit types.GasLimit, balance types.Balance) types.Data
}

var _ types.Account = &testFlowAccount{}

func (t *testFlowAccount) Address() types.Address {
	return t.address
}

func (t *testFlowAccount) Balance() types.Balance {
	if t.balance == nil {
		return types.NewBalanceFromUFix64(0)
	}
	return t.balance()
}

func (t *testFlowAccount) Code() types.Code {
	if t.balance == nil {
		return types.Code{}
	}
	return t.code()
}

func (t *testFlowAccount) CodeHash() []byte {
	if t.codeHash == nil {
		return nil
	}
	return t.codeHash()
}

func (t *testFlowAccount) Transfer(address types.Address, balance types.Balance) {
	if t.transfer == nil {
		panic("unexpected Transfer")
	}
	t.transfer(address, balance)
}

func (t *testFlowAccount) Deposit(vault *types.FLOWTokenVault) {
	if t.deposit == nil {
		panic("unexpected Deposit")
	}
	t.deposit(vault)
}

func (t *testFlowAccount) Withdraw(balance types.Balance) *types.FLOWTokenVault {
	if t.withdraw == nil {
		panic("unexpected Withdraw")
	}
	return t.withdraw(balance)
}

func (t *testFlowAccount) Deploy(code types.Code, limit types.GasLimit, balance types.Balance) types.Address {
	if t.deploy == nil {
		panic("unexpected Deploy")
	}
	return t.deploy(code, limit, balance)
}

func (t *testFlowAccount) Call(address types.Address, data types.Data, limit types.GasLimit, balance types.Balance) types.Data {
	if t.call == nil {
		panic("unexpected Call")
	}
	return t.call(address, data, limit, balance)
}

func deployContracts(
	t *testing.T,
	rt runtime.Runtime,
	contractsAddress flow.Address,
	runtimeInterface *TestRuntimeInterface,
	transactionEnvironment runtime.Environment,
	nextTransactionLocation func() common.TransactionLocation,
	evmAbiOnly bool,
) {

	contractsAddressHex := contractsAddress.Hex()

	contracts := []struct {
		name     string
		code     []byte
		deployTx []byte
	}{
		{
			name: "ViewResolver",
			code: coreContracts.ViewResolver(),
		},
		{
			name: "Burner",
			code: coreContracts.Burner(),
		},
		{
			name: "FungibleToken",
			code: coreContracts.FungibleToken(
				contractsAddressHex,
				contractsAddressHex,
			),
		},
		{
			name: "NonFungibleToken",
			code: coreContracts.NonFungibleToken(
				contractsAddressHex,
			),
		},
		{
			name: "MetadataViews",
			code: coreContracts.MetadataViews(
				contractsAddressHex,
				contractsAddressHex,
				contractsAddressHex,
			),
		},
		{
			name: "FungibleTokenMetadataViews",
			code: coreContracts.FungibleTokenMetadataViews(
				contractsAddressHex,
				contractsAddressHex,
				contractsAddressHex,
			),
		},
		{
			name: "FlowToken",
			code: coreContracts.FlowToken(
				contractsAddressHex,
				contractsAddressHex,
				contractsAddressHex,
				contractsAddressHex,
			),
			deployTx: []byte(`
              transaction(name: String, code: String) {
                prepare(signer: auth(AddContract, Storage, Capabilities) &Account) {
                  signer.contracts.add(name: name, code: code.utf8, signer)
                }
              }
            `),
		},
		{
			name: stdlib.ContractName,
			code: stdlib.ContractCode(contractsAddress, evmAbiOnly),
		},
	}

	for _, contract := range contracts {

		deployTx := contract.deployTx
		if len(deployTx) == 0 {
			deployTx = blueprints.DeployContractTransactionTemplate
		}

		err := rt.ExecuteTransaction(
			runtime.Script{
				Source: deployTx,
				Arguments: EncodeArgs([]cadence.Value{
					cadence.String(contract.name),
					cadence.String(contract.code),
				}),
			},
			runtime.Context{
				Interface:   runtimeInterface,
				Environment: transactionEnvironment,
				Location:    nextTransactionLocation(),
			},
		)
		require.NoError(t, err)
	}

}

func newEVMTransactionEnvironment(handler types.ContractHandler, service flow.Address) runtime.Environment {
	transactionEnvironment := runtime.NewBaseInterpreterEnvironment(runtime.Config{})

	stdlib.SetupEnvironment(
		transactionEnvironment,
		handler,
		service,
	)

	return transactionEnvironment
}

func newEVMScriptEnvironment(handler types.ContractHandler, service flow.Address) runtime.Environment {
	scriptEnvironment := runtime.NewScriptInterpreterEnvironment(runtime.Config{})

	stdlib.SetupEnvironment(
		scriptEnvironment,
		handler,
		service,
	)

	return scriptEnvironment
}

func TestEVMEncodeABI(t *testing.T) {

	t.Parallel()

	handler := &testContractHandler{}

	contractsAddress := flow.BytesToAddress([]byte{0x1})

	transactionEnvironment := newEVMTransactionEnvironment(handler, contractsAddress)
	scriptEnvironment := newEVMScriptEnvironment(handler, contractsAddress)

	rt := runtime.NewInterpreterRuntime(runtime.Config{})

	script := []byte(`
      import EVM from 0x1

      access(all)
      fun main(): [UInt8] {
        return EVM.encodeABI(["John Doe", UInt64(33), false])
      }
	`)

	accountCodes := map[common.Location][]byte{}
	var events []cadence.Event

	computation := uint(0)
	runtimeInterface := &TestRuntimeInterface{
		Storage: NewTestLedger(nil, nil),
		OnGetSigningAccounts: func() ([]runtime.Address, error) {
			return []runtime.Address{runtime.Address(contractsAddress)}, nil
		},
		OnResolveLocation: LocationResolver,
		OnUpdateAccountContractCode: func(location common.AddressLocation, code []byte) error {
			accountCodes[location] = code
			return nil
		},
		OnGetAccountContractCode: func(location common.AddressLocation) (code []byte, err error) {
			code = accountCodes[location]
			return code, nil
		},
		OnEmitEvent: func(event cadence.Event) error {
			events = append(events, event)
			return nil
		},
		OnDecodeArgument: func(b []byte, t cadence.Type) (cadence.Value, error) {
			return json.Decode(nil, b)
		},
		OnMeterComputation: func(compKind common.ComputationKind, intensity uint) error {
			if compKind == environment.ComputationKindEVMEncodeABI {
				computation += intensity
			}
			return nil
		},
	}

	nextTransactionLocation := NewTransactionLocationGenerator()
	nextScriptLocation := NewScriptLocationGenerator()

	// Deploy contracts

	deployContracts(
		t,
		rt,
		contractsAddress,
		runtimeInterface,
		transactionEnvironment,
		nextTransactionLocation,
		true,
	)

	// Run script

	result, err := rt.ExecuteScript(
		runtime.Script{
			Source:    script,
			Arguments: [][]byte{},
		},
		runtime.Context{
			Interface:   runtimeInterface,
			Environment: scriptEnvironment,
			Location:    nextScriptLocation(),
		},
	)
	require.NoError(t, err)

	abiBytes := []byte{
		0x0, 0x0, 0x0, 0x0, 0x0, 0x0, 0x0, 0x0, 0x0, 0x0, 0x0, 0x0, 0x0, 0x0,
		0x0, 0x0, 0x0, 0x0, 0x0, 0x0, 0x0, 0x0, 0x0, 0x0, 0x0, 0x0, 0x0, 0x0,
		0x0, 0x0, 0x0, 0x60, 0x0, 0x0, 0x0, 0x0, 0x0, 0x0, 0x0, 0x0, 0x0, 0x0,
		0x0, 0x0, 0x0, 0x0, 0x0, 0x0, 0x0, 0x0, 0x0, 0x0, 0x0, 0x0, 0x0, 0x0,
		0x0, 0x0, 0x0, 0x0, 0x0, 0x0, 0x0, 0x21, 0x0, 0x0, 0x0, 0x0, 0x0, 0x0,
		0x0, 0x0, 0x0, 0x0, 0x0, 0x0, 0x0, 0x0, 0x0, 0x0, 0x0, 0x0, 0x0, 0x0,
		0x0, 0x0, 0x0, 0x0, 0x0, 0x0, 0x0, 0x0, 0x0, 0x0, 0x0, 0x0, 0x0, 0x0,
		0x0, 0x0, 0x0, 0x0, 0x0, 0x0, 0x0, 0x0, 0x0, 0x0, 0x0, 0x0, 0x0, 0x0,
		0x0, 0x0, 0x0, 0x0, 0x0, 0x0, 0x0, 0x0, 0x0, 0x0, 0x0, 0x0, 0x0, 0x0,
		0x0, 0x8, 0x4a, 0x6f, 0x68, 0x6e, 0x20, 0x44, 0x6f, 0x65, 0x0, 0x0,
		0x0, 0x0, 0x0, 0x0, 0x0, 0x0, 0x0, 0x0, 0x0, 0x0, 0x0, 0x0, 0x0, 0x0,
		0x0, 0x0, 0x0, 0x0, 0x0, 0x0, 0x0, 0x0,
	}
	cdcBytes := make([]cadence.Value, 0)
	for _, bt := range abiBytes {
		cdcBytes = append(cdcBytes, cadence.UInt8(bt))
	}
	encodedABI := cadence.NewArray(
		cdcBytes,
	).WithType(cadence.NewVariableSizedArrayType(cadence.UInt8Type))

	assert.Equal(t,
		encodedABI,
		result,
	)
	assert.Equal(t, computation, uint(len(cdcBytes)))
}

func TestEVMEncodeABIComputation(t *testing.T) {

	t.Parallel()

	handler := &testContractHandler{}

	contractsAddress := flow.BytesToAddress([]byte{0x1})

	transactionEnvironment := newEVMTransactionEnvironment(handler, contractsAddress)
	scriptEnvironment := newEVMScriptEnvironment(handler, contractsAddress)

	rt := runtime.NewInterpreterRuntime(runtime.Config{})

	script := []byte(`
      import EVM from 0x1

      access(all)
      fun main(): [UInt8] {
        let address = EVM.EVMAddress(
          bytes: [
            122, 88, 192, 190, 114, 190, 33, 139, 65, 198,
            8, 183, 254, 124, 91, 182, 48, 115, 108, 113
          ]
        )
        let arr: [UInt8] = [1, 2, 3, 4, 5]

        return EVM.encodeABI([
          "John Doe",
          UInt64(33),
          false,
          address,
          [arr],
          ["one", "two", "three"]
        ])
      }
	`)

	accountCodes := map[common.Location][]byte{}
	var events []cadence.Event

	computation := uint(0)
	runtimeInterface := &TestRuntimeInterface{
		Storage: NewTestLedger(nil, nil),
		OnGetSigningAccounts: func() ([]runtime.Address, error) {
			return []runtime.Address{runtime.Address(contractsAddress)}, nil
		},
		OnResolveLocation: LocationResolver,
		OnUpdateAccountContractCode: func(location common.AddressLocation, code []byte) error {
			accountCodes[location] = code
			return nil
		},
		OnGetAccountContractCode: func(location common.AddressLocation) (code []byte, err error) {
			code = accountCodes[location]
			return code, nil
		},
		OnEmitEvent: func(event cadence.Event) error {
			events = append(events, event)
			return nil
		},
		OnDecodeArgument: func(b []byte, t cadence.Type) (cadence.Value, error) {
			return json.Decode(nil, b)
		},
		OnMeterComputation: func(compKind common.ComputationKind, intensity uint) error {
			if compKind == environment.ComputationKindEVMEncodeABI {
				computation += intensity
			}
			return nil
		},
	}

	nextTransactionLocation := NewTransactionLocationGenerator()
	nextScriptLocation := NewScriptLocationGenerator()

	// Deploy contracts

	deployContracts(
		t,
		rt,
		contractsAddress,
		runtimeInterface,
		transactionEnvironment,
		nextTransactionLocation,
		true,
	)

	// Run script

	result, err := rt.ExecuteScript(
		runtime.Script{
			Source:    script,
			Arguments: [][]byte{},
		},
		runtime.Context{
			Interface:   runtimeInterface,
			Environment: scriptEnvironment,
			Location:    nextScriptLocation(),
		},
	)
	require.NoError(t, err)

	cdcBytes, ok := result.(cadence.Array)
	require.True(t, ok)
	// computation & len(cdcBytes.Values) is equal to 832
	assert.Equal(t, computation, uint(len(cdcBytes.Values)))
}

func TestEVMEncodeABIComputationEmptyDynamicVariables(t *testing.T) {

	t.Parallel()

	handler := &testContractHandler{}

	contractsAddress := flow.BytesToAddress([]byte{0x1})

	transactionEnvironment := newEVMTransactionEnvironment(handler, contractsAddress)
	scriptEnvironment := newEVMScriptEnvironment(handler, contractsAddress)

	rt := runtime.NewInterpreterRuntime(runtime.Config{})

	script := []byte(`
      import EVM from 0x1

      access(all)
      fun main(): [UInt8] {
        return EVM.encodeABI([
          "",
          [[""], [] as [String]],
          [] as [UInt8],
          ["", "", ""]
        ])
      }
	`)

	accountCodes := map[common.Location][]byte{}
	var events []cadence.Event

	computation := uint(0)
	runtimeInterface := &TestRuntimeInterface{
		Storage: NewTestLedger(nil, nil),
		OnGetSigningAccounts: func() ([]runtime.Address, error) {
			return []runtime.Address{runtime.Address(contractsAddress)}, nil
		},
		OnResolveLocation: LocationResolver,
		OnUpdateAccountContractCode: func(location common.AddressLocation, code []byte) error {
			accountCodes[location] = code
			return nil
		},
		OnGetAccountContractCode: func(location common.AddressLocation) (code []byte, err error) {
			code = accountCodes[location]
			return code, nil
		},
		OnEmitEvent: func(event cadence.Event) error {
			events = append(events, event)
			return nil
		},
		OnDecodeArgument: func(b []byte, t cadence.Type) (cadence.Value, error) {
			return json.Decode(nil, b)
		},
		OnMeterComputation: func(compKind common.ComputationKind, intensity uint) error {
			if compKind == environment.ComputationKindEVMEncodeABI {
				computation += intensity
			}
			return nil
		},
	}

	nextTransactionLocation := NewTransactionLocationGenerator()
	nextScriptLocation := NewScriptLocationGenerator()

	// Deploy contracts

	deployContracts(
		t,
		rt,
		contractsAddress,
		runtimeInterface,
		transactionEnvironment,
		nextTransactionLocation,
		true,
	)

	// Run script

	result, err := rt.ExecuteScript(
		runtime.Script{
			Source:    script,
			Arguments: [][]byte{},
		},
		runtime.Context{
			Interface:   runtimeInterface,
			Environment: scriptEnvironment,
			Location:    nextScriptLocation(),
		},
	)
	require.NoError(t, err)

	cdcBytes, ok := result.(cadence.Array)
	require.True(t, ok)
	// computation & len(cdcBytes.Values) is equal to 832
	assert.Equal(t, computation, uint(len(cdcBytes.Values)))
}

func TestEVMEncodeABIComputationDynamicVariablesAboveChunkSize(t *testing.T) {

	t.Parallel()

	handler := &testContractHandler{}

	contractsAddress := flow.BytesToAddress([]byte{0x1})

	transactionEnvironment := newEVMTransactionEnvironment(handler, contractsAddress)
	scriptEnvironment := newEVMScriptEnvironment(handler, contractsAddress)

	rt := runtime.NewInterpreterRuntime(runtime.Config{})

	script := []byte(`
      import EVM from 0x1

      access(all)
      fun main(): [UInt8] {
        let str = "abcdefghijklmnopqrstuvwxyz"
        let arr: [UInt64] = [
          1, 2, 3, 4, 5, 6, 7, 8, 9, 10, 11, 12, 13, 14, 15, 16, 17, 18, 19,
          20, 21, 22, 23, 24, 25, 26, 27, 28, 29, 30, 31, 32, 33, 34, 35, 36,
          37, 38, 39, 40, 41, 42, 43, 44, 45, 46, 47, 48, 49, 50, 51, 52, 53
        ]

        return EVM.encodeABI([
          str,
          str.concat(str).concat(str),
          [[str]],
          arr,
          [arr],
          arr.concat(arr).concat(arr)
        ])
      }
	`)

	accountCodes := map[common.Location][]byte{}
	var events []cadence.Event

	computation := uint(0)
	runtimeInterface := &TestRuntimeInterface{
		Storage: NewTestLedger(nil, nil),
		OnGetSigningAccounts: func() ([]runtime.Address, error) {
			return []runtime.Address{runtime.Address(contractsAddress)}, nil
		},
		OnResolveLocation: LocationResolver,
		OnUpdateAccountContractCode: func(location common.AddressLocation, code []byte) error {
			accountCodes[location] = code
			return nil
		},
		OnGetAccountContractCode: func(location common.AddressLocation) (code []byte, err error) {
			code = accountCodes[location]
			return code, nil
		},
		OnEmitEvent: func(event cadence.Event) error {
			events = append(events, event)
			return nil
		},
		OnDecodeArgument: func(b []byte, t cadence.Type) (cadence.Value, error) {
			return json.Decode(nil, b)
		},
		OnMeterComputation: func(compKind common.ComputationKind, intensity uint) error {
			if compKind == environment.ComputationKindEVMEncodeABI {
				computation += intensity
			}
			return nil
		},
	}

	nextTransactionLocation := NewTransactionLocationGenerator()
	nextScriptLocation := NewScriptLocationGenerator()

	// Deploy contracts

	deployContracts(
		t,
		rt,
		contractsAddress,
		runtimeInterface,
		transactionEnvironment,
		nextTransactionLocation,
		true,
	)

	// Run script

	result, err := rt.ExecuteScript(
		runtime.Script{
			Source:    script,
			Arguments: [][]byte{},
		},
		runtime.Context{
			Interface:   runtimeInterface,
			Environment: scriptEnvironment,
			Location:    nextScriptLocation(),
		},
	)
	require.NoError(t, err)

	cdcBytes, ok := result.(cadence.Array)
	require.True(t, ok)
	// computation & len(cdcBytes.Values) is equal to 832
	assert.Equal(t, computation, uint(len(cdcBytes.Values)))
}

func TestEVMDecodeABI(t *testing.T) {

	t.Parallel()

	handler := &testContractHandler{}

	contractsAddress := flow.BytesToAddress([]byte{0x1})

	transactionEnvironment := newEVMTransactionEnvironment(handler, contractsAddress)
	scriptEnvironment := newEVMScriptEnvironment(handler, contractsAddress)

	rt := runtime.NewInterpreterRuntime(runtime.Config{})

	script := []byte(`
      import EVM from 0x1

      access(all)
      fun main(data: [UInt8]): Bool {
        let types = [Type<String>(), Type<UInt64>(), Type<Bool>()]
        let values = EVM.decodeABI(types: types, data: data)

        assert(values.length == 3)
        assert((values[0] as! String) == "John Doe")
        assert((values[1] as! UInt64) == UInt64(33))
        assert((values[2] as! Bool) == false)

        return true
      }
	`)

	accountCodes := map[common.Location][]byte{}
	var events []cadence.Event

	computation := uint(0)
	runtimeInterface := &TestRuntimeInterface{
		Storage: NewTestLedger(nil, nil),
		OnGetSigningAccounts: func() ([]runtime.Address, error) {
			return []runtime.Address{runtime.Address(contractsAddress)}, nil
		},
		OnResolveLocation: LocationResolver,
		OnUpdateAccountContractCode: func(location common.AddressLocation, code []byte) error {
			accountCodes[location] = code
			return nil
		},
		OnGetAccountContractCode: func(location common.AddressLocation) (code []byte, err error) {
			code = accountCodes[location]
			return code, nil
		},
		OnEmitEvent: func(event cadence.Event) error {
			events = append(events, event)
			return nil
		},
		OnDecodeArgument: func(b []byte, t cadence.Type) (cadence.Value, error) {
			return json.Decode(nil, b)
		},
		OnMeterComputation: func(compKind common.ComputationKind, intensity uint) error {
			if compKind == environment.ComputationKindEVMDecodeABI {
				computation += intensity
			}
			return nil
		},
	}

	nextTransactionLocation := NewTransactionLocationGenerator()
	nextScriptLocation := NewScriptLocationGenerator()

	// Deploy contracts

	deployContracts(
		t,
		rt,
		contractsAddress,
		runtimeInterface,
		transactionEnvironment,
		nextTransactionLocation,
		true,
	)

	// Run script
	abiBytes := []byte{
		0x0, 0x0, 0x0, 0x0, 0x0, 0x0, 0x0, 0x0, 0x0, 0x0, 0x0, 0x0, 0x0, 0x0,
		0x0, 0x0, 0x0, 0x0, 0x0, 0x0, 0x0, 0x0, 0x0, 0x0, 0x0, 0x0, 0x0, 0x0,
		0x0, 0x0, 0x0, 0x60, 0x0, 0x0, 0x0, 0x0, 0x0, 0x0, 0x0, 0x0, 0x0, 0x0,
		0x0, 0x0, 0x0, 0x0, 0x0, 0x0, 0x0, 0x0, 0x0, 0x0, 0x0, 0x0, 0x0, 0x0,
		0x0, 0x0, 0x0, 0x0, 0x0, 0x0, 0x0, 0x21, 0x0, 0x0, 0x0, 0x0, 0x0, 0x0,
		0x0, 0x0, 0x0, 0x0, 0x0, 0x0, 0x0, 0x0, 0x0, 0x0, 0x0, 0x0, 0x0, 0x0,
		0x0, 0x0, 0x0, 0x0, 0x0, 0x0, 0x0, 0x0, 0x0, 0x0, 0x0, 0x0, 0x0, 0x0,
		0x0, 0x0, 0x0, 0x0, 0x0, 0x0, 0x0, 0x0, 0x0, 0x0, 0x0, 0x0, 0x0, 0x0,
		0x0, 0x0, 0x0, 0x0, 0x0, 0x0, 0x0, 0x0, 0x0, 0x0, 0x0, 0x0, 0x0, 0x0,
		0x0, 0x8, 0x4a, 0x6f, 0x68, 0x6e, 0x20, 0x44, 0x6f, 0x65, 0x0, 0x0,
		0x0, 0x0, 0x0, 0x0, 0x0, 0x0, 0x0, 0x0, 0x0, 0x0, 0x0, 0x0, 0x0, 0x0,
		0x0, 0x0, 0x0, 0x0, 0x0, 0x0, 0x0, 0x0,
	}
	cdcBytes := make([]cadence.Value, 0)
	for _, bt := range abiBytes {
		cdcBytes = append(cdcBytes, cadence.UInt8(bt))
	}
	encodedABI := cadence.NewArray(
		cdcBytes,
	).WithType(cadence.NewVariableSizedArrayType(cadence.UInt8Type))

	result, err := rt.ExecuteScript(
		runtime.Script{
			Source: script,
			Arguments: EncodeArgs([]cadence.Value{
				encodedABI,
			}),
		},
		runtime.Context{
			Interface:   runtimeInterface,
			Environment: scriptEnvironment,
			Location:    nextScriptLocation(),
		},
	)
	require.NoError(t, err)

	assert.Equal(t, cadence.NewBool(true), result)
	assert.Equal(t, computation, uint(len(cdcBytes)))
}

func TestEVMDecodeABIComputation(t *testing.T) {

	t.Parallel()

	handler := &testContractHandler{}

	contractsAddress := flow.BytesToAddress([]byte{0x1})

	transactionEnvironment := newEVMTransactionEnvironment(handler, contractsAddress)
	scriptEnvironment := newEVMScriptEnvironment(handler, contractsAddress)

	rt := runtime.NewInterpreterRuntime(runtime.Config{})

	script := []byte(`
      import EVM from 0x1

      access(all)
      fun main(): [UInt8] {
        let address = EVM.EVMAddress(
          bytes: [
            122, 88, 192, 190, 114, 190, 33, 139, 65, 198,
            8, 183, 254, 124, 91, 182, 48, 115, 108, 113
          ]
        )
        let arr: [UInt8] = [1, 2, 3, 4, 5]

        let data = EVM.encodeABI([
          "John Doe",
          UInt64(33),
          true,
          address,
          [arr],
          ["one", "two", "three"]
        ])

        let types = [
          Type<String>(), Type<UInt64>(), Type<Bool>(), Type<EVM.EVMAddress>(),
          Type<[[UInt8]]>(), Type<[String]>()
        ]
        let values = EVM.decodeABI(types: types, data: data)

        return data
      }
	`)

	accountCodes := map[common.Location][]byte{}
	var events []cadence.Event

	computation := uint(0)
	runtimeInterface := &TestRuntimeInterface{
		Storage: NewTestLedger(nil, nil),
		OnGetSigningAccounts: func() ([]runtime.Address, error) {
			return []runtime.Address{runtime.Address(contractsAddress)}, nil
		},
		OnResolveLocation: LocationResolver,
		OnUpdateAccountContractCode: func(location common.AddressLocation, code []byte) error {
			accountCodes[location] = code
			return nil
		},
		OnGetAccountContractCode: func(location common.AddressLocation) (code []byte, err error) {
			code = accountCodes[location]
			return code, nil
		},
		OnEmitEvent: func(event cadence.Event) error {
			events = append(events, event)
			return nil
		},
		OnDecodeArgument: func(b []byte, t cadence.Type) (cadence.Value, error) {
			return json.Decode(nil, b)
		},
		OnMeterComputation: func(compKind common.ComputationKind, intensity uint) error {
			if compKind == environment.ComputationKindEVMDecodeABI {
				computation += intensity
			}
			return nil
		},
	}

	nextTransactionLocation := NewTransactionLocationGenerator()
	nextScriptLocation := NewScriptLocationGenerator()

	// Deploy contracts

	deployContracts(
		t,
		rt,
		contractsAddress,
		runtimeInterface,
		transactionEnvironment,
		nextTransactionLocation,
		true,
	)

	// Run script

	result, err := rt.ExecuteScript(
		runtime.Script{
			Source:    script,
			Arguments: [][]byte{},
		},
		runtime.Context{
			Interface:   runtimeInterface,
			Environment: scriptEnvironment,
			Location:    nextScriptLocation(),
		},
	)
	require.NoError(t, err)

	cdcBytes, ok := result.(cadence.Array)
	require.True(t, ok)
	// computation & len(cdcBytes.Values) is equal to 832
	assert.Equal(t, computation, uint(len(cdcBytes.Values)))
}

func TestEVMEncodeDecodeABIRoundtrip(t *testing.T) {

	t.Parallel()

	handler := &testContractHandler{}

	contractsAddress := flow.BytesToAddress([]byte{0x1})

	transactionEnvironment := newEVMTransactionEnvironment(handler, contractsAddress)
	scriptEnvironment := newEVMScriptEnvironment(handler, contractsAddress)

	rt := runtime.NewInterpreterRuntime(runtime.Config{})

	script := []byte(`
      import EVM from 0x1

      access(all)
      fun main(): Bool {
        // Check EVM.EVMAddress encode/decode
        // bytes for address 0x7A58c0Be72BE218B41C608b7Fe7C5bB630736C71
        let address = EVM.EVMAddress(
          bytes: [
            122, 88, 192, 190, 114, 190, 33, 139, 65, 198,
            8, 183, 254, 124, 91, 182, 48, 115, 108, 113
          ]
        )
        var data = EVM.encodeABI([address])
        var values = EVM.decodeABI(types: [Type<EVM.EVMAddress>()], data: data)
        assert(values.length == 1)
        assert((values[0] as! EVM.EVMAddress).bytes == address.bytes)

        // Check String encode/decode
        data = EVM.encodeABI(["John Doe", ""])
        values = EVM.decodeABI(types: [Type<String>(), Type<String>()], data: data)
        assert((values[0] as! String) == "John Doe")
        assert((values[1] as! String) == "")

        // Check Bool encode/decode
        data = EVM.encodeABI([true, false])
        values = EVM.decodeABI(types: [Type<Bool>(), Type<Bool>()], data: data)
        assert((values[0] as! Bool) == true)
        assert((values[1] as! Bool) == false)

        // Check UInt*/Int* encode/decode
        data = EVM.encodeABI([
          UInt8(33),
          UInt16(33),
          UInt32(33),
          UInt64(33),
          UInt128(33),
          UInt256(33),
          Int8(-33),
          Int16(-33),
          Int32(-33),
          Int64(-33),
          Int128(-33),
          Int256(-33)
        ])
        values = EVM.decodeABI(
          types: [
            Type<UInt8>(),
            Type<UInt16>(),
            Type<UInt32>(),
            Type<UInt64>(),
            Type<UInt128>(),
            Type<UInt256>(),
            Type<Int8>(),
            Type<Int16>(),
            Type<Int32>(),
            Type<Int64>(),
            Type<Int128>(),
            Type<Int256>()
          ],
          data: data
        )
        assert((values[0] as! UInt8) == 33)
        assert((values[1] as! UInt16) == 33)
        assert((values[2] as! UInt32) == 33)
        assert((values[3] as! UInt64) == 33)
        assert((values[4] as! UInt128) == 33)
        assert((values[5] as! UInt256) == 33)
        assert((values[6] as! Int8) == -33)
        assert((values[7] as! Int16) == -33)
        assert((values[8] as! Int32) == -33)
        assert((values[9] as! Int64) == -33)
        assert((values[10] as! Int128) == -33)
        assert((values[11] as! Int256) == -33)

        // Check variable-size array of leaf types encode/decode
        data = EVM.encodeABI([
          ["one", "two"],
          [true, false],
          [5, 10] as [UInt8],
          [5, 10] as [UInt16],
          [5, 10] as [UInt32],
          [5, 10] as [UInt64],
          [5, 10] as [UInt128],
          [5, 10] as [UInt256],
          [-5, -10] as [Int8],
          [-5, -10] as [Int16],
          [-5, -10] as [Int32],
          [-5, -10] as [Int64],
          [-5, -10] as [Int128],
          [-5, -10] as [Int256],
          [address] as [EVM.EVMAddress]
        ])
        values = EVM.decodeABI(
          types: [
            Type<[String]>(),
            Type<[Bool]>(),
            Type<[UInt8]>(),
            Type<[UInt16]>(),
            Type<[UInt32]>(),
            Type<[UInt64]>(),
            Type<[UInt128]>(),
            Type<[UInt256]>(),
            Type<[Int8]>(),
            Type<[Int16]>(),
            Type<[Int32]>(),
            Type<[Int64]>(),
            Type<[Int128]>(),
            Type<[Int256]>(),
            Type<[EVM.EVMAddress]>()
          ],
          data: data
        )
        assert((values[0] as! [String]) == ["one", "two"])
        assert((values[1] as! [Bool]) == [true, false])
        assert((values[2] as! [UInt8]) == [5, 10])
        assert((values[3] as! [UInt16]) == [5, 10])
        assert((values[4] as! [UInt32]) == [5, 10])
        assert((values[5] as! [UInt64]) == [5, 10])
        assert((values[6] as! [UInt128]) == [5, 10])
        assert((values[7] as! [UInt256]) == [5, 10])
        assert((values[8] as! [Int8]) == [-5, -10])
        assert((values[9] as! [Int16]) == [-5, -10])
        assert((values[10] as! [Int32]) == [-5, -10])
        assert((values[11] as! [Int64]) == [-5, -10])
        assert((values[12] as! [Int128]) == [-5, -10])
        assert((values[13] as! [Int256]) == [-5, -10])
        assert((values[14] as! [EVM.EVMAddress])[0].bytes == [address][0].bytes)

        // Check constant-size array of leaf types encode/decode
        data = EVM.encodeABI([
          ["one", "two"] as [String; 2],
          [true, false] as [Bool; 2],
          [5, 10] as [UInt8; 2],
          [5, 10] as [UInt16; 2],
          [5, 10] as [UInt32; 2],
          [5, 10] as [UInt64; 2],
          [5, 10] as [UInt128; 2],
          [5, 10] as [UInt256; 2],
          [-5, -10] as [Int8; 2],
          [-5, -10] as [Int16; 2],
          [-5, -10] as [Int32; 2],
          [-5, -10] as [Int64; 2],
          [-5, -10] as [Int128; 2],
          [-5, -10] as [Int256; 2],
          [address] as [EVM.EVMAddress; 1]
        ])
        values = EVM.decodeABI(
          types: [
            Type<[String; 2]>(),
            Type<[Bool; 2]>(),
            Type<[UInt8; 2]>(),
            Type<[UInt16; 2]>(),
            Type<[UInt32; 2]>(),
            Type<[UInt64; 2]>(),
            Type<[UInt128; 2]>(),
            Type<[UInt256; 2]>(),
            Type<[Int8; 2]>(),
            Type<[Int16; 2]>(),
            Type<[Int32; 2]>(),
            Type<[Int64; 2]>(),
            Type<[Int128; 2]>(),
            Type<[Int256; 2]>(),
            Type<[EVM.EVMAddress; 1]>()
          ],
          data: data
        )
        assert((values[0] as! [String; 2]) == ["one", "two"])
        assert((values[1] as! [Bool; 2]) == [true, false])
        assert((values[2] as! [UInt8; 2]) == [5, 10])
        assert((values[3] as! [UInt16; 2]) == [5, 10])
        assert((values[4] as! [UInt32; 2]) == [5, 10])
        assert((values[5] as! [UInt64; 2]) == [5, 10])
        assert((values[6] as! [UInt128; 2]) == [5, 10])
        assert((values[7] as! [UInt256; 2]) == [5, 10])
        assert((values[8] as! [Int8; 2]) == [-5, -10])
        assert((values[9] as! [Int16; 2]) == [-5, -10])
        assert((values[10] as! [Int32; 2]) == [-5, -10])
        assert((values[11] as! [Int64; 2]) == [-5, -10])
        assert((values[12] as! [Int128; 2]) == [-5, -10])
        assert((values[13] as! [Int256; 2]) == [-5, -10])
        assert((values[14] as! [EVM.EVMAddress; 1])[0].bytes == [address][0].bytes)

        // Check partial decoding of encoded data
        data = EVM.encodeABI(["Peter", UInt64(9999)])
        values = EVM.decodeABI(types: [Type<String>()], data: data)
        assert(values.length == 1)
        assert((values[0] as! String) == "Peter")

        // Check nested arrays of leaf values
        data = EVM.encodeABI([[["Foo", "Bar"], ["Baz", "Qux"]]])
        values = EVM.decodeABI(types: [Type<[[String]]>()], data: data)
        assert(values.length == 1)
        assert((values[0] as! [[String]]) == [["Foo", "Bar"], ["Baz", "Qux"]])

        return true
      }
	`)

	accountCodes := map[common.Location][]byte{}
	var events []cadence.Event

	runtimeInterface := &TestRuntimeInterface{
		Storage: NewTestLedger(nil, nil),
		OnGetSigningAccounts: func() ([]runtime.Address, error) {
			return []runtime.Address{runtime.Address(contractsAddress)}, nil
		},
		OnResolveLocation: LocationResolver,
		OnUpdateAccountContractCode: func(location common.AddressLocation, code []byte) error {
			accountCodes[location] = code
			return nil
		},
		OnGetAccountContractCode: func(location common.AddressLocation) (code []byte, err error) {
			code = accountCodes[location]
			return code, nil
		},
		OnEmitEvent: func(event cadence.Event) error {
			events = append(events, event)
			return nil
		},
		OnDecodeArgument: func(b []byte, t cadence.Type) (cadence.Value, error) {
			return json.Decode(nil, b)
		},
	}

	nextTransactionLocation := NewTransactionLocationGenerator()
	nextScriptLocation := NewScriptLocationGenerator()

	// Deploy contracts

	deployContracts(
		t,
		rt,
		contractsAddress,
		runtimeInterface,
		transactionEnvironment,
		nextTransactionLocation,
		true,
	)

	// Run script

	result, err := rt.ExecuteScript(
		runtime.Script{
			Source:    script,
			Arguments: [][]byte{},
		},
		runtime.Context{
			Interface:   runtimeInterface,
			Environment: scriptEnvironment,
			Location:    nextScriptLocation(),
		},
	)
	require.NoError(t, err)

	assert.Equal(t,
		cadence.Bool(true),
		result,
	)
}

func TestEVMEncodeDecodeABIErrors(t *testing.T) {

	t.Parallel()

	t.Run("encodeABI with unsupported Address type", func(t *testing.T) {

		t.Parallel()

		handler := &testContractHandler{}

		contractsAddress := flow.BytesToAddress([]byte{0x1})

		transactionEnvironment := newEVMTransactionEnvironment(handler, contractsAddress)
		scriptEnvironment := newEVMScriptEnvironment(handler, contractsAddress)

		rt := runtime.NewInterpreterRuntime(runtime.Config{})

		accountCodes := map[common.Location][]byte{}
		var events []cadence.Event

		runtimeInterface := &TestRuntimeInterface{
			Storage: NewTestLedger(nil, nil),
			OnGetSigningAccounts: func() ([]runtime.Address, error) {
				return []runtime.Address{runtime.Address(contractsAddress)}, nil
			},
			OnResolveLocation: LocationResolver,
			OnUpdateAccountContractCode: func(location common.AddressLocation, code []byte) error {
				accountCodes[location] = code
				return nil
			},
			OnGetAccountContractCode: func(location common.AddressLocation) (code []byte, err error) {
				code = accountCodes[location]
				return code, nil
			},
			OnEmitEvent: func(event cadence.Event) error {
				events = append(events, event)
				return nil
			},
			OnDecodeArgument: func(b []byte, t cadence.Type) (cadence.Value, error) {
				return json.Decode(nil, b)
			},
		}

		nextTransactionLocation := NewTransactionLocationGenerator()
		nextScriptLocation := NewScriptLocationGenerator()

		// Deploy contracts

		deployContracts(
			t,
			rt,
			contractsAddress,
			runtimeInterface,
			transactionEnvironment,
			nextTransactionLocation,
			true,
		)

		// Run script

		script := []byte(`
          import EVM from 0x1

          access(all)
          fun main(): Bool {
            let address: Address = 0x045a1763c93006ca
            let data = EVM.encodeABI([address])

            return true
          }
		`)

		_, err := rt.ExecuteScript(
			runtime.Script{
				Source:    script,
				Arguments: [][]byte{},
			},
			runtime.Context{
				Interface:   runtimeInterface,
				Environment: scriptEnvironment,
				Location:    nextScriptLocation(),
			},
		)
		utils.RequireError(t, err)
		assert.ErrorContains(
			t,
			err,
			"failed to ABI encode value of type Address",
		)
	})

	t.Run("encodeABI with unsupported fixed-point number type", func(t *testing.T) {

		t.Parallel()

		handler := &testContractHandler{}

		contractsAddress := flow.BytesToAddress([]byte{0x1})

		transactionEnvironment := newEVMTransactionEnvironment(handler, contractsAddress)
		scriptEnvironment := newEVMScriptEnvironment(handler, contractsAddress)

		rt := runtime.NewInterpreterRuntime(runtime.Config{})

		accountCodes := map[common.Location][]byte{}
		var events []cadence.Event

		runtimeInterface := &TestRuntimeInterface{
			Storage: NewTestLedger(nil, nil),
			OnGetSigningAccounts: func() ([]runtime.Address, error) {
				return []runtime.Address{runtime.Address(contractsAddress)}, nil
			},
			OnResolveLocation: LocationResolver,
			OnUpdateAccountContractCode: func(location common.AddressLocation, code []byte) error {
				accountCodes[location] = code
				return nil
			},
			OnGetAccountContractCode: func(location common.AddressLocation) (code []byte, err error) {
				code = accountCodes[location]
				return code, nil
			},
			OnEmitEvent: func(event cadence.Event) error {
				events = append(events, event)
				return nil
			},
			OnDecodeArgument: func(b []byte, t cadence.Type) (cadence.Value, error) {
				return json.Decode(nil, b)
			},
		}

		nextTransactionLocation := NewTransactionLocationGenerator()
		nextScriptLocation := NewScriptLocationGenerator()

		// Deploy contracts

		deployContracts(
			t,
			rt,
			contractsAddress,
			runtimeInterface,
			transactionEnvironment,
			nextTransactionLocation,
			true,
		)

		// Run script

		script := []byte(`
          import EVM from 0x1

          access(all)
          fun main(): Bool {
            let data = EVM.encodeABI([0.2])

            return true
          }
		`)

		_, err := rt.ExecuteScript(
			runtime.Script{
				Source:    script,
				Arguments: [][]byte{},
			},
			runtime.Context{
				Interface:   runtimeInterface,
				Environment: scriptEnvironment,
				Location:    nextScriptLocation(),
			},
		)
		utils.RequireError(t, err)
		assert.ErrorContains(
			t,
			err,
			"failed to ABI encode value of type UFix64",
		)
	})

	t.Run("encodeABI with unsupported dictionary type", func(t *testing.T) {

		t.Parallel()

		handler := &testContractHandler{}

		contractsAddress := flow.BytesToAddress([]byte{0x1})

		transactionEnvironment := newEVMTransactionEnvironment(handler, contractsAddress)
		scriptEnvironment := newEVMScriptEnvironment(handler, contractsAddress)

		rt := runtime.NewInterpreterRuntime(runtime.Config{})

		accountCodes := map[common.Location][]byte{}
		var events []cadence.Event

		runtimeInterface := &TestRuntimeInterface{
			Storage: NewTestLedger(nil, nil),
			OnGetSigningAccounts: func() ([]runtime.Address, error) {
				return []runtime.Address{runtime.Address(contractsAddress)}, nil
			},
			OnResolveLocation: LocationResolver,
			OnUpdateAccountContractCode: func(location common.AddressLocation, code []byte) error {
				accountCodes[location] = code
				return nil
			},
			OnGetAccountContractCode: func(location common.AddressLocation) (code []byte, err error) {
				code = accountCodes[location]
				return code, nil
			},
			OnEmitEvent: func(event cadence.Event) error {
				events = append(events, event)
				return nil
			},
			OnDecodeArgument: func(b []byte, t cadence.Type) (cadence.Value, error) {
				return json.Decode(nil, b)
			},
		}

		nextTransactionLocation := NewTransactionLocationGenerator()
		nextScriptLocation := NewScriptLocationGenerator()

		// Deploy contracts

		deployContracts(
			t,
			rt,
			contractsAddress,
			runtimeInterface,
			transactionEnvironment,
			nextTransactionLocation,
			true,
		)

		// Run script

		script := []byte(`
          import EVM from 0x1

          access(all)
          fun main(): Bool {
            let dict: {Int: Bool} = {0: false, 1: true}
            let data = EVM.encodeABI([dict])

            return true
          }
		`)

		_, err := rt.ExecuteScript(
			runtime.Script{
				Source:    script,
				Arguments: [][]byte{},
			},
			runtime.Context{
				Interface:   runtimeInterface,
				Environment: scriptEnvironment,
				Location:    nextScriptLocation(),
			},
		)
		utils.RequireError(t, err)
		assert.ErrorContains(
			t,
			err,
			"failed to ABI encode value of type {Int: Bool}",
		)
	})

	t.Run("encodeABI with unsupported array element type", func(t *testing.T) {

		t.Parallel()

		handler := &testContractHandler{}

		contractsAddress := flow.BytesToAddress([]byte{0x1})

		transactionEnvironment := newEVMTransactionEnvironment(handler, contractsAddress)
		scriptEnvironment := newEVMScriptEnvironment(handler, contractsAddress)

		rt := runtime.NewInterpreterRuntime(runtime.Config{})

		accountCodes := map[common.Location][]byte{}
		var events []cadence.Event

		runtimeInterface := &TestRuntimeInterface{
			Storage: NewTestLedger(nil, nil),
			OnGetSigningAccounts: func() ([]runtime.Address, error) {
				return []runtime.Address{runtime.Address(contractsAddress)}, nil
			},
			OnResolveLocation: LocationResolver,
			OnUpdateAccountContractCode: func(location common.AddressLocation, code []byte) error {
				accountCodes[location] = code
				return nil
			},
			OnGetAccountContractCode: func(location common.AddressLocation) (code []byte, err error) {
				code = accountCodes[location]
				return code, nil
			},
			OnEmitEvent: func(event cadence.Event) error {
				events = append(events, event)
				return nil
			},
			OnDecodeArgument: func(b []byte, t cadence.Type) (cadence.Value, error) {
				return json.Decode(nil, b)
			},
		}

		nextTransactionLocation := NewTransactionLocationGenerator()
		nextScriptLocation := NewScriptLocationGenerator()

		// Deploy contracts

		deployContracts(
			t,
			rt,
			contractsAddress,
			runtimeInterface,
			transactionEnvironment,
			nextTransactionLocation,
			true,
		)

		// Run script

		script := []byte(`
          import EVM from 0x1

          access(all)
          fun main(): Bool {
            let chars: [Character] = ["a", "b", "c"]
            let data = EVM.encodeABI([chars])

            return true
          }
		`)

		_, err := rt.ExecuteScript(
			runtime.Script{
				Source:    script,
				Arguments: [][]byte{},
			},
			runtime.Context{
				Interface:   runtimeInterface,
				Environment: scriptEnvironment,
				Location:    nextScriptLocation(),
			},
		)
		utils.RequireError(t, err)
		assert.ErrorContains(
			t,
			err,
			"failed to ABI encode value of type Character",
		)
	})

	t.Run("encodeABI with unsupported custom composite type", func(t *testing.T) {

		t.Parallel()

		handler := &testContractHandler{}

		contractsAddress := flow.BytesToAddress([]byte{0x1})

		transactionEnvironment := newEVMTransactionEnvironment(handler, contractsAddress)
		scriptEnvironment := newEVMScriptEnvironment(handler, contractsAddress)

		rt := runtime.NewInterpreterRuntime(runtime.Config{})

		accountCodes := map[common.Location][]byte{}
		var events []cadence.Event

		runtimeInterface := &TestRuntimeInterface{
			Storage: NewTestLedger(nil, nil),
			OnGetSigningAccounts: func() ([]runtime.Address, error) {
				return []runtime.Address{runtime.Address(contractsAddress)}, nil
			},
			OnResolveLocation: LocationResolver,
			OnUpdateAccountContractCode: func(location common.AddressLocation, code []byte) error {
				accountCodes[location] = code
				return nil
			},
			OnGetAccountContractCode: func(location common.AddressLocation) (code []byte, err error) {
				code = accountCodes[location]
				return code, nil
			},
			OnEmitEvent: func(event cadence.Event) error {
				events = append(events, event)
				return nil
			},
			OnDecodeArgument: func(b []byte, t cadence.Type) (cadence.Value, error) {
				return json.Decode(nil, b)
			},
		}

		nextTransactionLocation := NewTransactionLocationGenerator()
		nextScriptLocation := NewScriptLocationGenerator()

		// Deploy contracts

		deployContracts(
			t,
			rt,
			contractsAddress,
			runtimeInterface,
			transactionEnvironment,
			nextTransactionLocation,
			true,
		)

		// Run script

		script := []byte(`
          import EVM from 0x1

          access(all) struct Token {
            access(all) let id: Int
            access(all) var balance: UInt

            init(id: Int, balance: UInt) {
              self.id = id
              self.balance = balance
            }
          }

          access(all)
          fun main(): Bool {
            let token = Token(id: 9, balance: 150)
            let data = EVM.encodeABI([token])

            return true
          }
		`)

		_, err := rt.ExecuteScript(
			runtime.Script{
				Source:    script,
				Arguments: [][]byte{},
			},
			runtime.Context{
				Interface:   runtimeInterface,
				Environment: scriptEnvironment,
				Location:    nextScriptLocation(),
			},
		)
		utils.RequireError(t, err)
		assert.ErrorContains(
			t,
			err,
			"failed to ABI encode value of type s.0100000000000000000000000000000000000000000000000000000000000000.Token",
		)
	})

	t.Run("decodeABI with mismatched type", func(t *testing.T) {

		t.Parallel()

		handler := &testContractHandler{}

		contractsAddress := flow.BytesToAddress([]byte{0x1})

		transactionEnvironment := newEVMTransactionEnvironment(handler, contractsAddress)
		scriptEnvironment := newEVMScriptEnvironment(handler, contractsAddress)

		rt := runtime.NewInterpreterRuntime(runtime.Config{})

		accountCodes := map[common.Location][]byte{}
		var events []cadence.Event

		runtimeInterface := &TestRuntimeInterface{
			Storage: NewTestLedger(nil, nil),
			OnGetSigningAccounts: func() ([]runtime.Address, error) {
				return []runtime.Address{runtime.Address(contractsAddress)}, nil
			},
			OnResolveLocation: LocationResolver,
			OnUpdateAccountContractCode: func(location common.AddressLocation, code []byte) error {
				accountCodes[location] = code
				return nil
			},
			OnGetAccountContractCode: func(location common.AddressLocation) (code []byte, err error) {
				code = accountCodes[location]
				return code, nil
			},
			OnEmitEvent: func(event cadence.Event) error {
				events = append(events, event)
				return nil
			},
			OnDecodeArgument: func(b []byte, t cadence.Type) (cadence.Value, error) {
				return json.Decode(nil, b)
			},
		}

		nextTransactionLocation := NewTransactionLocationGenerator()
		nextScriptLocation := NewScriptLocationGenerator()

		// Deploy contracts

		deployContracts(
			t,
			rt,
			contractsAddress,
			runtimeInterface,
			transactionEnvironment,
			nextTransactionLocation,
			true,
		)

		// Run script

		script := []byte(`
          import EVM from 0x1

          access(all)
          fun main(): Bool {
            let data = EVM.encodeABI(["Peter"])
            let values = EVM.decodeABI(types: [Type<Bool>()], data: data)

            return true
          }
		`)

		_, err := rt.ExecuteScript(
			runtime.Script{
				Source:    script,
				Arguments: [][]byte{},
			},
			runtime.Context{
				Interface:   runtimeInterface,
				Environment: scriptEnvironment,
				Location:    nextScriptLocation(),
			},
		)
		utils.RequireError(t, err)
		assert.ErrorContains(
			t,
			err,
			"failed to ABI decode data",
		)
	})

	t.Run("decodeABI with surplus of types", func(t *testing.T) {

		t.Parallel()

		handler := &testContractHandler{}

		contractsAddress := flow.BytesToAddress([]byte{0x1})

		transactionEnvironment := newEVMTransactionEnvironment(handler, contractsAddress)
		scriptEnvironment := newEVMScriptEnvironment(handler, contractsAddress)

		rt := runtime.NewInterpreterRuntime(runtime.Config{})

		accountCodes := map[common.Location][]byte{}
		var events []cadence.Event

		runtimeInterface := &TestRuntimeInterface{
			Storage: NewTestLedger(nil, nil),
			OnGetSigningAccounts: func() ([]runtime.Address, error) {
				return []runtime.Address{runtime.Address(contractsAddress)}, nil
			},
			OnResolveLocation: LocationResolver,
			OnUpdateAccountContractCode: func(location common.AddressLocation, code []byte) error {
				accountCodes[location] = code
				return nil
			},
			OnGetAccountContractCode: func(location common.AddressLocation) (code []byte, err error) {
				code = accountCodes[location]
				return code, nil
			},
			OnEmitEvent: func(event cadence.Event) error {
				events = append(events, event)
				return nil
			},
			OnDecodeArgument: func(b []byte, t cadence.Type) (cadence.Value, error) {
				return json.Decode(nil, b)
			},
		}

		nextTransactionLocation := NewTransactionLocationGenerator()
		nextScriptLocation := NewScriptLocationGenerator()

		// Deploy contracts

		deployContracts(
			t,
			rt,
			contractsAddress,
			runtimeInterface,
			transactionEnvironment,
			nextTransactionLocation,
			true,
		)

		// Run script

		script := []byte(`
          import EVM from 0x1

          access(all)
          fun main(): Bool {
            let data = EVM.encodeABI(["Peter"])
            let values = EVM.decodeABI(types: [Type<String>(), Type<Bool>()], data: data)

            return true
          }
		`)

		_, err := rt.ExecuteScript(
			runtime.Script{
				Source:    script,
				Arguments: [][]byte{},
			},
			runtime.Context{
				Interface:   runtimeInterface,
				Environment: scriptEnvironment,
				Location:    nextScriptLocation(),
			},
		)
		utils.RequireError(t, err)
		assert.ErrorContains(
			t,
			err,
			"failed to ABI decode data",
		)
	})

	t.Run("decodeABI with unsupported fixed-point number type", func(t *testing.T) {

		t.Parallel()

		handler := &testContractHandler{}

		contractsAddress := flow.BytesToAddress([]byte{0x1})

		transactionEnvironment := newEVMTransactionEnvironment(handler, contractsAddress)
		scriptEnvironment := newEVMScriptEnvironment(handler, contractsAddress)

		rt := runtime.NewInterpreterRuntime(runtime.Config{})

		accountCodes := map[common.Location][]byte{}
		var events []cadence.Event

		runtimeInterface := &TestRuntimeInterface{
			Storage: NewTestLedger(nil, nil),
			OnGetSigningAccounts: func() ([]runtime.Address, error) {
				return []runtime.Address{runtime.Address(contractsAddress)}, nil
			},
			OnResolveLocation: LocationResolver,
			OnUpdateAccountContractCode: func(location common.AddressLocation, code []byte) error {
				accountCodes[location] = code
				return nil
			},
			OnGetAccountContractCode: func(location common.AddressLocation) (code []byte, err error) {
				code = accountCodes[location]
				return code, nil
			},
			OnEmitEvent: func(event cadence.Event) error {
				events = append(events, event)
				return nil
			},
			OnDecodeArgument: func(b []byte, t cadence.Type) (cadence.Value, error) {
				return json.Decode(nil, b)
			},
		}

		nextTransactionLocation := NewTransactionLocationGenerator()
		nextScriptLocation := NewScriptLocationGenerator()

		// Deploy contracts

		deployContracts(
			t,
			rt,
			contractsAddress,
			runtimeInterface,
			transactionEnvironment,
			nextTransactionLocation,
			true,
		)

		// Run script

		script := []byte(`
          import EVM from 0x1

          access(all)
          fun main(): Bool {
            let data = EVM.encodeABI(["Peter"])
            let values = EVM.decodeABI(types: [Type<UFix64>()], data: data)

            return true
          }
		`)

		_, err := rt.ExecuteScript(
			runtime.Script{
				Source:    script,
				Arguments: [][]byte{},
			},
			runtime.Context{
				Interface:   runtimeInterface,
				Environment: scriptEnvironment,
				Location:    nextScriptLocation(),
			},
		)
		utils.RequireError(t, err)
		assert.ErrorContains(
			t,
			err,
			"failed to ABI decode data with type UFix64",
		)
	})

	t.Run("decodeABI with unsupported dictionary type", func(t *testing.T) {

		t.Parallel()

		handler := &testContractHandler{}

		contractsAddress := flow.BytesToAddress([]byte{0x1})

		transactionEnvironment := newEVMTransactionEnvironment(handler, contractsAddress)
		scriptEnvironment := newEVMScriptEnvironment(handler, contractsAddress)

		rt := runtime.NewInterpreterRuntime(runtime.Config{})

		accountCodes := map[common.Location][]byte{}
		var events []cadence.Event

		runtimeInterface := &TestRuntimeInterface{
			Storage: NewTestLedger(nil, nil),
			OnGetSigningAccounts: func() ([]runtime.Address, error) {
				return []runtime.Address{runtime.Address(contractsAddress)}, nil
			},
			OnResolveLocation: LocationResolver,
			OnUpdateAccountContractCode: func(location common.AddressLocation, code []byte) error {
				accountCodes[location] = code
				return nil
			},
			OnGetAccountContractCode: func(location common.AddressLocation) (code []byte, err error) {
				code = accountCodes[location]
				return code, nil
			},
			OnEmitEvent: func(event cadence.Event) error {
				events = append(events, event)
				return nil
			},
			OnDecodeArgument: func(b []byte, t cadence.Type) (cadence.Value, error) {
				return json.Decode(nil, b)
			},
		}

		nextTransactionLocation := NewTransactionLocationGenerator()
		nextScriptLocation := NewScriptLocationGenerator()

		// Deploy contracts

		deployContracts(
			t,
			rt,
			contractsAddress,
			runtimeInterface,
			transactionEnvironment,
			nextTransactionLocation,
			true,
		)

		// Run script

		script := []byte(`
          import EVM from 0x1

          access(all)
          fun main(): Bool {
            let data = EVM.encodeABI(["Peter"])
            let values = EVM.decodeABI(types: [Type<{Int: Bool}>()], data: data)

            return true
          }
		`)

		_, err := rt.ExecuteScript(
			runtime.Script{
				Source:    script,
				Arguments: [][]byte{},
			},
			runtime.Context{
				Interface:   runtimeInterface,
				Environment: scriptEnvironment,
				Location:    nextScriptLocation(),
			},
		)
		utils.RequireError(t, err)
		assert.ErrorContains(
			t,
			err,
			"failed to ABI decode data with type {Int: Bool}",
		)
	})

	t.Run("decodeABI with unsupported array element type", func(t *testing.T) {

		t.Parallel()

		handler := &testContractHandler{}

		contractsAddress := flow.BytesToAddress([]byte{0x1})

		transactionEnvironment := newEVMTransactionEnvironment(handler, contractsAddress)
		scriptEnvironment := newEVMScriptEnvironment(handler, contractsAddress)

		rt := runtime.NewInterpreterRuntime(runtime.Config{})

		accountCodes := map[common.Location][]byte{}
		var events []cadence.Event

		runtimeInterface := &TestRuntimeInterface{
			Storage: NewTestLedger(nil, nil),
			OnGetSigningAccounts: func() ([]runtime.Address, error) {
				return []runtime.Address{runtime.Address(contractsAddress)}, nil
			},
			OnResolveLocation: LocationResolver,
			OnUpdateAccountContractCode: func(location common.AddressLocation, code []byte) error {
				accountCodes[location] = code
				return nil
			},
			OnGetAccountContractCode: func(location common.AddressLocation) (code []byte, err error) {
				code = accountCodes[location]
				return code, nil
			},
			OnEmitEvent: func(event cadence.Event) error {
				events = append(events, event)
				return nil
			},
			OnDecodeArgument: func(b []byte, t cadence.Type) (cadence.Value, error) {
				return json.Decode(nil, b)
			},
		}

		nextTransactionLocation := NewTransactionLocationGenerator()
		nextScriptLocation := NewScriptLocationGenerator()

		// Deploy contracts

		deployContracts(
			t,
			rt,
			contractsAddress,
			runtimeInterface,
			transactionEnvironment,
			nextTransactionLocation,
			true,
		)

		// Run script

		script := []byte(`
          import EVM from 0x1

          access(all)
          fun main(): Bool {
            let data = EVM.encodeABI(["Peter"])
            let values = EVM.decodeABI(types: [Type<[Character]>()], data: data)

            return true
          }
		`)

		_, err := rt.ExecuteScript(
			runtime.Script{
				Source:    script,
				Arguments: [][]byte{},
			},
			runtime.Context{
				Interface:   runtimeInterface,
				Environment: scriptEnvironment,
				Location:    nextScriptLocation(),
			},
		)
		utils.RequireError(t, err)
		assert.ErrorContains(
			t,
			err,
			"failed to ABI decode data with type [Character]",
		)
	})

	t.Run("decodeABI with unsupported custom composite type", func(t *testing.T) {

		t.Parallel()

		handler := &testContractHandler{}

		contractsAddress := flow.BytesToAddress([]byte{0x1})

		transactionEnvironment := newEVMTransactionEnvironment(handler, contractsAddress)
		scriptEnvironment := newEVMScriptEnvironment(handler, contractsAddress)

		rt := runtime.NewInterpreterRuntime(runtime.Config{})

		accountCodes := map[common.Location][]byte{}
		var events []cadence.Event

		runtimeInterface := &TestRuntimeInterface{
			Storage: NewTestLedger(nil, nil),
			OnGetSigningAccounts: func() ([]runtime.Address, error) {
				return []runtime.Address{runtime.Address(contractsAddress)}, nil
			},
			OnResolveLocation: LocationResolver,
			OnUpdateAccountContractCode: func(location common.AddressLocation, code []byte) error {
				accountCodes[location] = code
				return nil
			},
			OnGetAccountContractCode: func(location common.AddressLocation) (code []byte, err error) {
				code = accountCodes[location]
				return code, nil
			},
			OnEmitEvent: func(event cadence.Event) error {
				events = append(events, event)
				return nil
			},
			OnDecodeArgument: func(b []byte, t cadence.Type) (cadence.Value, error) {
				return json.Decode(nil, b)
			},
		}

		nextTransactionLocation := NewTransactionLocationGenerator()
		nextScriptLocation := NewScriptLocationGenerator()

		// Deploy contracts

		deployContracts(
			t,
			rt,
			contractsAddress,
			runtimeInterface,
			transactionEnvironment,
			nextTransactionLocation,
			true,
		)

		// Run script

		script := []byte(`
          import EVM from 0x1

          access(all) struct Token {
            access(all) let id: Int
            access(all) var balance: UInt

            init(id: Int, balance: UInt) {
              self.id = id
              self.balance = balance
            }
          }

          access(all)
          fun main(): Bool {
            let data = EVM.encodeABI(["Peter"])
            let values = EVM.decodeABI(types: [Type<Token>()], data: data)

            return true
          }
		`)

		_, err := rt.ExecuteScript(
			runtime.Script{
				Source:    script,
				Arguments: [][]byte{},
			},
			runtime.Context{
				Interface:   runtimeInterface,
				Environment: scriptEnvironment,
				Location:    nextScriptLocation(),
			},
		)
		utils.RequireError(t, err)
		assert.ErrorContains(
			t,
			err,
			"failed to ABI decode data with type s.0100000000000000000000000000000000000000000000000000000000000000.Token",
		)
	})
}

func TestEVMEncodeABIWithSignature(t *testing.T) {

	t.Parallel()

	handler := &testContractHandler{}

	contractsAddress := flow.BytesToAddress([]byte{0x1})

	transactionEnvironment := newEVMTransactionEnvironment(handler, contractsAddress)
	scriptEnvironment := newEVMScriptEnvironment(handler, contractsAddress)

	rt := runtime.NewInterpreterRuntime(runtime.Config{})

	script := []byte(`
      import EVM from 0x1

      access(all)
      fun main(): [UInt8] {
        // bytes for address 0x7A58c0Be72BE218B41C608b7Fe7C5bB630736C71
        let address = EVM.EVMAddress(
          bytes: [
            122, 88, 192, 190, 114, 190, 33, 139, 65, 198,
            8, 183, 254, 124, 91, 182, 48, 115, 108, 113
          ]
        )

        return EVM.encodeABIWithSignature(
          "withdraw(address,uint256)",
          [address, UInt256(250)]
        )
      }
	`)

	accountCodes := map[common.Location][]byte{}
	var events []cadence.Event

	computation := uint(0)
	runtimeInterface := &TestRuntimeInterface{
		Storage: NewTestLedger(nil, nil),
		OnGetSigningAccounts: func() ([]runtime.Address, error) {
			return []runtime.Address{runtime.Address(contractsAddress)}, nil
		},
		OnResolveLocation: LocationResolver,
		OnUpdateAccountContractCode: func(location common.AddressLocation, code []byte) error {
			accountCodes[location] = code
			return nil
		},
		OnGetAccountContractCode: func(location common.AddressLocation) (code []byte, err error) {
			code = accountCodes[location]
			return code, nil
		},
		OnEmitEvent: func(event cadence.Event) error {
			events = append(events, event)
			return nil
		},
		OnDecodeArgument: func(b []byte, t cadence.Type) (cadence.Value, error) {
			return json.Decode(nil, b)
		},
		OnMeterComputation: func(compKind common.ComputationKind, intensity uint) error {
			if compKind == environment.ComputationKindEVMEncodeABI {
				computation += intensity
			}
			return nil
		},
		OnHash: func(
			data []byte,
			tag string,
			hashAlgorithm runtime.HashAlgorithm,
		) ([]byte, error) {
			return crypto.Keccak256(data), nil
		},
	}

	nextTransactionLocation := NewTransactionLocationGenerator()
	nextScriptLocation := NewScriptLocationGenerator()

	// Deploy contracts

	deployContracts(
		t,
		rt,
		contractsAddress,
		runtimeInterface,
		transactionEnvironment,
		nextTransactionLocation,
		true,
	)

	// Run script

	result, err := rt.ExecuteScript(
		runtime.Script{
			Source:    script,
			Arguments: [][]byte{},
		},
		runtime.Context{
			Interface:   runtimeInterface,
			Environment: scriptEnvironment,
			Location:    nextScriptLocation(),
		},
	)
	require.NoError(t, err)

	abiBytes := []byte{
		0xf3, 0xfe, 0xf3, 0xa3, 0x0, 0x0, 0x0, 0x0, 0x0, 0x0, 0x0, 0x0, 0x0,
		0x0, 0x0, 0x0, 0x7a, 0x58, 0xc0, 0xbe, 0x72, 0xbe, 0x21, 0x8b, 0x41,
		0xc6, 0x8, 0xb7, 0xfe, 0x7c, 0x5b, 0xb6, 0x30, 0x73, 0x6c, 0x71, 0x0,
		0x0, 0x0, 0x0, 0x0, 0x0, 0x0, 0x0, 0x0, 0x0, 0x0, 0x0, 0x0, 0x0, 0x0,
		0x0, 0x0, 0x0, 0x0, 0x0, 0x0, 0x0, 0x0, 0x0, 0x0, 0x0, 0x0, 0x0, 0x0,
		0x0, 0x0, 0xfa,
	}
	cdcBytes := make([]cadence.Value, 0)
	for _, bt := range abiBytes {
		cdcBytes = append(cdcBytes, cadence.UInt8(bt))
	}
	encodedABI := cadence.NewArray(
		cdcBytes,
	).WithType(cadence.NewVariableSizedArrayType(cadence.UInt8Type))

	assert.Equal(t,
		encodedABI,
		result,
	)
	// The method ID is a byte array of length 4
	assert.Equal(t, computation+4, uint(len(cdcBytes)))
}

func TestEVMDecodeABIWithSignature(t *testing.T) {

	t.Parallel()

	handler := &testContractHandler{}

	contractsAddress := flow.BytesToAddress([]byte{0x1})

	transactionEnvironment := newEVMTransactionEnvironment(handler, contractsAddress)
	scriptEnvironment := newEVMScriptEnvironment(handler, contractsAddress)

	rt := runtime.NewInterpreterRuntime(runtime.Config{})

	script := []byte(`
      import EVM from 0x1

      access(all)
      fun main(data: [UInt8]): Bool {
        let values = EVM.decodeABIWithSignature(
          "withdraw(address,uint256)",
          types: [Type<EVM.EVMAddress>(), Type<UInt256>()],
          data: data
        )

        // bytes for address 0x7A58c0Be72BE218B41C608b7Fe7C5bB630736C71
        let address = EVM.EVMAddress(
          bytes: [
            122, 88, 192, 190, 114, 190, 33, 139, 65, 198,
            8, 183, 254, 124, 91, 182, 48, 115, 108, 113
          ]
        )

        assert(values.length == 2)
        assert((values[0] as! EVM.EVMAddress).bytes == address.bytes)
        assert((values[1] as! UInt256) == UInt256(250))

        return true
      }
	`)

	accountCodes := map[common.Location][]byte{}
	var events []cadence.Event

	computation := uint(0)
	runtimeInterface := &TestRuntimeInterface{
		Storage: NewTestLedger(nil, nil),
		OnGetSigningAccounts: func() ([]runtime.Address, error) {
			return []runtime.Address{runtime.Address(contractsAddress)}, nil
		},
		OnResolveLocation: LocationResolver,
		OnUpdateAccountContractCode: func(location common.AddressLocation, code []byte) error {
			accountCodes[location] = code
			return nil
		},
		OnGetAccountContractCode: func(location common.AddressLocation) (code []byte, err error) {
			code = accountCodes[location]
			return code, nil
		},
		OnEmitEvent: func(event cadence.Event) error {
			events = append(events, event)
			return nil
		},
		OnDecodeArgument: func(b []byte, t cadence.Type) (cadence.Value, error) {
			return json.Decode(nil, b)
		},
		OnMeterComputation: func(compKind common.ComputationKind, intensity uint) error {
			if compKind == environment.ComputationKindEVMDecodeABI {
				computation += intensity
			}
			return nil
		},
		OnHash: func(
			data []byte,
			tag string,
			hashAlgorithm runtime.HashAlgorithm,
		) ([]byte, error) {
			return crypto.Keccak256(data), nil
		},
	}

	nextTransactionLocation := NewTransactionLocationGenerator()
	nextScriptLocation := NewScriptLocationGenerator()

	// Deploy contracts

	deployContracts(
		t,
		rt,
		contractsAddress,
		runtimeInterface,
		transactionEnvironment,
		nextTransactionLocation,
		true,
	)

	// Run script
	abiBytes := []byte{
		0xf3, 0xfe, 0xf3, 0xa3, 0x0, 0x0, 0x0, 0x0, 0x0, 0x0, 0x0, 0x0, 0x0,
		0x0, 0x0, 0x0, 0x7a, 0x58, 0xc0, 0xbe, 0x72, 0xbe, 0x21, 0x8b, 0x41,
		0xc6, 0x8, 0xb7, 0xfe, 0x7c, 0x5b, 0xb6, 0x30, 0x73, 0x6c, 0x71, 0x0,
		0x0, 0x0, 0x0, 0x0, 0x0, 0x0, 0x0, 0x0, 0x0, 0x0, 0x0, 0x0, 0x0, 0x0,
		0x0, 0x0, 0x0, 0x0, 0x0, 0x0, 0x0, 0x0, 0x0, 0x0, 0x0, 0x0, 0x0, 0x0,
		0x0, 0x0, 0xfa,
	}
	cdcBytes := make([]cadence.Value, 0)
	for _, bt := range abiBytes {
		cdcBytes = append(cdcBytes, cadence.UInt8(bt))
	}
	encodedABI := cadence.NewArray(
		cdcBytes,
	).WithType(cadence.NewVariableSizedArrayType(cadence.UInt8Type))

	result, err := rt.ExecuteScript(
		runtime.Script{
			Source: script,
			Arguments: EncodeArgs([]cadence.Value{
				encodedABI,
			}),
		},
		runtime.Context{
			Interface:   runtimeInterface,
			Environment: scriptEnvironment,
			Location:    nextScriptLocation(),
		},
	)
	require.NoError(t, err)

	assert.Equal(t, cadence.NewBool(true), result)
	// The method ID is a byte array of length 4
	assert.Equal(t, computation+4, uint(len(cdcBytes)))
}

func TestEVMDecodeABIWithSignatureMismatch(t *testing.T) {

	t.Parallel()

	handler := &testContractHandler{}

	contractsAddress := flow.BytesToAddress([]byte{0x1})

	transactionEnvironment := newEVMTransactionEnvironment(handler, contractsAddress)
	scriptEnvironment := newEVMScriptEnvironment(handler, contractsAddress)

	rt := runtime.NewInterpreterRuntime(runtime.Config{})

	script := []byte(`
      import EVM from 0x1

      access(all)
      fun main(data: [UInt8]): Bool {
        // The data was encoded for the function "withdraw(address,uint256)",
        // but we pass a different function signature
        let values = EVM.decodeABIWithSignature(
          "deposit(uint256, address)",
          types: [Type<UInt256>(), Type<EVM.EVMAddress>()],
          data: data
        )

        return true
      }
	`)

	accountCodes := map[common.Location][]byte{}
	var events []cadence.Event

	runtimeInterface := &TestRuntimeInterface{
		Storage: NewTestLedger(nil, nil),
		OnGetSigningAccounts: func() ([]runtime.Address, error) {
			return []runtime.Address{runtime.Address(contractsAddress)}, nil
		},
		OnResolveLocation: LocationResolver,
		OnUpdateAccountContractCode: func(location common.AddressLocation, code []byte) error {
			accountCodes[location] = code
			return nil
		},
		OnGetAccountContractCode: func(location common.AddressLocation) (code []byte, err error) {
			code = accountCodes[location]
			return code, nil
		},
		OnEmitEvent: func(event cadence.Event) error {
			events = append(events, event)
			return nil
		},
		OnDecodeArgument: func(b []byte, t cadence.Type) (cadence.Value, error) {
			return json.Decode(nil, b)
		},
		OnHash: func(
			data []byte,
			tag string,
			hashAlgorithm runtime.HashAlgorithm,
		) ([]byte, error) {
			return crypto.Keccak256(data), nil
		},
	}

	nextTransactionLocation := NewTransactionLocationGenerator()
	nextScriptLocation := NewScriptLocationGenerator()

	// Deploy contracts

	deployContracts(
		t,
		rt,
		contractsAddress,
		runtimeInterface,
		transactionEnvironment,
		nextTransactionLocation,
		true,
	)

	// Run script
	abiBytes := []byte{
		0xf3, 0xfe, 0xf3, 0xa3, 0x0, 0x0, 0x0, 0x0, 0x0, 0x0, 0x0, 0x0, 0x0,
		0x0, 0x0, 0x0, 0x7a, 0x58, 0xc0, 0xbe, 0x72, 0xbe, 0x21, 0x8b, 0x41,
		0xc6, 0x8, 0xb7, 0xfe, 0x7c, 0x5b, 0xb6, 0x30, 0x73, 0x6c, 0x71, 0x0,
		0x0, 0x0, 0x0, 0x0, 0x0, 0x0, 0x0, 0x0, 0x0, 0x0, 0x0, 0x0, 0x0, 0x0,
		0x0, 0x0, 0x0, 0x0, 0x0, 0x0, 0x0, 0x0, 0x0, 0x0, 0x0, 0x0, 0x0, 0x0,
		0x0, 0x0, 0xfa,
	}
	cdcBytes := make([]cadence.Value, 0)
	for _, bt := range abiBytes {
		cdcBytes = append(cdcBytes, cadence.UInt8(bt))
	}
	encodedABI := cadence.NewArray(
		cdcBytes,
	).WithType(cadence.NewVariableSizedArrayType(cadence.UInt8Type))

	_, err := rt.ExecuteScript(
		runtime.Script{
			Source: script,
			Arguments: EncodeArgs([]cadence.Value{
				encodedABI,
			}),
		},
		runtime.Context{
			Interface:   runtimeInterface,
			Environment: scriptEnvironment,
			Location:    nextScriptLocation(),
		},
	)
	require.Error(t, err)
	assert.ErrorContains(t, err, "panic: signature mismatch")
}

func TestEVMAddressConstructionAndReturn(t *testing.T) {

	t.Parallel()

	handler := &testContractHandler{}

	contractsAddress := flow.BytesToAddress([]byte{0x1})

	transactionEnvironment := newEVMTransactionEnvironment(handler, contractsAddress)
	scriptEnvironment := newEVMScriptEnvironment(handler, contractsAddress)

	rt := runtime.NewInterpreterRuntime(runtime.Config{})

	script := []byte(`
      import EVM from 0x1

      access(all)
      fun main(_ bytes: [UInt8; 20]): EVM.EVMAddress {
          return EVM.EVMAddress(bytes: bytes)
      }
    `)

	accountCodes := map[common.Location][]byte{}
	var events []cadence.Event

	runtimeInterface := &TestRuntimeInterface{
		Storage: NewTestLedger(nil, nil),
		OnGetSigningAccounts: func() ([]runtime.Address, error) {
			return []runtime.Address{runtime.Address(contractsAddress)}, nil
		},
		OnResolveLocation: LocationResolver,
		OnUpdateAccountContractCode: func(location common.AddressLocation, code []byte) error {
			accountCodes[location] = code
			return nil
		},
		OnGetAccountContractCode: func(location common.AddressLocation) (code []byte, err error) {
			code = accountCodes[location]
			return code, nil
		},
		OnEmitEvent: func(event cadence.Event) error {
			events = append(events, event)
			return nil
		},
		OnDecodeArgument: func(b []byte, t cadence.Type) (cadence.Value, error) {
			return json.Decode(nil, b)
		},
	}

	addressBytesArray := cadence.NewArray([]cadence.Value{
		cadence.UInt8(1), cadence.UInt8(1),
		cadence.UInt8(2), cadence.UInt8(2),
		cadence.UInt8(3), cadence.UInt8(3),
		cadence.UInt8(4), cadence.UInt8(4),
		cadence.UInt8(5), cadence.UInt8(5),
		cadence.UInt8(6), cadence.UInt8(6),
		cadence.UInt8(7), cadence.UInt8(7),
		cadence.UInt8(8), cadence.UInt8(8),
		cadence.UInt8(9), cadence.UInt8(9),
		cadence.UInt8(10), cadence.UInt8(10),
	}).WithType(stdlib.EVMAddressBytesCadenceType)

	nextTransactionLocation := NewTransactionLocationGenerator()
	nextScriptLocation := NewScriptLocationGenerator()

	// Deploy contracts

	deployContracts(
		t,
		rt,
		contractsAddress,
		runtimeInterface,
		transactionEnvironment,
		nextTransactionLocation,
		true,
	)

	// Run script

	result, err := rt.ExecuteScript(
		runtime.Script{
			Source: script,
			Arguments: EncodeArgs([]cadence.Value{
				addressBytesArray,
			}),
		},
		runtime.Context{
			Interface:   runtimeInterface,
			Environment: scriptEnvironment,
			Location:    nextScriptLocation(),
		},
	)
	require.NoError(t, err)

	evmAddressCadenceType := stdlib.NewEVMAddressCadenceType(common.Address(contractsAddress))

	assert.Equal(t,
		cadence.Struct{
			StructType: evmAddressCadenceType,
			Fields: []cadence.Value{
				addressBytesArray,
			},
		},
		result,
	)
}

func TestBalanceConstructionAndReturn(t *testing.T) {

	t.Parallel()

	handler := &testContractHandler{}

	contractsAddress := flow.BytesToAddress([]byte{0x1})

	transactionEnvironment := newEVMTransactionEnvironment(handler, contractsAddress)
	scriptEnvironment := newEVMScriptEnvironment(handler, contractsAddress)

	rt := runtime.NewInterpreterRuntime(runtime.Config{})

	script := []byte(`
      import EVM from 0x1

      access(all)
      fun main(_ attoflow: UInt): EVM.Balance {
          return EVM.Balance(attoflow: attoflow)
      }
    `)

	accountCodes := map[common.Location][]byte{}
	var events []cadence.Event

	runtimeInterface := &TestRuntimeInterface{
		Storage: NewTestLedger(nil, nil),
		OnGetSigningAccounts: func() ([]runtime.Address, error) {
			return []runtime.Address{runtime.Address(contractsAddress)}, nil
		},
		OnResolveLocation: LocationResolver,
		OnUpdateAccountContractCode: func(location common.AddressLocation, code []byte) error {
			accountCodes[location] = code
			return nil
		},
		OnGetAccountContractCode: func(location common.AddressLocation) (code []byte, err error) {
			code = accountCodes[location]
			return code, nil
		},
		OnEmitEvent: func(event cadence.Event) error {
			events = append(events, event)
			return nil
		},
		OnDecodeArgument: func(b []byte, t cadence.Type) (cadence.Value, error) {
			return json.Decode(nil, b)
		},
	}

	nextTransactionLocation := NewTransactionLocationGenerator()
	nextScriptLocation := NewScriptLocationGenerator()

	// Deploy contracts

	deployContracts(
		t,
		rt,
		contractsAddress,
		runtimeInterface,
		transactionEnvironment,
		nextTransactionLocation,
		false,
	)

	// Run script

	flowValue := cadence.NewUInt(1230000000000000000)

	result, err := rt.ExecuteScript(
		runtime.Script{
			Source: script,
			Arguments: EncodeArgs([]cadence.Value{
				flowValue,
			}),
		},
		runtime.Context{
			Interface:   runtimeInterface,
			Environment: scriptEnvironment,
			Location:    nextScriptLocation(),
		},
	)
	require.NoError(t, err)

	evmBalanceCadenceType := stdlib.NewBalanceCadenceType(common.Address(contractsAddress))

	assert.Equal(t,
		cadence.Struct{
			StructType: evmBalanceCadenceType,
			Fields: []cadence.Value{
				flowValue,
			},
		},
		result,
	)
}

func TestEVMRun(t *testing.T) {

	t.Parallel()

	evmTx := cadence.NewArray([]cadence.Value{
		cadence.UInt8(1),
		cadence.UInt8(2),
		cadence.UInt8(3),
	}).WithType(stdlib.EVMTransactionBytesCadenceType)

	coinbase := cadence.NewArray([]cadence.Value{
		cadence.UInt8(1), cadence.UInt8(1),
		cadence.UInt8(2), cadence.UInt8(2),
		cadence.UInt8(3), cadence.UInt8(3),
		cadence.UInt8(4), cadence.UInt8(4),
		cadence.UInt8(5), cadence.UInt8(5),
		cadence.UInt8(6), cadence.UInt8(6),
		cadence.UInt8(7), cadence.UInt8(7),
		cadence.UInt8(8), cadence.UInt8(8),
		cadence.UInt8(9), cadence.UInt8(9),
		cadence.UInt8(10), cadence.UInt8(10),
	}).WithType(stdlib.EVMAddressBytesCadenceType)

	runCalled := false

	handler := &testContractHandler{
		run: func(tx []byte, coinbase types.Address) {
			runCalled = true

			assert.Equal(t, []byte{1, 2, 3}, tx)
			assert.Equal(t,
				types.Address{
					1, 1, 2, 2, 3, 3, 4, 4, 5, 5, 6, 6, 7, 7, 8, 8, 9, 9, 10, 10,
				},
				coinbase,
			)

		},
	}

	contractsAddress := flow.BytesToAddress([]byte{0x1})

	transactionEnvironment := newEVMTransactionEnvironment(handler, contractsAddress)
	scriptEnvironment := newEVMScriptEnvironment(handler, contractsAddress)

	rt := runtime.NewInterpreterRuntime(runtime.Config{})

	script := []byte(`
      import EVM from 0x1

      access(all)
      fun main(tx: [UInt8], coinbaseBytes: [UInt8; 20]) {
          let coinbase = EVM.EVMAddress(bytes: coinbaseBytes)
          EVM.run(tx: tx, coinbase: coinbase)
      }
    `)

	accountCodes := map[common.Location][]byte{}
	var events []cadence.Event

	runtimeInterface := &TestRuntimeInterface{
		Storage: NewTestLedger(nil, nil),
		OnGetSigningAccounts: func() ([]runtime.Address, error) {
			return []runtime.Address{runtime.Address(contractsAddress)}, nil
		},
		OnResolveLocation: LocationResolver,
		OnUpdateAccountContractCode: func(location common.AddressLocation, code []byte) error {
			accountCodes[location] = code
			return nil
		},
		OnGetAccountContractCode: func(location common.AddressLocation) (code []byte, err error) {
			code = accountCodes[location]
			return code, nil
		},
		OnEmitEvent: func(event cadence.Event) error {
			events = append(events, event)
			return nil
		},
		OnDecodeArgument: func(b []byte, t cadence.Type) (cadence.Value, error) {
			return json.Decode(nil, b)
		},
	}

	nextTransactionLocation := NewTransactionLocationGenerator()
	nextScriptLocation := NewScriptLocationGenerator()

	// Deploy contracts

	deployContracts(
		t,
		rt,
		contractsAddress,
		runtimeInterface,
		transactionEnvironment,
		nextTransactionLocation,
		false,
	)

	// Run script

	_, err := rt.ExecuteScript(
		runtime.Script{
			Source:    script,
			Arguments: EncodeArgs([]cadence.Value{evmTx, coinbase}),
		},
		runtime.Context{
			Interface:   runtimeInterface,
			Environment: scriptEnvironment,
			Location:    nextScriptLocation(),
		},
	)
	require.NoError(t, err)

	assert.True(t, runCalled)
}

func TestEVMCreateCadenceOwnedAccount(t *testing.T) {

	t.Parallel()

	uuidCounter := uint64(0)
	handler := &testContractHandler{
		deployCOA: func(uuid uint64) types.Address {
			require.Equal(t, uuidCounter, uuid)
			return types.Address{uint8(uuidCounter)}
		},
	}

	contractsAddress := flow.BytesToAddress([]byte{0x1})

	transactionEnvironment := newEVMTransactionEnvironment(handler, contractsAddress)
	scriptEnvironment := newEVMScriptEnvironment(handler, contractsAddress)
	rt := runtime.NewInterpreterRuntime(runtime.Config{})

	script := []byte(`
      import EVM from 0x1

      access(all)
      fun main(): [UInt8; 20] {
          let cadenceOwnedAccount1 <- EVM.createCadenceOwnedAccount()
          destroy cadenceOwnedAccount1

          let cadenceOwnedAccount2 <- EVM.createCadenceOwnedAccount()
          let bytes = cadenceOwnedAccount2.address().bytes
          destroy cadenceOwnedAccount2

          return bytes
      }
    `)

	accountCodes := map[common.Location][]byte{}
	var events []cadence.Event

	runtimeInterface := &TestRuntimeInterface{
		Storage: NewTestLedger(nil, nil),
		OnGetSigningAccounts: func() ([]runtime.Address, error) {
			return []runtime.Address{runtime.Address(contractsAddress)}, nil
		},
		OnResolveLocation: LocationResolver,
		OnUpdateAccountContractCode: func(location common.AddressLocation, code []byte) error {
			accountCodes[location] = code
			return nil
		},
		OnGetAccountContractCode: func(location common.AddressLocation) (code []byte, err error) {
			code = accountCodes[location]
			return code, nil
		},
		OnEmitEvent: func(event cadence.Event) error {
			events = append(events, event)
			return nil
		},
		OnDecodeArgument: func(b []byte, t cadence.Type) (cadence.Value, error) {
			return json.Decode(nil, b)
		},
		OnGenerateUUID: func() (uint64, error) {
			uuidCounter++
			return uuidCounter, nil
		},
	}

	nextTransactionLocation := NewTransactionLocationGenerator()
	nextScriptLocation := NewScriptLocationGenerator()

	// Deploy contracts

	deployContracts(
		t,
		rt,
		contractsAddress,
		runtimeInterface,
		transactionEnvironment,
		nextTransactionLocation,
		false,
	)

	// Run script

	actual, err := rt.ExecuteScript(
		runtime.Script{
			Source: script,
		},
		runtime.Context{
			Interface:   runtimeInterface,
			Environment: scriptEnvironment,
			Location:    nextScriptLocation(),
		},
	)
	require.NoError(t, err)

	expected := cadence.NewArray([]cadence.Value{
		cadence.UInt8(4), cadence.UInt8(0),
		cadence.UInt8(0), cadence.UInt8(0),
		cadence.UInt8(0), cadence.UInt8(0),
		cadence.UInt8(0), cadence.UInt8(0),
		cadence.UInt8(0), cadence.UInt8(0),
		cadence.UInt8(0), cadence.UInt8(0),
		cadence.UInt8(0), cadence.UInt8(0),
		cadence.UInt8(0), cadence.UInt8(0),
		cadence.UInt8(0), cadence.UInt8(0),
		cadence.UInt8(0), cadence.UInt8(0),
	}).WithType(cadence.NewConstantSizedArrayType(
		types.AddressLength,
		cadence.UInt8Type,
	))

	require.Equal(t, expected, actual)
}

func TestCadenceOwnedAccountCall(t *testing.T) {

	t.Parallel()

	expectedBalance, err := cadence.NewUFix64FromParts(1, 23000000)
	require.NoError(t, err)

	handler := &testContractHandler{
		accountByAddress: func(fromAddress types.Address, isAuthorized bool) types.Account {
			assert.Equal(t, types.Address{3, 0, 0, 0, 0, 0, 0, 0, 0, 0, 0, 0, 0, 0, 0, 0, 0, 0, 0, 0}, fromAddress)
			assert.True(t, isAuthorized)

			return &testFlowAccount{
				address: fromAddress,
				call: func(
					toAddress types.Address,
					data types.Data,
					limit types.GasLimit,
					balance types.Balance,
				) types.Data {
					assert.Equal(t, types.Address{2, 0, 0, 0, 0, 0, 0, 0, 0, 0, 0, 0, 0, 0, 0, 0, 0, 0, 0, 0}, toAddress)
					assert.Equal(t, types.Data{4, 5, 6}, data)
					assert.Equal(t, types.GasLimit(9999), limit)
					assert.Equal(t, types.NewBalanceFromUFix64(expectedBalance), balance)

					return types.Data{3, 1, 4}
				},
			}
		},
	}

	contractsAddress := flow.BytesToAddress([]byte{0x1})

	transactionEnvironment := newEVMTransactionEnvironment(handler, contractsAddress)
	scriptEnvironment := newEVMScriptEnvironment(handler, contractsAddress)

	rt := runtime.NewInterpreterRuntime(runtime.Config{})

	script := []byte(`
      import EVM from 0x1

      access(all)
      fun main(): [UInt8] {
<<<<<<< HEAD
          let bridgedAccount <- EVM.createBridgedAccount()
		  let bal = EVM.Balance(attoflow: 0)
=======
          let cadenceOwnedAccount <- EVM.createCadenceOwnedAccount()
		  let bal = EVM.Balance(0)
>>>>>>> 6976a4d5
		  bal.setFLOW(flow: 1.23)
          let response = cadenceOwnedAccount.call(
              to: EVM.EVMAddress(
                  bytes: [2, 0, 0, 0, 0, 0, 0, 0, 0, 0, 0, 0, 0, 0, 0, 0, 0, 0, 0, 0]
              ),
              data: [4, 5, 6],
              gasLimit: 9999,
              value: bal
          )
          destroy cadenceOwnedAccount
          return response
      }
   `)

	accountCodes := map[common.Location][]byte{}
	var events []cadence.Event

	runtimeInterface := &TestRuntimeInterface{
		Storage: NewTestLedger(nil, nil),
		OnGetSigningAccounts: func() ([]runtime.Address, error) {
			return []runtime.Address{runtime.Address(contractsAddress)}, nil
		},
		OnResolveLocation: LocationResolver,
		OnUpdateAccountContractCode: func(location common.AddressLocation, code []byte) error {
			accountCodes[location] = code
			return nil
		},
		OnGetAccountContractCode: func(location common.AddressLocation) (code []byte, err error) {
			code = accountCodes[location]
			return code, nil
		},
		OnEmitEvent: func(event cadence.Event) error {
			events = append(events, event)
			return nil
		},
		OnDecodeArgument: func(b []byte, t cadence.Type) (cadence.Value, error) {
			return json.Decode(nil, b)
		},
	}

	nextTransactionLocation := NewTransactionLocationGenerator()
	nextScriptLocation := NewScriptLocationGenerator()

	// Deploy contracts

	deployContracts(
		t,
		rt,
		contractsAddress,
		runtimeInterface,
		transactionEnvironment,
		nextTransactionLocation,
		false,
	)

	// Run script

	actual, err := rt.ExecuteScript(
		runtime.Script{
			Source: script,
		},
		runtime.Context{
			Interface:   runtimeInterface,
			Environment: scriptEnvironment,
			Location:    nextScriptLocation(),
		},
	)
	require.NoError(t, err)

	expected := cadence.NewArray([]cadence.Value{
		cadence.UInt8(3),
		cadence.UInt8(1),
		cadence.UInt8(4),
	}).WithType(cadence.NewVariableSizedArrayType(cadence.UInt8Type))

	require.Equal(t, expected, actual)
}

func TestEVMAddressDeposit(t *testing.T) {

	t.Parallel()

	expectedBalance, err := cadence.NewUFix64FromParts(1, 23000000)
	require.NoError(t, err)

	var deposited bool

	handler := &testContractHandler{

		accountByAddress: func(fromAddress types.Address, isAuthorized bool) types.Account {
			assert.Equal(t, types.Address{5, 0, 0, 0, 0, 0, 0, 0, 0, 0, 0, 0, 0, 0, 0, 0, 0, 0, 0, 0}, fromAddress)
			assert.False(t, isAuthorized)

			return &testFlowAccount{
				address: fromAddress,
				deposit: func(vault *types.FLOWTokenVault) {
					deposited = true
					assert.Equal(
						t,
						types.NewBalanceFromUFix64(expectedBalance),
						vault.Balance(),
					)
				},
			}
		},
	}

	contractsAddress := flow.BytesToAddress([]byte{0x1})

	transactionEnvironment := newEVMTransactionEnvironment(handler, contractsAddress)
	scriptEnvironment := newEVMScriptEnvironment(handler, contractsAddress)

	rt := runtime.NewInterpreterRuntime(runtime.Config{})

	script := []byte(`
      import EVM from 0x1
      import FlowToken from 0x1

      access(all)
      fun main() {
          let admin = getAuthAccount<auth(BorrowValue) &Account>(0x1)
              .storage.borrow<&FlowToken.Administrator>(from: /storage/flowTokenAdmin)!
          let minter <- admin.createNewMinter(allowedAmount: 1.23)
          let vault <- minter.mintTokens(amount: 1.23)
          destroy minter

          let cadenceOwnedAccount <- EVM.createCadenceOwnedAccount()
          cadenceOwnedAccount.deposit(from: <-vault)
		  destroy cadenceOwnedAccount
      }
   `)

	accountCodes := map[common.Location][]byte{}
	var events []cadence.Event

	runtimeInterface := &TestRuntimeInterface{
		Storage: NewTestLedger(nil, nil),
		OnGetSigningAccounts: func() ([]runtime.Address, error) {
			return []runtime.Address{runtime.Address(contractsAddress)}, nil
		},
		OnResolveLocation: LocationResolver,
		OnUpdateAccountContractCode: func(location common.AddressLocation, code []byte) error {
			accountCodes[location] = code
			return nil
		},
		OnGetAccountContractCode: func(location common.AddressLocation) (code []byte, err error) {
			code = accountCodes[location]
			return code, nil
		},
		OnEmitEvent: func(event cadence.Event) error {
			events = append(events, event)
			return nil
		},
		OnDecodeArgument: func(b []byte, t cadence.Type) (cadence.Value, error) {
			return json.Decode(nil, b)
		},
	}

	nextTransactionLocation := NewTransactionLocationGenerator()
	nextScriptLocation := NewScriptLocationGenerator()

	// Deploy contracts

	deployContracts(
		t,
		rt,
		contractsAddress,
		runtimeInterface,
		transactionEnvironment,
		nextTransactionLocation,
		false,
	)

	// Run script

	_, err = rt.ExecuteScript(
		runtime.Script{
			Source: script,
		},
		runtime.Context{
			Interface:   runtimeInterface,
			Environment: scriptEnvironment,
			Location:    nextScriptLocation(),
		},
	)
	require.NoError(t, err)

	require.True(t, deposited)
}

func TestCadenceOwnedAccountWithdraw(t *testing.T) {

	t.Parallel()

	expectedDepositBalance, err := cadence.NewUFix64FromParts(2, 34000000)
	require.NoError(t, err)

	expectedWithdrawBalance, err := cadence.NewUFix64FromParts(1, 23000000)
	require.NoError(t, err)

	var deposited bool
	var withdrew bool

	contractsAddress := flow.BytesToAddress([]byte{0x1})

	handler := &testContractHandler{
		flowTokenAddress: common.Address(contractsAddress),
		accountByAddress: func(fromAddress types.Address, isAuthorized bool) types.Account {
			assert.Equal(t, types.Address{5, 0, 0, 0, 0, 0, 0, 0, 0, 0, 0, 0, 0, 0, 0, 0, 0, 0, 0, 0}, fromAddress)
			assert.Equal(t, deposited, isAuthorized)

			return &testFlowAccount{
				address: fromAddress,
				deposit: func(vault *types.FLOWTokenVault) {
					deposited = true
					assert.Equal(t,
						types.NewBalanceFromUFix64(expectedDepositBalance),
						vault.Balance(),
					)
				},
				withdraw: func(balance types.Balance) *types.FLOWTokenVault {
					assert.Equal(t,
						types.NewBalanceFromUFix64(expectedWithdrawBalance),
						balance,
					)
					withdrew = true
					return types.NewFlowTokenVault(balance)
				},
			}
		},
	}

	transactionEnvironment := newEVMTransactionEnvironment(handler, contractsAddress)
	scriptEnvironment := newEVMScriptEnvironment(handler, contractsAddress)

	rt := runtime.NewInterpreterRuntime(runtime.Config{})

	script := []byte(`
      import EVM from 0x1
      import FlowToken from 0x1

      access(all)
      fun main(): UFix64 {
          let admin = getAuthAccount<auth(BorrowValue) &Account>(0x1)
              .storage.borrow<&FlowToken.Administrator>(from: /storage/flowTokenAdmin)!
          let minter <- admin.createNewMinter(allowedAmount: 2.34)
          let vault <- minter.mintTokens(amount: 2.34)
          destroy minter

          let cadenceOwnedAccount <- EVM.createCadenceOwnedAccount()
          cadenceOwnedAccount.deposit(from: <-vault)

          let vault2 <- cadenceOwnedAccount.withdraw(balance: EVM.Balance(attoflow: 1230000000000000000))
          let balance = vault2.balance
          destroy cadenceOwnedAccount
          destroy vault2

          return balance
      }
   `)

	accountCodes := map[common.Location][]byte{}
	var events []cadence.Event

	runtimeInterface := &TestRuntimeInterface{
		Storage: NewTestLedger(nil, nil),
		OnGetSigningAccounts: func() ([]runtime.Address, error) {
			return []runtime.Address{runtime.Address(contractsAddress)}, nil
		},
		OnResolveLocation: LocationResolver,
		OnUpdateAccountContractCode: func(location common.AddressLocation, code []byte) error {
			accountCodes[location] = code
			return nil
		},
		OnGetAccountContractCode: func(location common.AddressLocation) (code []byte, err error) {
			code = accountCodes[location]
			return code, nil
		},
		OnEmitEvent: func(event cadence.Event) error {
			events = append(events, event)
			return nil
		},
		OnDecodeArgument: func(b []byte, t cadence.Type) (cadence.Value, error) {
			return json.Decode(nil, b)
		},
	}

	nextTransactionLocation := NewTransactionLocationGenerator()
	nextScriptLocation := NewScriptLocationGenerator()

	// Deploy contracts

	deployContracts(
		t,
		rt,
		contractsAddress,
		runtimeInterface,
		transactionEnvironment,
		nextTransactionLocation,
		false,
	)

	// Run script

	result, err := rt.ExecuteScript(
		runtime.Script{
			Source: script,
		},
		runtime.Context{
			Interface:   runtimeInterface,
			Environment: scriptEnvironment,
			Location:    nextScriptLocation(),
		},
	)
	require.NoError(t, err)

	assert.True(t, deposited)
	assert.True(t, withdrew)
	assert.Equal(t, expectedWithdrawBalance, result)
}

func TestCadenceOwnedAccountDeploy(t *testing.T) {

	t.Parallel()

	var deployed bool

	contractsAddress := flow.BytesToAddress([]byte{0x1})

	expectedBalance, err := cadence.NewUFix64FromParts(1, 23000000)
	require.NoError(t, err)

	handler := &testContractHandler{
		flowTokenAddress: common.Address(contractsAddress),
		accountByAddress: func(fromAddress types.Address, isAuthorized bool) types.Account {
			assert.Equal(t, types.Address{3, 0, 0, 0, 0, 0, 0, 0, 0, 0, 0, 0, 0, 0, 0, 0, 0, 0, 0, 0}, fromAddress)
			assert.True(t, isAuthorized)

			return &testFlowAccount{
				address: fromAddress,
				deploy: func(code types.Code, limit types.GasLimit, balance types.Balance) types.Address {
					deployed = true
					assert.Equal(t, types.Code{4, 5, 6}, code)
					assert.Equal(t, types.GasLimit(9999), limit)
					assert.Equal(t, types.NewBalanceFromUFix64(expectedBalance), balance)

					return types.Address{4}
				},
			}
		},
	}

	transactionEnvironment := newEVMTransactionEnvironment(handler, contractsAddress)
	scriptEnvironment := newEVMScriptEnvironment(handler, contractsAddress)

	rt := runtime.NewInterpreterRuntime(runtime.Config{})

	script := []byte(`
      import EVM from 0x1
      import FlowToken from 0x1

      access(all)
      fun main(): [UInt8; 20] {
          let cadenceOwnedAccount <- EVM.createCadenceOwnedAccount()
          let address = cadenceOwnedAccount.deploy(
              code: [4, 5, 6],
              gasLimit: 9999,
              value: EVM.Balance(attoflow: 1230000000000000000)
          )
          destroy cadenceOwnedAccount
          return address.bytes
      }
   `)

	accountCodes := map[common.Location][]byte{}
	var events []cadence.Event

	runtimeInterface := &TestRuntimeInterface{
		Storage: NewTestLedger(nil, nil),
		OnGetSigningAccounts: func() ([]runtime.Address, error) {
			return []runtime.Address{runtime.Address(contractsAddress)}, nil
		},
		OnResolveLocation: LocationResolver,
		OnUpdateAccountContractCode: func(location common.AddressLocation, code []byte) error {
			accountCodes[location] = code
			return nil
		},
		OnGetAccountContractCode: func(location common.AddressLocation) (code []byte, err error) {
			code = accountCodes[location]
			return code, nil
		},
		OnEmitEvent: func(event cadence.Event) error {
			events = append(events, event)
			return nil
		},
		OnDecodeArgument: func(b []byte, t cadence.Type) (cadence.Value, error) {
			return json.Decode(nil, b)
		},
	}

	nextTransactionLocation := NewTransactionLocationGenerator()
	nextScriptLocation := NewScriptLocationGenerator()

	// Deploy contracts

	deployContracts(
		t,
		rt,
		contractsAddress,
		runtimeInterface,
		transactionEnvironment,
		nextTransactionLocation,
		false,
	)

	// Run script

	actual, err := rt.ExecuteScript(
		runtime.Script{
			Source: script,
		},
		runtime.Context{
			Interface:   runtimeInterface,
			Environment: scriptEnvironment,
			Location:    nextScriptLocation(),
		},
	)
	require.NoError(t, err)

	expected := cadence.NewArray([]cadence.Value{
		cadence.UInt8(4), cadence.UInt8(0),
		cadence.UInt8(0), cadence.UInt8(0),
		cadence.UInt8(0), cadence.UInt8(0),
		cadence.UInt8(0), cadence.UInt8(0),
		cadence.UInt8(0), cadence.UInt8(0),
		cadence.UInt8(0), cadence.UInt8(0),
		cadence.UInt8(0), cadence.UInt8(0),
		cadence.UInt8(0), cadence.UInt8(0),
		cadence.UInt8(0), cadence.UInt8(0),
		cadence.UInt8(0), cadence.UInt8(0),
	}).WithType(cadence.NewConstantSizedArrayType(
		types.AddressLength,
		cadence.UInt8Type,
	))

	require.Equal(t, expected, actual)

	require.True(t, deployed)
}

func TestEVMAccountBalance(t *testing.T) {

	t.Parallel()

	contractsAddress := flow.BytesToAddress([]byte{0x1})

	expectedBalanceValue := cadence.NewUInt(1013370000000000000)
	expectedBalance := cadence.
		NewStruct([]cadence.Value{expectedBalanceValue}).
		WithType(stdlib.NewBalanceCadenceType(common.Address(contractsAddress)))

	handler := &testContractHandler{
		flowTokenAddress: common.Address(contractsAddress),
		accountByAddress: func(fromAddress types.Address, isAuthorized bool) types.Account {
			assert.Equal(t, types.Address{3, 0, 0, 0, 0, 0, 0, 0, 0, 0, 0, 0, 0, 0, 0, 0, 0, 0, 0, 0}, fromAddress)
			assert.False(t, isAuthorized)

			return &testFlowAccount{
				address: fromAddress,
				balance: func() types.Balance {
					return types.NewBalance(expectedBalanceValue.Value)
				},
			}
		},
	}

	transactionEnvironment := newEVMTransactionEnvironment(handler, contractsAddress)
	scriptEnvironment := newEVMScriptEnvironment(handler, contractsAddress)

	rt := runtime.NewInterpreterRuntime(runtime.Config{})

	script := []byte(`
      import EVM from 0x1

      access(all)
      fun main(): EVM.Balance {
          let cadenceOwnedAccount <- EVM.createCadenceOwnedAccount()
          let balance = cadenceOwnedAccount.balance()
          destroy cadenceOwnedAccount
          return balance
      }
    `)

	accountCodes := map[common.Location][]byte{}
	var events []cadence.Event

	runtimeInterface := &TestRuntimeInterface{
		Storage: NewTestLedger(nil, nil),
		OnGetSigningAccounts: func() ([]runtime.Address, error) {
			return []runtime.Address{runtime.Address(contractsAddress)}, nil
		},
		OnResolveLocation: LocationResolver,
		OnUpdateAccountContractCode: func(location common.AddressLocation, code []byte) error {
			accountCodes[location] = code
			return nil
		},
		OnGetAccountContractCode: func(location common.AddressLocation) (code []byte, err error) {
			code = accountCodes[location]
			return code, nil
		},
		OnEmitEvent: func(event cadence.Event) error {
			events = append(events, event)
			return nil
		},
		OnDecodeArgument: func(b []byte, t cadence.Type) (cadence.Value, error) {
			return json.Decode(nil, b)
		},
	}

	nextTransactionLocation := NewTransactionLocationGenerator()
	nextScriptLocation := NewScriptLocationGenerator()

	// Deploy contracts

	deployContracts(
		t,
		rt,
		contractsAddress,
		runtimeInterface,
		transactionEnvironment,
		nextTransactionLocation,
		false,
	)

	// Run script

	actual, err := rt.ExecuteScript(
		runtime.Script{
			Source: script,
		},
		runtime.Context{
			Interface:   runtimeInterface,
			Environment: scriptEnvironment,
			Location:    nextScriptLocation(),
		},
	)
	require.NoError(t, err)

	require.NoError(t, err)
	require.Equal(t, expectedBalance.ToGoValue(), actual.ToGoValue())
}

func TestEVMAccountBalanceForABIOnlyContract(t *testing.T) {

	t.Parallel()

	contractsAddress := flow.BytesToAddress([]byte{0x1})

	expectedBalanceValue, err := cadence.NewUFix64FromParts(1, 1337000)
	require.NoError(t, err)

	handler := &testContractHandler{
		flowTokenAddress: common.Address(contractsAddress),
		accountByAddress: func(fromAddress types.Address, isAuthorized bool) types.Account {
			assert.Equal(t, types.Address{5, 0, 0, 0, 0, 0, 0, 0, 0, 0, 0, 0, 0, 0, 0, 0, 0, 0, 0, 0}, fromAddress)
			assert.False(t, isAuthorized)

			return &testFlowAccount{
				address: fromAddress,
				balance: func() types.Balance {
					return types.NewBalanceFromUFix64(expectedBalanceValue)
				},
			}
		},
	}

	transactionEnvironment := newEVMTransactionEnvironment(handler, contractsAddress)
	scriptEnvironment := newEVMScriptEnvironment(handler, contractsAddress)

	rt := runtime.NewInterpreterRuntime(runtime.Config{})

	script := []byte(`
      import EVM from 0x1

      access(all)
      fun main(): EVM.Balance {
          let cadenceOwnedAccount <- EVM.createCadenceOwnedAccount()
          let balance = cadenceOwnedAccount.balance()
          destroy cadenceOwnedAccount
          return balance
      }
    `)

	accountCodes := map[common.Location][]byte{}
	var events []cadence.Event

	runtimeInterface := &TestRuntimeInterface{
		Storage: NewTestLedger(nil, nil),
		OnGetSigningAccounts: func() ([]runtime.Address, error) {
			return []runtime.Address{runtime.Address(contractsAddress)}, nil
		},
		OnResolveLocation: LocationResolver,
		OnUpdateAccountContractCode: func(location common.AddressLocation, code []byte) error {
			accountCodes[location] = code
			return nil
		},
		OnGetAccountContractCode: func(location common.AddressLocation) (code []byte, err error) {
			code = accountCodes[location]
			return code, nil
		},
		OnEmitEvent: func(event cadence.Event) error {
			events = append(events, event)
			return nil
		},
		OnDecodeArgument: func(b []byte, t cadence.Type) (cadence.Value, error) {
			return json.Decode(nil, b)
		},
	}

	nextTransactionLocation := NewTransactionLocationGenerator()
	nextScriptLocation := NewScriptLocationGenerator()

	// Deploy contracts

	deployContracts(
		t,
		rt,
		contractsAddress,
		runtimeInterface,
		transactionEnvironment,
		nextTransactionLocation,
		true,
	)

	// Run script

	_, err = rt.ExecuteScript(
		runtime.Script{
			Source: script,
		},
		runtime.Context{
			Interface:   runtimeInterface,
			Environment: scriptEnvironment,
			Location:    nextScriptLocation(),
		},
	)
	require.Error(t, err)

	assert.ErrorContains(
		t,
		err,
		"error: cannot find type in this scope: `EVM.Balance`",
	)
	assert.ErrorContains(
		t,
		err,
		"error: value of type `EVM` has no member `createCadenceOwnedAccount`",
	)
}

func TestEVMValidateCOAOwnershipProof(t *testing.T) {

	t.Parallel()

	contractsAddress := flow.BytesToAddress([]byte{0x1})

	proof := &types.COAOwnershipProofInContext{
		COAOwnershipProof: types.COAOwnershipProof{
			Address:        types.FlowAddress(contractsAddress),
			CapabilityPath: "coa",
			Signatures:     []types.Signature{[]byte("signature")},
			KeyIndices:     []uint64{0},
		},
		SignedData: []byte("signedData"),
		EVMAddress: RandomAddress(t),
	}

	handler := &testContractHandler{
		deployCOA: func(_ uint64) types.Address {
			return proof.EVMAddress
		},
	}
	transactionEnvironment := newEVMTransactionEnvironment(handler, contractsAddress)
	scriptEnvironment := newEVMScriptEnvironment(handler, contractsAddress)

	rt := runtime.NewInterpreterRuntime(runtime.Config{})

	accountCodes := map[common.Location][]byte{}
	var events []cadence.Event

	runtimeInterface := &TestRuntimeInterface{
		Storage: NewTestLedger(nil, nil),
		OnGetSigningAccounts: func() ([]runtime.Address, error) {
			return []runtime.Address{runtime.Address(contractsAddress)}, nil
		},
		OnResolveLocation: LocationResolver,
		OnUpdateAccountContractCode: func(location common.AddressLocation, code []byte) error {
			accountCodes[location] = code
			return nil
		},
		OnGetAccountContractCode: func(location common.AddressLocation) (code []byte, err error) {
			code = accountCodes[location]
			return code, nil
		},
		OnEmitEvent: func(event cadence.Event) error {
			events = append(events, event)
			return nil
		},
		OnDecodeArgument: func(b []byte, t cadence.Type) (cadence.Value, error) {
			return json.Decode(nil, b)
		},
		OnGetAccountKey: func(addr runtime.Address, index int) (*cadenceStdlib.AccountKey, error) {
			require.Equal(t, proof.Address[:], addr[:])
			return &cadenceStdlib.AccountKey{
				PublicKey: &cadenceStdlib.PublicKey{},
				KeyIndex:  index,
				Weight:    100,
				HashAlgo:  sema.HashAlgorithmKECCAK_256,
				IsRevoked: false,
			}, nil
		},
		OnVerifySignature: func(
			signature []byte,
			tag string,
			sd,
			publicKey []byte,
			signatureAlgorithm runtime.SignatureAlgorithm,
			hashAlgorithm runtime.HashAlgorithm) (bool, error) {
			// require.Equal(t, []byte(signedData.ToGoValue()), st)
			return true, nil
		},
	}

	nextTransactionLocation := NewTransactionLocationGenerator()
	nextScriptLocation := NewScriptLocationGenerator()

	// Deploy contracts

	deployContracts(
		t,
		rt,
		contractsAddress,
		runtimeInterface,
		transactionEnvironment,
		nextTransactionLocation,
		false,
	)

	setupTx := []byte(`
		import EVM from 0x1

		transaction {
<<<<<<< HEAD
			prepare(account: auth(Capabilities, SaveValue) &Account) {
				let bridgedAccount1 <- EVM.createBridgedAccount()

				account.storage.save<@EVM.BridgedAccount>(
				    <-bridgedAccount1,
					to: /storage/bridgedAccount
				)

				let bridgedAccount = account.capabilities.storage
				    .issue<&EVM.BridgedAccount>(/storage/bridgedAccount)
				account.capabilities.publish(bridgedAccount, at: /public/bridgedAccount)
=======
			prepare(account: AuthAccount) {
				let cadenceOwnedAccount1 <- EVM.createCadenceOwnedAccount()
				account.save<@EVM.CadenceOwnedAccount>(<-cadenceOwnedAccount1,
					                              to: /storage/coa)
				account.link<&EVM.CadenceOwnedAccount{EVM.Addressable}>(/public/coa,
					                                               target: /storage/coa)
>>>>>>> 6976a4d5
			}
		}`)

	err := rt.ExecuteTransaction(
		runtime.Script{
			Source: setupTx,
		},
		runtime.Context{
			Interface:   runtimeInterface,
			Environment: transactionEnvironment,
			Location:    nextTransactionLocation(),
		},
	)
	require.NoError(t, err)

	script := []byte(`
      import EVM from 0x1

      access(all)
      fun main(
		  address: Address,
		  path: PublicPath,
		  signedData: [UInt8],
		  keyIndices: [UInt64],
		  signatures: [[UInt8]],
		  evmAddress: [UInt8; 20]

		) {
          EVM.validateCOAOwnershipProof(
			address: address,
			path: path,
			signedData: signedData,
			keyIndices: keyIndices,
			signatures: signatures, 
			evmAddress: evmAddress
		  )
      }
    `)

	// Run script
	_, err = rt.ExecuteScript(
		runtime.Script{
			Source:    script,
			Arguments: EncodeArgs(proof.ToCadenceValues()),
		},
		runtime.Context{
			Interface:   runtimeInterface,
			Environment: scriptEnvironment,
			Location:    nextScriptLocation(),
		},
	)
	require.NoError(t, err)
}<|MERGE_RESOLUTION|>--- conflicted
+++ resolved
@@ -3021,13 +3021,8 @@
 
       access(all)
       fun main(): [UInt8] {
-<<<<<<< HEAD
-          let bridgedAccount <- EVM.createBridgedAccount()
+          let cadenceOwnedAccount <- EVM.createCadenceOwnedAccount()
 		  let bal = EVM.Balance(attoflow: 0)
-=======
-          let cadenceOwnedAccount <- EVM.createCadenceOwnedAccount()
-		  let bal = EVM.Balance(0)
->>>>>>> 6976a4d5
 		  bal.setFLOW(flow: 1.23)
           let response = cadenceOwnedAccount.call(
               to: EVM.EVMAddress(
@@ -3780,26 +3775,17 @@
 		import EVM from 0x1
 
 		transaction {
-<<<<<<< HEAD
 			prepare(account: auth(Capabilities, SaveValue) &Account) {
-				let bridgedAccount1 <- EVM.createBridgedAccount()
-
-				account.storage.save<@EVM.BridgedAccount>(
-				    <-bridgedAccount1,
-					to: /storage/bridgedAccount
+				let cadenceOwnedAccount <- EVM.createCadenceOwnedAccount()
+
+				account.storage.save(
+				    <-cadenceOwnedAccount,
+					to: /storage/coa
 				)
 
-				let bridgedAccount = account.capabilities.storage
-				    .issue<&EVM.BridgedAccount>(/storage/bridgedAccount)
-				account.capabilities.publish(bridgedAccount, at: /public/bridgedAccount)
-=======
-			prepare(account: AuthAccount) {
-				let cadenceOwnedAccount1 <- EVM.createCadenceOwnedAccount()
-				account.save<@EVM.CadenceOwnedAccount>(<-cadenceOwnedAccount1,
-					                              to: /storage/coa)
-				account.link<&EVM.CadenceOwnedAccount{EVM.Addressable}>(/public/coa,
-					                                               target: /storage/coa)
->>>>>>> 6976a4d5
+				let cap = account.capabilities.storage
+				    .issue<&EVM.CadenceOwnedAccount>(/storage/coa)
+				account.capabilities.publish(cap, at: /public/coa)
 			}
 		}`)
 
