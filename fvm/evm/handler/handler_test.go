--- conflicted
+++ resolved
@@ -90,7 +90,6 @@
 					events := backend.Events()
 					require.Len(t, events, 1)
 					txEventPayload := testutils.TxEventToPayload(t, events[0], rootAddr)
-					txHash, err := types.CadenceArrayValueToHash(txEventPayload.Hash)
 					require.NoError(t, err)
 					// check logs
 					var logs []*gethTypes.Log
@@ -107,23 +106,11 @@
 					events = backend.Events()
 					require.Len(t, events, 2)
 					blockEventPayload := testutils.BlockEventToPayload(t, events[1], rootAddr)
-<<<<<<< HEAD
 					// make sure the transaction id included in the block transaction list is the same as tx sumbmitted
 					assert.Equal(
 						t,
-						types.HashToCadenceArrayValue(types.TransactionHashes{txHash}.RootHash()),
+						types.TransactionHashes{txEventPayload.Hash}.RootHash(),
 						blockEventPayload.TransactionHashRoot,
-=======
-					// make sure block transaction list references the above transaction id
-
-					require.Len(t, blockEventPayload.TransactionHashes, 1)
-					eventTxID := blockEventPayload.TransactionHashes[0] // only one hash in block
-					// make sure the transaction id included in the block transaction list is the same as tx sumbmitted
-					assert.Equal(
-						t,
-						evmTx.Hash(),
-						eventTxID,
->>>>>>> 9ea6faee
 					)
 				})
 			})
@@ -384,21 +371,12 @@
 				events = backend.Events()
 				require.Len(t, events, 4)
 				blockEventPayload := testutils.BlockEventToPayload(t, events[3], rootAddr)
-<<<<<<< HEAD
 				assert.Equal(
 					t,
-					types.HashToCadenceArrayValue(txHashes.RootHash()),
+					txHashes.RootHash(),
 					blockEventPayload.TransactionHashRoot,
 				)
 
-=======
-				for i, txHash := range txHashes {
-					require.Equal(t,
-						txHash,
-						blockEventPayload.TransactionHashes[i],
-					)
-				}
->>>>>>> 9ea6faee
 				require.Equal(t, totalGasUsed, blockEventPayload.TotalGasUsed)
 
 				// check gas usage
