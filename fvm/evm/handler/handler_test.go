package handler_test

import (
	"encoding/hex"
	"fmt"
	"math"
	"math/big"
	"strings"
	"testing"

	"github.com/onflow/cadence"

	jsoncdc "github.com/onflow/cadence/encoding/json"

	gethCommon "github.com/ethereum/go-ethereum/common"
	gethTypes "github.com/ethereum/go-ethereum/core/types"
	gethParams "github.com/ethereum/go-ethereum/params"
	"github.com/ethereum/go-ethereum/rlp"
	"github.com/stretchr/testify/assert"
	"github.com/stretchr/testify/require"

	"github.com/onflow/cadence/runtime/common"

	"github.com/onflow/flow-go/fvm/errors"
	"github.com/onflow/flow-go/fvm/evm/emulator"
	"github.com/onflow/flow-go/fvm/evm/handler"
	"github.com/onflow/flow-go/fvm/evm/precompiles"
	"github.com/onflow/flow-go/fvm/evm/testutils"
	"github.com/onflow/flow-go/fvm/evm/types"
	"github.com/onflow/flow-go/fvm/systemcontracts"
	"github.com/onflow/flow-go/model/flow"
)

// TODO add test for fatal errors

var flowTokenAddress = common.MustBytesToAddress(systemcontracts.SystemContractsForChain(flow.Emulator).FlowToken.Address.Bytes())

// makeABalanceInFlow makes a balance with `count` Flow in it
func makeABalanceInFlow(count uint64) types.Balance {
	return types.Balance(uint64(100_000_000) * count)
}

func TestHandler_TransactionRun(t *testing.T) {
	t.Parallel()

	t.Run("test - transaction run (happy case)", func(t *testing.T) {
		t.Parallel()

		testutils.RunWithTestBackend(t, func(backend *testutils.TestBackend) {
			testutils.RunWithTestFlowEVMRootAddress(t, backend, func(rootAddr flow.Address) {
				testutils.RunWithEOATestAccount(t, backend, rootAddr, func(eoa *testutils.EOATestAccount) {

					bs, err := handler.NewBlockStore(backend, rootAddr)
					require.NoError(t, err)

					aa, err := handler.NewAddressAllocator(backend, rootAddr)
					require.NoError(t, err)

					result := &types.Result{
						DeployedContractAddress: types.Address(testutils.RandomAddress(t)),
						ReturnedValue:           testutils.RandomData(t),
						GasConsumed:             testutils.RandomGas(1000),
						Logs: []*gethTypes.Log{
							testutils.GetRandomLogFixture(t),
							testutils.GetRandomLogFixture(t),
						},
					}

					em := &testutils.TestEmulator{
						RunTransactionFunc: func(tx *gethTypes.Transaction) (*types.Result, error) {
							return result, nil
						},
					}
					handler := handler.NewContractHandler(flowTokenAddress, bs, aa, backend, em)

					coinbase := types.NewAddress(gethCommon.Address{})

					tx := eoa.PrepareSignAndEncodeTx(
						t,
						gethCommon.Address{},
						nil,
						nil,
						100_000,
						big.NewInt(1),
					)

					// successfully run (no-panic)
					handler.Run(tx, coinbase)

					// check gas usage
					// TODO: uncomment and investigate me
					// computationUsed, err := backend.ComputationUsed()
					// require.NoError(t, err)
					// require.Equal(t, result.GasConsumed, computationUsed)

					// check events (1 extra for block event)
					events := backend.Events()

					require.Len(t, events, 2)

					event := events[0]
					assert.Equal(t, event.Type, types.EventTypeTransactionExecuted)
					ev, err := jsoncdc.Decode(nil, event.Payload)
					require.NoError(t, err)
					cadenceEvent, ok := ev.(cadence.Event)
					require.True(t, ok)
					for j, f := range cadenceEvent.GetFields() {
						// todo add an event decoder in types.event
						if f.Identifier == "logs" {
							cadenceLogs := cadenceEvent.GetFieldValues()[j]
							encodedLogs, err := hex.DecodeString(strings.ReplaceAll(cadenceLogs.String(), "\"", ""))
							require.NoError(t, err)

							var logs []*gethTypes.Log
							err = rlp.DecodeBytes(encodedLogs, &logs)
							require.NoError(t, err)

							for i, l := range result.Logs {
								assert.Equal(t, l, logs[i])
							}
						}
					}

					// check block event
					event = events[1]
					assert.Equal(t, event.Type, types.EventTypeBlockExecuted)
					_, err = jsoncdc.Decode(nil, event.Payload)
					require.NoError(t, err)
				})
			})
		})
	})

	t.Run("test - transaction run (unhappy cases)", func(t *testing.T) {
		t.Parallel()

		testutils.RunWithTestBackend(t, func(backend *testutils.TestBackend) {
			testutils.RunWithTestFlowEVMRootAddress(t, backend, func(rootAddr flow.Address) {
				testutils.RunWithEOATestAccount(t, backend, rootAddr, func(eoa *testutils.EOATestAccount) {

					bs, err := handler.NewBlockStore(backend, rootAddr)
					require.NoError(t, err)

					aa, err := handler.NewAddressAllocator(backend, rootAddr)
					require.NoError(t, err)

					em := &testutils.TestEmulator{
						RunTransactionFunc: func(tx *gethTypes.Transaction) (*types.Result, error) {
							return &types.Result{}, types.NewEVMExecutionError(fmt.Errorf("some sort of error"))
						},
					}
					handler := handler.NewContractHandler(flowTokenAddress, bs, aa, backend, em)

					coinbase := types.NewAddress(gethCommon.Address{})

					// test RLP decoding (non fatal)
					assertPanic(t, isNotFatal, func() {
						// invalid RLP encoding
						invalidTx := "badencoding"
						handler.Run([]byte(invalidTx), coinbase)
					})

					// test gas limit (non fatal)
					assertPanic(t, isNotFatal, func() {
						gasLimit := uint64(testutils.TestComputationLimit + 1)
						tx := eoa.PrepareSignAndEncodeTx(
							t,
							gethCommon.Address{},
							nil,
							nil,
							gasLimit,
							big.NewInt(1),
						)

						handler.Run([]byte(tx), coinbase)
					})

					// tx execution failure
					tx := eoa.PrepareSignAndEncodeTx(
						t,
						gethCommon.Address{},
						nil,
						nil,
						100_000,
						big.NewInt(1),
					)

					assertPanic(t, isNotFatal, func() {
						handler.Run([]byte(tx), coinbase)
					})
				})
			})
		})
	})

	t.Run("test running transaction (with integrated emulator)", func(t *testing.T) {
		t.Parallel()

		testutils.RunWithTestBackend(t, func(backend *testutils.TestBackend) {
			testutils.RunWithTestFlowEVMRootAddress(t, backend, func(rootAddr flow.Address) {
				handler := SetupHandler(t, backend, rootAddr)

				eoa := testutils.GetTestEOAAccount(t, testutils.EOATestAccount1KeyHex)

				// deposit 1 Flow to the foa account
<<<<<<< HEAD
				addr := handler.DeployCOA()
				orgBalance, err := types.NewBalanceFromAttoFlow(types.OneFlowInAttoFlow)
				require.NoError(t, err)
=======
				addr := handler.AllocateAddress()
				orgBalance := types.NewBalanceFromUFix64(types.OneFlowInUFix64)
>>>>>>> 9857ec61
				vault := types.NewFlowTokenVault(orgBalance)
				foa := handler.AccountByAddress(addr, true)
				foa.Deposit(vault)

				// transfer 0.1 flow to the non-foa address
				deduction := types.NewBalance(big.NewInt(1e17))
				foa.Call(eoa.Address(), nil, 400000, deduction)
				expected, err := types.SubBalance(orgBalance, deduction)
				require.NoError(t, err)
				require.Equal(t, expected, foa.Balance())

				// transfer 0.01 flow back to the foa through
				addition := types.NewBalance(big.NewInt(1e16))

				tx := eoa.PrepareSignAndEncodeTx(
					t,
					foa.Address().ToCommon(),
					nil,
					addition,
					gethParams.TxGas*10,
					big.NewInt(1e8), // high gas fee to test coinbase collection,
				)

				// setup coinbase
				foa2 := handler.DeployCOA()
				account2 := handler.AccountByAddress(foa2, true)
				require.Equal(t, types.NewBalanceFromUFix64(0), account2.Balance())

				// no panic means success here
				handler.Run(tx, account2.Address())
				expected, err = types.SubBalance(orgBalance, deduction)
				require.NoError(t, err)
				expected, err = types.AddBalance(expected, addition)
				require.NoError(t, err)
				require.Equal(t, expected, foa.Balance())

				// TODO: unlock me when balance changes are merged
				// fees has been collected to the coinbase
<<<<<<< HEAD
				// require.NotEqual(t, types.Balance(0), account2.Balance())

=======
				require.NotEqual(t, types.NewBalanceFromUFix64(0), account2.Balance())
>>>>>>> 9857ec61
			})
		})
	})
}

func TestHandler_OpsWithoutEmulator(t *testing.T) {
	t.Parallel()

	t.Run("test last executed block call", func(t *testing.T) {
		t.Parallel()

		testutils.RunWithTestBackend(t, func(backend *testutils.TestBackend) {
			testutils.RunWithTestFlowEVMRootAddress(t, backend, func(rootAddr flow.Address) {
				handler := SetupHandler(t, backend, rootAddr)

				// test call last executed block without initialization
				b := handler.LastExecutedBlock()
				require.Equal(t, types.GenesisBlock, b)

				// do some changes
				address := testutils.RandomAddress(t)
				account := handler.AccountByAddress(address, true)
				bal := types.OneFlowBalance
				account.Deposit(types.NewFlowTokenVault(bal))

				// check if block height has been incremented
				b = handler.LastExecutedBlock()
				require.Equal(t, uint64(1), b.Height)
			})
		})
	})

}

func TestHandler_COA(t *testing.T) {
	t.Parallel()
	t.Run("test deposit/withdraw (with integrated emulator)", func(t *testing.T) {
		testutils.RunWithTestBackend(t, func(backend *testutils.TestBackend) {
			testutils.RunWithTestFlowEVMRootAddress(t, backend, func(rootAddr flow.Address) {
				handler := SetupHandler(t, backend, rootAddr)

				foa := handler.AccountByAddress(handler.DeployCOA(), true)
				require.NotNil(t, foa)

				zeroBalance := types.NewBalance(big.NewInt(0))
				require.Equal(t, zeroBalance, foa.Balance())

				balance := types.OneFlowBalance
				vault := types.NewFlowTokenVault(balance)

				foa.Deposit(vault)
				require.Equal(t, balance, foa.Balance())

				v := foa.Withdraw(balance)
				require.Equal(t, balance, v.Balance())

				require.Equal(t, zeroBalance, foa.Balance())

				events := backend.Events()
				require.Len(t, events, 6)

				// first two transactions are for COA setup

				// transaction event
				event := events[2]
				assert.Equal(t, event.Type, types.EventTypeTransactionExecuted)

				// block event
				event = events[3]
				assert.Equal(t, event.Type, types.EventTypeBlockExecuted)

				// transaction event
				event = events[4]
				assert.Equal(t, event.Type, types.EventTypeTransactionExecuted)
				_, err := jsoncdc.Decode(nil, event.Payload)
				require.NoError(t, err)
				// TODO: decode encoded tx and check for the amount and value
				// assert.Equal(t, foa.Address(), ret.Address)
				// assert.Equal(t, balance, ret.Amount)

				// block event
				event = events[5]
				assert.Equal(t, event.Type, types.EventTypeBlockExecuted)

				// check gas usage
				computationUsed, err := backend.ComputationUsed()
				require.NoError(t, err)
<<<<<<< HEAD
				require.Greater(t, computationUsed, types.DefaultDirectCallBaseGasUsage*3)
			})
		})
	})

	t.Run("test coa deployment", func(t *testing.T) {
		testutils.RunWithTestBackend(t, func(backend *testutils.TestBackend) {
			testutils.RunWithTestFlowEVMRootAddress(t, backend, func(rootAddr flow.Address) {
				h := SetupHandler(t, backend, rootAddr)

				coa := h.DeployCOA()
				acc := h.AccountByAddress(coa, true)
				require.NotEmpty(t, acc.Code())

				// make a second account with some money
				coa2 := h.DeployCOA()
				acc2 := h.AccountByAddress(coa2, true)
				acc2.Deposit(types.NewFlowTokenVault(makeABalanceInFlow(100)))

				// transfer money to COA
				acc2.Transfer(
					coa,
					makeABalanceInFlow(1),
				)

				// make a call to the contract
				ret := acc2.Call(
					coa,
					testutils.MakeCallData(t,
						handler.COAContractABIJSON,
						"onERC721Received",
						gethCommon.Address{1},
						gethCommon.Address{1},
						big.NewInt(0),
						[]byte{'A'},
					),
					types.GasLimit(3_000_000),
					types.Balance(0))

				// 0x150b7a02
				expected := types.Data([]byte{
					21, 11, 122, 2, 0, 0, 0, 0,
					0, 0, 0, 0, 0, 0, 0, 0,
					0, 0, 0, 0, 0, 0, 0, 0,
					0, 0, 0, 0, 0, 0, 0, 0,
				})
				require.Equal(t, expected, ret)
=======
				require.Equal(t, types.DefaultDirectCallBaseGasUsage*2, computationUsed)

				// Withdraw with invalid balance
				assertPanic(t, types.IsWithdrawBalanceRoundingError, func() {
					// deposit some money
					foa.Deposit(vault)
					// then withdraw invalid balance
					foa.Withdraw(types.NewBalance(big.NewInt(1)))
				})

>>>>>>> 9857ec61
			})
		})
	})

	t.Run("test withdraw (unhappy case)", func(t *testing.T) {
		testutils.RunWithTestBackend(t, func(backend *testutils.TestBackend) {
			testutils.RunWithTestFlowEVMRootAddress(t, backend, func(rootAddr flow.Address) {
				testutils.RunWithEOATestAccount(t, backend, rootAddr, func(eoa *testutils.EOATestAccount) {
					bs, err := handler.NewBlockStore(backend, rootAddr)
					require.NoError(t, err)

					aa, err := handler.NewAddressAllocator(backend, rootAddr)
					require.NoError(t, err)

					// Withdraw calls are only possible within FOA accounts
					assertPanic(t, types.IsAUnAuthroizedMethodCallError, func() {
						em := &testutils.TestEmulator{}

						handler := handler.NewContractHandler(flowTokenAddress, bs, aa, backend, em)

						account := handler.AccountByAddress(testutils.RandomAddress(t), false)
						account.Withdraw(types.NewBalanceFromUFix64(1))
					})

					// test insufficient total supply
					assertPanic(t, types.IsAInsufficientTotalSupplyError, func() {
						em := &testutils.TestEmulator{
							DirectCallFunc: func(call *types.DirectCall) (*types.Result, error) {
								return &types.Result{}, types.NewEVMExecutionError(fmt.Errorf("some sort of error"))
							},
						}

						handler := handler.NewContractHandler(flowTokenAddress, bs, aa, backend, em)
						account := handler.AccountByAddress(testutils.RandomAddress(t), true)

						account.Withdraw(types.NewBalanceFromUFix64(1))
					})

					// test non fatal error of emulator
					assertPanic(t, types.IsEVMExecutionError, func() {
						em := &testutils.TestEmulator{
							DirectCallFunc: func(call *types.DirectCall) (*types.Result, error) {
								return &types.Result{}, types.NewEVMExecutionError(fmt.Errorf("some sort of error"))
							},
						}

						handler := handler.NewContractHandler(flowTokenAddress, bs, aa, backend, em)
						account := handler.AccountByAddress(testutils.RandomAddress(t), true)

						account.Withdraw(types.NewBalanceFromUFix64(0))
					})

					// test fatal error of emulator
					assertPanic(t, types.IsAFatalError, func() {
						em := &testutils.TestEmulator{
							DirectCallFunc: func(call *types.DirectCall) (*types.Result, error) {
								return &types.Result{}, types.NewFatalError(fmt.Errorf("some sort of fatal error"))
							},
						}

						handler := handler.NewContractHandler(flowTokenAddress, bs, aa, backend, em)
						account := handler.AccountByAddress(testutils.RandomAddress(t), true)

						account.Withdraw(types.NewBalanceFromUFix64(0))
					})
				})
			})
		})
	})

	t.Run("test deposit (unhappy case)", func(t *testing.T) {
		t.Parallel()

		testutils.RunWithTestBackend(t, func(backend *testutils.TestBackend) {
			testutils.RunWithTestFlowEVMRootAddress(t, backend, func(rootAddr flow.Address) {
				testutils.RunWithEOATestAccount(t, backend, rootAddr, func(eoa *testutils.EOATestAccount) {
					bs, err := handler.NewBlockStore(backend, rootAddr)
					require.NoError(t, err)

					aa, err := handler.NewAddressAllocator(backend, rootAddr)
					require.NoError(t, err)

					// test non fatal error of emulator
					assertPanic(t, types.IsEVMExecutionError, func() {
						em := &testutils.TestEmulator{
							DirectCallFunc: func(call *types.DirectCall) (*types.Result, error) {
								return &types.Result{}, types.NewEVMExecutionError(fmt.Errorf("some sort of error"))
							},
						}

						handler := handler.NewContractHandler(flowTokenAddress, bs, aa, backend, em)
						account := handler.AccountByAddress(testutils.RandomAddress(t), true)

						account.Deposit(types.NewFlowTokenVault(types.NewBalanceFromUFix64(1)))
					})

					// test fatal error of emulator
					assertPanic(t, types.IsAFatalError, func() {
						em := &testutils.TestEmulator{
							DirectCallFunc: func(call *types.DirectCall) (*types.Result, error) {
								return &types.Result{}, types.NewFatalError(fmt.Errorf("some sort of fatal error"))
							},
						}

						handler := handler.NewContractHandler(flowTokenAddress, bs, aa, backend, em)
						account := handler.AccountByAddress(testutils.RandomAddress(t), true)

						account.Deposit(types.NewFlowTokenVault(types.NewBalanceFromUFix64(1)))
					})
				})
			})
		})
	})

	t.Run("test deploy/call (with integrated emulator)", func(t *testing.T) {
		t.Parallel()

		// TODO update this test with events, gas metering, etc
		testutils.RunWithTestBackend(t, func(backend *testutils.TestBackend) {
			testutils.RunWithTestFlowEVMRootAddress(t, backend, func(rootAddr flow.Address) {
				handler := SetupHandler(t, backend, rootAddr)

				foa := handler.AccountByAddress(handler.DeployCOA(), true)
				require.NotNil(t, foa)

				// deposit 10000 flow
<<<<<<< HEAD
				bal := testutils.MakeABalanceInFlow(10000)
				vault := types.NewFlowTokenVault(bal)
=======
				vault := types.NewFlowTokenVault(types.MakeABalanceInFlow(10000))
>>>>>>> 9857ec61
				foa.Deposit(vault)
				require.Equal(t, bal, foa.Balance())

				testContract := testutils.GetStorageTestContract(t)
<<<<<<< HEAD
				addr := foa.Deploy(testContract.ByteCode, math.MaxUint64, types.Balance(0))
=======
				addr := foa.Deploy(testContract.ByteCode, math.MaxUint64, types.NewBalanceFromUFix64(0))
				require.NotNil(t, addr)
>>>>>>> 9857ec61

				num := big.NewInt(22)
				_ = foa.Call(
					addr,
					testContract.MakeCallData(t, "store", num),
					math.MaxUint64,
					types.NewBalanceFromUFix64(0))

				ret := foa.Call(
					addr,
					testContract.MakeCallData(t, "retrieve"),
					math.MaxUint64,
					types.NewBalanceFromUFix64(0))

				require.Equal(t, num, new(big.Int).SetBytes(ret))
			})
		})
	})

	t.Run("test call to cadence arch", func(t *testing.T) {
		t.Parallel()

		testutils.RunWithTestBackend(t, func(backend *testutils.TestBackend) {
			blockHeight := uint64(123)
			backend.GetCurrentBlockHeightFunc = func() (uint64, error) {
				return blockHeight, nil
			}
			testutils.RunWithTestFlowEVMRootAddress(t, backend, func(rootAddr flow.Address) {
				h := SetupHandler(t, backend, rootAddr)

				foa := h.AccountByAddress(h.DeployCOA(), true)
				require.NotNil(t, foa)

				vault := types.NewFlowTokenVault(types.MakeABalanceInFlow(10000))
				foa.Deposit(vault)

				arch := handler.MakePrecompileAddress(1)

				ret := foa.Call(arch, precompiles.FlowBlockHeightFuncSig[:], math.MaxUint64, types.NewBalanceFromUFix64(0))
				require.Equal(t, big.NewInt(int64(blockHeight)), new(big.Int).SetBytes(ret))
			})
		})
	})

	// TODO add test with test emulator for unhappy cases (emulator)
}

// returns true if error passes the checks
type checkError func(error) bool

var isNotFatal = func(err error) bool {
	return !errors.IsFailure(err)
}

func assertPanic(t *testing.T, check checkError, f func()) {
	defer func() {
		r := recover()
		if r == nil {
			t.Fatal("The code did not panic")
		}
		err, ok := r.(error)
		if !ok {
			t.Fatal("panic is not with an error type")
		}
		require.True(t, check(err))
	}()
	f()
}

func SetupHandler(t testing.TB, backend types.Backend, rootAddr flow.Address) *handler.ContractHandler {
	bs, err := handler.NewBlockStore(backend, rootAddr)
	require.NoError(t, err)

	aa, err := handler.NewAddressAllocator(backend, rootAddr)
	require.NoError(t, err)

	emulator := emulator.NewEmulator(backend, rootAddr)

	handler := handler.NewContractHandler(flowTokenAddress, bs, aa, backend, emulator)
	return handler
}<|MERGE_RESOLUTION|>--- conflicted
+++ resolved
@@ -34,11 +34,6 @@
 // TODO add test for fatal errors
 
 var flowTokenAddress = common.MustBytesToAddress(systemcontracts.SystemContractsForChain(flow.Emulator).FlowToken.Address.Bytes())
-
-// makeABalanceInFlow makes a balance with `count` Flow in it
-func makeABalanceInFlow(count uint64) types.Balance {
-	return types.Balance(uint64(100_000_000) * count)
-}
 
 func TestHandler_TransactionRun(t *testing.T) {
 	t.Parallel()
@@ -203,14 +198,8 @@
 				eoa := testutils.GetTestEOAAccount(t, testutils.EOATestAccount1KeyHex)
 
 				// deposit 1 Flow to the foa account
-<<<<<<< HEAD
 				addr := handler.DeployCOA()
-				orgBalance, err := types.NewBalanceFromAttoFlow(types.OneFlowInAttoFlow)
-				require.NoError(t, err)
-=======
-				addr := handler.AllocateAddress()
 				orgBalance := types.NewBalanceFromUFix64(types.OneFlowInUFix64)
->>>>>>> 9857ec61
 				vault := types.NewFlowTokenVault(orgBalance)
 				foa := handler.AccountByAddress(addr, true)
 				foa.Deposit(vault)
@@ -247,14 +236,7 @@
 				require.NoError(t, err)
 				require.Equal(t, expected, foa.Balance())
 
-				// TODO: unlock me when balance changes are merged
-				// fees has been collected to the coinbase
-<<<<<<< HEAD
-				// require.NotEqual(t, types.Balance(0), account2.Balance())
-
-=======
 				require.NotEqual(t, types.NewBalanceFromUFix64(0), account2.Balance())
->>>>>>> 9857ec61
 			})
 		})
 	})
@@ -342,8 +324,15 @@
 				// check gas usage
 				computationUsed, err := backend.ComputationUsed()
 				require.NoError(t, err)
-<<<<<<< HEAD
 				require.Greater(t, computationUsed, types.DefaultDirectCallBaseGasUsage*3)
+
+				// Withdraw with invalid balance
+				assertPanic(t, types.IsWithdrawBalanceRoundingError, func() {
+					// deposit some money
+					foa.Deposit(vault)
+					// then withdraw invalid balance
+					foa.Withdraw(types.NewBalance(big.NewInt(1)))
+				})
 			})
 		})
 	})
@@ -360,12 +349,12 @@
 				// make a second account with some money
 				coa2 := h.DeployCOA()
 				acc2 := h.AccountByAddress(coa2, true)
-				acc2.Deposit(types.NewFlowTokenVault(makeABalanceInFlow(100)))
+				acc2.Deposit(types.NewFlowTokenVault(types.MakeABalanceInFlow(100)))
 
 				// transfer money to COA
 				acc2.Transfer(
 					coa,
-					makeABalanceInFlow(1),
+					types.MakeABalanceInFlow(1),
 				)
 
 				// make a call to the contract
@@ -380,7 +369,7 @@
 						[]byte{'A'},
 					),
 					types.GasLimit(3_000_000),
-					types.Balance(0))
+					types.EmptyBalance)
 
 				// 0x150b7a02
 				expected := types.Data([]byte{
@@ -390,18 +379,6 @@
 					0, 0, 0, 0, 0, 0, 0, 0,
 				})
 				require.Equal(t, expected, ret)
-=======
-				require.Equal(t, types.DefaultDirectCallBaseGasUsage*2, computationUsed)
-
-				// Withdraw with invalid balance
-				assertPanic(t, types.IsWithdrawBalanceRoundingError, func() {
-					// deposit some money
-					foa.Deposit(vault)
-					// then withdraw invalid balance
-					foa.Withdraw(types.NewBalance(big.NewInt(1)))
-				})
-
->>>>>>> 9857ec61
 			})
 		})
 	})
@@ -528,22 +505,14 @@
 				require.NotNil(t, foa)
 
 				// deposit 10000 flow
-<<<<<<< HEAD
-				bal := testutils.MakeABalanceInFlow(10000)
+				bal := types.MakeABalanceInFlow(10000)
 				vault := types.NewFlowTokenVault(bal)
-=======
-				vault := types.NewFlowTokenVault(types.MakeABalanceInFlow(10000))
->>>>>>> 9857ec61
 				foa.Deposit(vault)
 				require.Equal(t, bal, foa.Balance())
 
 				testContract := testutils.GetStorageTestContract(t)
-<<<<<<< HEAD
-				addr := foa.Deploy(testContract.ByteCode, math.MaxUint64, types.Balance(0))
-=======
 				addr := foa.Deploy(testContract.ByteCode, math.MaxUint64, types.NewBalanceFromUFix64(0))
 				require.NotNil(t, addr)
->>>>>>> 9857ec61
 
 				num := big.NewInt(22)
 				_ = foa.Call(
