--- conflicted
+++ resolved
@@ -23,62 +23,6 @@
 
 	t.Parallel()
 
-<<<<<<< HEAD
-	RunWithTestBackend(t, func(backend types.Backend) {
-		RunWithTestFlowEVMRootAddress(t, backend, func(rootAddr flow.Address) {
-			RunWithDeployedContract(t, backend, rootAddr, func(testContract *TestContract) {
-				RunWithEOATestAccount(t, backend, rootAddr, func(testAccount *EOATestAccount) {
-					num := int64(12)
-					chain := flow.Emulator.Chain()
-					RunWithNewTestVM(t, chain, func(ctx fvm.Context, vm fvm.VM, snapshot snapshot.SnapshotTree) {
-						code := []byte(fmt.Sprintf(
-							`
-                              import EVM from %s
-
-                              access(all)
-                              fun main(tx: [UInt8], coinbaseBytes: [UInt8; 20]): Bool {
-                                  let coinbase = EVM.EVMAddress(bytes: coinbaseBytes)
-                                  return EVM.run(tx: tx, coinbase: coinbase)
-                              }
-                            `,
-							chain.ServiceAddress().HexWithPrefix(),
-						))
-
-						gasLimit := uint64(100_000)
-
-						txBytes := testAccount.PrepareSignAndEncodeTx(t,
-							testContract.DeployedAt.ToCommon(),
-							testContract.MakeStoreCallData(t, big.NewInt(num)),
-							big.NewInt(0),
-							gasLimit,
-							big.NewInt(0),
-						)
-
-						tx := cadence.NewArray(
-							ConvertToCadence(txBytes),
-						).WithType(stdlib.EVMTransactionBytesCadenceType)
-
-						coinbase := cadence.NewArray(
-							ConvertToCadence(testAccount.Address().Bytes()),
-						).WithType(stdlib.EVMAddressBytesCadenceType)
-
-						script := fvm.Script(code).WithArguments(
-							json.MustEncode(tx),
-							json.MustEncode(coinbase),
-						)
-
-						executionSnapshot, output, err := vm.Run(
-							ctx,
-							script,
-							snapshot)
-						require.NoError(t, err)
-						require.NoError(t, output.Err)
-						assert.Equal(t, cadence.Bool(true), output.Value)
-
-						// TODO:
-						_ = executionSnapshot
-						// snapshot = snapshot.Append(executionSnapshot)
-=======
 	t.Run("testing EVM.run (happy case)", func(t *testing.T) {
 		RunWithTestBackend(t, func(backend types.Backend) {
 			RunWithTestFlowEVMRootAddress(t, backend, func(rootAddr flow.Address) {
@@ -131,7 +75,6 @@
 							require.NoError(t, err)
 							require.NoError(t, output.Err)
 						})
->>>>>>> 5d07b31a
 					})
 				})
 			})
@@ -163,8 +106,7 @@
 
 	snapshotTree = snapshotTree.Append(executionSnapshot)
 
-<<<<<<< HEAD
-	f(ctx, vm, snapshotTree)
+	f(fvm.NewContextFromParent(ctx, fvm.WithEVMEnabled(true)), vm, snapshotTree)
 }
 
 // TODO: test with actual amount
@@ -213,7 +155,4 @@
 			})
 		})
 	})
-=======
-	f(fvm.NewContextFromParent(ctx, fvm.WithEVMEnabled(true)), vm, snapshotTree)
->>>>>>> 5d07b31a
 }