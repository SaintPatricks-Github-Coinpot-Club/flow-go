--- conflicted
+++ resolved
@@ -896,9 +896,10 @@
                 .borrow<auth(FungibleToken.Withdraw) &FlowToken.Vault>(from: /storage/flowTokenVault)
 				?? panic("Could not borrow reference to the owner's Vault!")
 
-<<<<<<< HEAD
-			let vault <- vaultRef.withdraw(amount: amount) as! @FlowToken.Vault
-			cadenceOwnedAccount1.deposit(from: <-vault)
+			if amount > 0.0 {
+				let vault <- vaultRef.withdraw(amount: amount) as! @FlowToken.Vault
+				cadenceOwnedAccount1.deposit(from: <-vault)
+			}
 			
 			account.storage.save<@EVM.CadenceOwnedAccount>(
 				<-cadenceOwnedAccount1,
@@ -908,17 +909,6 @@
 			let cap = account.capabilities.storage
 				.issue<&EVM.CadenceOwnedAccount>(/storage/coa)
 			account.capabilities.publish(cap, at: /public/coa)
-=======
-			if amount > 0.0 {
-				let vault <- vaultRef.withdraw(amount: amount) as! @FlowToken.Vault
-				cadenceOwnedAccount1.deposit(from: <-vault)
-			}
-
-			account.save<@EVM.CadenceOwnedAccount>(<-cadenceOwnedAccount1,
-												to: /storage/coa)
-			account.link<&EVM.CadenceOwnedAccount{EVM.Addressable}>(/public/coa,
-																target: /storage/coa)
->>>>>>> 02cdb601
 		}
 	}
 	`,
