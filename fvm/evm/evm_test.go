--- conflicted
+++ resolved
@@ -103,35 +103,8 @@
 				require.NotEmpty(t, state.WriteSet)
 				snapshot = snapshot.Append(state)
 
-<<<<<<< HEAD
-				// assert event fiedls are correct
-				require.Len(t, output.Events, 2)
-
-				blockEvent := output.Events[1]
-
-				assert.Equal(
-					t,
-					common.NewAddressLocation(
-						nil,
-						common.Address(sc.EVMContract.Address),
-						string(types.EventTypeBlockExecuted),
-					).ID(),
-					string(blockEvent.Type),
-				)
-
-				ev, err := ccf.Decode(nil, blockEvent.Payload)
-				require.NoError(t, err)
-				cadenceEvent, ok := ev.(cadence.Event)
-				require.True(t, ok)
-
-				blockEventPayload, err := types.DecodeBlockEventPayload(cadenceEvent)
-				require.NoError(t, err)
-				require.NotEmpty(t, blockEventPayload.Hash)
-
-=======
 				// assert event fields are correct
 				require.Len(t, output.Events, 1)
->>>>>>> f1d90e5b
 				txEvent := output.Events[0]
 
 				// commit block
@@ -390,14 +363,8 @@
 
 				require.NotEmpty(t, txEventPayload.Hash)
 
-<<<<<<< HEAD
-=======
-				encodedLogs, err := types.CadenceUInt8ArrayValueToBytes(txEventPayload.Logs)
-				require.NoError(t, err)
-
->>>>>>> f1d90e5b
 				var logs []*gethTypes.Log
-				err = rlp.DecodeBytes(event.Logs, &logs)
+				err = rlp.DecodeBytes(txEventPayload.Logs, &logs)
 				require.NoError(t, err)
 				require.Len(t, logs, 1)
 				log := logs[0]
@@ -521,11 +488,6 @@
 					vm,
 					snapshot)
 
-<<<<<<< HEAD
-				blockEventPayload, err := types.DecodeBlockEventPayload(cadenceEvent)
-				require.NoError(t, err)
-=======
->>>>>>> f1d90e5b
 				require.NotEmpty(t, blockEventPayload.Hash)
 				require.Equal(t, uint64(155513), blockEventPayload.TotalGasUsed)
 				require.Len(t, blockEventPayload.TransactionHashes, 5)
@@ -988,32 +950,9 @@
 			bal := getEVMAccountBalance(t, ctx, vm, snapshot, addr)
 			require.Equal(t, expectedBalance, bal)
 
-<<<<<<< HEAD
-			// block executed event, make sure TotalGasUsed is non-zero
-			blockEvent := output.Events[3]
-
-			assert.Equal(
-				t,
-				common.NewAddressLocation(
-					nil,
-					common.Address(sc.EVMContract.Address),
-					string(types.EventTypeBlockExecuted),
-				).ID(),
-				string(blockEvent.Type),
-			)
-
-			ev, err := ccf.Decode(nil, blockEvent.Payload)
-			require.NoError(t, err)
-			cadenceEvent, ok := ev.(cadence.Event)
-			require.True(t, ok)
-
-			blockEventPayload, err := types.DecodeBlockEventPayload(cadenceEvent)
-=======
 			// tx executed event
 			txEvent := output.Events[2]
 			txEventPayload := testutils.TxEventToPayload(t, txEvent, sc.EVMContract.Address)
->>>>>>> f1d90e5b
-			require.NoError(t, err)
 
 			// deposit event
 			depositEvent := output.Events[3]
