--- conflicted
+++ resolved
@@ -106,12 +106,7 @@
 // while this address exists for the rest of transaction,
 // the balance of this account is return zero after the SelfDestruct call.
 func (db *StateDB) SelfDestruct(addr gethCommon.Address) {
-<<<<<<< HEAD
 	db.handleError(fmt.Errorf("legacy self destruct is not supported"))
-=======
-	err := db.latestView().SelfDestruct(addr)
-	db.handleError(err)
->>>>>>> c5b9e466
 }
 
 // Selfdestruct6780 would only follow the self destruct steps if account is a new contract
@@ -467,11 +462,7 @@
 
 // Prepare is a high level logic that sadly is considered to be part of the
 // stateDB interface and not on the layers above.
-<<<<<<< HEAD
-// based on parameters that are passed it updates access-lists
-=======
 // based on parameters that are passed it updates access lists
->>>>>>> c5b9e466
 func (db *StateDB) Prepare(rules gethParams.Rules, sender, coinbase gethCommon.Address, dest *gethCommon.Address, precompiles []gethCommon.Address, txAccesses gethTypes.AccessList) {
 	if rules.IsBerlin {
 		db.AddAddressToAccessList(sender)
