--- conflicted
+++ resolved
@@ -219,7 +219,6 @@
 	return &tx, err
 }
 
-<<<<<<< HEAD
 func bytesToCadenceUInt8ArrayValue(b []byte) cadence.Array {
 	values := make([]cadence.Value, len(b))
 	for i, v := range b {
@@ -228,7 +227,8 @@
 	return cadence.NewArray(values).WithType(
 		cadence.NewVariableSizedArrayType(cadence.UInt8Type),
 	)
-=======
+}
+
 // FLOWTokensEventPayload captures payloads for a FlowTokenDeposited event
 type FLOWTokensDepositedEventPayload struct {
 	Address                string         `cadence:"address"`
@@ -272,5 +272,4 @@
 		return cadence.Event{}, fmt.Errorf("event can not be casted to a cadence event")
 	}
 	return cadenceEvent, nil
->>>>>>> 581ebaf4
 }