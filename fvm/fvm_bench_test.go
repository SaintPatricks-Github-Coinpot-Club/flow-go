--- conflicted
+++ resolved
@@ -337,13 +337,9 @@
 		logger := zerolog.New(logE).Level(zerolog.DebugLevel)
 
 		blockExecutor := NewBasicBlockExecutor(b, chain, logger)
-<<<<<<< HEAD
 		defer func() {
 			blockExecutor.onStopFunc()
 		}()
-		serviceAccount := blockExecutor.ServiceAccount(b)
-=======
->>>>>>> 03634c14
 
 		// Create an account private key.
 		privateKeys, err := testutil.GenerateAccountPrivateKeys(1)
