--- conflicted
+++ resolved
@@ -2,7 +2,6 @@
 
 import (
 	"context"
-<<<<<<< HEAD
 	"encoding/csv"
 	"encoding/json"
 	"fmt"
@@ -10,11 +9,6 @@
 	"math/rand"
 	"os"
 	"strconv"
-=======
-	"encoding/json"
-	"fmt"
-	"io"
->>>>>>> df914796
 	"strings"
 	"testing"
 	"time"
@@ -273,10 +267,10 @@
 }
 
 type logExtractor struct {
-<<<<<<< HEAD
-	TimeSpent map[string]uint64
-	Weights   map[string]map[string]uint64
-	Columns   map[string]struct{}
+	TimeSpent       map[string]uint64
+	Weights         map[string]map[string]uint64
+	Columns         map[string]struct{}
+	InteractionUsed map[string]uint64
 }
 
 type txWeights struct {
@@ -285,44 +279,40 @@
 	Weights       map[string]uint64
 }
 
+type txSuccessfulLog struct {
+	TXHash                string `json:"txHash"`
+	LedgerInteractionUsed uint64 `json:"ledgerInteractionUsed"`
+}
+
 func (l *logExtractor) Write(p []byte) (n int, err error) {
 	if strings.Contains(string(p), "weights") {
 		w := txWeights{}
 		err := json.Unmarshal(p, &w)
 
 		if err != nil {
-
-			// if error is not nil
-			// print error
 			fmt.Println(err)
-		} else {
-			l.TimeSpent[w.TXHash] = w.TimeSpentInMS
-			l.Weights[w.TXHash] = w.Weights
-			for s := range w.Weights {
-				l.Columns[s] = struct{}{}
-			}
-=======
-	InteractionUsed map[string]uint64
-}
-
-type txSuccessfulLog struct {
-	TXHash                string `json:"txHash"`
-	LedgerInteractionUsed uint64 `json:"ledgerInteractionUsed"`
-}
-
-func (l *logExtractor) Write(p []byte) (n int, err error) {
+			return len(p), nil
+		}
+
+		l.TimeSpent[w.TXHash] = w.TimeSpentInMS
+		l.Weights[w.TXHash] = w.Weights
+		for s := range w.Weights {
+			l.Columns[s] = struct{}{}
+		}
+
+	}
 	if strings.Contains(string(p), "transaction executed successfully") {
 		w := txSuccessfulLog{}
 		err := json.Unmarshal(p, &w)
 
 		if err != nil {
 			fmt.Println(err)
-		} else {
-			l.InteractionUsed[w.TXHash] = w.LedgerInteractionUsed
->>>>>>> df914796
-		}
+			return len(p), nil
+		}
+		l.InteractionUsed[w.TXHash] = w.LedgerInteractionUsed
 	}
 	return len(p), nil
+
 }
 
 var _ io.Writer = &logExtractor{}
@@ -339,25 +329,16 @@
 	chain := flow.Testnet.Chain()
 
 	logE := &logExtractor{
-<<<<<<< HEAD
-		TimeSpent: map[string]uint64{},
-		Weights:   map[string]map[string]uint64{},
-		Columns:   map[string]struct{}{},
-	}
-
-	benchTransaction := func(b *testing.B, tx func() string) {
+		TimeSpent:       map[string]uint64{},
+		Weights:         map[string]map[string]uint64{},
+		Columns:         map[string]struct{}{},
+		InteractionUsed: map[string]uint64{},
+	}
+
+	benchTransaction := func(b *testing.B, tx string) {
 
 		logger := zerolog.New(logE).Level(zerolog.InfoLevel)
 
-=======
-		InteractionUsed: map[string]uint64{},
-	}
-
-	benchTransaction := func(b *testing.B, tx string) {
-
-		logger := zerolog.New(logE).Level(zerolog.InfoLevel)
-
->>>>>>> df914796
 		blockExecutor := NewBasicBlockExecutor(b, chain, logger)
 		serviceAccount := blockExecutor.ServiceAccount(b)
 
@@ -380,19 +361,14 @@
 			}
 			`)
 
-<<<<<<< HEAD
-=======
 		serviceAccount.AddArrayToStorage(b, blockExecutor, []string{longString, longString, longString, longString, longString})
 
 		btx := []byte(tx)
 
->>>>>>> df914796
 		b.ResetTimer() // setup done, lets start measuring
 		for i := 0; i < b.N; i++ {
 			transactions := make([]*flow.TransactionBody, transactionsPerBlock)
 			for j := 0; j < transactionsPerBlock; j++ {
-				btx := []byte(tx())
-
 				txBody := flow.NewTransactionBody().
 					SetScript(btx).
 					AddAuthorizer(serviceAccount.Address).
@@ -502,41 +478,6 @@
 	b.Run("emit event", func(b *testing.B) {
 		benchTransaction(b, templateTx(100, `TestContract.emit()`))
 	})
-<<<<<<< HEAD
-	var data [][]string
-	columns := []string{"tx"}
-	for s := range logE.Columns {
-		columns = append(columns, s)
-	}
-	columns = append(columns, "ms")
-
-	data = append(data, columns)
-
-	for s, u := range logE.TimeSpent {
-		cdata := make([]string, len(columns))
-		cdata[0] = s
-		for i := 1; i < len(columns)-1; i++ {
-			cdata[i] = strconv.FormatUint(logE.Weights[s][columns[i]], 10)
-		}
-		cdata[len(columns)-1] = strconv.FormatUint(u, 10)
-		data = append(data, cdata)
-	}
-
-	f, err := os.Create("data.csv")
-	defer f.Close()
-
-	if err != nil {
-
-		panic("")
-	}
-
-	w := csv.NewWriter(f)
-	err = w.WriteAll(data)
-
-	if err != nil {
-		panic("")
-	}
-=======
 	b.Run("borrow array from storage", func(b *testing.B) {
 		benchTransaction(b, templateTx(100, `
 			let strings = signer.borrow<&[String]>(from: /storage/test)!
@@ -557,7 +498,40 @@
 			}
 		`))
 	})
->>>>>>> df914796
+
+	var data [][]string
+	columns := []string{"tx"}
+	for s := range logE.Columns {
+		columns = append(columns, s)
+	}
+	columns = append(columns, "ms")
+
+	data = append(data, columns)
+
+	for s, u := range logE.TimeSpent {
+		cdata := make([]string, len(columns))
+		cdata[0] = s
+		for i := 1; i < len(columns)-1; i++ {
+			cdata[i] = strconv.FormatUint(logE.Weights[s][columns[i]], 10)
+		}
+		cdata[len(columns)-1] = strconv.FormatUint(u, 10)
+		data = append(data, cdata)
+	}
+
+	f, err := os.Create("data.csv")
+	defer f.Close()
+
+	if err != nil {
+
+		panic("")
+	}
+
+	w := csv.NewWriter(f)
+	err = w.WriteAll(data)
+
+	if err != nil {
+		panic("")
+	}
 }
 
 const TransferTxTemplate = `
