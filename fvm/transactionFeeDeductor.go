--- conflicted
+++ resolved
@@ -34,15 +34,9 @@
 	}
 
 	return vm.invokeMetaTransaction(
-<<<<<<< HEAD
-		ctx,
+		*ctx,
 		deductTransactionFeeTransaction(tx.Payer, ctx.Chain.ServiceAddress(), DefaultTransactionFees.ToGoValue().(uint64)),
-		stm,
-=======
-		*ctx,
-		deductTransactionFeeTransaction(tx.Payer, ctx.Chain.ServiceAddress()),
 		sth,
->>>>>>> 5df16e7c
 		programs,
 	)
 }