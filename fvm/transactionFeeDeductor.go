package fvm

import (
	"github.com/onflow/flow-go/fvm/state"
	"github.com/onflow/flow-go/model/flow"
)

type TransactionFeeDeductor struct{}

func NewTransactionFeeDeductor() *TransactionFeeDeductor {
	return &TransactionFeeDeductor{}
}

func (d *TransactionFeeDeductor) Process(
	vm *VirtualMachine,
	ctx Context,
	proc *TransactionProcedure,
	stm *state.StateManager,
	programs *Programs,
) error {
	return d.deductFees(vm, ctx, proc.Transaction, stm, programs)
}

func (d *TransactionFeeDeductor) deductFees(
	vm *VirtualMachine,
	ctx Context,
	tx *flow.TransactionBody,
	stm *state.StateManager,
	programs *Programs,
) error {
	if !ctx.TransactionFeesEnabled {
		return nil
	}

	return vm.invokeMetaTransaction(
		ctx,
<<<<<<< HEAD
		deductTransactionFeeTransaction(tx.Payer, ctx.Chain.ServiceAddress(), DefaultTransactionFees.ToGoValue().(uint64)),
		st,
=======
		deductTransactionFeeTransaction(tx.Payer, ctx.Chain.ServiceAddress()),
		stm,
>>>>>>> c0bd6f78
		programs,
	)
}<|MERGE_RESOLUTION|>--- conflicted
+++ resolved
@@ -34,13 +34,8 @@
 
 	return vm.invokeMetaTransaction(
 		ctx,
-<<<<<<< HEAD
 		deductTransactionFeeTransaction(tx.Payer, ctx.Chain.ServiceAddress(), DefaultTransactionFees.ToGoValue().(uint64)),
-		st,
-=======
-		deductTransactionFeeTransaction(tx.Payer, ctx.Chain.ServiceAddress()),
 		stm,
->>>>>>> c0bd6f78
 		programs,
 	)
 }