--- conflicted
+++ resolved
@@ -93,15 +93,6 @@
 		}
 	}
 
-<<<<<<< HEAD
-	add := flow.Address(address)
-	uk := programs.ContractUpdateKey{Address: add, Name: name}
-	u := programs.ContractUpdate{ContractUpdateKey: uk, Code: code}
-	h.draftUpdates[uk] = u
-=======
-	h.lock.Lock()
-	defer h.lock.Unlock()
-
 	contractUpdateKey := programs.ContractUpdateKey{
 		Address: flowAddress,
 		Name:    name,
@@ -111,7 +102,6 @@
 		ContractUpdateKey: contractUpdateKey,
 		Code:              code,
 	}
->>>>>>> 8f794258
 
 	return nil
 }
