--- conflicted
+++ resolved
@@ -47,11 +47,7 @@
 	defer func() {
 		if r := recover(); r != nil {
 
-<<<<<<< HEAD
-			if strings.Contains(fmt.Sprintf("%v", r), errors.ErrCodeLedgerIntractionLimitExceededError.String()) {
-=======
 			if strings.Contains(fmt.Sprintf("%v", r), errors.ErrCodeLedgerInteractionLimitExceededError.String()) {
->>>>>>> 138e1c32
 				ctx.Logger.Error().Str("trace", string(debug.Stack())).Msg("VM LedgerIntractionLimitExceeded panic")
 				proc.Err = errors.NewLedgerInteractionLimitExceededError(state.DefaultMaxInteractionSize, state.DefaultMaxInteractionSize)
 				return
@@ -98,21 +94,6 @@
 }
 
 func (proc *TransactionProcedure) MemoryLimit(ctx Context) uint64 {
-<<<<<<< HEAD
-	// TODO for BFT (enforce max computation limit, already checked by collection nodes)
-	// TODO let user select a lower limit for memory (when its part of fees)
-
-	memoryLimit := ctx.MemoryLimit // TODO use the one set by tx
-	// if the memory limit is set to zero by user, fallback to the gas limit set by the context
-	if memoryLimit == 0 {
-		memoryLimit = ctx.MemoryLimit
-		// if the context memory limit is also zero, fallback to the default memory limit
-		if memoryLimit == 0 {
-			memoryLimit = DefaultMemoryLimit
-		}
-	}
-	return memoryLimit
-=======
 	// TODO for BFT (enforce max memory limit, already checked by collection nodes)
 	// TODO let user select a lower limit for memory (when its part of fees)
 
@@ -129,5 +110,4 @@
 ) bool {
 	return ctx.DisableMemoryAndInteractionLimits ||
 		proc.Transaction.Payer == ctx.Chain.ServiceAddress()
->>>>>>> 138e1c32
 }