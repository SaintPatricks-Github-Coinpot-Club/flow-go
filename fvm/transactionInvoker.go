package fvm

import (
	"fmt"
	"strconv"

	"github.com/onflow/cadence/runtime"
	"github.com/onflow/cadence/runtime/common"
	"github.com/rs/zerolog"
	"go.opentelemetry.io/otel/attribute"
	otelTrace "go.opentelemetry.io/otel/trace"

	"github.com/onflow/flow-go/fvm/environment"
	"github.com/onflow/flow-go/fvm/errors"
	"github.com/onflow/flow-go/fvm/evm"
	reusableRuntime "github.com/onflow/flow-go/fvm/runtime"
	"github.com/onflow/flow-go/fvm/storage"
	"github.com/onflow/flow-go/fvm/storage/derived"
	"github.com/onflow/flow-go/fvm/storage/snapshot"
	"github.com/onflow/flow-go/fvm/storage/state"
	"github.com/onflow/flow-go/module/trace"
)

type TransactionExecutorParams struct {
	AuthorizationChecksEnabled bool

	SequenceNumberCheckAndIncrementEnabled bool

	// If AccountKeyWeightThreshold is set to a negative number, signature
	// verification is skipped during authorization checks.
	//
	// Note: This is set only by tests
	AccountKeyWeightThreshold int

	// Note: This is disabled only by tests
	TransactionBodyExecutionEnabled bool
}

func DefaultTransactionExecutorParams() TransactionExecutorParams {
	return TransactionExecutorParams{
		AuthorizationChecksEnabled:             true,
		SequenceNumberCheckAndIncrementEnabled: true,
		AccountKeyWeightThreshold:              AccountKeyWeightThreshold,
		TransactionBodyExecutionEnabled:        true,
	}
}

type transactionExecutor struct {
	TransactionExecutorParams

	TransactionVerifier
	TransactionSequenceNumberChecker
	TransactionStorageLimiter
	TransactionPayerBalanceChecker

	ctx      Context
	proc     *TransactionProcedure
	txnState storage.TransactionPreparer

	span otelTrace.Span
	env  environment.Environment

	errs *errors.ErrorsCollector

	startedTransactionBodyExecution bool
	nestedTxnId                     state.NestedTransactionId

	cadenceRuntime  *reusableRuntime.ReusableCadenceRuntime
	txnBodyExecutor runtime.Executor

	output ProcedureOutput
}

func newTransactionExecutor(
	ctx Context,
	proc *TransactionProcedure,
	txnState storage.TransactionPreparer,
) *transactionExecutor {
	span := ctx.StartChildSpan(trace.FVMExecuteTransaction)
	span.SetAttributes(attribute.String("transaction_id", proc.ID.String()))

	ctx.TxIndex = proc.TxIndex
	ctx.TxId = proc.ID
	ctx.TxBody = proc.Transaction

	env := environment.NewTransactionEnvironment(
		span,
		ctx.EnvironmentParams,
		txnState)

<<<<<<< HEAD
	cadenceRuntime := env.BorrowCadenceRuntime()

	// TODO: how to remove value and type runtime environment after decleration
	if ctx.EVMEnabled {
		chain := ctx.Chain
		// TODO: handle error
		evm.SetupEnvironment(
			chain.ChainID(),
			env,
			cadenceRuntime.Environment,
			chain.ServiceAddress(),
			FlowTokenAddress(chain),
		)
	}

=======
>>>>>>> beec7924
	return &transactionExecutor{
		TransactionExecutorParams: ctx.TransactionExecutorParams,
		TransactionVerifier: TransactionVerifier{
			VerificationConcurrency: 4,
		},
		ctx:                             ctx,
		proc:                            proc,
		txnState:                        txnState,
		span:                            span,
		env:                             env,
		errs:                            errors.NewErrorsCollector(),
		startedTransactionBodyExecution: false,
		cadenceRuntime:                  env.BorrowCadenceRuntime(),
	}
}

func (executor *transactionExecutor) Cleanup() {
	executor.env.ReturnCadenceRuntime(executor.cadenceRuntime)
	executor.span.End()
}

func (executor *transactionExecutor) Output() ProcedureOutput {
	return executor.output
}

func (executor *transactionExecutor) handleError(
	err error,
	step string,
) error {
	txErr, failure := errors.SplitErrorTypes(err)
	if failure != nil {
		// log the full error path
		executor.ctx.Logger.Err(err).
			Str("step", step).
			Msg("fatal error when handling a transaction")
		return failure
	}

	if txErr != nil {
		executor.output.Err = txErr
	}

	return nil
}

func (executor *transactionExecutor) Preprocess() error {
	return executor.handleError(executor.preprocess(), "preprocess")
}

func (executor *transactionExecutor) Execute() error {
	return executor.handleError(executor.execute(), "executing")
}

func (executor *transactionExecutor) preprocess() error {
	if executor.AuthorizationChecksEnabled {
		err := executor.CheckAuthorization(
			executor.ctx.TracerSpan,
			executor.proc,
			executor.txnState,
			executor.AccountKeyWeightThreshold)
		if err != nil {
			executor.errs.Collect(err)
			return executor.errs.ErrorOrNil()
		}
	}

	if executor.SequenceNumberCheckAndIncrementEnabled {
		err := executor.CheckAndIncrementSequenceNumber(
			executor.ctx.TracerSpan,
			executor.proc,
			executor.txnState)
		if err != nil {
			executor.errs.Collect(err)
			return executor.errs.ErrorOrNil()
		}
	}

	if !executor.TransactionBodyExecutionEnabled {
		return nil
	}

	executor.errs.Collect(executor.preprocessTransactionBody())
	if executor.errs.CollectedFailure() {
		return executor.errs.ErrorOrNil()
	}

	return nil
}

// preprocessTransactionBody preprocess parts of a transaction body that are
// infrequently modified and are expensive to compute.  For now this includes
// reading meter parameter overrides and parsing programs.
func (executor *transactionExecutor) preprocessTransactionBody() error {
	meterParams, err := getBodyMeterParameters(
		executor.ctx,
		executor.proc,
		executor.txnState)
	if err != nil {
		return fmt.Errorf("error gettng meter parameters: %w", err)
	}

	txnId, err := executor.txnState.BeginNestedTransactionWithMeterParams(
		meterParams)
	if err != nil {
		return err
	}
	executor.startedTransactionBodyExecution = true
	executor.nestedTxnId = txnId

	executor.txnBodyExecutor = executor.cadenceRuntime.NewTransactionExecutor(
		runtime.Script{
			Source:    executor.proc.Transaction.Script,
			Arguments: executor.proc.Transaction.Arguments,
		},
		common.TransactionLocation(executor.proc.ID))

	// This initializes various cadence variables and parses the programs used
	// by the transaction body.
	err = executor.txnBodyExecutor.Preprocess()
	if err != nil {
		return fmt.Errorf(
			"transaction preprocess failed: %w",
			err)
	}

	return nil
}

func (executor *transactionExecutor) execute() error {
	if !executor.startedTransactionBodyExecution {
		return executor.errs.ErrorOrNil()
	}

	return executor.ExecuteTransactionBody()
}

func (executor *transactionExecutor) ExecuteTransactionBody() error {
	// setup evm
	if executor.ctx.EVMEnabled {
		chain := executor.ctx.Chain
		err := evm.SetupEnvironment(
			chain.ChainID(),
			executor.env,
			executor.cadenceRuntime.TxRuntimeEnv,
			chain.ServiceAddress(),
		)
		if err != nil {
			return err
		}
	}

	var invalidator derived.TransactionInvalidator
	if !executor.errs.CollectedError() {

		var txError error
		invalidator, txError = executor.normalExecution()
		if executor.errs.Collect(txError).CollectedFailure() {
			return executor.errs.ErrorOrNil()
		}
	}

	if executor.errs.CollectedError() {
		invalidator = nil
		executor.txnState.RunWithAllLimitsDisabled(executor.errorExecution)
		if executor.errs.CollectedFailure() {
			return executor.errs.ErrorOrNil()
		}
	}

	// log the execution intensities here, so that they do not contain data
	// from transaction fee deduction, because the payer is not charged for that.
	executor.logExecutionIntensities()

	executor.errs.Collect(executor.commit(invalidator))

	return executor.errs.ErrorOrNil()
}

func (executor *transactionExecutor) deductTransactionFees() (err error) {
	if !executor.env.TransactionFeesEnabled() {
		return nil
	}

	computationLimit := uint64(executor.txnState.TotalComputationLimit())

	computationUsed, err := executor.env.ComputationUsed()
	if err != nil {
		return errors.NewTransactionFeeDeductionFailedError(
			executor.proc.Transaction.Payer,
			computationLimit,
			err)
	}

	if computationUsed > computationLimit {
		computationUsed = computationLimit
	}

	_, err = executor.env.DeductTransactionFees(
		executor.proc.Transaction.Payer,
		executor.proc.Transaction.InclusionEffort(),
		computationUsed)

	if err != nil {
		return errors.NewTransactionFeeDeductionFailedError(
			executor.proc.Transaction.Payer,
			computationUsed,
			err)
	}
	return nil
}

// logExecutionIntensities logs execution intensities of the transaction
func (executor *transactionExecutor) logExecutionIntensities() {
	log := executor.env.Logger()
	if !log.Debug().Enabled() {
		return
	}

	computation := zerolog.Dict()
	for s, u := range executor.txnState.ComputationIntensities() {
		computation.Uint(strconv.FormatUint(uint64(s), 10), u)
	}
	memory := zerolog.Dict()
	for s, u := range executor.txnState.MemoryIntensities() {
		memory.Uint(strconv.FormatUint(uint64(s), 10), u)
	}
	log.Debug().
		Uint64("ledgerInteractionUsed", executor.txnState.InteractionUsed()).
		Uint64("computationUsed", executor.txnState.TotalComputationUsed()).
		Uint64("memoryEstimate", executor.txnState.TotalMemoryEstimate()).
		Dict("computationIntensities", computation).
		Dict("memoryIntensities", memory).
		Msg("transaction execution data")
}

func (executor *transactionExecutor) normalExecution() (
	invalidator derived.TransactionInvalidator,
	err error,
) {
	var maxTxFees uint64
	// run with limits disabled since this is a static cost check
	// and should be accounted for in the inclusion cost.
	executor.txnState.RunWithAllLimitsDisabled(func() {
		maxTxFees, err = executor.CheckPayerBalanceAndReturnMaxFees(
			executor.proc,
			executor.txnState,
			executor.env)
	})

	if err != nil {
		return
	}

	var bodyTxnId state.NestedTransactionId
	bodyTxnId, err = executor.txnState.BeginNestedTransaction()
	if err != nil {
		return
	}

	err = executor.txnBodyExecutor.Execute()
	if err != nil {
		err = fmt.Errorf("transaction execute failed: %w", err)
		return
	}

	// Before checking storage limits, we must apply all pending changes
	// that may modify storage usage.
	var contractUpdates environment.ContractUpdates
	contractUpdates, err = executor.env.FlushPendingUpdates()
	if err != nil {
		err = fmt.Errorf(
			"transaction invocation failed to flush pending changes from "+
				"environment: %w",
			err)
		return
	}

	var bodySnapshot *snapshot.ExecutionSnapshot
	bodySnapshot, err = executor.txnState.CommitNestedTransaction(bodyTxnId)
	if err != nil {
		return
	}

	invalidator = environment.NewDerivedDataInvalidator(
		contractUpdates,
		executor.ctx.Chain.ServiceAddress(),
		bodySnapshot)

	// Check if all account storage limits are ok
	//
	// disable the computation/memory limit checks on storage checks,
	// so we don't error from computation/memory limits on this part.
	//
	// The storage limit check is performed for all accounts that were touched during the transaction.
	// The storage capacity of an account depends on its balance and should be higher than the accounts storage used.
	// The payer account is special cased in this check and its balance is considered max_fees lower than its
	// actual balance, for the purpose of calculating storage capacity, because the payer will have to pay for this tx.
	executor.txnState.RunWithAllLimitsDisabled(func() {
		err = executor.CheckStorageLimits(
			executor.env,
			bodySnapshot,
			executor.proc.Transaction.Payer,
			maxTxFees)
	})

	if err != nil {
		return
	}

	executor.txnState.RunWithAllLimitsDisabled(func() {
		err = executor.deductTransactionFees()
	})

	return
}

// Clear changes and try to deduct fees again.
func (executor *transactionExecutor) errorExecution() {
	// log transaction as failed
	log := executor.env.Logger()
	log.Info().
		Err(executor.errs.ErrorOrNil()).
		Msg("transaction executed with error")

	executor.env.Reset()

	// drop delta since transaction failed
	restartErr := executor.txnState.RestartNestedTransaction(executor.nestedTxnId)
	if executor.errs.Collect(restartErr).CollectedFailure() {
		return
	}

	// try to deduct fees again, to get the fee deduction events
	feesError := executor.deductTransactionFees()

	// if fee deduction fails just do clean up and exit
	if feesError != nil {
		log.Info().
			Err(feesError).
			Msg("transaction fee deduction executed with error")

		if executor.errs.Collect(feesError).CollectedFailure() {
			return
		}

		// drop delta
		executor.errs.Collect(
			executor.txnState.RestartNestedTransaction(executor.nestedTxnId))
	}
}

func (executor *transactionExecutor) commit(
	invalidator derived.TransactionInvalidator,
) error {
	if executor.txnState.NumNestedTransactions() > 1 {
		// This is a fvm internal programming error.  We forgot to call Commit
		// somewhere in the control flow.  We should halt.
		return fmt.Errorf(
			"successfully executed transaction has unexpected " +
				"nested transactions.")
	}

	err := executor.output.PopulateEnvironmentValues(executor.env)
	if err != nil {
		return err
	}

	// Based on various (e.g., contract) updates, we decide
	// how to clean up the derived data.  For failed transactions we also do
	// the same as a successful transaction without any updates.
	executor.txnState.AddInvalidator(invalidator)

	_, commitErr := executor.txnState.CommitNestedTransaction(
		executor.nestedTxnId)
	if commitErr != nil {
		return fmt.Errorf(
			"transaction invocation failed when merging state: %w",
			commitErr)
	}

	return nil
}<|MERGE_RESOLUTION|>--- conflicted
+++ resolved
@@ -88,24 +88,6 @@
 		ctx.EnvironmentParams,
 		txnState)
 
-<<<<<<< HEAD
-	cadenceRuntime := env.BorrowCadenceRuntime()
-
-	// TODO: how to remove value and type runtime environment after decleration
-	if ctx.EVMEnabled {
-		chain := ctx.Chain
-		// TODO: handle error
-		evm.SetupEnvironment(
-			chain.ChainID(),
-			env,
-			cadenceRuntime.Environment,
-			chain.ServiceAddress(),
-			FlowTokenAddress(chain),
-		)
-	}
-
-=======
->>>>>>> beec7924
 	return &transactionExecutor{
 		TransactionExecutorParams: ctx.TransactionExecutorParams,
 		TransactionVerifier: TransactionVerifier{
@@ -251,6 +233,7 @@
 			executor.env,
 			executor.cadenceRuntime.TxRuntimeEnv,
 			chain.ServiceAddress(),
+			FlowTokenAddress(chain),
 		)
 		if err != nil {
 			return err
