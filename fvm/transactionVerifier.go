--- conflicted
+++ resolved
@@ -154,7 +154,12 @@
 }
 
 // getPublicKey skips checking limits when getting the public key
-func (v *TransactionVerifier) getPublicKey(sth *state.StateHolder, accounts state.Accounts, address flow.Address, keyIndex uint64) (pub flow.AccountPublicKey, err error) {
+func (v *TransactionVerifier) getPublicKey(
+	sth *state.StateHolder,
+	accounts environment.Accounts,
+	address flow.Address,
+	keyIndex uint64,
+) (pub flow.AccountPublicKey, err error) {
 	sth.RunWithAllLimitsDisabled(
 		func() {
 			pub, err = accounts.GetPublicKey(address, keyIndex)
@@ -164,12 +169,8 @@
 }
 
 func (v *TransactionVerifier) verifyAccountSignatures(
-<<<<<<< HEAD
 	sth *state.StateHolder,
-	accounts state.Accounts,
-=======
 	accounts environment.Accounts,
->>>>>>> 40c77f2b
 	signatures []flow.TransactionSignature,
 	message []byte,
 	proposalKey flow.ProposalKey,
