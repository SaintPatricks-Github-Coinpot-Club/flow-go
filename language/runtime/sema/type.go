--- conflicted
+++ resolved
@@ -1608,10 +1608,7 @@
 	}
 
 	return types.Event{
-<<<<<<< HEAD
-=======
 		Identifier: t.Identifier,
->>>>>>> 9ce1f668
 		FieldTypes: fieldTypes,
 	}
 }
