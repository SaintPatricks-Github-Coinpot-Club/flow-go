--- conflicted
+++ resolved
@@ -8,33 +8,21 @@
 
 // AdminCommand defines the interface expected for admin command handlers.
 type AdminCommand interface {
-<<<<<<< HEAD
-	// Validator is responsible for validating that the input forms a valid request.
-	// By convention, Validator may set the ValidatorData field on the request, and
-	// this will persist when the request is passed to Handler.
-	// All errors indicate an invalid request.
+	// Validator is responsible for validating the input of a command, available in
+	// the Data field of the request argument. By convention, Validator may set the
+	// ValidatorData field on the request, and this will persist when the request
+	// is passed to Handler.
+	// Returns Invalid if request validation fails
+	// Any error returned will abort the command execution and will be returned to the caller with InvalidArg error code.
 	// TODO define sentinel error type for expected errors
-=======
+	Validator(request *admin.CommandRequest) error
 
-	// Handler method is the main method of an admin command. It is called only after a successful validation
-	// by Validator method.
-	// request parameter is the same object as passed to Validator method, so field ValidatorData can be used
-	// to pass the validated parameters.
-	// Any returned error will be returned to the caller with an error status code.
-	// If no error is returned, the first return value is serialized and returned to a caller in an `Output` field.
-	Handler(ctx context.Context, request *admin.CommandRequest) (interface{}, error)
-
-	// Validator method is responsible for validating the input of a command, available in Data field of the request
-	// argument.
-	// Any error returned will abort the command execution and will be returned to the caller with InvalidArg error code
-	// The same request object will be later passed to Handler method, so this method can set ValidatorData field with the
-	// validated data needed to run the command
->>>>>>> 0f23f962
-	Validator(request *admin.CommandRequest) error
 	// Handler is responsible for handling the request. It applies any state
 	// changes associated with the request and returns any values which should
 	// be displayed to the initiator of the request.
 	// All errors indicate an invalid request, or benign failure to satisfy the request.
+	// Any returned error will be returned to the caller with an error status code.
+	// If no error is returned, the first return value is serialized and returned to a caller in an `Output` field.
 	// TODO define sentinel error type for expected errors
 	Handler(ctx context.Context, request *admin.CommandRequest) (interface{}, error)
 }