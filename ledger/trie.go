package ledger

import (
	"bytes"
	"encoding/hex"
	"encoding/json"
	"errors"
	"fmt"

	"github.com/fxamacker/cbor/v2"

	cryptoHash "github.com/onflow/flow-go/crypto/hash"
	"github.com/onflow/flow-go/ledger/common/bitutils"
	"github.com/onflow/flow-go/ledger/common/hash"
)

// Path captures storage path of a payload;
// where we store a payload in the ledger
type Path hash.Hash

func (p Path) MarshalJSON() ([]byte, error) {
	return json.Marshal(hex.EncodeToString(p[:]))
}

// DummyPath is an arbitrary path value, used in function error returns.
var DummyPath = Path(hash.DummyHash)

// PathLen is the size of paths in bytes.
const PathLen = 32

// The node maximum height or the tree height.
// It corresponds to the path size in bits.
const NodeMaxHeight = PathLen * 8

// we are currently supporting paths of a size equal to 32 bytes.
// I.e. path length from the rootNode of a fully expanded tree to the leaf node is 256.
// A path of length k is comprised of k+1 vertices. Hence, we need 257 default hashes.
const defaultHashesNum = NodeMaxHeight + 1

// array to store all default hashes
var defaultHashes [defaultHashesNum]hash.Hash

func init() {

	// default value and default hash value for a default node
	var defaultLeafHash hash.Hash
	castedPointer := (*[hash.HashLen]byte)(&defaultLeafHash)
	cryptoHash.ComputeSHA3_256(castedPointer, []byte("default:"))

	// Creates the Default hashes from base to level height
	defaultHashes[0] = defaultLeafHash
	for i := 1; i < defaultHashesNum; i++ {
		defaultHashes[i] = hash.HashInterNode(defaultHashes[i-1], defaultHashes[i-1])
	}
}

// GetDefaultHashForHeight returns the default hashes of the SMT at a specified height.
//
// For each tree level N, there is a default hash equal to the chained
// hashing of the default value N times.
func GetDefaultHashForHeight(height int) hash.Hash {
	return defaultHashes[height]
}

// ComputeCompactValue computes the value for the node considering the sub tree
// to only include this value and default values. It writes the hash result to the result input.
// UNCHECKED: payload!= nil
func ComputeCompactValue(path hash.Hash, value []byte, nodeHeight int) hash.Hash {
	// if register is unallocated: return default hash
	if len(value) == 0 {
		return GetDefaultHashForHeight(nodeHeight)
	}

	var out hash.Hash
	out = hash.HashLeaf(path, value)   // we first compute the hash of the fully-expanded leaf
	for h := 1; h <= nodeHeight; h++ { // then, we hash our way upwards towards the root until we hit the specified nodeHeight
		// h is the height of the node, whose hash we are computing in this iteration.
		// The hash is computed from the node's children at height h-1.
		bit := bitutils.ReadBit(path[:], NodeMaxHeight-h)
		if bit == 1 { // right branching
			out = hash.HashInterNode(GetDefaultHashForHeight(h-1), out)
		} else { // left branching
			out = hash.HashInterNode(out, GetDefaultHashForHeight(h-1))
		}
	}
	return out
}

// TrieRead captures a trie read query
type TrieRead struct {
	RootHash RootHash
	Paths    []Path
}

// TrieReadSinglePayload contains trie read query for a single payload
type TrieReadSingleValue struct {
	RootHash RootHash
	Path     Path
}

// TrieUpdate holds all data for a trie update
type TrieUpdate struct {
	RootHash RootHash
	Paths    []Path
	Payloads []*Payload
}

// Size returns number of paths in the trie update
func (u *TrieUpdate) Size() int {
	return len(u.Paths)
}

// IsEmpty returns true if key or value is not empty
func (u *TrieUpdate) IsEmpty() bool {
	return u.Size() == 0
}

func (u *TrieUpdate) String() string {
	str := "Trie Update:\n "
	str += "\t triehash : " + u.RootHash.String() + "\n"
	for i, p := range u.Paths {
		str += fmt.Sprintf("\t\t path %d : %s\n", i, p)
	}
	str += fmt.Sprintf("\t paths len: %d , bytesize: %d\n", len(u.Paths), len(u.Paths)*PathLen)
	tp := 0
	for _, p := range u.Payloads {
		tp += p.Size()
	}
	str += fmt.Sprintf("\t total size of payloads : %d \n", tp)
	return str
}

// Equals compares this trie update to another trie update
func (u *TrieUpdate) Equals(other *TrieUpdate) bool {
	if other == nil {
		return false
	}
	if !u.RootHash.Equals(other.RootHash) {
		return false
	}
	if len(u.Paths) != len(other.Paths) {
		return false
	}
	for i := range u.Paths {
		if !u.Paths[i].Equals(other.Paths[i]) {
			return false
		}
	}

	if len(u.Payloads) != len(other.Payloads) {
		return false
	}
	for i := range u.Payloads {
		if !u.Payloads[i].Equals(other.Payloads[i]) {
			return false
		}
	}
	return true
}

// RootHash captures the root hash of a trie
type RootHash hash.Hash

func (rh RootHash) MarshalJSON() ([]byte, error) {
	return json.Marshal(rh.String())
}

func (rh RootHash) String() string {
	return hex.EncodeToString(rh[:])
}

// Equals compares the root hash to another one
func (rh RootHash) Equals(o RootHash) bool {
	return rh == o
}

// ToRootHash converts a byte slice into a root hash.
// It returns an error if the slice has an invalid length.
func ToRootHash(rootHashBytes []byte) (RootHash, error) {
	var rootHash RootHash
	if len(rootHashBytes) != len(rootHash) {
		return RootHash(hash.DummyHash), fmt.Errorf("expecting %d bytes but got %d bytes", len(rootHash), len(rootHashBytes))
	}
	copy(rootHash[:], rootHashBytes)
	return rootHash, nil
}

func (p Path) String() string {
	str := ""
	for _, i := range p {
		str += fmt.Sprintf("%08b", i)
	}
	str = str[0:8] + "..." + str[len(str)-8:]
	return str
}

// Equals compares this path to another path
func (p Path) Equals(o Path) bool {
	return p == o
}

// ToPath converts a byte slice into a path.
// It returns an error if the slice has an invalid length.
func ToPath(pathBytes []byte) (Path, error) {
	var path Path
	if len(pathBytes) != len(path) {
		return DummyPath, fmt.Errorf("expecting %d bytes but got %d bytes", len(path), len(pathBytes))
	}
	copy(path[:], pathBytes)
	return path, nil
}

// encKey represents an encoded ledger key.
type encKey []byte

// Size returns the byte size of the encoded key.
func (k encKey) Size() int {
	return len(k)
}

// String returns the string representation of the encoded key.
func (k encKey) String() string {
	return hex.EncodeToString(k)
}

// Equals compares this encoded key to another encoded key.
// A nil encoded key is equivalent to an empty encoded key.
func (k encKey) Equals(other encKey) bool {
	return bytes.Equal(k, other)
}

// DeepCopy returns a deep copy of the encoded key.
func (k encKey) DeepCopy() encKey {
	newK := make([]byte, len(k))
	copy(newK, k)
	return newK
}

// Payload is the smallest immutable storable unit in ledger
type Payload struct {
	// encKey is key encoded using PayloadVersion.
	// Version and type data are not encoded to save 3 bytes.
	// NOTE: encKey translates to Key{} when encKey is
	//       one of these three values:
	//       nil, []byte{}, []byte{0,0}.
	encKey encKey
	value  Value
}

// serializablePayload is used to serialize ledger.Payload.
// Encoder only serializes exported fields and ledger.Payload's
// key and value fields are not exported.  So it is necessary to
// use serializablePayload for encoding.
type serializablePayload struct {
	Key   Key
	Value Value
}

// MarshalJSON returns JSON encoding of p.
func (p Payload) MarshalJSON() ([]byte, error) {
	k, err := p.Key()
	if err != nil {
		return nil, err
	}
	sp := serializablePayload{Key: k, Value: p.value}
	return json.Marshal(sp)
}

// UnmarshalJSON unmarshals a JSON value of payload.
func (p *Payload) UnmarshalJSON(b []byte) error {
	if p == nil {
		return errors.New("UnmarshalJSON on nil Payload")
	}
	var sp serializablePayload
	if err := json.Unmarshal(b, &sp); err != nil {
		return err
	}
	p.encKey = encodeKey(&sp.Key, PayloadVersion)
	p.value = sp.Value
	return nil
}

// MarshalCBOR returns CBOR encoding of p.
func (p Payload) MarshalCBOR() ([]byte, error) {
	k, err := p.Key()
	if err != nil {
		return nil, err
	}
	sp := serializablePayload{Key: k, Value: p.value}
	return cbor.Marshal(sp)
}

// UnmarshalCBOR unmarshals a CBOR value of payload.
func (p *Payload) UnmarshalCBOR(b []byte) error {
	if p == nil {
		return errors.New("UnmarshalCBOR on nil payload")
	}
	var sp serializablePayload
	if err := cbor.Unmarshal(b, &sp); err != nil {
		return err
	}
	p.encKey = encodeKey(&sp.Key, PayloadVersion)
	p.value = sp.Value
	return nil
}

// Key returns payload key.
// Error indicates that ledger.Key can't be created from payload key, so
// migration and reporting (known callers) should abort.
// CAUTION: do not modify returned key because it shares underlying data with payload key.
func (p *Payload) Key() (Key, error) {
	if p == nil || len(p.encKey) == 0 {
		return Key{}, nil
	}
	k, err := decodeKey(p.encKey, true, PayloadVersion)
	if err != nil {
		return Key{}, err
	}
	return *k, nil
}

// Value returns payload value.
// CAUTION: do not modify returned value because it shares underlying data with payload value.
func (p *Payload) Value() Value {
	if p == nil {
		return Value{}
	}
	return p.value
}

// Size returns the size of the payload
func (p *Payload) Size() int {
	if p == nil {
		return 0
	}
<<<<<<< HEAD
	return p.Key.Size() + p.Value.Size()
=======
	return p.encKey.Size() + p.value.Size()
>>>>>>> 138e1c32
}

// IsEmpty returns true if payload is nil or value is empty
func (p *Payload) IsEmpty() bool {
<<<<<<< HEAD
	return p == nil || p.Value.Size() == 0
=======
	return p == nil || p.value.Size() == 0
>>>>>>> 138e1c32
}

// TODO fix me
func (p *Payload) String() string {
	// TODO improve this key, values
	return p.encKey.String() + " " + p.value.String()
}

// Equals compares this payload to another payload
// A nil payload is equivalent to an empty payload.
func (p *Payload) Equals(other *Payload) bool {
<<<<<<< HEAD
	if p == nil || (len(p.Key.KeyParts) == 0 && len(p.Value) == 0) {
		return other == nil || (len(other.Key.KeyParts) == 0 && len(other.Value) == 0)
=======
	if p == nil || (p.encKey.Size() == 0 && p.value.Size() == 0) {
		return other == nil || (other.encKey.Size() == 0 && other.value.Size() == 0)
>>>>>>> 138e1c32
	}
	if other == nil {
		return false
	}
	return p.encKey.Equals(other.encKey) && p.value.Equals(other.value)
}

// ValueEquals compares this payload value to another payload value.
// A nil payload is equivalent to an empty payload.
// NOTE: prefer using this function over payload.Value.Equals()
// when comparing payload values.  payload.ValueEquals() handles
// nil payload, while payload.Value.Equals() panics on nil payload.
func (p *Payload) ValueEquals(other *Payload) bool {
	pEmpty := p.IsEmpty()
	otherEmpty := other.IsEmpty()
	if pEmpty != otherEmpty {
		// Only one payload is empty
		return false
	}
	if pEmpty {
		// Both payloads are empty
		return true
	}
	// Compare values since both payloads are not empty.
	return p.value.Equals(other.value)
}

// ValueEquals compares this payload value to another payload value.
// A nil payload is equivalent to an empty payload.
// NOTE: prefer using this function over payload.Value.Equals()
// when comparing payload values.  payload.ValueEquals() handles
// nil payload, while payload.Value.Equals() panics on nil payload.
func (p *Payload) ValueEquals(other *Payload) bool {
	pEmpty := p.IsEmpty()
	otherEmpty := other.IsEmpty()
	if pEmpty != otherEmpty {
		// Only one payload is empty
		return false
	}
	if pEmpty {
		// Both payloads are empty
		return true
	}
	// Compare values since both payloads are not empty.
	return p.Value.Equals(other.Value)
}

// DeepCopy returns a deep copy of the payload
func (p *Payload) DeepCopy() *Payload {
	if p == nil {
		return nil
	}
<<<<<<< HEAD
	k := p.Key.DeepCopy()
	v := p.Value.DeepCopy()
	return &Payload{Key: k, Value: v}
=======
	k := p.encKey.DeepCopy()
	v := p.value.DeepCopy()
	return &Payload{encKey: k, value: v}
>>>>>>> 138e1c32
}

// NewPayload returns a new payload
func NewPayload(key Key, value Value) *Payload {
	ek := encodeKey(&key, PayloadVersion)
	return &Payload{encKey: ek, value: value}
}

// EmptyPayload returns an empty payload
func EmptyPayload() *Payload {
	return &Payload{}
}

// TrieProof includes all the information needed to walk
// through a trie branch from an specific leaf node (key)
// up to the root of the trie.
type TrieProof struct {
	Path      Path        // path
	Payload   *Payload    // payload
	Interims  []hash.Hash // the non-default intermediate nodes in the proof
	Inclusion bool        // flag indicating if this is an inclusion or exclusion proof
	Flags     []byte      // The flags of the proofs (is set if an intermediate node has a non-default)
	Steps     uint8       // number of steps for the proof (path len) // TODO: should this be a type allowing for larger values?
}

// NewTrieProof creates a new instance of Trie Proof
func NewTrieProof() *TrieProof {
	return &TrieProof{
		Payload:   EmptyPayload(),
		Interims:  make([]hash.Hash, 0),
		Inclusion: false,
		Flags:     make([]byte, PathLen),
		Steps:     0,
	}
}

func (p *TrieProof) String() string {
	flagStr := ""
	for _, f := range p.Flags {
		flagStr += fmt.Sprintf("%08b", f)
	}
	proofStr := fmt.Sprintf("size: %d flags: %v\n", p.Steps, flagStr)
	proofStr += fmt.Sprintf("\t path: %v payload: %v\n", p.Path, p.Payload)

	if p.Inclusion {
		proofStr += "\t inclusion proof:\n"
	} else {
		proofStr += "\t noninclusion proof:\n"
	}
	interimIndex := 0
	for j := 0; j < int(p.Steps); j++ {
		// if bit is set
		if p.Flags[j/8]&(1<<(7-j%8)) != 0 {
			proofStr += fmt.Sprintf("\t\t %d: [%x]\n", j, p.Interims[interimIndex])
			interimIndex++
		}
	}
	return proofStr
}

// Equals compares this proof to another payload
func (p *TrieProof) Equals(o *TrieProof) bool {
	if o == nil {
		return false
	}
	if !p.Path.Equals(o.Path) {
		return false
	}
	if !p.Payload.Equals(o.Payload) {
		return false
	}
	if len(p.Interims) != len(o.Interims) {
		return false
	}
	for i, inter := range p.Interims {
		if inter != o.Interims[i] {
			return false
		}
	}
	if p.Inclusion != o.Inclusion {
		return false
	}
	if !bytes.Equal(p.Flags, o.Flags) {
		return false
	}
	if p.Steps != o.Steps {
		return false
	}
	return true
}

// TrieBatchProof is a struct that holds the proofs for several keys
//
// so there is no need for two calls (read, proofs)
type TrieBatchProof struct {
	Proofs []*TrieProof
}

// NewTrieBatchProof creates a new instance of BatchProof
func NewTrieBatchProof() *TrieBatchProof {
	bp := new(TrieBatchProof)
	bp.Proofs = make([]*TrieProof, 0)
	return bp
}

// NewTrieBatchProofWithEmptyProofs creates an instance of Batchproof
// filled with n newly created proofs (empty)
func NewTrieBatchProofWithEmptyProofs(numberOfProofs int) *TrieBatchProof {
	bp := new(TrieBatchProof)
	bp.Proofs = make([]*TrieProof, numberOfProofs)
	for i := 0; i < numberOfProofs; i++ {
		bp.Proofs[i] = NewTrieProof()
	}
	return bp
}

// Size returns the number of proofs
func (bp *TrieBatchProof) Size() int {
	return len(bp.Proofs)
}

// Paths returns the slice of paths for this batch proof
func (bp *TrieBatchProof) Paths() []Path {
	paths := make([]Path, len(bp.Proofs))
	for i, p := range bp.Proofs {
		paths[i] = p.Path
	}
	return paths
}

// Payloads returns the slice of paths for this batch proof
func (bp *TrieBatchProof) Payloads() []*Payload {
	payloads := make([]*Payload, len(bp.Proofs))
	for i, p := range bp.Proofs {
		payloads[i] = p.Payload
	}
	return payloads
}

func (bp *TrieBatchProof) String() string {
	res := fmt.Sprintf("trie batch proof includes %d proofs: \n", bp.Size())
	for _, proof := range bp.Proofs {
		res = res + "\n" + proof.String()
	}
	return res
}

// AppendProof adds a proof to the batch proof
func (bp *TrieBatchProof) AppendProof(p *TrieProof) {
	bp.Proofs = append(bp.Proofs, p)
}

// MergeInto adds all of its proofs into the dest batch proof
func (bp *TrieBatchProof) MergeInto(dest *TrieBatchProof) {
	for _, p := range bp.Proofs {
		dest.AppendProof(p)
	}
}

// Equals compares this batch proof to another batch proof
func (bp *TrieBatchProof) Equals(o *TrieBatchProof) bool {
	if o == nil {
		return false
	}
	if len(bp.Proofs) != len(o.Proofs) {
		return false
	}
	for i, proof := range bp.Proofs {
		if !proof.Equals(o.Proofs[i]) {
			return false
		}
	}
	return true
}<|MERGE_RESOLUTION|>--- conflicted
+++ resolved
@@ -333,20 +333,12 @@
 	if p == nil {
 		return 0
 	}
-<<<<<<< HEAD
-	return p.Key.Size() + p.Value.Size()
-=======
 	return p.encKey.Size() + p.value.Size()
->>>>>>> 138e1c32
 }
 
 // IsEmpty returns true if payload is nil or value is empty
 func (p *Payload) IsEmpty() bool {
-<<<<<<< HEAD
-	return p == nil || p.Value.Size() == 0
-=======
 	return p == nil || p.value.Size() == 0
->>>>>>> 138e1c32
 }
 
 // TODO fix me
@@ -358,13 +350,8 @@
 // Equals compares this payload to another payload
 // A nil payload is equivalent to an empty payload.
 func (p *Payload) Equals(other *Payload) bool {
-<<<<<<< HEAD
-	if p == nil || (len(p.Key.KeyParts) == 0 && len(p.Value) == 0) {
-		return other == nil || (len(other.Key.KeyParts) == 0 && len(other.Value) == 0)
-=======
 	if p == nil || (p.encKey.Size() == 0 && p.value.Size() == 0) {
 		return other == nil || (other.encKey.Size() == 0 && other.value.Size() == 0)
->>>>>>> 138e1c32
 	}
 	if other == nil {
 		return false
@@ -392,40 +379,14 @@
 	return p.value.Equals(other.value)
 }
 
-// ValueEquals compares this payload value to another payload value.
-// A nil payload is equivalent to an empty payload.
-// NOTE: prefer using this function over payload.Value.Equals()
-// when comparing payload values.  payload.ValueEquals() handles
-// nil payload, while payload.Value.Equals() panics on nil payload.
-func (p *Payload) ValueEquals(other *Payload) bool {
-	pEmpty := p.IsEmpty()
-	otherEmpty := other.IsEmpty()
-	if pEmpty != otherEmpty {
-		// Only one payload is empty
-		return false
-	}
-	if pEmpty {
-		// Both payloads are empty
-		return true
-	}
-	// Compare values since both payloads are not empty.
-	return p.Value.Equals(other.Value)
-}
-
 // DeepCopy returns a deep copy of the payload
 func (p *Payload) DeepCopy() *Payload {
 	if p == nil {
 		return nil
 	}
-<<<<<<< HEAD
-	k := p.Key.DeepCopy()
-	v := p.Value.DeepCopy()
-	return &Payload{Key: k, Value: v}
-=======
 	k := p.encKey.DeepCopy()
 	v := p.value.DeepCopy()
 	return &Payload{encKey: k, value: v}
->>>>>>> 138e1c32
 }
 
 // NewPayload returns a new payload
