--- conflicted
+++ resolved
@@ -174,12 +174,6 @@
 
 func randomMTrie() (*trie.MTrie, error) {
 	var randomPath ledger.Path
-<<<<<<< HEAD
-	_, _ = rand.Read(randomPath[:])
-
-	var randomHashValue hash.Hash
-	_, _ = rand.Read(randomHashValue[:])
-=======
 	_, err := rand.Read(randomPath[:])
 	if err != nil {
 		return nil, err
@@ -190,7 +184,6 @@
 	if err != nil {
 		return nil, err
 	}
->>>>>>> eec71fe4
 
 	root := node.NewNode(256, nil, nil, randomPath, nil, randomHashValue)
 
