package mtrie

import (
	"bytes"
	"fmt"
	"math/rand"
	"testing"
	"time"

	"github.com/stretchr/testify/require"

	"github.com/onflow/flow-go/ledger"
	"github.com/onflow/flow-go/ledger/common/encoding"
	"github.com/onflow/flow-go/ledger/common/hash"
	"github.com/onflow/flow-go/ledger/common/proof"
	"github.com/onflow/flow-go/ledger/complete/mtrie/trie"
	"github.com/onflow/flow-go/ledger/partial/ptrie"
	"github.com/onflow/flow-go/module/metrics"
)

// TestTrieOperations tests adding removing and retrieving Trie from Forest
func TestTrieOperations(t *testing.T) {

<<<<<<< HEAD
	dir, err := ioutil.TempDir("", "test-mtrie-")
	require.NoError(t, err)
	defer os.RemoveAll(dir)

	forest, err := NewForest(dir, 5, &metrics.NoopCollector{}, nil)
=======
	forest, err := NewForest(pathByteSize, 5, &metrics.NoopCollector{}, nil)
>>>>>>> e01a7f68
	require.NoError(t, err)

	// Make new Trie (independently of MForest):
	nt := trie.NewEmptyMTrie()
	p1 := pathByUint8s([]uint8{uint8(53), uint8(74)})
	v1 := payloadBySlices([]byte{'A'}, []byte{'A'})

	updatedTrie, err := trie.NewTrieWithUpdatedRegisters(nt, []ledger.Path{p1}, []ledger.Payload{*v1})
	require.NoError(t, err)

	// Add trie
	err = forest.AddTrie(updatedTrie)
	require.NoError(t, err)

	// Get trie
	retnt, err := forest.GetTrie(updatedTrie.RootHash())
	require.NoError(t, err)
	require.Equal(t, retnt.RootHash(), updatedTrie.RootHash())
	require.Equal(t, forest.Size(), 2)

	// Remove trie
	forest.RemoveTrie(updatedTrie.RootHash())
	require.Equal(t, forest.Size(), 1)
}

// TestTrieUpdate updates the empty trie with some values and verifies that the
// written values can be retrieved from the updated trie.
func TestTrieUpdate(t *testing.T) {

	metricsCollector := &metrics.NoopCollector{}
<<<<<<< HEAD
	forest, err := NewForest(dir, 5, metricsCollector, nil)
=======
	forest, err := NewForest(pathByteSize, 5, metricsCollector, nil)
>>>>>>> e01a7f68
	require.NoError(t, err)
	rootHash := forest.GetEmptyRootHash()

	p1 := pathByUint8s([]uint8{uint8(53), uint8(74)})
	v1 := payloadBySlices([]byte{'A'}, []byte{'A'})

	paths := []ledger.Path{p1}
	payloads := []*ledger.Payload{v1}
	update := &ledger.TrieUpdate{RootHash: rootHash, Paths: paths, Payloads: payloads}
	updatedRoot, err := forest.Update(update)
	require.NoError(t, err)

	read := &ledger.TrieRead{RootHash: updatedRoot, Paths: paths}
	retPayloads, err := forest.Read(read)
	require.NoError(t, err)
	require.True(t, bytes.Equal(encoding.EncodePayload(retPayloads[0]), encoding.EncodePayload(payloads[0])))
}

// TestLeftEmptyInsert tests inserting a new value into an empty sub-trie:
//   1. we first construct a baseTrie holding a couple of values on the right branch [~]
//   2. we update a previously non-existent register on the left branch (X)
// We verify that values for _all_ paths in the updated Trie have correct payloads
func TestLeftEmptyInsert(t *testing.T) {
	//////////////////////
	//     insert X     //
	//       ()         //
	//      /  \        //
	//    (X)  [~]      //
	//////////////////////
<<<<<<< HEAD

	dir, err := ioutil.TempDir("", "test-mtrie-")
	require.NoError(t, err)
	defer os.RemoveAll(dir)

	forest, err := NewForest(dir, 5, &metrics.NoopCollector{}, nil)
=======
	pathByteSize := 32 // path size of 256 bits

	forest, err := NewForest(pathByteSize, 5, &metrics.NoopCollector{}, nil)
>>>>>>> e01a7f68
	require.NoError(t, err)

	// path: 1000...
	p1 := pathByUint8s([]uint8{uint8(129), uint8(1)})
	v1 := payloadBySlices([]byte{'A'}, []byte{'A'})

	// path: 1100...
	p2 := pathByUint8s([]uint8{uint8(193), uint8(1)})
	v2 := payloadBySlices([]byte{'B'}, []byte{'B'})

	paths := []ledger.Path{p1, p2}
	payloads := []*ledger.Payload{v1, v2}
	update := &ledger.TrieUpdate{RootHash: forest.GetEmptyRootHash(), Paths: paths, Payloads: payloads}
	baseRoot, err := forest.Update(update)
	require.NoError(t, err)

	baseTrie, err := forest.GetTrie(baseRoot)
	require.NoError(t, err)
	require.Equal(t, baseTrie.MaxDepth(), uint16(2))
	require.Equal(t, baseTrie.AllocatedRegCount(), uint64(2))
	fmt.Println("BASE TRIE:")
	fmt.Println(baseTrie.String())

	p3 := pathByUint8s([]uint8{uint8(1), uint8(1)})
	v3 := payloadBySlices([]byte{'C'}, []byte{'C'})

	paths = []ledger.Path{p3}
	payloads = []*ledger.Payload{v3}
	update = &ledger.TrieUpdate{RootHash: baseTrie.RootHash(), Paths: paths, Payloads: payloads}
	updatedRoot, err := forest.Update(update)
	require.NoError(t, err)

	updatedTrie, err := forest.GetTrie(updatedRoot)
	require.NoError(t, err)
	require.Equal(t, updatedTrie.MaxDepth(), uint16(2))
	require.Equal(t, updatedTrie.AllocatedRegCount(), uint64(3))
	fmt.Println("UPDATED TRIE:")
	fmt.Println(updatedTrie.String())
	paths = []ledger.Path{p1, p2, p3}
	payloads = []*ledger.Payload{v1, v2, v3}
	read := &ledger.TrieRead{RootHash: updatedRoot, Paths: paths}
	retPayloads, err := forest.Read(read)
	require.NoError(t, err)
	for i := range paths {
		require.True(t, bytes.Equal(encoding.EncodePayload(retPayloads[i]), encoding.EncodePayload(payloads[i])))
	}
}

// TestLeftEmptyInsert tests inserting a new value into an empty sub-trie:
//   1. we first construct a baseTrie holding a couple of values on the left branch [~]
//   2. we update a previously non-existent register on the right branch (X)
// We verify that values for _all_ paths in the updated Trie have correct payloads
func TestRightEmptyInsert(t *testing.T) {
	///////////////////////
	//     insert X      //
	//       ()          //
	//      /  \         //
	//    [~]  (X)       //
	///////////////////////
<<<<<<< HEAD

	dir, err := ioutil.TempDir("", "test-mtrie-")
	require.NoError(t, err)
	defer os.RemoveAll(dir)

	forest, err := NewForest(dir, 5, &metrics.NoopCollector{}, nil)
=======
	pathByteSize := 32 // path size of 256 bits

	forest, err := NewForest(pathByteSize, 5, &metrics.NoopCollector{}, nil)
>>>>>>> e01a7f68
	require.NoError(t, err)

	// path: 0000...
	p1 := pathByUint8s([]uint8{uint8(1), uint8(1)})
	v1 := payloadBySlices([]byte{'A'}, []byte{'A'})

	// path: 0100...
	p2 := pathByUint8s([]uint8{uint8(64), uint8(1)})
	v2 := payloadBySlices([]byte{'B'}, []byte{'B'})

	paths := []ledger.Path{p1, p2}
	payloads := []*ledger.Payload{v1, v2}
	update := &ledger.TrieUpdate{RootHash: forest.GetEmptyRootHash(), Paths: paths, Payloads: payloads}
	baseRoot, err := forest.Update(update)
	require.NoError(t, err)

	baseTrie, err := forest.GetTrie(baseRoot)
	require.NoError(t, err)
	require.Equal(t, baseTrie.MaxDepth(), uint16(2))
	require.Equal(t, baseTrie.AllocatedRegCount(), uint64(2))
	fmt.Println("BASE TRIE:")
	fmt.Println(baseTrie.String())

	// path: 1000...
	p3 := pathByUint8s([]uint8{uint8(129), uint8(1)})
	v3 := payloadBySlices([]byte{'C'}, []byte{'C'})

	paths = []ledger.Path{p3}
	payloads = []*ledger.Payload{v3}
	update = &ledger.TrieUpdate{RootHash: baseTrie.RootHash(), Paths: paths, Payloads: payloads}
	updatedRoot, err := forest.Update(update)
	require.NoError(t, err)

	updatedTrie, err := forest.GetTrie(updatedRoot)
	require.NoError(t, err)
	require.Equal(t, updatedTrie.MaxDepth(), uint16(2))
	require.Equal(t, updatedTrie.AllocatedRegCount(), uint64(3))
	fmt.Println("UPDATED TRIE:")
	fmt.Println(updatedTrie.String())

	paths = []ledger.Path{p1, p2, p3}
	payloads = []*ledger.Payload{v1, v2, v3}
	read := &ledger.TrieRead{RootHash: updatedRoot, Paths: paths}
	retPayloads, err := forest.Read(read)
	require.NoError(t, err)
	for i := range paths {
		require.True(t, bytes.Equal(encoding.EncodePayload(retPayloads[i]), encoding.EncodePayload(payloads[i])))
	}
}

// TestExpansionInsert tests inserting a new value into a populated sub-trie, where a
// leaf (holding a single value) would be replaced by an expanded sub-trie holding multiple value
//   1. we first construct a baseTrie holding a couple of values on the right branch [~]
//   2. we update a previously non-existent register on the right branch turning [~] to [~']
// We verify that values for _all_ paths in the updated Trie have correct payloads
func TestExpansionInsert(t *testing.T) {
	////////////////////////
	// modify [~] -> [~'] //
	//       ()           //
	//      /  \          //
	//         [~]        //
	////////////////////////

<<<<<<< HEAD
	dir, err := ioutil.TempDir("", "test-mtrie-")
	require.NoError(t, err)
	defer os.RemoveAll(dir)

	forest, err := NewForest(dir, 5, &metrics.NoopCollector{}, nil)
=======
	pathByteSize := 32 // path size of 256 bits

	forest, err := NewForest(pathByteSize, 5, &metrics.NoopCollector{}, nil)
>>>>>>> e01a7f68
	require.NoError(t, err)

	// path: 100000...
	p1 := pathByUint8s([]uint8{uint8(129), uint8(1)})
	v1 := payloadBySlices([]byte{'A'}, []byte{'A'})

	paths := []ledger.Path{p1}
	payloads := []*ledger.Payload{v1}
	update := &ledger.TrieUpdate{RootHash: forest.GetEmptyRootHash(), Paths: paths, Payloads: payloads}
	baseRoot, err := forest.Update(update)
	require.NoError(t, err)

	baseTrie, err := forest.GetTrie(baseRoot)
	require.NoError(t, err)
	require.Equal(t, baseTrie.MaxDepth(), uint16(0))
	require.Equal(t, baseTrie.AllocatedRegCount(), uint64(1))
	fmt.Println("BASE TRIE:")
	fmt.Println(baseTrie.String())

	// path: 1000001...
	p2 := pathByUint8s([]uint8{uint8(130), uint8(1)})
	v2 := payloadBySlices([]byte{'B'}, []byte{'B'})

	paths = []ledger.Path{p2}
	payloads = []*ledger.Payload{v2}
	update = &ledger.TrieUpdate{RootHash: baseTrie.RootHash(), Paths: paths, Payloads: payloads}
	updatedRoot, err := forest.Update(update)
	require.NoError(t, err)

	updatedTrie, err := forest.GetTrie(updatedRoot)
	require.NoError(t, err)
	require.Equal(t, updatedTrie.MaxDepth(), uint16(7))
	require.Equal(t, updatedTrie.AllocatedRegCount(), uint64(2))
	fmt.Println("UPDATED TRIE:")
	fmt.Println(updatedTrie.String())

	paths = []ledger.Path{p1, p2}
	payloads = []*ledger.Payload{v1, v2}
	read := &ledger.TrieRead{RootHash: updatedRoot, Paths: paths}
	retPayloads, err := forest.Read(read)
	require.NoError(t, err)
	for i := range paths {
		require.True(t, bytes.Equal(encoding.EncodePayload(retPayloads[i]), encoding.EncodePayload(payloads[i])))
	}
}

// TestFullHouseInsert tests inserting a new value into a populated sub-trie, where a
// leaf's value is overridden _and_ further values are added which all fall into a subtree that
// replaces the leaf:
//   1. we first construct a baseTrie holding a couple of values on the right branch [~]
//   2. we update a previously non-existent register on the right branch turning [~] to [~']
// We verify that values for _all_ paths in the updated Trie have correct payloads
func TestFullHouseInsert(t *testing.T) {
	///////////////////////
	//   insert ~1<X<~2  //
	//       ()          //
	//      /  \         //
	//    [~1]  [~2]     //
	///////////////////////

<<<<<<< HEAD
	dir, err := ioutil.TempDir("", "test-mtrie-")
	require.NoError(t, err)
	defer os.RemoveAll(dir)

	forest, err := NewForest(dir, 5, &metrics.NoopCollector{}, nil)
=======
	pathByteSize := 32 // path size of 256 bits

	forest, err := NewForest(pathByteSize, 5, &metrics.NoopCollector{}, nil)
>>>>>>> e01a7f68
	require.NoError(t, err)

	// paths p0 forms [~1]; p1 and p2 form [~2]
	// path: 0100...
	p0 := pathByUint8s([]uint8{uint8(64), uint8(1)})
	v0 := payloadBySlices([]byte{'0'}, []byte{'0'})
	// path: 1000...
	p1 := pathByUint8s([]uint8{uint8(129), uint8(1)})
	v1 := payloadBySlices([]byte{'A'}, []byte{'A'})

	// path: 1100...
	p2 := pathByUint8s([]uint8{uint8(193), uint8(1)})
	v2 := payloadBySlices([]byte{'B'}, []byte{'B'})

	paths := []ledger.Path{p0, p1, p2}
	payloads := []*ledger.Payload{v0, v1, v2}
	update := &ledger.TrieUpdate{RootHash: forest.GetEmptyRootHash(), Paths: paths, Payloads: payloads}
	baseRoot, err := forest.Update(update)
	require.NoError(t, err)

	baseTrie, err := forest.GetTrie(baseRoot)
	require.NoError(t, err)
	require.Equal(t, baseTrie.MaxDepth(), uint16(2))
	require.Equal(t, baseTrie.AllocatedRegCount(), uint64(3))
	fmt.Println("BASE TRIE:")
	fmt.Println(baseTrie.String())

	// we update value for path p1 and in addition add p3 that has the same prefix `10` as p0
	v1 = payloadBySlices([]byte{'X'}, []byte{'X'})

	// path: 1010...
	p3 := pathByUint8s([]uint8{uint8(160), uint8(1)})
	v3 := payloadBySlices([]byte{'C'}, []byte{'C'})

	paths = []ledger.Path{p1, p3}
	payloads = []*ledger.Payload{v1, v3}
	update = &ledger.TrieUpdate{RootHash: baseTrie.RootHash(), Paths: paths, Payloads: payloads}
	updatedRoot, err := forest.Update(update)
	require.NoError(t, err)

	updatedTrie, err := forest.GetTrie(updatedRoot)
	require.NoError(t, err)
	require.Equal(t, updatedTrie.MaxDepth(), uint16(3))
	require.Equal(t, updatedTrie.AllocatedRegCount(), uint64(4))
	fmt.Println("UPDATED TRIE:")
	fmt.Println(updatedTrie.String())

	paths = []ledger.Path{p1, p2, p3}
	payloads = []*ledger.Payload{v1, v2, v3}
	read := &ledger.TrieRead{RootHash: updatedRoot, Paths: paths}
	retPayloads, err := forest.Read(read)
	require.NoError(t, err)
	for i := range paths {
		require.True(t, bytes.Equal(encoding.EncodePayload(retPayloads[i]), encoding.EncodePayload(payloads[i])))
	}
}

// TestLeafInsert inserts two keys, which only differ in their last bit.
// I.e. the trie needs to be expanded to its hull depth
// We verify that values for _all_ paths in the updated Trie have correct payloads
func TestLeafInsert(t *testing.T) {
	///////////////////////
	//   insert 1, 2     //
	//       ()          //
	//      /  \         //
	//     ()   ...      //
	//          /  \     //
	//         ()  ()    //
	///////////////////////
<<<<<<< HEAD

	dir, err := ioutil.TempDir("", "test-mtrie-")
	require.NoError(t, err)
	defer os.RemoveAll(dir)

	forest, err := NewForest(dir, 5, &metrics.NoopCollector{}, nil)
=======
	pathByteSize := 32 // path size of 256 bits

	forest, err := NewForest(pathByteSize, 5, &metrics.NoopCollector{}, nil)
>>>>>>> e01a7f68
	require.NoError(t, err)

	// path: 000...0000000100000000
	p1 := ledger.PathByUint16LeftPadded(256)
	v1 := payloadBySlices([]byte{'A'}, []byte{'A'})

	// path: 000...0000000100000001
	p2 := ledger.PathByUint16LeftPadded(257)
	v2 := payloadBySlices([]byte{'B'}, []byte{'B'})

	paths := []ledger.Path{p1, p2}
	payloads := []*ledger.Payload{v1, v2}
	update := &ledger.TrieUpdate{RootHash: forest.GetEmptyRootHash(), Paths: paths, Payloads: payloads}
	updatedRoot, err := forest.Update(update)
	require.NoError(t, err)

	updatedTrie, err := forest.GetTrie(updatedRoot)
	require.NoError(t, err)
	require.Equal(t, updatedTrie.MaxDepth(), uint16(256))
	require.Equal(t, updatedTrie.AllocatedRegCount(), uint64(2))
	fmt.Println("TRIE:")
	fmt.Println(updatedTrie.String())

	read := &ledger.TrieRead{RootHash: updatedRoot, Paths: paths}
	retPayloads, err := forest.Read(read)
	require.NoError(t, err)
	for i := range paths {
		require.True(t, bytes.Equal(encoding.EncodePayload(retPayloads[i]), encoding.EncodePayload(payloads[i])))
	}
}

// TestOverrideValue overrides an existing value in the trie (without any expansion)
// We verify that values for _all_ paths in the updated Trie have correct payloads
func TestOverrideValue(t *testing.T) {
<<<<<<< HEAD

	dir, err := ioutil.TempDir("", "test-mtrie-")
	require.NoError(t, err)
	defer os.RemoveAll(dir)

	forest, err := NewForest(dir, 5, &metrics.NoopCollector{}, nil)
=======
	pathByteSize := 32 // path size of 256 bits

	forest, err := NewForest(pathByteSize, 5, &metrics.NoopCollector{}, nil)
>>>>>>> e01a7f68
	require.NoError(t, err)

	// path: 1000...
	p1 := pathByUint8s([]uint8{uint8(53), uint8(74)})
	v1 := payloadBySlices([]byte{'A'}, []byte{'A'})

	// path: 0111...
	p2 := pathByUint8s([]uint8{uint8(116), uint8(129)})
	v2 := payloadBySlices([]byte{'B'}, []byte{'B'})

	paths := []ledger.Path{p1, p2}
	payloads := []*ledger.Payload{v1, v2}
	update := &ledger.TrieUpdate{RootHash: forest.GetEmptyRootHash(), Paths: paths, Payloads: payloads}
	baseRoot, err := forest.Update(update)
	require.NoError(t, err)

	// path: 1000...
	p3 := pathByUint8s([]uint8{uint8(53), uint8(74)})
	v3 := payloadBySlices([]byte{'C'}, []byte{'C'})

	paths = []ledger.Path{p3}
	payloads = []*ledger.Payload{v3}
	update = &ledger.TrieUpdate{RootHash: baseRoot, Paths: paths, Payloads: payloads}
	updatedRoot, err := forest.Update(update)
	require.NoError(t, err)

	read := &ledger.TrieRead{RootHash: updatedRoot, Paths: paths}
	retPayloads, err := forest.Read(read)
	require.NoError(t, err)
	require.True(t, bytes.Equal(encoding.EncodePayload(retPayloads[0]), encoding.EncodePayload(payloads[0])))

}

// TestDuplicateOverride tests behaviour when the updates contain two different payloads for the
// same path. I.e. we update with (p0, v0) and (p0, v1)
// We expect that the _last_ written value is persisted in the Trie
func TestDuplicateOverride(t *testing.T) {
<<<<<<< HEAD

	dir, err := ioutil.TempDir("", "test-mtrie-")
	require.NoError(t, err)
	defer os.RemoveAll(dir)

	forest, err := NewForest(dir, 5, &metrics.NoopCollector{}, nil)
=======
	pathByteSize := 32 // path size of 256 bits

	forest, err := NewForest(pathByteSize, 5, &metrics.NoopCollector{}, nil)
>>>>>>> e01a7f68
	require.NoError(t, err)

	// path: 1000...
	p0 := pathByUint8s([]uint8{uint8(53), uint8(74)})
	v0 := payloadBySlices([]byte{'A'}, []byte{'A'})
	paths := []ledger.Path{p0}
	payloads := []*ledger.Payload{v0}
	update := &ledger.TrieUpdate{RootHash: forest.GetEmptyRootHash(), Paths: paths, Payloads: payloads}
	baseRoot, err := forest.Update(update)
	require.NoError(t, err)

	v1 := payloadBySlices([]byte{'B'}, []byte{'B'})
	v2 := payloadBySlices([]byte{'C'}, []byte{'C'})
	paths = []ledger.Path{p0, p0}
	payloads = []*ledger.Payload{v1, v2}
	update = &ledger.TrieUpdate{RootHash: baseRoot, Paths: paths, Payloads: payloads}
	updatedRoot, err := forest.Update(update)
	require.NoError(t, err)

	paths = []ledger.Path{p0}
	read := &ledger.TrieRead{RootHash: updatedRoot, Paths: paths}
	retPayloads, err := forest.Read(read)
	require.NoError(t, err)
	require.True(t, bytes.Equal(encoding.EncodePayload(retPayloads[0]), encoding.EncodePayload(v2)))

}

// TestReadSafety check if payload returned from a forest are safe against modification,
// ie. copy of the data is returned, instead of a slice
func TestReadSafety(t *testing.T) {
<<<<<<< HEAD

	dir, err := ioutil.TempDir("", "test-mtrie-")
	require.NoError(t, err)
	defer os.RemoveAll(dir)

	forest, err := NewForest(dir, 5, &metrics.NoopCollector{}, nil)
=======
	pathByteSize := 32 // path size of 256 bits

	forest, err := NewForest(pathByteSize, 5, &metrics.NoopCollector{}, nil)
>>>>>>> e01a7f68
	require.NoError(t, err)

	// path: 1000...
	p0 := pathByUint8s([]uint8{uint8(53), uint8(74)})
	v0 := payloadBySlices([]byte{'A'}, []byte{'A'})
	paths := []ledger.Path{p0}
	payloads := []*ledger.Payload{v0}
	update := &ledger.TrieUpdate{RootHash: forest.GetEmptyRootHash(), Paths: paths, Payloads: payloads}
	baseRoot, err := forest.Update(update)
	require.NoError(t, err)

	read := &ledger.TrieRead{RootHash: baseRoot, Paths: paths}
	data, err := forest.Read(read)
	require.NoError(t, err)

	require.Len(t, data, 1)
	require.Equal(t, v0, data[0])

	// modify returned slice
	data[0].Value = []byte("new value")

	// read again
	data2, err := forest.Read(read)
	require.NoError(t, err)
	require.Len(t, data2, 1)
	require.Equal(t, v0, data2[0])
}

<<<<<<< HEAD
// TestReadOrder tests that payloads from reading a trie are delivered in the order as specified by the paths
func TestReadOrder(t *testing.T) {

	dir, err := ioutil.TempDir("", "test-mtrie-")
	require.NoError(t, err)
	defer os.RemoveAll(dir)

	forest, err := NewForest(dir, 5, &metrics.NoopCollector{}, nil)
=======
// TestUpdateWithWrongPathSize verifies that attempting to update a trie with a wrong path size
func TestUpdateWithWrongPathSize(t *testing.T) {
	pathByteSize := 32

	forest, err := NewForest(pathByteSize, 5, &metrics.NoopCollector{}, nil)
	require.NoError(t, err)

	// short key
	p1 := pathByUint8s([]uint8{uint8(1)}, 31)
	v1 := payloadBySlices([]byte{'A'}, []byte{'A'})
	paths := []ledger.Path{p1}
	payloads := []*ledger.Payload{v1}

	update := &ledger.TrieUpdate{RootHash: forest.GetEmptyRootHash(), Paths: paths, Payloads: payloads}
	_, err = forest.Update(update)
	require.Error(t, err)

	// long key
	p2 := pathByUint8s([]uint8{uint8(1)}, 33)
	v2 := payloadBySlices([]byte{'A'}, []byte{'A'})
	paths = []ledger.Path{p2}
	payloads = []*ledger.Payload{v2}

	update = &ledger.TrieUpdate{RootHash: forest.GetEmptyRootHash(), Paths: paths, Payloads: payloads}
	_, err = forest.Update(update)
	require.Error(t, err)
}

// TestReadOrder tests that payloads from reading a trie are delivered in the order as specified by the paths
func TestReadOrder(t *testing.T) {
	pathByteSize := 32

	forest, err := NewForest(pathByteSize, 5, &metrics.NoopCollector{}, nil)
>>>>>>> e01a7f68
	require.NoError(t, err)

	p1 := pathByUint8s([]uint8{uint8(116), uint8(74)})
	v1 := payloadBySlices([]byte{'A'}, []byte{'A'})

	p2 := pathByUint8s([]uint8{uint8(53), uint8(129)})
	v2 := payloadBySlices([]byte{'B'}, []byte{'B'})

	paths := []ledger.Path{p1, p2}
	payloads := []*ledger.Payload{v1, v2}
	update := &ledger.TrieUpdate{RootHash: forest.GetEmptyRootHash(), Paths: paths, Payloads: payloads}
	testRoot, err := forest.Update(update)
	require.NoError(t, err)

	read := &ledger.TrieRead{RootHash: testRoot, Paths: []ledger.Path{p1, p2}}
	retPayloads, err := forest.Read(read)
	require.NoError(t, err)
	require.Equal(t, len(retPayloads), len(payloads))
	require.True(t, bytes.Equal(encoding.EncodePayload(retPayloads[0]), encoding.EncodePayload(payloads[0])))
	require.True(t, bytes.Equal(encoding.EncodePayload(retPayloads[1]), encoding.EncodePayload(payloads[1])))

	read = &ledger.TrieRead{RootHash: testRoot, Paths: []ledger.Path{p2, p1}}
	retPayloads, err = forest.Read(read)
	require.NoError(t, err)
	require.Equal(t, len(retPayloads), len(payloads))
	require.True(t, bytes.Equal(encoding.EncodePayload(retPayloads[1]), encoding.EncodePayload(payloads[0])))
	require.True(t, bytes.Equal(encoding.EncodePayload(retPayloads[0]), encoding.EncodePayload(payloads[1])))
}

// TestMixRead tests reading a mixture of set and unset registers.
// We expect the default payload (nil) to be returned for unset registers.
func TestMixRead(t *testing.T) {
<<<<<<< HEAD

	dir, err := ioutil.TempDir("", "test-mtrie-")
	require.NoError(t, err)
	defer os.RemoveAll(dir)

	forest, err := NewForest(dir, 5, &metrics.NoopCollector{}, nil)
=======
	pathByteSize := 32

	forest, err := NewForest(pathByteSize, 5, &metrics.NoopCollector{}, nil)
>>>>>>> e01a7f68
	require.NoError(t, err)

	// path: 01111101...
	p1 := pathByUint8s([]uint8{uint8(125), uint8(23)})
	v1 := payloadBySlices([]byte{'A'}, []byte{'A'})

	// path: 10110010...
	p2 := pathByUint8s([]uint8{uint8(178), uint8(152)})
	v2 := payloadBySlices([]byte{'B'}, []byte{'B'})

	paths := []ledger.Path{p1, p2}
	payloads := []*ledger.Payload{v1, v2}

	update := &ledger.TrieUpdate{RootHash: forest.GetEmptyRootHash(), Paths: paths, Payloads: payloads}
	baseRoot, err := forest.Update(update)
	require.NoError(t, err)

	// path: 01101110...
	p3 := pathByUint8s([]uint8{uint8(110), uint8(48)})
	v3 := ledger.EmptyPayload()

	// path: 00010111...
	p4 := pathByUint8s([]uint8{uint8(23), uint8(82)})
	v4 := ledger.EmptyPayload()

	readPaths := []ledger.Path{p1, p2, p3, p4}
	expectedPayloads := []*ledger.Payload{v1, v2, v3, v4}

	read := &ledger.TrieRead{RootHash: baseRoot, Paths: readPaths}
	retPayloads, err := forest.Read(read)
	require.NoError(t, err)
	for i := range paths {
		require.True(t, bytes.Equal(encoding.EncodePayload(retPayloads[i]), encoding.EncodePayload(expectedPayloads[i])))
	}
}

// TestReadWithDuplicatedKeys reads a the values for two keys, where both keys have the same value.
// We expect that we receive the respective value twice in the return.
func TestReadWithDuplicatedKeys(t *testing.T) {
<<<<<<< HEAD

	dir, err := ioutil.TempDir("", "test-mtrie-")
	require.NoError(t, err)
	defer os.RemoveAll(dir)

	forest, err := NewForest(dir, 5, &metrics.NoopCollector{}, nil)
=======
	pathByteSize := 32

	forest, err := NewForest(pathByteSize, 5, &metrics.NoopCollector{}, nil)
>>>>>>> e01a7f68
	require.NoError(t, err)

	p1 := pathByUint8s([]uint8{uint8(53), uint8(74)})
	v1 := payloadBySlices([]byte{'A'}, []byte{'A'})
	p2 := pathByUint8s([]uint8{uint8(116), uint8(129)})
	v2 := payloadBySlices([]byte{'B'}, []byte{'B'})
	p3 := pathByUint8s([]uint8{uint8(53), uint8(74)})

	paths := []ledger.Path{p1, p2}
	payloads := []*ledger.Payload{v1, v2}
	update := &ledger.TrieUpdate{RootHash: forest.GetEmptyRootHash(), Paths: paths, Payloads: payloads}
	updatedRoot, err := forest.Update(update)
	require.NoError(t, err)

	paths = []ledger.Path{p1, p2, p3}
	expectedPayloads := []*ledger.Payload{v1, v2, v1}
	read := &ledger.TrieRead{RootHash: updatedRoot, Paths: paths}
	retPayloads, err := forest.Read(read)
	require.NoError(t, err)
	require.Equal(t, len(expectedPayloads), len(retPayloads))
	for i := range paths {
		require.True(t, bytes.Equal(encoding.EncodePayload(retPayloads[i]), encoding.EncodePayload(expectedPayloads[i])))
	}
}

// TestReadNonExistingPath tests reading an unset path.
func TestReadNonExistingPath(t *testing.T) {
<<<<<<< HEAD

	dir, err := ioutil.TempDir("", "test-mtrie-")
	require.NoError(t, err)
	defer os.RemoveAll(dir)

	forest, err := NewForest(dir, 5, &metrics.NoopCollector{}, nil)
=======
	pathByteSize := 32

	forest, err := NewForest(pathByteSize, 5, &metrics.NoopCollector{}, nil)
>>>>>>> e01a7f68
	require.NoError(t, err)

	p1 := pathByUint8s([]uint8{uint8(53), uint8(74)})
	v1 := payloadBySlices([]byte{'A'}, []byte{'A'})
	paths := []ledger.Path{p1}
	payloads := []*ledger.Payload{v1}

	update := &ledger.TrieUpdate{RootHash: forest.GetEmptyRootHash(), Paths: paths, Payloads: payloads}
	updatedRoot, err := forest.Update(update)
	require.NoError(t, err)

	p2 := pathByUint8s([]uint8{uint8(116), uint8(129)})
	read := &ledger.TrieRead{RootHash: updatedRoot, Paths: []ledger.Path{p2}}
	retPayloads, err := forest.Read(read)
	require.NoError(t, err)
	require.True(t, retPayloads[0].IsEmpty())
}

<<<<<<< HEAD
=======
// TestReadWithWrongPathSize verifies that attempting to read a trie with wrong path size
func TestReadWithWrongPathSize(t *testing.T) {
	pathByteSize := 32

	forest, err := NewForest(pathByteSize, 5, &metrics.NoopCollector{}, nil)
	require.NoError(t, err)

	// setup
	p1 := pathByUint8s([]uint8{uint8(1)}, pathByteSize)
	v1 := payloadBySlices([]byte{'A'}, []byte{'A'})
	paths := []ledger.Path{p1}
	payloads := []*ledger.Payload{v1}
	update := &ledger.TrieUpdate{RootHash: forest.GetEmptyRootHash(), Paths: paths, Payloads: payloads}
	updatedRoot, err := forest.Update(update)
	require.NoError(t, err)

	// key too short
	p2 := pathByUint8s([]uint8{uint8(1)}, 31)
	read := &ledger.TrieRead{RootHash: updatedRoot, Paths: []ledger.Path{p2}}
	_, err = forest.Read(read)
	require.Error(t, err)

	// key too long
	p3 := pathByUint8s([]uint8{uint8(1)}, 33)
	read = &ledger.TrieRead{RootHash: updatedRoot, Paths: []ledger.Path{p3}}
	_, err = forest.Read(read)
	require.Error(t, err)
}

>>>>>>> e01a7f68
// TestForkingUpdates updates a base trie in two different ways. We expect
// that for each update, a new trie is added to the forest preserving the
// updated values independently of the other update.
func TestForkingUpdates(t *testing.T) {
<<<<<<< HEAD

	dir, err := ioutil.TempDir("", "test-mtrie-")
	require.NoError(t, err)
	defer os.RemoveAll(dir)

	forest, err := NewForest(dir, 5, &metrics.NoopCollector{}, nil)
=======
	pathByteSize := 32

	forest, err := NewForest(pathByteSize, 5, &metrics.NoopCollector{}, nil)
>>>>>>> e01a7f68
	require.NoError(t, err)

	p1 := pathByUint8s([]uint8{uint8(53), uint8(74)})
	v1 := payloadBySlices([]byte{'A'}, []byte{'A'})
	p2 := pathByUint8s([]uint8{uint8(116), uint8(129)})
	v2 := payloadBySlices([]byte{'B'}, []byte{'B'})
	paths := []ledger.Path{p1, p2}
	payloads := []*ledger.Payload{v1, v2}
	update := &ledger.TrieUpdate{RootHash: forest.GetEmptyRootHash(), Paths: paths, Payloads: payloads}
	baseRoot, err := forest.Update(update)
	require.NoError(t, err)

	// update baseTrie -> updatedTrieA
	v1a := payloadBySlices([]byte{'C'}, []byte{'C'})
	p3a := pathByUint8s([]uint8{uint8(116), uint8(22)})
	v3a := payloadBySlices([]byte{'D'}, []byte{'D'})
	pathsA := []ledger.Path{p1, p3a}
	payloadsA := []*ledger.Payload{v1a, v3a}
	updateA := &ledger.TrieUpdate{RootHash: baseRoot, Paths: pathsA, Payloads: payloadsA}
	updatedRootA, err := forest.Update(updateA)
	require.NoError(t, err)

	// update baseTrie -> updatedTrieB
	v1b := payloadBySlices([]byte{'E'}, []byte{'E'})
	p3b := pathByUint8s([]uint8{uint8(116), uint8(22)})
	v3b := payloadBySlices([]byte{'F'}, []byte{'F'})
	pathsB := []ledger.Path{p1, p3b}
	payloadsB := []*ledger.Payload{v1b, v3b}
	updateB := &ledger.TrieUpdate{RootHash: baseRoot, Paths: pathsB, Payloads: payloadsB}
	updatedRootB, err := forest.Update(updateB)
	require.NoError(t, err)

	// Verify payloads are preserved
	read := &ledger.TrieRead{RootHash: baseRoot, Paths: paths}
	retPayloads, err := forest.Read(read) // reading from original Trie
	require.NoError(t, err)
	for i := range paths {
		require.True(t, bytes.Equal(encoding.EncodePayload(retPayloads[i]), encoding.EncodePayload(payloads[i])))
	}

	readA := &ledger.TrieRead{RootHash: updatedRootA, Paths: pathsA}
	retPayloads, err = forest.Read(readA) // reading from updatedTrieA
	require.NoError(t, err)
	for i := range paths {
		require.True(t, bytes.Equal(encoding.EncodePayload(retPayloads[i]), encoding.EncodePayload(payloadsA[i])))
	}

	readB := &ledger.TrieRead{RootHash: updatedRootB, Paths: pathsB}
	retPayloads, err = forest.Read(readB) // reading from updatedTrieB
	require.NoError(t, err)
	for i := range paths {
		require.True(t, bytes.Equal(encoding.EncodePayload(retPayloads[i]), encoding.EncodePayload(payloadsB[i])))
	}
}

// TestIdenticalUpdateAppliedTwice updates a base trie in the same way twice.
// Hence, the forest should de-duplicate the resulting two version of the identical trie
// without an error.
func TestIdenticalUpdateAppliedTwice(t *testing.T) {
<<<<<<< HEAD

	dir, err := ioutil.TempDir("", "test-mtrie-")
	require.NoError(t, err)
	defer os.RemoveAll(dir)

	forest, err := NewForest(dir, 5, &metrics.NoopCollector{}, nil)
=======
	pathByteSize := 32

	forest, err := NewForest(pathByteSize, 5, &metrics.NoopCollector{}, nil)
>>>>>>> e01a7f68
	require.NoError(t, err)

	p1 := pathByUint8s([]uint8{uint8(53), uint8(74)})
	v1 := payloadBySlices([]byte{'A'}, []byte{'A'})
	p2 := pathByUint8s([]uint8{uint8(116), uint8(129)})
	v2 := payloadBySlices([]byte{'B'}, []byte{'B'})
	paths := []ledger.Path{p1, p2}
	payloads := []*ledger.Payload{v1, v2}
	update := &ledger.TrieUpdate{RootHash: forest.GetEmptyRootHash(), Paths: paths, Payloads: payloads}
	baseRoot, err := forest.Update(update)
	require.NoError(t, err)

	p3 := pathByUint8s([]uint8{uint8(116), uint8(22)})
	v3 := payloadBySlices([]byte{'D'}, []byte{'D'})

	update = &ledger.TrieUpdate{RootHash: baseRoot, Paths: []ledger.Path{p3}, Payloads: []*ledger.Payload{v3}}
	updatedRootA, err := forest.Update(update)
	require.NoError(t, err)
	updatedRootB, err := forest.Update(update)
	require.NoError(t, err)
	require.Equal(t, updatedRootA, updatedRootB)

	paths = []ledger.Path{p1, p2, p3}
	payloads = []*ledger.Payload{v1, v2, v3}
	read := &ledger.TrieRead{RootHash: updatedRootA, Paths: paths}
	retPayloadsA, err := forest.Read(read)
	require.NoError(t, err)
	for i := range paths {
		require.True(t, bytes.Equal(encoding.EncodePayload(retPayloadsA[i]), encoding.EncodePayload(payloads[i])))
	}

	read = &ledger.TrieRead{RootHash: updatedRootB, Paths: paths}
	retPayloadsB, err := forest.Read(read)
	require.NoError(t, err)
	for i := range paths {
		require.True(t, bytes.Equal(encoding.EncodePayload(retPayloadsB[i]), encoding.EncodePayload(payloads[i])))
	}
}

// TestRandomUpdateReadProof repeats a sequence of actions update, read and proof random paths
// this simulates the common pattern of actions on flow
func TestRandomUpdateReadProof(t *testing.T) {

	minPayloadByteSize := 2
	maxPayloadByteSize := 10
	rep := 10
	maxNumPathsPerStep := 10
	rand.Seed(time.Now().UnixNano())

<<<<<<< HEAD
	forest, err := NewForest(dir, 5, &metrics.NoopCollector{}, nil)
=======
	forest, err := NewForest(pathByteSize, 5, &metrics.NoopCollector{}, nil)
>>>>>>> e01a7f68
	require.NoError(t, err)

	activeRoot := forest.GetEmptyRootHash()
	require.NoError(t, err)
	latestPayloadByPath := make(map[string]*ledger.Payload) // map store

	for e := 0; e < rep; e++ {
		paths := ledger.RandomPathsRandLen(maxNumPathsPerStep)
		payloads := ledger.RandomPayloads(len(paths), minPayloadByteSize, maxPayloadByteSize)

		// update map store with key values
		// we use this at the end of each step to check all existing keys
		for i, p := range paths {
			latestPayloadByPath[string(p[:])] = payloads[i]
		}

		// test reading for non-existing keys
		nonExistingPaths := make([]ledger.Path, 0)
		for _, p := range paths {
			if _, ok := latestPayloadByPath[string(p[:])]; !ok {
				nonExistingPaths = append(nonExistingPaths, p)
			}
		}
		read := &ledger.TrieRead{RootHash: activeRoot, Paths: nonExistingPaths}
		retPayloads, err := forest.Read(read)
		require.NoError(t, err, "error reading - non existing paths")
		for _, p := range retPayloads {
			require.True(t, p.IsEmpty())
		}

		// test update
		update := &ledger.TrieUpdate{RootHash: activeRoot, Paths: paths, Payloads: payloads}
		activeRoot, err = forest.Update(update)
		require.NoError(t, err, "error updating")

		// test read
		read = &ledger.TrieRead{RootHash: activeRoot, Paths: paths}
		retPayloads, err = forest.Read(read)
		require.NoError(t, err, "error reading")
		for i := range payloads {
			require.True(t, bytes.Equal(encoding.EncodePayload(retPayloads[i]), encoding.EncodePayload(payloads[i])))
		}

		// test proof (mix of existing and non existing keys)
		proofPaths := make([]ledger.Path, 0)
		proofPaths = append(proofPaths, paths...)
		proofPaths = append(proofPaths, nonExistingPaths...)

		read = &ledger.TrieRead{RootHash: activeRoot, Paths: proofPaths}
		batchProof, err := forest.Proofs(read)
		require.NoError(t, err, "error generating proofs")
		require.True(t, proof.VerifyTrieBatchProof(batchProof, ledger.State(activeRoot)))

		psmt, err := ptrie.NewPSMT(hash.Hash(activeRoot), batchProof)
		require.NoError(t, err, "error building partial trie")
		require.Equal(t, psmt.RootHash(), activeRoot)

		// check payloads for all existing paths
		allPaths := make([]ledger.Path, 0, len(latestPayloadByPath))
		allPayloads := make([]*ledger.Payload, 0, len(latestPayloadByPath))
		for p, v := range latestPayloadByPath {
			var path ledger.Path
			copy(path[:], p)
			allPaths = append(allPaths, path)
			allPayloads = append(allPayloads, v)
		}

		read = &ledger.TrieRead{RootHash: activeRoot, Paths: allPaths}
		retPayloads, err = forest.Read(read)
		require.NoError(t, err)
		for i, v := range allPayloads {
			require.True(t, bytes.Equal(encoding.EncodePayload(v), encoding.EncodePayload(retPayloads[i])))
		}
	}
}

// TestProofGenerationInclusion tests that inclusion proofs generated by a Trie pass verification
func TestProofGenerationInclusion(t *testing.T) {
<<<<<<< HEAD

	dir, err := ioutil.TempDir("", "test-mtrie-")
	require.NoError(t, err)
	defer os.RemoveAll(dir)

	metricsCollector := &metrics.NoopCollector{}
	forest, err := NewForest(dir, 5, metricsCollector, nil)
=======
	pathByteSize := 32

	metricsCollector := &metrics.NoopCollector{}
	forest, err := NewForest(pathByteSize, 5, metricsCollector, nil)
>>>>>>> e01a7f68
	require.NoError(t, err)
	emptyRoot := forest.GetEmptyRootHash()

	p1 := pathByUint8s([]uint8{uint8(1), uint8(74)})
	v1 := payloadBySlices([]byte{'A'}, []byte{'A'})
	p2 := pathByUint8s([]uint8{uint8(2), uint8(74)})
	v2 := payloadBySlices([]byte{'B'}, []byte{'B'})
	p3 := pathByUint8s([]uint8{uint8(130), uint8(74)})
	v3 := payloadBySlices([]byte{'C'}, []byte{'C'})
	p4 := pathByUint8s([]uint8{uint8(131), uint8(74)})
	v4 := payloadBySlices([]byte{'D'}, []byte{'D'})
	paths := []ledger.Path{p1, p2, p3, p4}
	payloads := []*ledger.Payload{v1, v2, v3, v4}

	update := &ledger.TrieUpdate{RootHash: emptyRoot, Paths: paths, Payloads: payloads}
	updatedRoot, err := forest.Update(update)
	require.NoError(t, err)
	read := &ledger.TrieRead{RootHash: updatedRoot, Paths: paths}
	proofs, err := forest.Proofs(read)

	require.NoError(t, err)
	require.True(t, proof.VerifyTrieBatchProof(proofs, ledger.State(updatedRoot)))
}

func payloadBySlices(keydata []byte, valuedata []byte) *ledger.Payload {
	key := ledger.Key{KeyParts: []ledger.KeyPart{{Type: 0, Value: keydata}}}
	value := ledger.Value(valuedata)
	return &ledger.Payload{Key: key, Value: value}
}

func pathByUint8s(inputs []uint8) ledger.Path {
	var b ledger.Path
	copy(b[:], inputs)
	return b
}<|MERGE_RESOLUTION|>--- conflicted
+++ resolved
@@ -21,15 +21,7 @@
 // TestTrieOperations tests adding removing and retrieving Trie from Forest
 func TestTrieOperations(t *testing.T) {
 
-<<<<<<< HEAD
-	dir, err := ioutil.TempDir("", "test-mtrie-")
-	require.NoError(t, err)
-	defer os.RemoveAll(dir)
-
-	forest, err := NewForest(dir, 5, &metrics.NoopCollector{}, nil)
-=======
-	forest, err := NewForest(pathByteSize, 5, &metrics.NoopCollector{}, nil)
->>>>>>> e01a7f68
+	forest, err := NewForest(5, &metrics.NoopCollector{}, nil)
 	require.NoError(t, err)
 
 	// Make new Trie (independently of MForest):
@@ -60,11 +52,7 @@
 func TestTrieUpdate(t *testing.T) {
 
 	metricsCollector := &metrics.NoopCollector{}
-<<<<<<< HEAD
-	forest, err := NewForest(dir, 5, metricsCollector, nil)
-=======
-	forest, err := NewForest(pathByteSize, 5, metricsCollector, nil)
->>>>>>> e01a7f68
+	forest, err := NewForest(5, metricsCollector, nil)
 	require.NoError(t, err)
 	rootHash := forest.GetEmptyRootHash()
 
@@ -94,18 +82,8 @@
 	//      /  \        //
 	//    (X)  [~]      //
 	//////////////////////
-<<<<<<< HEAD
-
-	dir, err := ioutil.TempDir("", "test-mtrie-")
-	require.NoError(t, err)
-	defer os.RemoveAll(dir)
-
-	forest, err := NewForest(dir, 5, &metrics.NoopCollector{}, nil)
-=======
-	pathByteSize := 32 // path size of 256 bits
-
-	forest, err := NewForest(pathByteSize, 5, &metrics.NoopCollector{}, nil)
->>>>>>> e01a7f68
+
+	forest, err := NewForest(5, &metrics.NoopCollector{}, nil)
 	require.NoError(t, err)
 
 	// path: 1000...
@@ -165,18 +143,7 @@
 	//      /  \         //
 	//    [~]  (X)       //
 	///////////////////////
-<<<<<<< HEAD
-
-	dir, err := ioutil.TempDir("", "test-mtrie-")
-	require.NoError(t, err)
-	defer os.RemoveAll(dir)
-
-	forest, err := NewForest(dir, 5, &metrics.NoopCollector{}, nil)
-=======
-	pathByteSize := 32 // path size of 256 bits
-
-	forest, err := NewForest(pathByteSize, 5, &metrics.NoopCollector{}, nil)
->>>>>>> e01a7f68
+	forest, err := NewForest(5, &metrics.NoopCollector{}, nil)
 	require.NoError(t, err)
 
 	// path: 0000...
@@ -240,17 +207,7 @@
 	//         [~]        //
 	////////////////////////
 
-<<<<<<< HEAD
-	dir, err := ioutil.TempDir("", "test-mtrie-")
-	require.NoError(t, err)
-	defer os.RemoveAll(dir)
-
-	forest, err := NewForest(dir, 5, &metrics.NoopCollector{}, nil)
-=======
-	pathByteSize := 32 // path size of 256 bits
-
-	forest, err := NewForest(pathByteSize, 5, &metrics.NoopCollector{}, nil)
->>>>>>> e01a7f68
+	forest, err := NewForest(5, &metrics.NoopCollector{}, nil)
 	require.NoError(t, err)
 
 	// path: 100000...
@@ -311,17 +268,7 @@
 	//    [~1]  [~2]     //
 	///////////////////////
 
-<<<<<<< HEAD
-	dir, err := ioutil.TempDir("", "test-mtrie-")
-	require.NoError(t, err)
-	defer os.RemoveAll(dir)
-
-	forest, err := NewForest(dir, 5, &metrics.NoopCollector{}, nil)
-=======
-	pathByteSize := 32 // path size of 256 bits
-
-	forest, err := NewForest(pathByteSize, 5, &metrics.NoopCollector{}, nil)
->>>>>>> e01a7f68
+	forest, err := NewForest(5, &metrics.NoopCollector{}, nil)
 	require.NoError(t, err)
 
 	// paths p0 forms [~1]; p1 and p2 form [~2]
@@ -391,18 +338,7 @@
 	//          /  \     //
 	//         ()  ()    //
 	///////////////////////
-<<<<<<< HEAD
-
-	dir, err := ioutil.TempDir("", "test-mtrie-")
-	require.NoError(t, err)
-	defer os.RemoveAll(dir)
-
-	forest, err := NewForest(dir, 5, &metrics.NoopCollector{}, nil)
-=======
-	pathByteSize := 32 // path size of 256 bits
-
-	forest, err := NewForest(pathByteSize, 5, &metrics.NoopCollector{}, nil)
->>>>>>> e01a7f68
+	forest, err := NewForest(5, &metrics.NoopCollector{}, nil)
 	require.NoError(t, err)
 
 	// path: 000...0000000100000000
@@ -437,18 +373,7 @@
 // TestOverrideValue overrides an existing value in the trie (without any expansion)
 // We verify that values for _all_ paths in the updated Trie have correct payloads
 func TestOverrideValue(t *testing.T) {
-<<<<<<< HEAD
-
-	dir, err := ioutil.TempDir("", "test-mtrie-")
-	require.NoError(t, err)
-	defer os.RemoveAll(dir)
-
-	forest, err := NewForest(dir, 5, &metrics.NoopCollector{}, nil)
-=======
-	pathByteSize := 32 // path size of 256 bits
-
-	forest, err := NewForest(pathByteSize, 5, &metrics.NoopCollector{}, nil)
->>>>>>> e01a7f68
+	forest, err := NewForest(5, &metrics.NoopCollector{}, nil)
 	require.NoError(t, err)
 
 	// path: 1000...
@@ -486,18 +411,8 @@
 // same path. I.e. we update with (p0, v0) and (p0, v1)
 // We expect that the _last_ written value is persisted in the Trie
 func TestDuplicateOverride(t *testing.T) {
-<<<<<<< HEAD
-
-	dir, err := ioutil.TempDir("", "test-mtrie-")
-	require.NoError(t, err)
-	defer os.RemoveAll(dir)
-
-	forest, err := NewForest(dir, 5, &metrics.NoopCollector{}, nil)
-=======
-	pathByteSize := 32 // path size of 256 bits
-
-	forest, err := NewForest(pathByteSize, 5, &metrics.NoopCollector{}, nil)
->>>>>>> e01a7f68
+
+	forest, err := NewForest(5, &metrics.NoopCollector{}, nil)
 	require.NoError(t, err)
 
 	// path: 1000...
@@ -528,18 +443,7 @@
 // TestReadSafety check if payload returned from a forest are safe against modification,
 // ie. copy of the data is returned, instead of a slice
 func TestReadSafety(t *testing.T) {
-<<<<<<< HEAD
-
-	dir, err := ioutil.TempDir("", "test-mtrie-")
-	require.NoError(t, err)
-	defer os.RemoveAll(dir)
-
-	forest, err := NewForest(dir, 5, &metrics.NoopCollector{}, nil)
-=======
-	pathByteSize := 32 // path size of 256 bits
-
-	forest, err := NewForest(pathByteSize, 5, &metrics.NoopCollector{}, nil)
->>>>>>> e01a7f68
+	forest, err := NewForest(5, &metrics.NoopCollector{}, nil)
 	require.NoError(t, err)
 
 	// path: 1000...
@@ -568,50 +472,10 @@
 	require.Equal(t, v0, data2[0])
 }
 
-<<<<<<< HEAD
 // TestReadOrder tests that payloads from reading a trie are delivered in the order as specified by the paths
 func TestReadOrder(t *testing.T) {
 
-	dir, err := ioutil.TempDir("", "test-mtrie-")
-	require.NoError(t, err)
-	defer os.RemoveAll(dir)
-
-	forest, err := NewForest(dir, 5, &metrics.NoopCollector{}, nil)
-=======
-// TestUpdateWithWrongPathSize verifies that attempting to update a trie with a wrong path size
-func TestUpdateWithWrongPathSize(t *testing.T) {
-	pathByteSize := 32
-
-	forest, err := NewForest(pathByteSize, 5, &metrics.NoopCollector{}, nil)
-	require.NoError(t, err)
-
-	// short key
-	p1 := pathByUint8s([]uint8{uint8(1)}, 31)
-	v1 := payloadBySlices([]byte{'A'}, []byte{'A'})
-	paths := []ledger.Path{p1}
-	payloads := []*ledger.Payload{v1}
-
-	update := &ledger.TrieUpdate{RootHash: forest.GetEmptyRootHash(), Paths: paths, Payloads: payloads}
-	_, err = forest.Update(update)
-	require.Error(t, err)
-
-	// long key
-	p2 := pathByUint8s([]uint8{uint8(1)}, 33)
-	v2 := payloadBySlices([]byte{'A'}, []byte{'A'})
-	paths = []ledger.Path{p2}
-	payloads = []*ledger.Payload{v2}
-
-	update = &ledger.TrieUpdate{RootHash: forest.GetEmptyRootHash(), Paths: paths, Payloads: payloads}
-	_, err = forest.Update(update)
-	require.Error(t, err)
-}
-
-// TestReadOrder tests that payloads from reading a trie are delivered in the order as specified by the paths
-func TestReadOrder(t *testing.T) {
-	pathByteSize := 32
-
-	forest, err := NewForest(pathByteSize, 5, &metrics.NoopCollector{}, nil)
->>>>>>> e01a7f68
+	forest, err := NewForest(5, &metrics.NoopCollector{}, nil)
 	require.NoError(t, err)
 
 	p1 := pathByUint8s([]uint8{uint8(116), uint8(74)})
@@ -644,18 +508,7 @@
 // TestMixRead tests reading a mixture of set and unset registers.
 // We expect the default payload (nil) to be returned for unset registers.
 func TestMixRead(t *testing.T) {
-<<<<<<< HEAD
-
-	dir, err := ioutil.TempDir("", "test-mtrie-")
-	require.NoError(t, err)
-	defer os.RemoveAll(dir)
-
-	forest, err := NewForest(dir, 5, &metrics.NoopCollector{}, nil)
-=======
-	pathByteSize := 32
-
-	forest, err := NewForest(pathByteSize, 5, &metrics.NoopCollector{}, nil)
->>>>>>> e01a7f68
+	forest, err := NewForest(5, &metrics.NoopCollector{}, nil)
 	require.NoError(t, err)
 
 	// path: 01111101...
@@ -695,18 +548,7 @@
 // TestReadWithDuplicatedKeys reads a the values for two keys, where both keys have the same value.
 // We expect that we receive the respective value twice in the return.
 func TestReadWithDuplicatedKeys(t *testing.T) {
-<<<<<<< HEAD
-
-	dir, err := ioutil.TempDir("", "test-mtrie-")
-	require.NoError(t, err)
-	defer os.RemoveAll(dir)
-
-	forest, err := NewForest(dir, 5, &metrics.NoopCollector{}, nil)
-=======
-	pathByteSize := 32
-
-	forest, err := NewForest(pathByteSize, 5, &metrics.NoopCollector{}, nil)
->>>>>>> e01a7f68
+	forest, err := NewForest(5, &metrics.NoopCollector{}, nil)
 	require.NoError(t, err)
 
 	p1 := pathByUint8s([]uint8{uint8(53), uint8(74)})
@@ -734,18 +576,7 @@
 
 // TestReadNonExistingPath tests reading an unset path.
 func TestReadNonExistingPath(t *testing.T) {
-<<<<<<< HEAD
-
-	dir, err := ioutil.TempDir("", "test-mtrie-")
-	require.NoError(t, err)
-	defer os.RemoveAll(dir)
-
-	forest, err := NewForest(dir, 5, &metrics.NoopCollector{}, nil)
-=======
-	pathByteSize := 32
-
-	forest, err := NewForest(pathByteSize, 5, &metrics.NoopCollector{}, nil)
->>>>>>> e01a7f68
+	forest, err := NewForest(5, &metrics.NoopCollector{}, nil)
 	require.NoError(t, err)
 
 	p1 := pathByUint8s([]uint8{uint8(53), uint8(74)})
@@ -764,54 +595,11 @@
 	require.True(t, retPayloads[0].IsEmpty())
 }
 
-<<<<<<< HEAD
-=======
-// TestReadWithWrongPathSize verifies that attempting to read a trie with wrong path size
-func TestReadWithWrongPathSize(t *testing.T) {
-	pathByteSize := 32
-
-	forest, err := NewForest(pathByteSize, 5, &metrics.NoopCollector{}, nil)
-	require.NoError(t, err)
-
-	// setup
-	p1 := pathByUint8s([]uint8{uint8(1)}, pathByteSize)
-	v1 := payloadBySlices([]byte{'A'}, []byte{'A'})
-	paths := []ledger.Path{p1}
-	payloads := []*ledger.Payload{v1}
-	update := &ledger.TrieUpdate{RootHash: forest.GetEmptyRootHash(), Paths: paths, Payloads: payloads}
-	updatedRoot, err := forest.Update(update)
-	require.NoError(t, err)
-
-	// key too short
-	p2 := pathByUint8s([]uint8{uint8(1)}, 31)
-	read := &ledger.TrieRead{RootHash: updatedRoot, Paths: []ledger.Path{p2}}
-	_, err = forest.Read(read)
-	require.Error(t, err)
-
-	// key too long
-	p3 := pathByUint8s([]uint8{uint8(1)}, 33)
-	read = &ledger.TrieRead{RootHash: updatedRoot, Paths: []ledger.Path{p3}}
-	_, err = forest.Read(read)
-	require.Error(t, err)
-}
-
->>>>>>> e01a7f68
 // TestForkingUpdates updates a base trie in two different ways. We expect
 // that for each update, a new trie is added to the forest preserving the
 // updated values independently of the other update.
 func TestForkingUpdates(t *testing.T) {
-<<<<<<< HEAD
-
-	dir, err := ioutil.TempDir("", "test-mtrie-")
-	require.NoError(t, err)
-	defer os.RemoveAll(dir)
-
-	forest, err := NewForest(dir, 5, &metrics.NoopCollector{}, nil)
-=======
-	pathByteSize := 32
-
-	forest, err := NewForest(pathByteSize, 5, &metrics.NoopCollector{}, nil)
->>>>>>> e01a7f68
+	forest, err := NewForest(5, &metrics.NoopCollector{}, nil)
 	require.NoError(t, err)
 
 	p1 := pathByUint8s([]uint8{uint8(53), uint8(74)})
@@ -871,18 +659,7 @@
 // Hence, the forest should de-duplicate the resulting two version of the identical trie
 // without an error.
 func TestIdenticalUpdateAppliedTwice(t *testing.T) {
-<<<<<<< HEAD
-
-	dir, err := ioutil.TempDir("", "test-mtrie-")
-	require.NoError(t, err)
-	defer os.RemoveAll(dir)
-
-	forest, err := NewForest(dir, 5, &metrics.NoopCollector{}, nil)
-=======
-	pathByteSize := 32
-
-	forest, err := NewForest(pathByteSize, 5, &metrics.NoopCollector{}, nil)
->>>>>>> e01a7f68
+	forest, err := NewForest(5, &metrics.NoopCollector{}, nil)
 	require.NoError(t, err)
 
 	p1 := pathByUint8s([]uint8{uint8(53), uint8(74)})
@@ -932,11 +709,7 @@
 	maxNumPathsPerStep := 10
 	rand.Seed(time.Now().UnixNano())
 
-<<<<<<< HEAD
-	forest, err := NewForest(dir, 5, &metrics.NoopCollector{}, nil)
-=======
-	forest, err := NewForest(pathByteSize, 5, &metrics.NoopCollector{}, nil)
->>>>>>> e01a7f68
+	forest, err := NewForest(5, &metrics.NoopCollector{}, nil)
 	require.NoError(t, err)
 
 	activeRoot := forest.GetEmptyRootHash()
@@ -1015,20 +788,9 @@
 
 // TestProofGenerationInclusion tests that inclusion proofs generated by a Trie pass verification
 func TestProofGenerationInclusion(t *testing.T) {
-<<<<<<< HEAD
-
-	dir, err := ioutil.TempDir("", "test-mtrie-")
-	require.NoError(t, err)
-	defer os.RemoveAll(dir)
 
 	metricsCollector := &metrics.NoopCollector{}
-	forest, err := NewForest(dir, 5, metricsCollector, nil)
-=======
-	pathByteSize := 32
-
-	metricsCollector := &metrics.NoopCollector{}
-	forest, err := NewForest(pathByteSize, 5, metricsCollector, nil)
->>>>>>> e01a7f68
+	forest, err := NewForest(5, metricsCollector, nil)
 	require.NoError(t, err)
 	emptyRoot := forest.GetEmptyRootHash()
 
