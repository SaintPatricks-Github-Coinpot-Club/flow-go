package wal

import (
	"fmt"
	"sort"

	prometheusWAL "github.com/m4ksio/wal/wal"
	"github.com/prometheus/client_golang/prometheus"
	"github.com/rs/zerolog"

	"github.com/onflow/flow-go/ledger"
	"github.com/onflow/flow-go/ledger/complete/mtrie"
	"github.com/onflow/flow-go/ledger/complete/mtrie/trie"
	"github.com/onflow/flow-go/module"
)

const SegmentSize = 32 * 1024 * 1024

type DiskWAL struct {
	wal            *prometheusWAL.WAL
	paused         bool
	forestCapacity int
	pathByteSize   int
	log            zerolog.Logger
	dir            string
}

// TODO use real logger and metrics, but that would require passing them to Trie storage
func NewDiskWAL(logger zerolog.Logger, reg prometheus.Registerer, metrics module.WALMetrics, dir string, forestCapacity int, pathByteSize int, segmentSize int) (*DiskWAL, error) {
	w, err := prometheusWAL.NewSize(logger, reg, dir, segmentSize, false)
	if err != nil {
		return nil, err
	}
	return &DiskWAL{
		wal:            w,
		paused:         false,
		forestCapacity: forestCapacity,
		pathByteSize:   pathByteSize,
		log:            logger,
		dir:            dir,
	}, nil
}

func (w *DiskWAL) PauseRecord() {
	w.paused = true
}

func (w *DiskWAL) UnpauseRecord() {
	w.paused = false
}

// RecordUpdate writes the trie update to the write ahead log on disk.
// if write ahead logging is not paused, it returns the file num (write ahead log) that the trie update was written to.
// if write ahead logging is enabled, the second returned value is false, otherwise it's true, meaning WAL is disabled.
func (w *DiskWAL) RecordUpdate(update *ledger.TrieUpdate) (segmentNum int, skipped bool, err error) {
	if w.paused {
		return 0, true, nil
	}

	bytes := EncodeUpdate(update)

	locations, err := w.wal.Log(bytes)

	if err != nil {
		return 0, false, fmt.Errorf("error while recording update in LedgerWAL: %w", err)
	}
<<<<<<< HEAD

	return nil
=======
	if len(locations) != 1 {
		return 0, false, fmt.Errorf("error while recording update in LedgerWAL: got %d location, expect 1 location", len(locations))
	}

	return locations[0].Segment, false, nil
>>>>>>> 138e1c32
}

func (w *DiskWAL) RecordDelete(rootHash ledger.RootHash) error {
	if w.paused {
		return nil
	}

	bytes := EncodeDelete(rootHash)

	_, err := w.wal.Log(bytes)

	if err != nil {
		return fmt.Errorf("error while recording delete in LedgerWAL: %w", err)
	}
	return nil
}

func (w *DiskWAL) ReplayOnForest(forest *mtrie.Forest) error {
	return w.Replay(
		func(tries []*trie.MTrie) error {
			err := forest.AddTries(tries)
			if err != nil {
				return fmt.Errorf("adding rebuilt tries to forest failed: %w", err)
			}
			return nil
		},
		func(update *ledger.TrieUpdate) error {
			_, err := forest.Update(update)
			return err
		},
		func(rootHash ledger.RootHash) error {
			return nil
		},
	)
}

func (w *DiskWAL) Segments() (first, last int, err error) {
	return prometheusWAL.Segments(w.wal.Dir())
}

func (w *DiskWAL) Replay(
	checkpointFn func(tries []*trie.MTrie) error,
	updateFn func(update *ledger.TrieUpdate) error,
	deleteFn func(ledger.RootHash) error,
) error {
	from, to, err := w.Segments()
	if err != nil {
		return err
	}
	return w.replay(from, to, checkpointFn, updateFn, deleteFn, true)
}

func (w *DiskWAL) ReplayLogsOnly(
	checkpointFn func(tries []*trie.MTrie) error,
	updateFn func(update *ledger.TrieUpdate) error,
	deleteFn func(rootHash ledger.RootHash) error,
) error {
	from, to, err := w.Segments()
	if err != nil {
		return err
	}
	return w.replay(from, to, checkpointFn, updateFn, deleteFn, false)
}

func (w *DiskWAL) replay(
	from, to int,
	checkpointFn func(tries []*trie.MTrie) error,
	updateFn func(update *ledger.TrieUpdate) error,
	deleteFn func(rootHash ledger.RootHash) error,
	useCheckpoints bool,
) error {

	w.log.Debug().Msgf("replaying WAL from %d to %d", from, to)

	if to < from {
		return fmt.Errorf("end of range cannot be smaller than beginning")
	}

	loadedCheckpoint := -1
	startSegment := from

	checkpointer, err := w.NewCheckpointer()
	if err != nil {
		return fmt.Errorf("cannot create checkpointer: %w", err)
	}

	if useCheckpoints {
		allCheckpoints, err := checkpointer.Checkpoints()
		if err != nil {
			return fmt.Errorf("cannot get list of checkpoints: %w", err)
		}

		var availableCheckpoints []int

		// if there are no checkpoints already, don't bother
		if len(allCheckpoints) > 0 {
			// from-1 to account for checkpoints connected to segments, ie. checkpoint 8 if replaying segments 9-12
			availableCheckpoints = getPossibleCheckpoints(allCheckpoints, from-1, to)
		}

		for len(availableCheckpoints) > 0 {
			// as long as there are checkpoints to try, we always try with the last checkpoint file, since
			// it allows us to load less segments.
			latestCheckpoint := availableCheckpoints[len(availableCheckpoints)-1]

			w.log.Info().Int("checkpoint", latestCheckpoint).Msg("loading checkpoint")

			forestSequencing, err := checkpointer.LoadCheckpoint(latestCheckpoint)
			if err != nil {
				w.log.Warn().Int("checkpoint", latestCheckpoint).Err(err).
					Msg("checkpoint loading failed")

				availableCheckpoints = availableCheckpoints[:len(availableCheckpoints)-1]
				continue
			}

			w.log.Info().Int("checkpoint", latestCheckpoint).Msg("checkpoint loaded")

			err = checkpointFn(forestSequencing)
			if err != nil {
				return fmt.Errorf("error while handling checkpoint: %w", err)
			}
			loadedCheckpoint = latestCheckpoint
			break
		}

		if loadedCheckpoint != -1 && loadedCheckpoint == to {
			return nil
		}

		if loadedCheckpoint >= 0 {
			startSegment = loadedCheckpoint + 1
		}
	}

	if loadedCheckpoint == -1 && startSegment == 0 {
		hasRootCheckpoint, err := checkpointer.HasRootCheckpoint()
		if err != nil {
			return fmt.Errorf("cannot check root checkpoint existence: %w", err)
		}
		if hasRootCheckpoint {
			flattenedForest, err := checkpointer.LoadRootCheckpoint()
			if err != nil {
				return fmt.Errorf("cannot load root checkpoint: %w", err)
			}
			err = checkpointFn(flattenedForest)
			if err != nil {
				return fmt.Errorf("error while handling root checkpoint: %w", err)
			}
		}
	}

	w.log.Info().Msgf("replaying segments from %d to %d", startSegment, to)

	sr, err := prometheusWAL.NewSegmentsRangeReader(prometheusWAL.SegmentRange{
		Dir:   w.wal.Dir(),
		First: startSegment,
		Last:  to,
	})
	if err != nil {
		return fmt.Errorf("cannot create segment reader: %w", err)
	}

	reader := prometheusWAL.NewReader(sr)

	defer sr.Close()

	for reader.Next() {
		record := reader.Record()
		operation, rootHash, update, err := Decode(record)
		if err != nil {
			return fmt.Errorf("cannot decode LedgerWAL record: %w", err)
		}

		switch operation {
		case WALUpdate:
			err = updateFn(update)
			if err != nil {
				return fmt.Errorf("error while processing LedgerWAL update: %w", err)
			}
		case WALDelete:
			err = deleteFn(rootHash)
			if err != nil {
				return fmt.Errorf("error while processing LedgerWAL deletion: %w", err)
			}
		}

		err = reader.Err()
		if err != nil {
			return fmt.Errorf("cannot read LedgerWAL: %w", err)
		}
	}

	w.log.Info().Msgf("finished replaying WAL from %d to %d", from, to)

	return nil
}

func getPossibleCheckpoints(allCheckpoints []int, from, to int) []int {
	// list of checkpoints is sorted
	indexFrom := sort.SearchInts(allCheckpoints, from)
	indexTo := sort.SearchInts(allCheckpoints, to)

	// all checkpoints are earlier, return last one
	if indexTo == len(allCheckpoints) {
		return allCheckpoints[indexFrom:indexTo]
	}

	// exact match
	if allCheckpoints[indexTo] == to {
		return allCheckpoints[indexFrom : indexTo+1]
	}

	// earliest checkpoint from list doesn't match, index 0 means no match at all
	if indexTo == 0 {
		return nil
	}

	return allCheckpoints[indexFrom:indexTo]
}

// NewCheckpointer returns a Checkpointer for this WAL
func (w *DiskWAL) NewCheckpointer() (*Checkpointer, error) {
	return NewCheckpointer(w, w.pathByteSize, w.forestCapacity), nil
}

func (w *DiskWAL) Ready() <-chan struct{} {
	ready := make(chan struct{})
	close(ready)
	return ready
}

// Done implements interface module.ReadyDoneAware
// it closes all the open write-ahead log files.
func (w *DiskWAL) Done() <-chan struct{} {
	err := w.wal.Close()
	if err != nil {
		w.log.Err(err).Msg("error while closing WAL")
	}
	done := make(chan struct{})
	close(done)
	return done
}

type LedgerWAL interface {
	module.ReadyDoneAware

	NewCheckpointer() (*Checkpointer, error)
	PauseRecord()
	UnpauseRecord()
	RecordUpdate(update *ledger.TrieUpdate) (int, bool, error)
	RecordDelete(rootHash ledger.RootHash) error
	ReplayOnForest(forest *mtrie.Forest) error
	Segments() (first, last int, err error)
	Replay(
		checkpointFn func(tries []*trie.MTrie) error,
		updateFn func(update *ledger.TrieUpdate) error,
		deleteFn func(ledger.RootHash) error,
	) error
	ReplayLogsOnly(
		checkpointFn func(tries []*trie.MTrie) error,
		updateFn func(update *ledger.TrieUpdate) error,
		deleteFn func(rootHash ledger.RootHash) error,
	) error
}<|MERGE_RESOLUTION|>--- conflicted
+++ resolved
@@ -64,16 +64,11 @@
 	if err != nil {
 		return 0, false, fmt.Errorf("error while recording update in LedgerWAL: %w", err)
 	}
-<<<<<<< HEAD
-
-	return nil
-=======
 	if len(locations) != 1 {
 		return 0, false, fmt.Errorf("error while recording update in LedgerWAL: got %d location, expect 1 location", len(locations))
 	}
 
 	return locations[0].Segment, false, nil
->>>>>>> 138e1c32
 }
 
 func (w *DiskWAL) RecordDelete(rootHash ledger.RootHash) error {
