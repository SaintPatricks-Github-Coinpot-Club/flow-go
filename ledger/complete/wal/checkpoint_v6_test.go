package wal

import (
	"bufio"
	"bytes"
	"errors"
	"fmt"
	"io"
	"math/rand"
	"os"
	"path"
	"testing"

	"github.com/rs/zerolog"
	"github.com/stretchr/testify/require"

	"github.com/onflow/flow-go/ledger"
	"github.com/onflow/flow-go/ledger/common/hash"
	"github.com/onflow/flow-go/ledger/common/testutils"
	"github.com/onflow/flow-go/ledger/complete/mtrie/node"
	"github.com/onflow/flow-go/ledger/complete/mtrie/trie"
	"github.com/onflow/flow-go/utils/unittest"
)

func TestVersion(t *testing.T) {
	m, v, err := decodeVersion(encodeVersion(MagicBytes, VersionV6))
	require.NoError(t, err)
	require.Equal(t, MagicBytes, m)
	require.Equal(t, VersionV6, v)
}

func TestSubtrieCount(t *testing.T) {
	l, err := decodeSubtrieCount(encodeSubtrieCount(subtrieCount))
	require.NoError(t, err)
	require.Equal(t, uint16(subtrieCount), l)
}

func TestCRC32SumEncoding(t *testing.T) {
	v := uint32(3)
	s, err := decodeCRC32Sum(encodeCRC32Sum(v))
	require.NoError(t, err)
	require.Equal(t, v, s)
}

func TestSubtrieFooterEncoding(t *testing.T) {
	v := uint64(100)
	s, err := decodeSubtrieFooter(encodeSubtrieFooter(v))
	require.NoError(t, err)
	require.Equal(t, v, s)
}

func TestFooterEncoding(t *testing.T) {
	n1, r1 := uint64(40), uint16(500)
	n2, r2, err := decodeFooter(encodeFooter(n1, r1))
	require.NoError(t, err)
	require.Equal(t, n1, n2)
	require.Equal(t, r1, r2)
}

func requireTriesEqual(t *testing.T, tries1, tries2 []*trie.MTrie) {
	require.Equal(t, len(tries1), len(tries2), "tries have different length")
	for i, expect := range tries1 {
		actual := tries2[i]
		require.True(t, expect.Equals(actual), "%v-th trie is different", i)
	}
}

func createSimpleTrie(t *testing.T) []*trie.MTrie {
	emptyTrie := trie.NewEmptyMTrie()

	p1 := testutils.PathByUint8(0)
	v1 := testutils.LightPayload8('A', 'a')

	p2 := testutils.PathByUint8(1)
	v2 := testutils.LightPayload8('B', 'b')

	paths := []ledger.Path{p1, p2}
	payloads := []ledger.Payload{*v1, *v2}

	updatedTrie, _, err := trie.NewTrieWithUpdatedRegisters(emptyTrie, paths, payloads, true)
	require.NoError(t, err)
	tries := []*trie.MTrie{updatedTrie}
	return tries
}

func randPathPayload() (ledger.Path, ledger.Payload) {
	var path ledger.Path
	rand.Read(path[:])
	payload := testutils.RandomPayload(1, 100)
	return path, *payload
}

func randNPathPayloads(n int) ([]ledger.Path, []ledger.Payload) {
	paths := make([]ledger.Path, n)
	payloads := make([]ledger.Payload, n)
	for i := 0; i < n; i++ {
		path, payload := randPathPayload()
		paths[i] = path
		payloads[i] = payload
	}
	return paths, payloads
}

func createMultipleRandomTries(t *testing.T) []*trie.MTrie {
	tries := make([]*trie.MTrie, 0)
	activeTrie := trie.NewEmptyMTrie()

	// add tries with no shared paths
	for i := 0; i < 100; i++ {
		paths, payloads := randNPathPayloads(100)
		activeTrie, _, err := trie.NewTrieWithUpdatedRegisters(activeTrie, paths, payloads, false)
		require.NoError(t, err, "update registers")
		tries = append(tries, activeTrie)
	}

	// add trie with some shared path
	sharedPaths, payloads1 := randNPathPayloads(100)
	activeTrie, _, err := trie.NewTrieWithUpdatedRegisters(activeTrie, sharedPaths, payloads1, false)
	require.NoError(t, err, "update registers")
	tries = append(tries, activeTrie)

	_, payloads2 := randNPathPayloads(100)
	activeTrie, _, err = trie.NewTrieWithUpdatedRegisters(activeTrie, sharedPaths, payloads2, false)
	require.NoError(t, err, "update registers")
	tries = append(tries, activeTrie)

	return tries
}

func TestEncodeSubTrie(t *testing.T) {
	file := "checkpoint"
	logger := unittest.Logger()
<<<<<<< HEAD
	tries := createMultipleRandomTries(t)
	estimatedSubtrieNodeCount := estimateSubtrieNodeCount(tries)
=======
	tries := createSimpleTrie(t)
	estimatedSubtrieNodeCount := estimateSubtrieNodeCount(tries[0])
>>>>>>> 7110a6fa
	subtrieRoots := createSubTrieRoots(tries)

	for index, roots := range subtrieRoots {
		unittest.RunWithTempDir(t, func(dir string) {
			indices, nodeCount, checksum, err := storeCheckpointSubTrie(
				index, roots, estimatedSubtrieNodeCount, dir, file, &logger)
			require.NoError(t, err)

			if len(indices) > 1 {
				require.Len(t, indices, len(roots)+1, // +1 means the default (nil: 0) is included
					"indices %v should include all roots %v", indices, roots)
			}
			// each root should be included in the indices
			for _, root := range roots {
				_, ok := indices[root]
				require.True(t, ok, "each root should be included in the indices")
			}

			logger.Info().Msgf("sub trie checkpoint stored, indices: %v, node count: %v, checksum: %v",
				indices, nodeCount, checksum)

			// all the nodes
			nodes, err := readCheckpointSubTrie(dir, file, index, checksum)
			require.NoError(t, err)

			for _, root := range roots {
				if root == nil {
					continue
				}
				index := indices[root]
				require.Equal(t, root.Hash(), nodes[index].Hash(),
					"readCheckpointSubTrie should return nodes where the root should be found "+
						"by the index specified by the indices returned by storeCheckpointSubTrie")
			}
		})
	}
}

func randomNode() *node.Node {
	var randomPath ledger.Path
	rand.Read(randomPath[:])

	var randomHashValue hash.Hash
	rand.Read(randomHashValue[:])

	return node.NewNode(256, nil, nil, randomPath, nil, randomHashValue)
}
func TestGetNodesByIndex(t *testing.T) {
	n := 10
	ns := make([]*node.Node, n)
	for i := 0; i < n; i++ {
		ns[i] = randomNode()
	}
	subtrieNodes := [][]*node.Node{
		[]*node.Node{nil, ns[0], ns[1]},
		[]*node.Node{nil, ns[2]},
		[]*node.Node{nil},
		[]*node.Node{nil},
	}
	topLevelNodes := []*node.Node{nil, ns[3]}

	for i := uint64(1); i <= 4; i++ {
		fmt.Println(i)
		node, err := getNodeByIndex(subtrieNodes, topLevelNodes, i)
		require.NoError(t, err, "cannot get node by index", i)
		require.Equal(t, ns[i-1], node, "got wrong node by index", i)
	}
}

func TestWriteAndReadCheckpointV6(t *testing.T) {
	unittest.RunWithTempDir(t, func(dir string) {
		tries := createSimpleTrie(t)
		fileName := "checkpoint"
		logger := unittest.Logger()
		require.NoErrorf(t, StoreCheckpointV6(tries, dir, fileName, &logger), "fail to store checkpoint")
		decoded, err := ReadCheckpointV6(dir, fileName, &logger)
		require.NoErrorf(t, err, "fail to read checkpoint %v/%v", dir, fileName)
		requireTriesEqual(t, tries, decoded)
	})
}

func TestWriteAndReadCheckpointV6MultipleTries(t *testing.T) {
	unittest.RunWithTempDir(t, func(dir string) {
		tries := createMultipleRandomTries(t)
		fileName := "checkpoint-multi-file"
		logger := unittest.Logger()
		require.NoErrorf(t, StoreCheckpointV6Concurrent(tries, dir, fileName, &logger), "fail to store checkpoint")
		decoded, err := ReadCheckpointV6(dir, fileName, &logger)
		require.NoErrorf(t, err, "fail to read checkpoint %v/%v", dir, fileName)
		requireTriesEqual(t, tries, decoded)
	})
}

// test running checkpointing twice will produce the same checkpoint file
func TestCheckpointV6IsDeterminstic(t *testing.T) {
	unittest.RunWithTempDir(t, func(dir string) {
		tries := createMultipleRandomTries(t)
		logger := unittest.Logger()
		require.NoErrorf(t, StoreCheckpointV6Concurrent(tries, dir, "checkpoint1", &logger), "fail to store checkpoint")
		require.NoErrorf(t, StoreCheckpointV6Concurrent(tries, dir, "checkpoint2", &logger), "fail to store checkpoint")
		require.NoError(t, compareFiles(
			path.Join(dir, "checkpoint1"),
			path.Join(dir, "checkpoint2")),
			"found difference in checkpoint files")
	})
}

// compareFiles takes two files' full path, and read them bytes by bytes and compare if
// the two files are identical
// it returns nil if identical
// it returns error if there is difference
func compareFiles(file1, file2 string) error {
	closable1, err := os.Open(file1)
	if err != nil {
		return fmt.Errorf("could not open file 1 %v: %w", closable1, err)
	}
	defer func(f *os.File) {
		f.Close()
	}(closable1)

	closable2, err := os.Open(file1)
	if err != nil {
		return fmt.Errorf("could not open file 2 %v: %w", closable2, err)
	}
	defer func(f *os.File) {
		f.Close()
	}(closable2)

	reader1 := bufio.NewReaderSize(closable1, defaultBufioReadSize)
	reader2 := bufio.NewReaderSize(closable2, defaultBufioReadSize)

	buf1 := make([]byte, defaultBufioReadSize)
	buf2 := make([]byte, defaultBufioReadSize)
	for {
		_, err1 := reader1.Read(buf1)
		_, err2 := reader2.Read(buf2)
		if errors.Is(err1, io.EOF) && errors.Is(err2, io.EOF) {
			break
		}

		if err1 != nil {
			return err1
		}
		if err2 != nil {
			return err2
		}

		if !bytes.Equal(buf1, buf2) {
			return fmt.Errorf("bytes are different: %x, %x", buf1, buf2)
		}
	}

	return nil
}

func storeCheckpointV5(tries []*trie.MTrie, dir string, fileName string, logger *zerolog.Logger) error {
	closable, err := createWriterForCheckpointHeader(dir, fileName, logger)
	if err != nil {
		return fmt.Errorf("could not store checkpoint header: %w", err)
	}
	defer func() {
		closeErr := closable.Close()
		// Return close error if there isn't any prior error to return.
		if err == nil {
			err = closeErr
		}
	}()

	return StoreCheckpointV5(closable, tries...)
}

func TestWriteAndReadCheckpointV5(t *testing.T) {
	unittest.RunWithTempDir(t, func(dir string) {
		tries := createMultipleRandomTries(t)
		fileName := "checkpoint1"
		logger := unittest.Logger()

		require.NoErrorf(t, storeCheckpointV5(tries, dir, fileName, &logger), "fail to store checkpoint")
		decoded, err := LoadCheckpoint(dir, fileName, &logger)
		require.NoErrorf(t, err, "fail to load checkpoint")
		requireTriesEqual(t, tries, decoded)
	})
}

// test that converting a v6 back to v5 would produce the same v5 checkpoint as
// producing directly to v5
func TestWriteAndReadCheckpointV6ThenBackToV5(t *testing.T) {
	unittest.RunWithTempDir(t, func(dir string) {
		tries := createMultipleRandomTries(t)
		logger := unittest.Logger()

		// store tries into v6 then read back, then store into v5
		require.NoErrorf(t, StoreCheckpointV6Concurrent(tries, dir, "checkpoint-v6", &logger), "fail to store checkpoint")
		decoded, err := ReadCheckpointV6(dir, "checkpoint-v6", &logger)
		require.NoErrorf(t, err, "fail to read checkpoint %v/checkpoint-v6", dir)
		require.NoErrorf(t, storeCheckpointV5(decoded, dir, "checkpoint-v6-v5", &logger), "fail to store checkpoint")

		// store tries directly into v5 checkpoint
		require.NoErrorf(t, storeCheckpointV5(tries, dir, "checkpoint-v5", &logger), "fail to store checkpoint")

		// compare the two v5 checkpoint files should be identical
		require.NoError(t, compareFiles(
			path.Join(dir, "checkpoint-v5"),
			path.Join(dir, "checkpoint-v6-v5")),
			"found difference in checkpoint files")
	})
}<|MERGE_RESOLUTION|>--- conflicted
+++ resolved
@@ -130,13 +130,8 @@
 func TestEncodeSubTrie(t *testing.T) {
 	file := "checkpoint"
 	logger := unittest.Logger()
-<<<<<<< HEAD
 	tries := createMultipleRandomTries(t)
-	estimatedSubtrieNodeCount := estimateSubtrieNodeCount(tries)
-=======
-	tries := createSimpleTrie(t)
 	estimatedSubtrieNodeCount := estimateSubtrieNodeCount(tries[0])
->>>>>>> 7110a6fa
 	subtrieRoots := createSubTrieRoots(tries)
 
 	for index, roots := range subtrieRoots {
