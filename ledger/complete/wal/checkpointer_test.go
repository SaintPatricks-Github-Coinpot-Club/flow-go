package wal_test

import (
	"bytes"
	"fmt"
	"math"
	"math/rand"
	"os"
	"path"
	"testing"
	"time"

	"github.com/rs/zerolog"
	"github.com/stretchr/testify/assert"
	"github.com/stretchr/testify/require"
	"go.uber.org/atomic"

	"github.com/onflow/flow-go/ledger"
	"github.com/onflow/flow-go/ledger/common/pathfinder"
	"github.com/onflow/flow-go/ledger/common/testutils"
	"github.com/onflow/flow-go/ledger/complete"
	"github.com/onflow/flow-go/ledger/complete/mtrie"
	"github.com/onflow/flow-go/ledger/complete/mtrie/trie"
	"github.com/onflow/flow-go/ledger/complete/wal"
	realWAL "github.com/onflow/flow-go/ledger/complete/wal"
	"github.com/onflow/flow-go/ledger/complete/wal/fixtures"
	"github.com/onflow/flow-go/module/metrics"
	"github.com/onflow/flow-go/utils/unittest"
)

const (
	numInsPerStep      = 2
	keyNumberOfParts   = 10
	keyPartMinByteSize = 1
	keyPartMaxByteSize = 100
	valueMaxByteSize   = 2 << 16 //16kB
	size               = 10
	segmentSize        = 32 * 1024
	pathByteSize       = 32
	pathFinderVersion  = uint8(complete.DefaultPathFinderVersion)
)

var (
	logger           = zerolog.Logger{}
	metricsCollector = &metrics.NoopCollector{}
)

func Test_WAL(t *testing.T) {

	unittest.RunWithTempDir(t, func(dir string) {

		const (
			checkpointDistance = math.MaxInt // A large number to prevent checkpoint creation.
			checkpointsToKeep  = 1
		)

		diskWal, err := realWAL.NewDiskWAL(zerolog.Nop(), nil, metricsCollector, dir, size, pathfinder.PathByteSize, realWAL.SegmentSize)
		require.NoError(t, err)

		led, err := complete.NewLedger(diskWal, size*10, metricsCollector, logger, complete.DefaultPathFinderVersion)
		require.NoError(t, err)

		compactor, err := complete.NewCompactor(led, diskWal, zerolog.Nop(), size, checkpointDistance, checkpointsToKeep, atomic.NewBool(false))
		require.NoError(t, err)

		<-compactor.Ready()

		var state = led.InitialState()

		//saved data after updates
		savedData := make(map[string]map[string]ledger.Value)

		// WAL segments are 32kB, so here we generate 2 keys 16kB each, times `size`
		// so we should get at least `size` segments

		for i := 0; i < size; i++ {

			keys := testutils.RandomUniqueKeys(numInsPerStep, keyNumberOfParts, keyPartMinByteSize, keyPartMaxByteSize)
			values := testutils.RandomValues(numInsPerStep, valueMaxByteSize/2, valueMaxByteSize)
			update, err := ledger.NewUpdate(state, keys, values)
			require.NoError(t, err)
			state, _, err = led.Set(update)
			require.NoError(t, err)

			data := make(map[string]ledger.Value, len(keys))
			for j, key := range keys {
				data[string(ledger.EncodeKey(&key))] = values[j]
			}

			savedData[string(state[:])] = data
		}

		<-led.Done()
		<-compactor.Done()

		diskWal2, err := realWAL.NewDiskWAL(zerolog.Nop(), nil, metricsCollector, dir, size, pathfinder.PathByteSize, realWAL.SegmentSize)
		require.NoError(t, err)
		led2, err := complete.NewLedger(diskWal2, (size*10)+10, metricsCollector, logger, complete.DefaultPathFinderVersion)
		require.NoError(t, err)
		compactor2 := fixtures.NewNoopCompactor(led2) // noop compactor is used because no write is needed.
		<-compactor2.Ready()

		// random map iteration order is a benefit here
		for state, data := range savedData {

			keys := make([]ledger.Key, 0, len(data))
			for keyString := range data {
				key, err := ledger.DecodeKey([]byte(keyString))
				require.NoError(t, err)
				keys = append(keys, *key)
			}

			var ledgerState ledger.State
			copy(ledgerState[:], state)
			query, err := ledger.NewQuery(ledgerState, keys)
			require.NoError(t, err)
			values, err := led2.Get(query)
			require.NoError(t, err)

			for i, key := range keys {
				assert.Equal(t, data[string(ledger.EncodeKey(&key))], values[i])
			}
		}

		<-led2.Done()
		<-compactor2.Done()
	})
}

func Test_Checkpointing(t *testing.T) {

	unittest.RunWithTempDir(t, func(dir string) {

		f, err := mtrie.NewForest(size*10, metricsCollector, nil)
		require.NoError(t, err)

		var rootHash = f.GetEmptyRootHash()

		//saved data after updates
		savedData := make(map[ledger.RootHash]map[ledger.Path]*ledger.Payload)

		t.Run("create WAL and initial trie", func(t *testing.T) {

			wal, err := realWAL.NewDiskWAL(zerolog.Nop(), nil, metrics.NewNoopCollector(), dir, size*10, pathByteSize, segmentSize)
			require.NoError(t, err)

			// WAL segments are 32kB, so here we generate 2 keys 64kB each, times `size`
			// so we should get at least `size` segments

			// Generate the tree and create WAL
			for i := 0; i < size; i++ {

				keys := testutils.RandomUniqueKeys(numInsPerStep, keyNumberOfParts, 1600, 1600)
				values := testutils.RandomValues(numInsPerStep, valueMaxByteSize/2, valueMaxByteSize)
				update, err := ledger.NewUpdate(ledger.State(rootHash), keys, values)
				require.NoError(t, err)

				trieUpdate, err := pathfinder.UpdateToTrieUpdate(update, pathFinderVersion)
				require.NoError(t, err)

				_, _, err = wal.RecordUpdate(trieUpdate)
				require.NoError(t, err)

				rootHash, err := f.Update(trieUpdate)
				require.NoError(t, err)

				fmt.Printf("Updated with %x\n", rootHash)

				data := make(map[ledger.Path]*ledger.Payload, len(trieUpdate.Paths))
				for j, path := range trieUpdate.Paths {
					data[path] = trieUpdate.Payloads[j]
				}

				savedData[rootHash] = data
			}
			// some buffer time of the checkpointer to run
			time.Sleep(1 * time.Second)
			<-wal.Done()

			require.FileExists(t, path.Join(dir, "00000010")) //make sure we have enough segments saved
		})

		// create a new forest and replay WAL
		f2, err := mtrie.NewForest(size*10, metricsCollector, nil)
		require.NoError(t, err)

		t.Run("replay WAL and create checkpoint", func(t *testing.T) {

			require.NoFileExists(t, path.Join(dir, "checkpoint.00000010"))

			wal2, err := realWAL.NewDiskWAL(zerolog.Nop(), nil, metrics.NewNoopCollector(), dir, size*10, pathByteSize, segmentSize)
			require.NoError(t, err)

			err = wal2.Replay(
				func(tries []*trie.MTrie) error {
					return fmt.Errorf("I should fail as there should be no checkpoints")
				},
				func(update *ledger.TrieUpdate) error {
					_, err := f2.Update(update)
					return err
				},
				func(rootHash ledger.RootHash) error {
					return fmt.Errorf("I should fail as there should be no deletions")
				},
			)
			require.NoError(t, err)

			checkpointer, err := wal2.NewCheckpointer()
			require.NoError(t, err)

			err = checkpointer.Checkpoint(10)
			require.NoError(t, err)

			require.FileExists(t, path.Join(dir, "checkpoint.00000010")) //make sure we have checkpoint file

			<-wal2.Done()
		})

		f3, err := mtrie.NewForest(size*10, metricsCollector, nil)
		require.NoError(t, err)

		t.Run("read checkpoint", func(t *testing.T) {
			wal3, err := realWAL.NewDiskWAL(zerolog.Nop(), nil, metrics.NewNoopCollector(), dir, size*10, pathByteSize, segmentSize)
			require.NoError(t, err)

			err = wal3.Replay(
				func(tries []*trie.MTrie) error {
					return f3.AddTries(tries)
				},
				func(update *ledger.TrieUpdate) error {
					return fmt.Errorf("I should fail as there should be no updates")
				},
				func(rootHash ledger.RootHash) error {
					return fmt.Errorf("I should fail as there should be no deletions")
				},
			)
			require.NoError(t, err)

			<-wal3.Done()
		})

		t.Run("all forests contain the same data", func(t *testing.T) {
			// random map iteration order is a benefit here
			// make sure the tries has been rebuilt from WAL and another from from Checkpoint
			// f1, f2 and f3 should be identical
			for rootHash, data := range savedData {

				paths := make([]ledger.Path, 0, len(data))
				for path := range data {
					paths = append(paths, path)
				}

				values1, err := f.Read(&ledger.TrieRead{RootHash: rootHash, Paths: paths})
				require.NoError(t, err)

				values2, err := f2.Read(&ledger.TrieRead{RootHash: rootHash, Paths: paths})
				require.NoError(t, err)

				values3, err := f3.Read(&ledger.TrieRead{RootHash: rootHash, Paths: paths})
				require.NoError(t, err)

				for i, path := range paths {
					require.Equal(t, data[path].Value(), values1[i])
					require.Equal(t, data[path].Value(), values2[i])
					require.Equal(t, data[path].Value(), values3[i])
				}
			}
		})

		keys2 := testutils.RandomUniqueKeys(numInsPerStep, keyNumberOfParts, keyPartMinByteSize, keyPartMaxByteSize)
		values2 := testutils.RandomValues(numInsPerStep, 1, valueMaxByteSize)
		t.Run("create segment after checkpoint", func(t *testing.T) {

			//require.NoFileExists(t, path.Join(dir, "00000011"))

			unittest.RequireFileEmpty(t, path.Join(dir, "00000011"))

			//generate one more segment
			wal4, err := realWAL.NewDiskWAL(zerolog.Nop(), nil, metrics.NewNoopCollector(), dir, size*10, pathByteSize, segmentSize)
			require.NoError(t, err)

			update, err := ledger.NewUpdate(ledger.State(rootHash), keys2, values2)
			require.NoError(t, err)

			trieUpdate, err := pathfinder.UpdateToTrieUpdate(update, pathFinderVersion)
			require.NoError(t, err)

			_, _, err = wal4.RecordUpdate(trieUpdate)
			require.NoError(t, err)

			rootHash, err = f.Update(trieUpdate)
			require.NoError(t, err)

			<-wal4.Done()

			require.FileExists(t, path.Join(dir, "00000011")) //make sure we have extra segment
		})

		f5, err := mtrie.NewForest(size*10, metricsCollector, nil)
		require.NoError(t, err)

		t.Run("replay both checkpoint and updates after checkpoint", func(t *testing.T) {
			wal5, err := realWAL.NewDiskWAL(zerolog.Nop(), nil, metrics.NewNoopCollector(), dir, size*10, pathByteSize, segmentSize)
			require.NoError(t, err)

			updatesLeft := 1 // there should be only one update

			err = wal5.Replay(
				func(tries []*trie.MTrie) error {
					return f5.AddTries(tries)
				},
				func(update *ledger.TrieUpdate) error {
					if updatesLeft == 0 {
						return fmt.Errorf("more updates called then expected")
					}
					_, err := f5.Update(update)
					updatesLeft--
					return err
				},
				func(rootHash ledger.RootHash) error {
					return fmt.Errorf("I should fail as there should be no deletions")
				},
			)
			require.NoError(t, err)

			<-wal5.Done()
		})

		t.Run("extra updates were applied correctly", func(t *testing.T) {

			query, err := ledger.NewQuery(ledger.State(rootHash), keys2)
			require.NoError(t, err)
			trieRead, err := pathfinder.QueryToTrieRead(query, pathFinderVersion)
			require.NoError(t, err)

			values, err := f.Read(trieRead)
			require.NoError(t, err)

			values5, err := f5.Read(trieRead)
			require.NoError(t, err)

			for i := range keys2 {
				require.Equal(t, values2[i], values[i])
				require.Equal(t, values2[i], values5[i])
			}
		})

		t.Run("advise to evict checkpoints from page cache", func(t *testing.T) {
			logger := zerolog.Nop()
			evictedFileNames, err := wal.EvictAllCheckpointsFromLinuxPageCache(dir, &logger)
			require.NoError(t, err)
			require.Equal(t, 1, len(evictedFileNames))
			require.Equal(t, path.Join(dir, "checkpoint.00000010"), evictedFileNames[0])
		})

		t.Run("corrupted checkpoints are skipped", func(t *testing.T) {

			f6, err := mtrie.NewForest(size*10, metricsCollector, nil)
			require.NoError(t, err)

			wal6, err := realWAL.NewDiskWAL(zerolog.Nop(), nil, metrics.NewNoopCollector(), dir, size*10, pathByteSize, segmentSize)
			require.NoError(t, err)

			// make sure no earlier checkpoints exist
			require.NoFileExists(t, path.Join(dir, "checkpoint.0000008"))
			require.NoFileExists(t, path.Join(dir, "checkpoint.0000006"))
			require.NoFileExists(t, path.Join(dir, "checkpoint.0000004"))

			require.FileExists(t, path.Join(dir, "checkpoint.00000010"))

			// create missing checkpoints
			checkpointer, err := wal6.NewCheckpointer()
			require.NoError(t, err)

			err = checkpointer.Checkpoint(4)
			require.NoError(t, err)
			require.FileExists(t, path.Join(dir, "checkpoint.00000004"))

			err = checkpointer.Checkpoint(6)
			require.NoError(t, err)
			require.FileExists(t, path.Join(dir, "checkpoint.00000006"))

			err = checkpointer.Checkpoint(8)
			require.NoError(t, err)
			require.FileExists(t, path.Join(dir, "checkpoint.00000008"))

			// corrupt checkpoints
			randomlyModifyFile(t, path.Join(dir, "checkpoint.00000006"))
			randomlyModifyFile(t, path.Join(dir, "checkpoint.00000008"))
			randomlyModifyFile(t, path.Join(dir, "checkpoint.00000010"))

			// make sure 10 is latest checkpoint
			latestCheckpoint, err := checkpointer.LatestCheckpoint()
			require.NoError(t, err)
			require.Equal(t, 10, latestCheckpoint)

			// at this stage, number 4 should be the latest valid checkpoint
			// check other fail to load

			_, err = checkpointer.LoadCheckpoint(10)
			require.Error(t, err)
			_, err = checkpointer.LoadCheckpoint(8)
			require.Error(t, err)
			_, err = checkpointer.LoadCheckpoint(6)
			require.Error(t, err)
			_, err = checkpointer.LoadCheckpoint(4)
			require.NoError(t, err)

			err = wal6.ReplayOnForest(f6)
			require.NoError(t, err)

			<-wal6.Done()

			// check if the latest data is still there
			query, err := ledger.NewQuery(ledger.State(rootHash), keys2)
			require.NoError(t, err)
			trieRead, err := pathfinder.QueryToTrieRead(query, pathFinderVersion)
			require.NoError(t, err)

			values, err := f.Read(trieRead)
			require.NoError(t, err)

			values6, err := f6.Read(trieRead)
			require.NoError(t, err)

			for i := range keys2 {
				require.Equal(t, values2[i], values[i])
				require.Equal(t, values2[i], values6[i])
			}

		})

	})
}

// func TestCheckpointFileError(t *testing.T) {
//
// 	unittest.RunWithTempDir(t, func(dir string) {
//
// 		wal, err := realWAL.NewDiskWAL(zerolog.Nop(), nil, metrics.NewNoopCollector(), dir, size*10, pathByteSize, segmentSize)
// 		require.NoError(t, err)
//
// 		// create WAL
//
// 		keys := testutils.RandomUniqueKeys(numInsPerStep, keyNumberOfParts, 1600, 1600)
// 		values := testutils.RandomValues(numInsPerStep, valueMaxByteSize/2, valueMaxByteSize)
// 		update, err := ledger.NewUpdate(ledger.State(trie.EmptyTrieRootHash()), keys, values)
// 		require.NoError(t, err)
//
// 		trieUpdate, err := pathfinder.UpdateToTrieUpdate(update, pathFinderVersion)
// 		require.NoError(t, err)
//
// 		_, _, err = wal.RecordUpdate(trieUpdate)
// 		require.NoError(t, err)
//
// 		// some buffer time of the checkpointer to run
// 		time.Sleep(1 * time.Second)
// 		<-wal.Done()
//
// 		require.FileExists(t, path.Join(dir, "00000001")) //make sure WAL segment is saved
//
// 		wal2, err := realWAL.NewDiskWAL(zerolog.Nop(), nil, metrics.NewNoopCollector(), dir, size*10, pathByteSize, segmentSize)
// 		require.NoError(t, err)
//
// 		checkpointer, err := wal2.NewCheckpointer()
// 		require.NoError(t, err)
//
// 		t.Run("write error", func(t *testing.T) {
// 			errWrite := errors.New("unexpected write error")
//
// 			err = checkpointer.Checkpoint(1, func() (io.WriteCloser, error) {
// 				return newWriteCloserWithErrors(errWrite, nil), nil
// 			})
// 			require.ErrorIs(t, err, errWrite)
// 		})
//
// 		t.Run("close error", func(t *testing.T) {
// 			errClose := errors.New("unexpected close error")
//
// 			err = checkpointer.Checkpoint(1, func() (io.WriteCloser, error) {
// 				return newWriteCloserWithErrors(nil, errClose), nil
// 			})
// 			require.ErrorIs(t, err, errClose)
// 		})
// 	})
// }

// randomlyModifyFile picks random byte and modifies it
// this should be enough to cause checkpoint loading to fail
// as it contains checksum
func randomlyModifyFile(t *testing.T, filename string) {

	file, err := os.OpenFile(filename, os.O_RDWR, 0644)
	require.NoError(t, err)

	fileInfo, err := file.Stat()
	require.NoError(t, err)

	fileSize := fileInfo.Size()

	buf := make([]byte, 1)

	// get some random offset
	offset := int64(rand.Int()) % (fileSize + int64(len(buf)))

	_, err = file.ReadAt(buf, offset)
	require.NoError(t, err)

	// byte addition will simply wrap around
	buf[0]++

	_, err = file.WriteAt(buf, offset)
	require.NoError(t, err)
}

func Test_StoringLoadingCheckpoints(t *testing.T) {

	unittest.RunWithTempDir(t, func(dir string) {
		// some hash will be literally encoded in output file
		// so we can find it and modify - to make sure we get a different checksum
		// but not fail process by, for example, modifying saved data length causing EOF

		emptyTrie := trie.NewEmptyMTrie()

		p1 := testutils.PathByUint8(0)
		v1 := testutils.LightPayload8('A', 'a')

		p2 := testutils.PathByUint8(1)
		v2 := testutils.LightPayload8('B', 'b')

		paths := []ledger.Path{p1, p2}
		payloads := []ledger.Payload{*v1, *v2}

		updatedTrie, _, err := trie.NewTrieWithUpdatedRegisters(emptyTrie, paths, payloads, true)
		require.NoError(t, err)

		someHash := updatedTrie.RootNode().LeftChild().Hash() // Hash of left child

		fullpath := path.Join(dir, "temp-checkpoint")

<<<<<<< HEAD
		err = realWAL.StoreCheckpointV5(file, updatedTrie)
=======
		err = realWAL.StoreCheckpoint(dir, "temp-checkpoint", &logger, updatedTrie)
>>>>>>> 4b04eb88
		require.NoError(t, err)

		t.Run("works without data modification", func(t *testing.T) {
			logger := zerolog.Nop()
			tries, err := realWAL.LoadCheckpoint(fullpath, &logger)
			require.NoError(t, err)
			require.Equal(t, 1, len(tries))
			require.Equal(t, updatedTrie, tries[0])
		})

		t.Run("detects modified data", func(t *testing.T) {
			b, err := os.ReadFile(fullpath)
			require.NoError(t, err)

			index := bytes.Index(b, someHash[:])
			require.NotEqual(t, -1, index)
			b[index] = 23

			err = os.WriteFile(fullpath, b, 0644)
			require.NoError(t, err)

			logger := zerolog.Nop()
			tries, err := realWAL.LoadCheckpoint(fullpath, &logger)
			require.Error(t, err)
			require.Nil(t, tries)
			require.Contains(t, err.Error(), "checksum")
		})
	})
}

type writeCloserWithErrors struct {
	writeError error
	closeError error
}

func newWriteCloserWithErrors(writeError error, closeError error) *writeCloserWithErrors {
	return &writeCloserWithErrors{
		writeError: writeError,
		closeError: closeError,
	}
}

func (wc *writeCloserWithErrors) Write(p []byte) (n int, err error) {
	return 0, wc.writeError
}

func (wc *writeCloserWithErrors) Close() error {
	return wc.closeError
}<|MERGE_RESOLUTION|>--- conflicted
+++ resolved
@@ -538,11 +538,7 @@
 
 		fullpath := path.Join(dir, "temp-checkpoint")
 
-<<<<<<< HEAD
-		err = realWAL.StoreCheckpointV5(file, updatedTrie)
-=======
-		err = realWAL.StoreCheckpoint(dir, "temp-checkpoint", &logger, updatedTrie)
->>>>>>> 4b04eb88
+		err = realWAL.StoreCheckpointV5(dir, "temp-checkpoint", &logger, updatedTrie)
 		require.NoError(t, err)
 
 		t.Run("works without data modification", func(t *testing.T) {
