--- conflicted
+++ resolved
@@ -64,15 +64,7 @@
 // - One verification node
 // - One ghost node (as an execution node)
 func (s *Suite) SetupSuite() {
-<<<<<<< HEAD
-	logger := unittest.LoggerWithLevel(zerolog.InfoLevel).With().
-		Str("testfile", "suite.go").
-		Str("testcase", s.T().Name()).
-		Logger()
-	s.log = logger
-=======
 	s.log = unittest.LoggerForTest(s.Suite.T(), zerolog.InfoLevel)
->>>>>>> 138e1c32
 	s.log.Info().Msg("================> SetupTest")
 
 	blockRateFlag := "--block-rate-delay=1ms"
