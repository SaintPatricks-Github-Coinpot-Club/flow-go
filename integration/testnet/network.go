--- conflicted
+++ resolved
@@ -38,10 +38,7 @@
 	"github.com/onflow/flow-go/model/flow/order"
 	"github.com/onflow/flow-go/module/epochs"
 	"github.com/onflow/flow-go/network/p2p"
-<<<<<<< HEAD
-=======
 	"github.com/onflow/flow-go/network/p2p/keyutils"
->>>>>>> 0a8729c7
 	clusterstate "github.com/onflow/flow-go/state/cluster"
 	"github.com/onflow/flow-go/state/protocol/inmem"
 	"github.com/onflow/flow-go/utils/io"
@@ -227,18 +224,11 @@
 	NodeID            flow.Identifier
 	NetworkingPrivKey crypto.PrivateKey
 	StakedNodeID      flow.Identifier
-<<<<<<< HEAD
-}
-
-func NewConsensusFollowerConfig(t *testing.T, networkingPrivKey crypto.PrivateKey, stakedNodeID flow.Identifier) ConsensusFollowerConfig {
-	pid, err := p2p.ExtractPeerID(networkingPrivKey.PublicKey())
-=======
 	Opts              []consensus_follower.Option
 }
 
 func NewConsensusFollowerConfig(t *testing.T, networkingPrivKey crypto.PrivateKey, stakedNodeID flow.Identifier, opts ...consensus_follower.Option) ConsensusFollowerConfig {
 	pid, err := keyutils.PeerIDFromFlowPublicKey(networkingPrivKey.PublicKey())
->>>>>>> 0a8729c7
 	assert.NoError(t, err)
 	nodeID, err := p2p.NewUnstakedNetworkIDTranslator().GetFlowID(pid)
 	assert.NoError(t, err)
@@ -246,10 +236,7 @@
 		NetworkingPrivKey: networkingPrivKey,
 		StakedNodeID:      stakedNodeID,
 		NodeID:            nodeID,
-<<<<<<< HEAD
-=======
 		Opts:              opts,
->>>>>>> 0a8729c7
 	}
 }
 
@@ -515,18 +502,11 @@
 	// consensus follower
 	bindPort := testingdock.RandomPort(t)
 	bindAddr := fmt.Sprintf("0.0.0.0:%s", bindPort)
-<<<<<<< HEAD
-	opts := []consensus_follower.Option{
-		consensus_follower.WithDataDir(dataDir),
-		consensus_follower.WithBootstrapDir(followerBootstrapDir),
-	}
-=======
 	opts := append(
 		followerConf.Opts,
 		consensus_follower.WithDataDir(dataDir),
 		consensus_follower.WithBootstrapDir(followerBootstrapDir),
 	)
->>>>>>> 0a8729c7
 
 	var stakedANContainer *ContainerConfig
 	// find the upstream Access node container for this follower engine
@@ -549,18 +529,10 @@
 		NetworkPublicKey: stakedANContainer.NetworkPubKey(),
 	}
 
-<<<<<<< HEAD
-	// TODO: update consensus follower to just accept a networking key instead of a node ID
-=======
->>>>>>> 0a8729c7
 	// it should be able to figure out the rest on its own.
 	follower, err := consensus_follower.NewConsensusFollower(followerConf.NetworkingPrivKey, bindAddr,
 		[]consensus_follower.BootstrapNodeInfo{bootstrapNodeInfo}, opts...)
 
-<<<<<<< HEAD
-	// TODO: convert key to node ID? or just store with the network key as map key
-=======
->>>>>>> 0a8729c7
 	net.ConsensusFollowers[followerConf.NodeID] = follower
 }
 
@@ -730,11 +702,7 @@
 			// in the public network, because connection gating is enabled by default and
 			// therefore the ghost node will deny incoming connections from all consensus
 			// followers. A flag for the ghost node will need to be created to enable
-<<<<<<< HEAD
-			// overriding the default behavior.
-=======
 			// overriding the default behavior (see: https://github.com/dapperlabs/flow-go/issues/5696).
->>>>>>> 0a8729c7
 			return fmt.Errorf("currently ghost node for an access node which supports unstaked node is not implemented")
 		}
 	}
@@ -767,10 +735,7 @@
 
 	// TODO: currently just stashing a dummy key as staking key to prevent the nodeinfo.Type() function from
 	// returning an error. Eventually, a new key type NodeInfoTypePrivateUnstaked needs to be defined
-<<<<<<< HEAD
-=======
 	// (see issue: https://github.com/onflow/flow-go/issues/1214)
->>>>>>> 0a8729c7
 	dummyStakingKey, err := unittest.StakingKey()
 	if err != nil {
 		return nil, err
@@ -818,10 +783,7 @@
 	}
 
 	allNodeInfos := append(toNodeInfos(stakedConfs), followerInfos...)
-<<<<<<< HEAD
-=======
-
->>>>>>> 0a8729c7
+
 	// IMPORTANT: we must use this ordering when writing the DKG keys as
 	//            this ordering defines the DKG participant's indices
 	stakedNodeInfos := bootstrap.Sort(toNodeInfos(stakedConfs), order.Canonical)
