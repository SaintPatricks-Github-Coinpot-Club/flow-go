--- conflicted
+++ resolved
@@ -621,12 +621,6 @@
 		return nil, nil, nil, nil, err
 	}
 
-	randomSource := make([]byte, flow.EpochSetupRandomSourceLength)
-	_, err = rand.Read(randomSource)
-	if err != nil {
-		return nil, nil, nil, err
-	}
-
 	// generate epoch service events
 	epochSetup := &flow.EpochSetup{
 		Counter:      epochCounter,
@@ -645,24 +639,15 @@
 	}
 
 	// generate execution result and block seal
-<<<<<<< HEAD
-	result := run.GenerateRootResult(root, commit)
-	seal := run.GenerateRootSeal(result, epochSetup, epochCommit)
-=======
 	result := run.GenerateRootResult(root, commit, epochSetup, epochCommit)
 	seal := run.GenerateRootSeal(result)
->>>>>>> e0ad3145
 
 	snapshot, err := inmem.SnapshotFromBootstrapState(root, result, seal, qc)
 	if err != nil {
 		return nil, nil, nil, nil, fmt.Errorf("could not create bootstrap state snapshot")
 	}
 
-<<<<<<< HEAD
-	err = writeJSON(filepath.Join(bootstrapDir, bootstrap.PathRootProtocolStateSnapshot), snapshot)
-=======
 	err = writeJSON(filepath.Join(bootstrapDir, bootstrap.PathRootProtocolStateSnapshot), snapshot.Encodable())
->>>>>>> e0ad3145
 	if err != nil {
 		return nil, nil, nil, nil, err
 	}
