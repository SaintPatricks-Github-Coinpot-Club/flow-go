module github.com/onflow/flow-go/integration

go 1.25.0

require (
	cloud.google.com/go/bigquery v1.69.0
	github.com/VividCortex/ewma v1.2.0
	github.com/btcsuite/btcd/chaincfg/chainhash v1.0.2
	github.com/coreos/go-semver v0.3.0
	github.com/dapperlabs/testingdock v0.4.5-0.20231020233342-a2853fe18724
	github.com/dgraph-io/badger/v2 v2.2007.4
	github.com/docker/docker v24.0.6+incompatible
	github.com/docker/go-connections v0.4.0
	github.com/ethereum/go-ethereum v1.16.2
	github.com/go-git/go-git/v5 v5.11.0
	github.com/go-yaml/yaml v2.1.0+incompatible
	github.com/gorilla/websocket v1.5.3
	github.com/ipfs/boxo v0.27.2
	github.com/ipfs/go-cid v0.4.1
	github.com/ipfs/go-datastore v0.8.2
	github.com/ipfs/go-ds-badger2 v0.1.4
	github.com/ipfs/go-ds-pebble v0.5.0
	github.com/libp2p/go-libp2p v0.38.2
	github.com/onflow/cadence v1.7.0-preview.3
	github.com/onflow/crypto v0.25.3
	github.com/onflow/flow-core-contracts/lib/go/contracts v1.7.4-0.20250825173510-91e6f28b0224
	github.com/onflow/flow-core-contracts/lib/go/templates v1.7.2-0.20250825173510-91e6f28b0224
	github.com/onflow/flow-go v0.38.0-preview.0.0.20241021221952-af9cd6e99de1
	github.com/onflow/flow-go-sdk v1.7.1-0.20250825225412-ac424c2d0f2f
	github.com/onflow/flow-go/insecure v0.0.0-00010101000000-000000000000
	github.com/onflow/flow/protobuf/go/flow v0.4.12
	github.com/prometheus/client_golang v1.20.5
	github.com/prometheus/client_model v0.6.1
	github.com/prometheus/common v0.61.0
	github.com/psiemens/graceland v1.0.0
	github.com/rs/zerolog v1.29.0
	github.com/stretchr/testify v1.10.0
	go.einride.tech/pid v0.1.0
	go.uber.org/atomic v1.11.0
	go.uber.org/mock v0.5.0
	golang.org/x/exp v0.0.0-20241217172543-b2144cdd0a67
	golang.org/x/sync v0.16.0
	google.golang.org/grpc v1.74.2
	google.golang.org/protobuf v1.36.7
	gopkg.in/yaml.v3 v3.0.1
)

require (
	cel.dev/expr v0.24.0 // indirect
	cloud.google.com/go v0.121.0 // indirect
	cloud.google.com/go/auth v0.16.4 // indirect
	cloud.google.com/go/auth/oauth2adapt v0.2.8 // indirect
	cloud.google.com/go/compute/metadata v0.8.0 // indirect
	cloud.google.com/go/iam v1.5.2 // indirect
	cloud.google.com/go/monitoring v1.24.2 // indirect
	cloud.google.com/go/storage v1.53.0 // indirect
	dario.cat/mergo v1.0.0 // indirect
	github.com/Azure/go-ansiterm v0.0.0-20210617225240-d185dfc1b5a1 // indirect
	github.com/DataDog/zstd v1.5.6-0.20230824185856-869dae002e5e // indirect
	github.com/GoogleCloudPlatform/opentelemetry-operations-go/detectors/gcp v1.27.0 // indirect
	github.com/GoogleCloudPlatform/opentelemetry-operations-go/exporter/metric v0.51.0 // indirect
	github.com/GoogleCloudPlatform/opentelemetry-operations-go/internal/resourcemapping v0.51.0 // indirect
	github.com/Jorropo/jsync v1.0.1 // indirect
	github.com/Microsoft/go-winio v0.6.2 // indirect
	github.com/ProtonMail/go-crypto v0.0.0-20230828082145-3c4c8a2d2371 // indirect
	github.com/SaveTheRbtz/mph v0.1.1-0.20240117162131-4166ec7869bc // indirect
	github.com/StackExchange/wmi v1.2.1 // indirect
	github.com/VictoriaMetrics/fastcache v1.12.2 // indirect
	github.com/apache/arrow/go/v15 v15.0.2 // indirect
	github.com/aws/aws-sdk-go-v2 v1.37.0 // indirect
	github.com/aws/aws-sdk-go-v2/config v1.30.0 // indirect
	github.com/aws/aws-sdk-go-v2/credentials v1.18.0 // indirect
	github.com/aws/aws-sdk-go-v2/feature/ec2/imds v1.17.0 // indirect
	github.com/aws/aws-sdk-go-v2/feature/s3/manager v1.5.1 // indirect
	github.com/aws/aws-sdk-go-v2/internal/configsources v1.4.0 // indirect
	github.com/aws/aws-sdk-go-v2/internal/endpoints/v2 v2.7.0 // indirect
	github.com/aws/aws-sdk-go-v2/internal/ini v1.8.3 // indirect
	github.com/aws/aws-sdk-go-v2/service/internal/accept-encoding v1.13.0 // indirect
	github.com/aws/aws-sdk-go-v2/service/internal/presigned-url v1.13.0 // indirect
	github.com/aws/aws-sdk-go-v2/service/internal/s3shared v1.7.0 // indirect
	github.com/aws/aws-sdk-go-v2/service/s3 v1.15.0 // indirect
	github.com/aws/aws-sdk-go-v2/service/sso v1.26.0 // indirect
	github.com/aws/aws-sdk-go-v2/service/ssooidc v1.31.0 // indirect
	github.com/aws/aws-sdk-go-v2/service/sts v1.35.0 // indirect
	github.com/aws/smithy-go v1.22.5 // indirect
	github.com/benbjohnson/clock v1.3.5 // indirect
	github.com/beorn7/perks v1.0.1 // indirect
	github.com/bits-and-blooms/bitset v1.24.0 // indirect
	github.com/btcsuite/btcd/btcec/v2 v2.3.4 // indirect
	github.com/cenkalti/backoff/v4 v4.3.0 // indirect
	github.com/cespare/xxhash v1.1.0 // indirect
	github.com/cespare/xxhash/v2 v2.3.0 // indirect
	github.com/cloudflare/circl v1.3.3 // indirect
	github.com/cncf/xds/go v0.0.0-20250501225837-2ac532fd4443 // indirect
	github.com/cockroachdb/crlib v0.0.0-20241015224233-894974b3ad94 // indirect
	github.com/cockroachdb/errors v1.11.3 // indirect
	github.com/cockroachdb/fifo v0.0.0-20240606204812-0bbfbd93a7ce // indirect
	github.com/cockroachdb/logtags v0.0.0-20230118201751-21c54148d20b // indirect
	github.com/cockroachdb/pebble/v2 v2.0.6 // indirect
	github.com/cockroachdb/redact v1.1.5 // indirect
	github.com/cockroachdb/swiss v0.0.0-20250624142022-d6e517c1d961 // indirect
	github.com/cockroachdb/tokenbucket v0.0.0-20230807174530-cc333fc44b06 // indirect
	github.com/consensys/gnark-crypto v0.18.0 // indirect
	github.com/containerd/cgroups v1.1.0 // indirect
	github.com/containerd/fifo v1.1.0 // indirect
	github.com/coreos/go-systemd/v22 v22.5.0 // indirect
	github.com/crate-crypto/go-eth-kzg v1.3.0 // indirect
	github.com/crate-crypto/go-ipa v0.0.0-20240724233137-53bbb0ceb27a // indirect
	github.com/cskr/pubsub v1.0.2 // indirect
	github.com/cyphar/filepath-securejoin v0.2.4 // indirect
	github.com/davecgh/go-spew v1.1.2-0.20180830191138-d8f796af33cc // indirect
	github.com/davidlazar/go-crypto v0.0.0-20200604182044-b73af7476f6c // indirect
	github.com/deckarep/golang-set/v2 v2.6.0 // indirect
	github.com/decred/dcrd/dcrec/secp256k1/v4 v4.3.0 // indirect
	github.com/dgraph-io/ristretto v0.1.0 // indirect
	github.com/dgryski/go-farm v0.0.0-20200201041132-a6ae2369ad13 // indirect
	github.com/distribution/reference v0.5.0 // indirect
	github.com/docker/cli v24.0.6+incompatible // indirect
	github.com/docker/distribution v2.8.3+incompatible // indirect
	github.com/docker/docker-credential-helpers v0.8.0 // indirect
	github.com/docker/go-metrics v0.0.1 // indirect
	github.com/docker/go-units v0.5.0 // indirect
	github.com/dustin/go-humanize v1.0.1 // indirect
	github.com/ef-ds/deque v1.0.4 // indirect
	github.com/elastic/gosigar v0.14.3 // indirect
	github.com/emicklei/dot v1.6.2 // indirect
	github.com/emirpasic/gods v1.18.1 // indirect
	github.com/envoyproxy/go-control-plane/envoy v1.32.4 // indirect
	github.com/envoyproxy/protoc-gen-validate v1.2.1 // indirect
	github.com/ethereum/c-kzg-4844/v2 v2.1.0 // indirect
	github.com/ethereum/go-verkle v0.2.2 // indirect
	github.com/felixge/httpsnoop v1.0.4 // indirect
	github.com/ferranbt/fastssz v0.1.4 // indirect
	github.com/filecoin-project/go-clock v0.1.0 // indirect
	github.com/flynn/noise v1.1.0 // indirect
	github.com/francoispqt/gojay v1.2.13 // indirect
	github.com/fsnotify/fsnotify v1.6.0 // indirect
	github.com/fxamacker/cbor/v2 v2.8.1-0.20250402194037-6f932b086829 // indirect
	github.com/fxamacker/circlehash v0.3.0 // indirect
	github.com/gabriel-vasile/mimetype v1.4.6 // indirect
	github.com/gammazero/deque v1.0.0 // indirect
	github.com/gammazero/workerpool v1.1.3 // indirect
	github.com/getsentry/sentry-go v0.27.0 // indirect
	github.com/go-git/gcfg v1.5.1-0.20230307220236-3a3c6141e376 // indirect
	github.com/go-git/go-billy/v5 v5.5.0 // indirect
	github.com/go-jose/go-jose/v4 v4.0.5 // indirect
	github.com/go-kit/kit v0.12.0 // indirect
	github.com/go-kit/log v0.2.1 // indirect
	github.com/go-logfmt/logfmt v0.6.0 // indirect
	github.com/go-logr/logr v1.4.3 // indirect
	github.com/go-logr/stdr v1.2.2 // indirect
	github.com/go-ole/go-ole v1.3.0 // indirect
	github.com/go-playground/locales v0.14.1 // indirect
	github.com/go-playground/universal-translator v0.18.1 // indirect
	github.com/go-playground/validator/v10 v10.19.0 // indirect
	github.com/go-task/slim-sprig/v3 v3.0.0 // indirect
	github.com/goccy/go-json v0.10.4 // indirect
	github.com/godbus/dbus/v5 v5.1.0 // indirect
	github.com/gofrs/flock v0.12.1 // indirect
	github.com/gogo/protobuf v1.3.2 // indirect
	github.com/golang/glog v1.2.5 // indirect
	github.com/golang/groupcache v0.0.0-20210331224755-41bb18bfe9da // indirect
	github.com/golang/mock v1.6.0 // indirect
	github.com/golang/protobuf v1.5.4 // indirect
	github.com/golang/snappy v0.0.5-0.20231225225746-43d5d4cd4e0e // indirect
	github.com/google/flatbuffers v23.5.26+incompatible // indirect
	github.com/google/gopacket v1.1.19 // indirect
	github.com/google/pprof v0.0.0-20241210010833-40e02aabc2ad // indirect
	github.com/google/s2a-go v0.1.9 // indirect
	github.com/google/uuid v1.6.0 // indirect
	github.com/googleapis/enterprise-certificate-proxy v0.3.6 // indirect
	github.com/googleapis/gax-go/v2 v2.15.0 // indirect
	github.com/gorilla/mux v1.8.1 // indirect
	github.com/grpc-ecosystem/go-grpc-middleware/v2 v2.1.0 // indirect
	github.com/grpc-ecosystem/go-grpc-prometheus v1.2.0 // indirect
	github.com/grpc-ecosystem/grpc-gateway/v2 v2.22.0 // indirect
	github.com/hashicorp/errwrap v1.1.0 // indirect
	github.com/hashicorp/go-multierror v1.1.1 // indirect
	github.com/hashicorp/golang-lru v1.0.2 // indirect
	github.com/hashicorp/golang-lru/v2 v2.0.7 // indirect
	github.com/hashicorp/hcl v1.0.0 // indirect
	github.com/holiman/bloomfilter/v2 v2.0.3 // indirect
	github.com/holiman/uint256 v1.3.2 // indirect
	github.com/huandu/go-clone v1.7.2 // indirect
	github.com/huandu/go-clone/generic v1.7.2 // indirect
	github.com/huin/goupnp v1.3.0 // indirect
	github.com/inconshreveable/mousetrap v1.1.0 // indirect
	github.com/ipfs/bbloom v0.0.4 // indirect
	github.com/ipfs/go-block-format v0.2.0 // indirect
	github.com/ipfs/go-cidutil v0.1.0 // indirect
	github.com/ipfs/go-ipfs-delay v0.0.1 // indirect
	github.com/ipfs/go-ipfs-pq v0.0.3 // indirect
	github.com/ipfs/go-ipfs-util v0.0.3 // indirect
	github.com/ipfs/go-ipld-format v0.6.0 // indirect
	github.com/ipfs/go-log v1.0.5 // indirect
	github.com/ipfs/go-log/v2 v2.5.1 // indirect
	github.com/ipfs/go-metrics-interface v0.0.1 // indirect
	github.com/ipfs/go-peertaskqueue v0.8.2 // indirect
	github.com/ipld/go-ipld-prime v0.21.0 // indirect
	github.com/jackpal/go-nat-pmp v1.0.2 // indirect
	github.com/jbenet/go-context v0.0.0-20150711004518-d14ea06fba99 // indirect
	github.com/jbenet/go-temp-err-catcher v0.1.0 // indirect
	github.com/jbenet/goprocess v0.1.4 // indirect
	github.com/jordanschalm/lockctx v0.0.0-20250412215529-226f85c10956 // indirect
	github.com/k0kubun/pp/v3 v3.5.0 // indirect
	github.com/kevinburke/go-bindata v3.24.0+incompatible // indirect
	github.com/kevinburke/ssh_config v1.2.0 // indirect
	github.com/klauspost/compress v1.17.11 // indirect
	github.com/klauspost/cpuid/v2 v2.2.9 // indirect
	github.com/koron/go-ssdp v0.0.4 // indirect
	github.com/kr/pretty v0.3.1 // indirect
	github.com/kr/text v0.2.0 // indirect
	github.com/leodido/go-urn v1.4.0 // indirect
	github.com/libp2p/go-addr-util v0.1.0 // indirect
	github.com/libp2p/go-buffer-pool v0.1.0 // indirect
	github.com/libp2p/go-cidranger v1.1.0 // indirect
	github.com/libp2p/go-flow-metrics v0.2.0 // indirect
	github.com/libp2p/go-libp2p-asn-util v0.4.1 // indirect
	github.com/libp2p/go-libp2p-kad-dht v0.28.2 // indirect
	github.com/libp2p/go-libp2p-kbucket v0.6.4 // indirect
	github.com/libp2p/go-libp2p-pubsub v0.13.0 // indirect
	github.com/libp2p/go-libp2p-record v0.2.0 // indirect
	github.com/libp2p/go-libp2p-routing-helpers v0.7.4 // indirect
	github.com/libp2p/go-msgio v0.3.0 // indirect
	github.com/libp2p/go-nat v0.2.0 // indirect
	github.com/libp2p/go-netroute v0.2.2 // indirect
	github.com/libp2p/go-reuseport v0.4.0 // indirect
	github.com/libp2p/go-yamux/v4 v4.0.1 // indirect
	github.com/logrusorgru/aurora/v4 v4.0.0 // indirect
	github.com/lufia/plan9stats v0.0.0-20211012122336-39d0f177ccd0 // indirect
	github.com/magiconair/properties v1.8.7 // indirect
	github.com/marten-seemann/tcp v0.0.0-20210406111302-dfbc87cc63fd // indirect
	github.com/mattn/go-colorable v0.1.14 // indirect
	github.com/mattn/go-isatty v0.0.20 // indirect
	github.com/mattn/go-runewidth v0.0.16 // indirect
	github.com/miekg/dns v1.1.62 // indirect
	github.com/mikioh/tcpinfo v0.0.0-20190314235526-30a79bb1804b // indirect
	github.com/mikioh/tcpopt v0.0.0-20190314235656-172688c1accc // indirect
	github.com/minio/sha256-simd v1.0.1 // indirect
	github.com/mitchellh/colorstring v0.0.0-20190213212951-d06e56a500db // indirect
	github.com/mitchellh/mapstructure v1.5.0 // indirect
	github.com/moby/term v0.5.0 // indirect
	github.com/morikuni/aec v1.0.0 // indirect
	github.com/mr-tron/base58 v1.2.0 // indirect
	github.com/multiformats/go-base32 v0.1.0 // indirect
	github.com/multiformats/go-base36 v0.2.0 // indirect
	github.com/multiformats/go-multiaddr v0.14.0 // indirect
	github.com/multiformats/go-multiaddr-dns v0.4.1 // indirect
	github.com/multiformats/go-multiaddr-fmt v0.1.0 // indirect
	github.com/multiformats/go-multibase v0.2.0 // indirect
	github.com/multiformats/go-multicodec v0.9.0 // indirect
	github.com/multiformats/go-multihash v0.2.3 // indirect
	github.com/multiformats/go-multistream v0.6.0 // indirect
	github.com/multiformats/go-varint v0.0.7 // indirect
	github.com/munnerz/goautoneg v0.0.0-20191010083416-a7dc8b61c822 // indirect
	github.com/olekukonko/tablewriter v0.0.5 // indirect
	github.com/onflow/atree v0.10.1 // indirect
	github.com/onflow/fixed-point v0.1.1 // indirect
	github.com/onflow/flow-evm-bridge v0.1.0 // indirect
	github.com/onflow/flow-ft/lib/go/contracts v1.0.1 // indirect
	github.com/onflow/flow-ft/lib/go/templates v1.0.1 // indirect
	github.com/onflow/flow-nft/lib/go/contracts v1.2.4 // indirect
	github.com/onflow/flow-nft/lib/go/templates v1.2.1 // indirect
	github.com/onflow/go-ethereum v1.16.2 // indirect
	github.com/onflow/nft-storefront/lib/go/contracts v1.0.0 // indirect
	github.com/onflow/sdks v0.6.0-preview.1 // indirect
	github.com/onflow/wal v1.0.2 // indirect
	github.com/onsi/ginkgo/v2 v2.22.0 // indirect
	github.com/opencontainers/go-digest v1.0.0 // indirect
	github.com/opencontainers/image-spec v1.0.2 // indirect
	github.com/opencontainers/runtime-spec v1.2.0 // indirect
	github.com/opentracing/opentracing-go v1.2.0 // indirect
	github.com/pbnjay/memory v0.0.0-20210728143218-7b4eea64cf58 // indirect
	github.com/pelletier/go-toml/v2 v2.2.2 // indirect
	github.com/pierrec/lz4 v2.6.1+incompatible // indirect
	github.com/pierrec/lz4/v4 v4.1.18 // indirect
	github.com/pion/datachannel v1.5.10 // indirect
	github.com/pion/dtls/v2 v2.2.12 // indirect
	github.com/pion/ice/v2 v2.3.37 // indirect
	github.com/pion/interceptor v0.1.37 // indirect
	github.com/pion/logging v0.2.2 // indirect
	github.com/pion/mdns v0.0.12 // indirect
	github.com/pion/randutil v0.1.0 // indirect
	github.com/pion/rtcp v1.2.15 // indirect
	github.com/pion/rtp v1.8.10 // indirect
	github.com/pion/sctp v1.8.35 // indirect
	github.com/pion/sdp/v3 v3.0.9 // indirect
	github.com/pion/srtp/v2 v2.0.20 // indirect
	github.com/pion/stun v0.6.1 // indirect
	github.com/pion/stun/v2 v2.0.0 // indirect
	github.com/pion/transport/v2 v2.2.10 // indirect
	github.com/pion/transport/v3 v3.0.7 // indirect
	github.com/pion/turn/v2 v2.1.6 // indirect
	github.com/pion/webrtc/v3 v3.3.5 // indirect
	github.com/pjbgf/sha1cd v0.3.0 // indirect
	github.com/pkg/errors v0.9.1 // indirect
	github.com/planetscale/vtprotobuf v0.6.1-0.20240319094008-0393e58bdf10 // indirect
	github.com/pmezard/go-difflib v1.0.1-0.20181226105442-5d4384ee4fb2 // indirect
	github.com/polydawn/refmt v0.89.0 // indirect
	github.com/power-devops/perfstat v0.0.0-20210106213030-5aafc221ea8c // indirect
	github.com/prometheus/procfs v0.15.1 // indirect
	github.com/psiemens/sconfig v0.1.0 // indirect
	github.com/quic-go/qpack v0.5.1 // indirect
	github.com/quic-go/quic-go v0.48.2 // indirect
	github.com/quic-go/webtransport-go v0.8.1-0.20241018022711-4ac2c9250e66 // indirect
	github.com/raulk/go-watchdog v1.3.0 // indirect
	github.com/rivo/uniseg v0.4.7 // indirect
	github.com/rogpeppe/go-internal v1.13.1 // indirect
	github.com/rootless-containers/rootlesskit v1.1.1 // indirect
<<<<<<< HEAD
	github.com/schollz/progressbar/v3 v3.13.1 // indirect
	github.com/sergi/go-diff v1.1.0 // indirect
=======
	github.com/schollz/progressbar/v3 v3.18.0 // indirect
	github.com/sergi/go-diff v1.2.0 // indirect
>>>>>>> 781ebf57
	github.com/sethvargo/go-retry v0.2.3 // indirect
	github.com/shirou/gopsutil v3.21.4-0.20210419000835-c7a38de76ee5+incompatible // indirect
	github.com/shirou/gopsutil/v3 v3.24.5 // indirect
	github.com/shoenig/go-m1cpu v0.1.6 // indirect
	github.com/sirupsen/logrus v1.9.3 // indirect
	github.com/skeema/knownhosts v1.2.1 // indirect
	github.com/slok/go-http-metrics v0.12.0 // indirect
	github.com/sony/gobreaker v0.5.0 // indirect
	github.com/spaolacci/murmur3 v1.1.0 // indirect
	github.com/spf13/afero v1.11.0 // indirect
	github.com/spf13/cast v1.5.0 // indirect
	github.com/spf13/cobra v1.8.1 // indirect
	github.com/spf13/jwalterweatherman v1.1.0 // indirect
	github.com/spf13/pflag v1.0.6 // indirect
	github.com/spf13/viper v1.15.0 // indirect
	github.com/spiffe/go-spiffe/v2 v2.5.0 // indirect
	github.com/stretchr/objx v0.5.2 // indirect
	github.com/subosito/gotenv v1.4.2 // indirect
	github.com/supranational/blst v0.3.14 // indirect
	github.com/syndtr/goleveldb v1.0.1-0.20210819022825-2ae1ddf74ef7 // indirect
	github.com/texttheater/golang-levenshtein/levenshtein v0.0.0-20200805054039-cae8b0eaed6c // indirect
	github.com/tklauser/go-sysconf v0.3.12 // indirect
	github.com/tklauser/numcpus v0.6.1 // indirect
	github.com/turbolent/prettier v0.0.0-20220320183459-661cc755135d // indirect
	github.com/vmihailenco/msgpack/v4 v4.3.12 // indirect
	github.com/vmihailenco/tagparser v0.1.2 // indirect
	github.com/whyrusleeping/go-keyspace v0.0.0-20160322163242-5b898ac5add1 // indirect
	github.com/wlynxg/anet v0.0.5 // indirect
	github.com/x448/float16 v0.8.4 // indirect
	github.com/xanzy/ssh-agent v0.3.3 // indirect
	github.com/yusufpapurcu/wmi v1.2.4 // indirect
	github.com/zeebo/blake3 v0.2.4 // indirect
	github.com/zeebo/errs v1.4.0 // indirect
	github.com/zeebo/xxh3 v1.0.2 // indirect
	go.opencensus.io v0.24.0 // indirect
	go.opentelemetry.io/auto/sdk v1.1.0 // indirect
	go.opentelemetry.io/contrib/detectors/gcp v1.36.0 // indirect
	go.opentelemetry.io/contrib/instrumentation/google.golang.org/grpc/otelgrpc v0.61.0 // indirect
	go.opentelemetry.io/contrib/instrumentation/net/http/otelhttp v0.61.0 // indirect
	go.opentelemetry.io/otel v1.37.0 // indirect
	go.opentelemetry.io/otel/exporters/otlp/otlptrace v1.31.0 // indirect
	go.opentelemetry.io/otel/exporters/otlp/otlptrace/otlptracegrpc v1.31.0 // indirect
	go.opentelemetry.io/otel/metric v1.37.0 // indirect
	go.opentelemetry.io/otel/sdk v1.36.0 // indirect
	go.opentelemetry.io/otel/sdk/metric v1.36.0 // indirect
	go.opentelemetry.io/otel/trace v1.37.0 // indirect
	go.opentelemetry.io/proto/otlp v1.3.1 // indirect
	go.uber.org/dig v1.18.0 // indirect
	go.uber.org/fx v1.23.0 // indirect
	go.uber.org/multierr v1.11.0 // indirect
	go.uber.org/zap v1.27.0 // indirect
	golang.org/x/crypto v0.41.0 // indirect
<<<<<<< HEAD
	golang.org/x/mod v0.26.0 // indirect
=======
	golang.org/x/mod v0.27.0 // indirect
>>>>>>> 781ebf57
	golang.org/x/net v0.43.0 // indirect
	golang.org/x/oauth2 v0.30.0 // indirect
	golang.org/x/sys v0.35.0 // indirect
	golang.org/x/term v0.34.0 // indirect
	golang.org/x/text v0.28.0 // indirect
	golang.org/x/time v0.12.0 // indirect
<<<<<<< HEAD
	golang.org/x/tools v0.35.0 // indirect
=======
	golang.org/x/tools v0.36.0 // indirect
>>>>>>> 781ebf57
	golang.org/x/xerrors v0.0.0-20240903120638-7835f813f4da // indirect
	gonum.org/v1/gonum v0.16.0 // indirect
	google.golang.org/api v0.247.0 // indirect
	google.golang.org/appengine v1.6.8 // indirect
	google.golang.org/genproto v0.0.0-20250603155806-513f23925822 // indirect
	google.golang.org/genproto/googleapis/api v0.0.0-20250603155806-513f23925822 // indirect
	google.golang.org/genproto/googleapis/rpc v0.0.0-20250804133106-a7a43d27e69b // indirect
	google.golang.org/grpc/cmd/protoc-gen-go-grpc v1.2.0 // indirect
	gopkg.in/ini.v1 v1.67.0 // indirect
	gopkg.in/warnings.v0 v0.1.2 // indirect
	gopkg.in/yaml.v2 v2.4.0 // indirect
	lukechampine.com/blake3 v1.4.1 // indirect
)

replace github.com/onflow/flow-go => ../

replace github.com/onflow/flow-go/insecure => ../insecure

// Using custom fork until https://github.com/onflow/flow-go/issues/5338 is resolved
replace github.com/ipfs/boxo => github.com/onflow/boxo v0.0.0-20240201202436-f2477b92f483

replace github.com/hashicorp/golang-lru/v2 => github.com/fxamacker/golang-lru/v2 v2.0.0-20250430153159-6f72f038a30f<|MERGE_RESOLUTION|>--- conflicted
+++ resolved
@@ -307,13 +307,8 @@
 	github.com/rivo/uniseg v0.4.7 // indirect
 	github.com/rogpeppe/go-internal v1.13.1 // indirect
 	github.com/rootless-containers/rootlesskit v1.1.1 // indirect
-<<<<<<< HEAD
-	github.com/schollz/progressbar/v3 v3.13.1 // indirect
-	github.com/sergi/go-diff v1.1.0 // indirect
-=======
 	github.com/schollz/progressbar/v3 v3.18.0 // indirect
 	github.com/sergi/go-diff v1.2.0 // indirect
->>>>>>> 781ebf57
 	github.com/sethvargo/go-retry v0.2.3 // indirect
 	github.com/shirou/gopsutil v3.21.4-0.20210419000835-c7a38de76ee5+incompatible // indirect
 	github.com/shirou/gopsutil/v3 v3.24.5 // indirect
@@ -366,22 +361,14 @@
 	go.uber.org/multierr v1.11.0 // indirect
 	go.uber.org/zap v1.27.0 // indirect
 	golang.org/x/crypto v0.41.0 // indirect
-<<<<<<< HEAD
-	golang.org/x/mod v0.26.0 // indirect
-=======
 	golang.org/x/mod v0.27.0 // indirect
->>>>>>> 781ebf57
 	golang.org/x/net v0.43.0 // indirect
 	golang.org/x/oauth2 v0.30.0 // indirect
 	golang.org/x/sys v0.35.0 // indirect
 	golang.org/x/term v0.34.0 // indirect
 	golang.org/x/text v0.28.0 // indirect
 	golang.org/x/time v0.12.0 // indirect
-<<<<<<< HEAD
-	golang.org/x/tools v0.35.0 // indirect
-=======
 	golang.org/x/tools v0.36.0 // indirect
->>>>>>> 781ebf57
 	golang.org/x/xerrors v0.0.0-20240903120638-7835f813f4da // indirect
 	gonum.org/v1/gonum v0.16.0 // indirect
 	google.golang.org/api v0.247.0 // indirect
