package emulator

import (
	"context"
	"fmt"
	"time"

	"github.com/rs/zerolog"
	"google.golang.org/grpc/codes"
	"google.golang.org/grpc/status"

	"github.com/onflow/cadence"
	jsoncdc "github.com/onflow/cadence/encoding/json"
	"github.com/onflow/cadence/stdlib"
	"github.com/onflow/flow/protobuf/go/flow/entities"

	sdk "github.com/onflow/flow-go-sdk"
	"github.com/onflow/flow-go-sdk/templates"

	accessmodel "github.com/onflow/flow-go/model/access"
	flowgo "github.com/onflow/flow-go/model/flow"
)

// SDKAdapter wraps an emulated emulator and implements the RPC handlers
// required by the Access API.
type SDKAdapter struct {
	logger   *zerolog.Logger
	emulator Emulator
}

func (b *SDKAdapter) EnableAutoMine() {
	b.emulator.EnableAutoMine()
}
func (b *SDKAdapter) DisableAutoMine() {
	b.emulator.DisableAutoMine()
}

func (b *SDKAdapter) Emulator() Emulator {
	return b.emulator
}

// NewSDKAdapter returns a new SDKAdapter.
func NewSDKAdapter(logger *zerolog.Logger, emulator Emulator) *SDKAdapter {
	return &SDKAdapter{
		logger:   logger,
		emulator: emulator,
	}
}

func (b *SDKAdapter) Ping(ctx context.Context) error {
	return b.emulator.Ping()
}

func (b *SDKAdapter) GetChainID(ctx context.Context) sdk.ChainID {
	return sdk.ChainID(b.emulator.GetNetworkParameters().ChainID)
}

// GetLatestBlockHeader gets the latest sealed block header.
func (b *SDKAdapter) GetLatestBlockHeader(
	_ context.Context,
	_ bool,
) (
	*sdk.BlockHeader,
	sdk.BlockStatus,
	error,
) {
	block, err := b.emulator.GetLatestBlock()
	if err != nil {
		return nil, sdk.BlockStatusUnknown, status.Error(codes.Internal, err.Error())
	}
	blockHeader := sdk.BlockHeader{
		ID:        sdk.Identifier(block.ID()),
<<<<<<< HEAD
		ParentID:  sdk.Identifier(block.ParentID),
		Height:    block.Height,
		Timestamp: block.Timestamp,
=======
		ParentID:  sdk.Identifier(block.Header.ParentID),
		Height:    block.Header.Height,
		Timestamp: time.UnixMilli(int64(block.Header.Timestamp)).UTC(),
>>>>>>> 3107b6a7
	}
	return &blockHeader, sdk.BlockStatusSealed, nil
}

// GetBlockHeaderByHeight gets a block header by height.
func (b *SDKAdapter) GetBlockHeaderByHeight(
	_ context.Context,
	height uint64,
) (
	*sdk.BlockHeader,
	sdk.BlockStatus,
	error,
) {
	block, err := b.emulator.GetBlockByHeight(height)
	if err != nil {
		return nil, sdk.BlockStatusUnknown, status.Error(codes.Internal, err.Error())
	}
	blockHeader := sdk.BlockHeader{
		ID:        sdk.Identifier(block.ID()),
<<<<<<< HEAD
		ParentID:  sdk.Identifier(block.ParentID),
		Height:    block.Height,
		Timestamp: block.Timestamp,
=======
		ParentID:  sdk.Identifier(block.Header.ParentID),
		Height:    block.Header.Height,
		Timestamp: time.UnixMilli(int64(block.Header.Timestamp)).UTC(),
>>>>>>> 3107b6a7
	}
	return &blockHeader, sdk.BlockStatusSealed, nil
}

// GetBlockHeaderByID gets a block header by ID.
func (b *SDKAdapter) GetBlockHeaderByID(
	_ context.Context,
	id sdk.Identifier,
) (
	*sdk.BlockHeader,
	sdk.BlockStatus,
	error,
) {
	block, err := b.emulator.GetBlockByID(SDKIdentifierToFlow(id))
	if err != nil {
		return nil, sdk.BlockStatusUnknown, err
	}
	blockHeader := sdk.BlockHeader{
		ID:        sdk.Identifier(block.ID()),
<<<<<<< HEAD
		ParentID:  sdk.Identifier(block.ParentID),
		Height:    block.Height,
		Timestamp: block.Timestamp,
=======
		ParentID:  sdk.Identifier(block.Header.ParentID),
		Height:    block.Header.Height,
		Timestamp: time.UnixMilli(int64(block.Header.Timestamp)).UTC(),
>>>>>>> 3107b6a7
	}
	return &blockHeader, sdk.BlockStatusSealed, nil
}

// GetLatestBlock gets the latest sealed block.
func (b *SDKAdapter) GetLatestBlock(
	_ context.Context,
	_ bool,
) (
	*sdk.Block,
	sdk.BlockStatus,
	error,
) {
	flowBlock, err := b.emulator.GetLatestBlock()
	if err != nil {
		return nil, sdk.BlockStatusUnknown, status.Error(codes.Internal, err.Error())
	}
	block := sdk.Block{
		BlockHeader: sdk.BlockHeader{
			ID:        sdk.Identifier(flowBlock.ID()),
<<<<<<< HEAD
			ParentID:  sdk.Identifier(flowBlock.ParentID),
			Height:    flowBlock.Height,
			Timestamp: flowBlock.Timestamp,
=======
			ParentID:  sdk.Identifier(flowBlock.Header.ParentID),
			Height:    flowBlock.Header.Height,
			Timestamp: time.UnixMilli(int64(flowBlock.Header.Timestamp)).UTC(),
>>>>>>> 3107b6a7
		},
		BlockPayload: convertBlockPayload(&flowBlock.Payload),
	}
	return &block, sdk.BlockStatusSealed, nil
}

// GetBlockByHeight gets a block by height.
func (b *SDKAdapter) GetBlockByHeight(
	ctx context.Context,
	height uint64,
) (
	*sdk.Block,
	sdk.BlockStatus,
	error,
) {
	flowBlock, err := b.emulator.GetBlockByHeight(height)
	if err != nil {
		return nil, sdk.BlockStatusUnknown, status.Error(codes.Internal, err.Error())
	}
	block := sdk.Block{
		BlockHeader: sdk.BlockHeader{
			ID:        sdk.Identifier(flowBlock.ID()),
<<<<<<< HEAD
			ParentID:  sdk.Identifier(flowBlock.ParentID),
			Height:    flowBlock.Height,
			Timestamp: flowBlock.Timestamp,
=======
			ParentID:  sdk.Identifier(flowBlock.Header.ParentID),
			Height:    flowBlock.Header.Height,
			Timestamp: time.UnixMilli(int64(flowBlock.Header.Timestamp)).UTC(),
>>>>>>> 3107b6a7
		},
		BlockPayload: convertBlockPayload(&flowBlock.Payload),
	}
	return &block, sdk.BlockStatusSealed, nil
}

// GetBlockByID gets a block by ID.
func (b *SDKAdapter) GetBlockByID(
	_ context.Context,
	id sdk.Identifier,
) (
	*sdk.Block,
	sdk.BlockStatus,
	error,
) {
	flowBlock, err := b.emulator.GetBlockByID(SDKIdentifierToFlow(id))
	if err != nil {
		return nil, sdk.BlockStatusUnknown, status.Error(codes.Internal, err.Error())
	}
	block := sdk.Block{
		BlockHeader: sdk.BlockHeader{
			ID:        sdk.Identifier(flowBlock.ID()),
<<<<<<< HEAD
			ParentID:  sdk.Identifier(flowBlock.ParentID),
			Height:    flowBlock.Height,
			Timestamp: flowBlock.Timestamp,
=======
			ParentID:  sdk.Identifier(flowBlock.Header.ParentID),
			Height:    flowBlock.Header.Height,
			Timestamp: time.UnixMilli(int64(flowBlock.Header.Timestamp)).UTC(),
>>>>>>> 3107b6a7
		},
		BlockPayload: convertBlockPayload(&flowBlock.Payload),
	}
	return &block, sdk.BlockStatusSealed, nil
}

func convertBlockPayload(payload *flowgo.Payload) sdk.BlockPayload {
	var seals []*sdk.BlockSeal
	sealCount := len(payload.Seals)
	if sealCount > 0 {
		seals = make([]*sdk.BlockSeal, 0, sealCount)
		for _, seal := range payload.Seals {
			seals = append(seals, &sdk.BlockSeal{
				BlockID:            sdk.Identifier(seal.BlockID),
				ExecutionReceiptID: sdk.Identifier(seal.ResultID),
			})
		}
	}

	var collectionGuarantees []*sdk.CollectionGuarantee
	guaranteesCount := len(payload.Guarantees)
	if guaranteesCount > 0 {
		collectionGuarantees = make([]*sdk.CollectionGuarantee, 0, guaranteesCount)
		for _, guarantee := range payload.Guarantees {
			collectionGuarantees = append(collectionGuarantees, &sdk.CollectionGuarantee{
				CollectionID: sdk.Identifier(guarantee.CollectionID),
			})
		}
	}

	return sdk.BlockPayload{
		Seals:                seals,
		CollectionGuarantees: collectionGuarantees,
	}
}

// GetCollectionByID gets a collection by ID.
func (b *SDKAdapter) GetCollectionByID(
	_ context.Context,
	id sdk.Identifier,
) (*sdk.Collection, error) {
	flowCollection, err := b.emulator.GetCollectionByID(SDKIdentifierToFlow(id))
	if err != nil {
		return nil, err
	}
	collection := FlowLightCollectionToSDK(*flowCollection)
	return &collection, nil
}

func (b *SDKAdapter) SendTransaction(ctx context.Context, tx sdk.Transaction) error {
	flowTx := SDKTransactionToFlow(tx)
	return b.emulator.SendTransaction(flowTx)
}

// GetTransaction gets a transaction by ID.
func (b *SDKAdapter) GetTransaction(
	ctx context.Context,
	id sdk.Identifier,
) (*sdk.Transaction, error) {
	tx, err := b.emulator.GetTransaction(SDKIdentifierToFlow(id))
	if err != nil {
		return nil, err
	}
	sdkTx := FlowTransactionToSDK(*tx)
	return &sdkTx, nil
}

// GetTransactionResult gets a transaction by ID.
func (b *SDKAdapter) GetTransactionResult(
	ctx context.Context,
	id sdk.Identifier,
) (*sdk.TransactionResult, error) {
	flowResult, err := b.emulator.GetTransactionResult(SDKIdentifierToFlow(id))
	if err != nil {
		return nil, err
	}
	return FlowTransactionResultToSDK(flowResult)
}

// GetAccount returns an account by address at the latest sealed block.
func (b *SDKAdapter) GetAccount(
	ctx context.Context,
	address sdk.Address,
) (*sdk.Account, error) {
	account, err := b.getAccount(address)
	if err != nil {
		return nil, err
	}
	return account, nil
}

// GetAccountAtLatestBlock returns an account by address at the latest sealed block.
func (b *SDKAdapter) GetAccountAtLatestBlock(
	ctx context.Context,
	address sdk.Address,
) (*sdk.Account, error) {
	account, err := b.getAccount(address)
	if err != nil {
		return nil, err
	}
	return account, nil
}

func (b *SDKAdapter) getAccount(address sdk.Address) (*sdk.Account, error) {
	account, err := b.emulator.GetAccount(SDKAddressToFlow(address))
	if err != nil {
		return nil, err
	}
	return FlowAccountToSDK(*account)
}

func (b *SDKAdapter) GetAccountAtBlockHeight(
	ctx context.Context,
	address sdk.Address,
	height uint64,
) (*sdk.Account, error) {
	account, err := b.emulator.GetAccountAtBlockHeight(SDKAddressToFlow(address), height)
	if err != nil {
		return nil, err
	}
	return FlowAccountToSDK(*account)
}

// ExecuteScriptAtLatestBlock executes a script at a the latest block
func (b *SDKAdapter) ExecuteScriptAtLatestBlock(
	ctx context.Context,
	script []byte,
	arguments [][]byte,
) ([]byte, error) {
	block, err := b.emulator.GetLatestBlock()
	if err != nil {
		return nil, err
	}
	return b.executeScriptAtBlock(script, arguments, block.Height)
}

// ExecuteScriptAtBlockHeight executes a script at a specific block height
func (b *SDKAdapter) ExecuteScriptAtBlockHeight(
	ctx context.Context,
	blockHeight uint64,
	script []byte,
	arguments [][]byte,
) ([]byte, error) {
	return b.executeScriptAtBlock(script, arguments, blockHeight)
}

// ExecuteScriptAtBlockID executes a script at a specific block ID
func (b *SDKAdapter) ExecuteScriptAtBlockID(
	ctx context.Context,
	blockID sdk.Identifier,
	script []byte,
	arguments [][]byte,
) ([]byte, error) {
	block, err := b.emulator.GetBlockByID(SDKIdentifierToFlow(blockID))
	if err != nil {
		return nil, err
	}
	return b.executeScriptAtBlock(script, arguments, block.Height)
}

// executeScriptAtBlock is a helper for executing a script at a specific block
func (b *SDKAdapter) executeScriptAtBlock(script []byte, arguments [][]byte, blockHeight uint64) ([]byte, error) {
	result, err := b.emulator.ExecuteScriptAtBlockHeight(script, arguments, blockHeight)
	if err != nil {
		return nil, err
	}
	if !result.Succeeded() {
		return nil, result.Error
	}
	valueBytes, err := jsoncdc.Encode(result.Value)
	if err != nil {
		return nil, err
	}
	return valueBytes, nil
}

func (b *SDKAdapter) GetLatestProtocolStateSnapshot(_ context.Context) ([]byte, error) {
	return nil, nil
}

func (a *SDKAdapter) GetProtocolStateSnapshotByBlockID(_ context.Context, _ flowgo.Identifier) ([]byte, error) {
	return nil, nil
}

func (a *SDKAdapter) GetProtocolStateSnapshotByHeight(_ context.Context, _ uint64) ([]byte, error) {
	return nil, nil
}

func (b *SDKAdapter) GetExecutionResultForBlockID(_ context.Context, _ sdk.Identifier) (*sdk.ExecutionResult, error) {
	return nil, nil
}

func (b *SDKAdapter) GetSystemTransaction(_ context.Context, _ flowgo.Identifier) (*flowgo.TransactionBody, error) {
	return nil, nil
}

func (b *SDKAdapter) GetSystemTransactionResult(_ context.Context, _ flowgo.Identifier, _ entities.EventEncodingVersion) (*accessmodel.TransactionResult, error) {
	return nil, nil
}

func (b *SDKAdapter) GetTransactionsByBlockID(ctx context.Context, id sdk.Identifier) ([]*sdk.Transaction, error) {
	result := []*sdk.Transaction{}
	transactions, err := b.emulator.GetTransactionsByBlockID(SDKIdentifierToFlow(id))
	if err != nil {
		return nil, err
	}
	for _, transaction := range transactions {
		sdkTransaction := FlowTransactionToSDK(*transaction)
		result = append(result, &sdkTransaction)

	}
	return result, nil
}

func (b *SDKAdapter) GetTransactionResultsByBlockID(ctx context.Context, id sdk.Identifier) ([]*sdk.TransactionResult, error) {
	result := []*sdk.TransactionResult{}
	transactionResults, err := b.emulator.GetTransactionResultsByBlockID(SDKIdentifierToFlow(id))
	if err != nil {
		return nil, err
	}
	for _, transactionResult := range transactionResults {
		sdkResult, err := FlowTransactionResultToSDK(transactionResult)
		if err != nil {
			return nil, err
		}
		result = append(result, sdkResult)
	}
	return result, nil
}

func (b *SDKAdapter) GetEventsForBlockIDs(ctx context.Context, eventType string, blockIDs []sdk.Identifier) ([]*sdk.BlockEvents, error) {
	result := []*sdk.BlockEvents{}
	flowBlockEvents, err := b.emulator.GetEventsForBlockIDs(eventType, SDKIdentifiersToFlow(blockIDs))
	if err != nil {
		return nil, err
	}

	for _, flowBlockEvent := range flowBlockEvents {
		sdkEvents, err := FlowEventsToSDK(flowBlockEvent.Events)
		if err != nil {
			return nil, err
		}

		sdkBlockEvents := &sdk.BlockEvents{
			BlockID:        sdk.Identifier(flowBlockEvent.BlockID),
			Height:         flowBlockEvent.BlockHeight,
			BlockTimestamp: flowBlockEvent.BlockTimestamp,
			Events:         sdkEvents,
		}

		result = append(result, sdkBlockEvents)

	}

	return result, nil
}

func (b *SDKAdapter) GetEventsForHeightRange(ctx context.Context, eventType string, startHeight, endHeight uint64) ([]*sdk.BlockEvents, error) {
	result := []*sdk.BlockEvents{}

	flowBlockEvents, err := b.emulator.GetEventsForHeightRange(eventType, startHeight, endHeight)
	if err != nil {
		return nil, err
	}

	for _, flowBlockEvent := range flowBlockEvents {
		sdkEvents, err := FlowEventsToSDK(flowBlockEvent.Events)

		if err != nil {
			return nil, err
		}

		sdkBlockEvents := &sdk.BlockEvents{
			BlockID:        sdk.Identifier(flowBlockEvent.BlockID),
			Height:         flowBlockEvent.BlockHeight,
			BlockTimestamp: flowBlockEvent.BlockTimestamp,
			Events:         sdkEvents,
		}

		result = append(result, sdkBlockEvents)

	}

	return result, nil
}

// CreateAccount submits a transaction to create a new account with the given
// account keys and contracts. The transaction is paid by the service account.
func (b *SDKAdapter) CreateAccount(ctx context.Context, publicKeys []*sdk.AccountKey, contracts []templates.Contract) (sdk.Address, error) {

	serviceKey := b.emulator.ServiceKey()
	latestBlock, err := b.emulator.GetLatestBlock()
	serviceAddress := FlowAddressToSDK(serviceKey.Address)

	if err != nil {
		return sdk.Address{}, err
	}

	if publicKeys == nil {
		publicKeys = []*sdk.AccountKey{}
	}
	tx, err := templates.CreateAccount(publicKeys, contracts, serviceAddress)
	if err != nil {
		return sdk.Address{}, err
	}

	tx.SetComputeLimit(flowgo.DefaultMaxTransactionGasLimit).
		SetReferenceBlockID(sdk.Identifier(latestBlock.ID())).
		SetProposalKey(serviceAddress, serviceKey.Index, serviceKey.SequenceNumber).
		SetPayer(serviceAddress)

	signer, err := serviceKey.Signer()
	if err != nil {
		return sdk.Address{}, err
	}

	err = tx.SignEnvelope(serviceAddress, serviceKey.Index, signer)
	if err != nil {
		return sdk.Address{}, err
	}

	err = b.SendTransaction(ctx, *tx)
	if err != nil {
		return sdk.Address{}, err
	}

	_, results, err := b.emulator.ExecuteAndCommitBlock()
	if err != nil {
		return sdk.Address{}, err
	}
	lastResult := results[len(results)-1]

	_, err = b.emulator.CommitBlock()
	if err != nil {
		return sdk.Address{}, err
	}

	if !lastResult.Succeeded() {
		return sdk.Address{}, lastResult.Error
	}

	var address sdk.Address

	for _, event := range lastResult.Events {
		if event.Type == sdk.EventAccountCreated {
			addressFieldValue := cadence.SearchFieldByName(
				event.Value,
				stdlib.AccountEventAddressParameter.Identifier,
			)
			address = sdk.Address(addressFieldValue.(cadence.Address))
			break
		}
	}

	if address == (sdk.Address{}) {
		return sdk.Address{}, fmt.Errorf("failed to find AccountCreated event")
	}

	return address, nil
}<|MERGE_RESOLUTION|>--- conflicted
+++ resolved
@@ -70,15 +70,9 @@
 	}
 	blockHeader := sdk.BlockHeader{
 		ID:        sdk.Identifier(block.ID()),
-<<<<<<< HEAD
 		ParentID:  sdk.Identifier(block.ParentID),
 		Height:    block.Height,
-		Timestamp: block.Timestamp,
-=======
-		ParentID:  sdk.Identifier(block.Header.ParentID),
-		Height:    block.Header.Height,
-		Timestamp: time.UnixMilli(int64(block.Header.Timestamp)).UTC(),
->>>>>>> 3107b6a7
+		Timestamp: time.UnixMilli(int64(block.Timestamp)).UTC(),
 	}
 	return &blockHeader, sdk.BlockStatusSealed, nil
 }
@@ -98,15 +92,9 @@
 	}
 	blockHeader := sdk.BlockHeader{
 		ID:        sdk.Identifier(block.ID()),
-<<<<<<< HEAD
 		ParentID:  sdk.Identifier(block.ParentID),
 		Height:    block.Height,
-		Timestamp: block.Timestamp,
-=======
-		ParentID:  sdk.Identifier(block.Header.ParentID),
-		Height:    block.Header.Height,
-		Timestamp: time.UnixMilli(int64(block.Header.Timestamp)).UTC(),
->>>>>>> 3107b6a7
+		Timestamp: time.UnixMilli(int64(block.Timestamp)).UTC(),
 	}
 	return &blockHeader, sdk.BlockStatusSealed, nil
 }
@@ -126,15 +114,9 @@
 	}
 	blockHeader := sdk.BlockHeader{
 		ID:        sdk.Identifier(block.ID()),
-<<<<<<< HEAD
 		ParentID:  sdk.Identifier(block.ParentID),
 		Height:    block.Height,
-		Timestamp: block.Timestamp,
-=======
-		ParentID:  sdk.Identifier(block.Header.ParentID),
-		Height:    block.Header.Height,
-		Timestamp: time.UnixMilli(int64(block.Header.Timestamp)).UTC(),
->>>>>>> 3107b6a7
+		Timestamp: time.UnixMilli(int64(block.Timestamp)).UTC(),
 	}
 	return &blockHeader, sdk.BlockStatusSealed, nil
 }
@@ -155,15 +137,9 @@
 	block := sdk.Block{
 		BlockHeader: sdk.BlockHeader{
 			ID:        sdk.Identifier(flowBlock.ID()),
-<<<<<<< HEAD
 			ParentID:  sdk.Identifier(flowBlock.ParentID),
 			Height:    flowBlock.Height,
-			Timestamp: flowBlock.Timestamp,
-=======
-			ParentID:  sdk.Identifier(flowBlock.Header.ParentID),
-			Height:    flowBlock.Header.Height,
-			Timestamp: time.UnixMilli(int64(flowBlock.Header.Timestamp)).UTC(),
->>>>>>> 3107b6a7
+			Timestamp: time.UnixMilli(int64(flowBlock.Timestamp)).UTC(),
 		},
 		BlockPayload: convertBlockPayload(&flowBlock.Payload),
 	}
@@ -186,15 +162,9 @@
 	block := sdk.Block{
 		BlockHeader: sdk.BlockHeader{
 			ID:        sdk.Identifier(flowBlock.ID()),
-<<<<<<< HEAD
 			ParentID:  sdk.Identifier(flowBlock.ParentID),
 			Height:    flowBlock.Height,
-			Timestamp: flowBlock.Timestamp,
-=======
-			ParentID:  sdk.Identifier(flowBlock.Header.ParentID),
-			Height:    flowBlock.Header.Height,
-			Timestamp: time.UnixMilli(int64(flowBlock.Header.Timestamp)).UTC(),
->>>>>>> 3107b6a7
+			Timestamp: time.UnixMilli(int64(flowBlock.Timestamp)).UTC(),
 		},
 		BlockPayload: convertBlockPayload(&flowBlock.Payload),
 	}
@@ -217,15 +187,9 @@
 	block := sdk.Block{
 		BlockHeader: sdk.BlockHeader{
 			ID:        sdk.Identifier(flowBlock.ID()),
-<<<<<<< HEAD
 			ParentID:  sdk.Identifier(flowBlock.ParentID),
 			Height:    flowBlock.Height,
-			Timestamp: flowBlock.Timestamp,
-=======
-			ParentID:  sdk.Identifier(flowBlock.Header.ParentID),
-			Height:    flowBlock.Header.Height,
-			Timestamp: time.UnixMilli(int64(flowBlock.Header.Timestamp)).UTC(),
->>>>>>> 3107b6a7
+			Timestamp: time.UnixMilli(int64(flowBlock.Timestamp)).UTC(),
 		},
 		BlockPayload: convertBlockPayload(&flowBlock.Payload),
 	}
