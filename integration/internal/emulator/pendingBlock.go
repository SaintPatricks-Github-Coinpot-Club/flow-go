/*
 * Flow Emulator
 *
 * Copyright Flow Foundation
 *
 * Licensed under the Apache License, Version 2.0 (the "License");
 * you may not use this file except in compliance with the License.
 * You may obtain a copy of the License at
 *
 *   http://www.apache.org/licenses/LICENSE-2.0
 *
 * Unless required by applicable law or agreed to in writing, software
 * distributed under the License is distributed on an "AS IS" BASIS,
 * WITHOUT WARRANTIES OR CONDITIONS OF ANY KIND, either express or implied.
 * See the License for the specific language governing permissions and
 * limitations under the License.
 */
package emulator

import (
	"math/rand"
	"time"

	"github.com/onflow/flow-go/fvm"
	"github.com/onflow/flow-go/fvm/storage/snapshot"
	"github.com/onflow/flow-go/fvm/storage/state"
	flowgo "github.com/onflow/flow-go/model/flow"
)

type IndexedTransactionResult struct {
	fvm.ProcedureOutput
	Index uint32
}

// MaxViewIncrease represents the largest difference in view number between
// two consecutive blocks. The minimum view increment is 1.
const MaxViewIncrease = 3

// A pendingBlock contains the pending state required to form a new block.
type pendingBlock struct {
	height    uint64
	view      uint64
	chainID   flowgo.ChainID
	parentID  flowgo.Identifier
	timestamp time.Time
	// mapping from transaction ID to transaction
	transactions map[flowgo.Identifier]*flowgo.TransactionBody
	// list of transaction IDs in the block
	transactionIDs []flowgo.Identifier
	// mapping from transaction ID to transaction result
	transactionResults map[flowgo.Identifier]IndexedTransactionResult
	// current working ledger, updated after each transaction execution
	ledgerState *state.ExecutionState
	// events emitted during execution
	events []flowgo.Event
	// index of transaction execution
	index uint32
}

// newPendingBlock creates a new pending block sequentially after a specified block.
func newPendingBlock(
	prevBlock *flowgo.Block,
	ledgerSnapshot snapshot.StorageSnapshot,
	chainID flowgo.ChainID,
	timestamp time.Time,
) *pendingBlock {
	pb := &pendingBlock{
		height: prevBlock.Header.Height + 1,
		// the view increments by between 1 and MaxViewIncrease to match
		// behaviour on a real network, where views are not consecutive
		view:               prevBlock.Header.View + uint64(rand.Intn(MaxViewIncrease)+1),
		chainID:            chainID,
		parentID:           prevBlock.ID(),
		timestamp:          timestamp,
		transactions:       make(map[flowgo.Identifier]*flowgo.TransactionBody),
		transactionIDs:     make([]flowgo.Identifier, 0),
		transactionResults: make(map[flowgo.Identifier]IndexedTransactionResult),
		ledgerState: state.NewExecutionState(
			ledgerSnapshot,
			state.DefaultParameters()),
		events: make([]flowgo.Event, 0),
		index:  0,
	}

	return pb
}

// Block returns the block information for the pending block.
func (b *pendingBlock) Block() *flowgo.Block {
	collections := b.Collections()

	guarantees := make([]*flowgo.CollectionGuarantee, len(collections))
	for i, collection := range collections {
		guarantees[i] = &flowgo.CollectionGuarantee{
			CollectionID: collection.ID(),
		}
	}

<<<<<<< HEAD
	return flowgo.NewBlock(
		flowgo.HeaderBody{
=======
	//nolint:structwrite - safe because Emulator is strictly used for integration tests
	return &flowgo.Block{
		Header: flowgo.HeaderBody{
>>>>>>> 144e5e94
			ChainID:   b.chainID,
			Height:    b.height,
			View:      b.view,
			ParentID:  b.parentID,
			Timestamp: uint64(b.timestamp.UnixMilli()),
		},
		Payload: flowgo.Payload{
			Guarantees: guarantees,
		},
	}
}

func (b *pendingBlock) Collections() []*flowgo.LightCollection {
	if len(b.transactionIDs) == 0 {
		return []*flowgo.LightCollection{}
	}

	transactionIDs := make([]flowgo.Identifier, len(b.transactionIDs))

	// TODO: remove once SDK models are removed
	copy(transactionIDs, b.transactionIDs)

	collection := flowgo.LightCollection{Transactions: transactionIDs}

	return []*flowgo.LightCollection{&collection}
}

func (b *pendingBlock) Transactions() map[flowgo.Identifier]*flowgo.TransactionBody {
	return b.transactions
}

func (b *pendingBlock) TransactionResults() map[flowgo.Identifier]IndexedTransactionResult {
	return b.transactionResults
}

// Finalize returns the execution snapshot for the pending block.
func (b *pendingBlock) Finalize() *snapshot.ExecutionSnapshot {
	return b.ledgerState.Finalize()
}

// AddTransaction adds a transaction to the pending block.
func (b *pendingBlock) AddTransaction(tx flowgo.TransactionBody) {
	b.transactionIDs = append(b.transactionIDs, tx.ID())
	b.transactions[tx.ID()] = &tx
}

// ContainsTransaction checks if a transaction is included in the pending block.
func (b *pendingBlock) ContainsTransaction(txID flowgo.Identifier) bool {
	_, exists := b.transactions[txID]
	return exists
}

// GetTransaction retrieves a transaction in the pending block by ID.
func (b *pendingBlock) GetTransaction(txID flowgo.Identifier) *flowgo.TransactionBody {
	return b.transactions[txID]
}

// NextTransaction returns the next indexed transaction.
func (b *pendingBlock) NextTransaction() *flowgo.TransactionBody {
	if int(b.index) > len(b.transactionIDs) {
		return nil
	}

	txID := b.transactionIDs[b.index]
	return b.GetTransaction(txID)
}

// ExecuteNextTransaction executes the next transaction in the pending block.
//
// This function uses the provided execute function to perform the actual
// execution, then updates the pending block with the output.
func (b *pendingBlock) ExecuteNextTransaction(
	vm *fvm.VirtualMachine,
	ctx fvm.Context,
) (
	fvm.ProcedureOutput,
	error,
) {
	txnBody := b.NextTransaction()
	txnIndex := b.index

	// increment transaction index even if transaction reverts
	b.index++

	executionSnapshot, output, err := vm.Run(
		ctx,
		fvm.Transaction(txnBody, txnIndex),
		b.ledgerState)
	if err != nil {
		// fail fast if fatal error occurs
		return fvm.ProcedureOutput{}, err
	}

	b.events = append(b.events, output.Events...)

	err = b.ledgerState.Merge(executionSnapshot)
	if err != nil {
		// fail fast if fatal error occurs
		return fvm.ProcedureOutput{}, err
	}

	b.transactionResults[txnBody.ID()] = IndexedTransactionResult{
		ProcedureOutput: output,
		Index:           txnIndex,
	}

	return output, nil
}

// Events returns all events captured during the execution of the pending block.
func (b *pendingBlock) Events() []flowgo.Event {
	return b.events
}

// ExecutionStarted returns true if the pending block has started executing.
func (b *pendingBlock) ExecutionStarted() bool {
	return b.index > 0
}

// ExecutionComplete returns true if the pending block is fully executed.
func (b *pendingBlock) ExecutionComplete() bool {
	return b.index >= uint32(b.Size())
}

// Size returns the number of transactions in the pending block.
func (b *pendingBlock) Size() int {
	return len(b.transactionIDs)
}

// Empty returns true if the pending block is empty.
func (b *pendingBlock) Empty() bool {
	return b.Size() == 0
}

func (b *pendingBlock) SetTimestamp(timestamp time.Time) {
	b.timestamp = timestamp
}<|MERGE_RESOLUTION|>--- conflicted
+++ resolved
@@ -96,14 +96,9 @@
 		}
 	}
 
-<<<<<<< HEAD
-	return flowgo.NewBlock(
-		flowgo.HeaderBody{
-=======
 	//nolint:structwrite - safe because Emulator is strictly used for integration tests
 	return &flowgo.Block{
 		Header: flowgo.HeaderBody{
->>>>>>> 144e5e94
 			ChainID:   b.chainID,
 			Height:    b.height,
 			View:      b.view,
