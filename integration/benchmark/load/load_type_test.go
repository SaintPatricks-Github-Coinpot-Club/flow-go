--- conflicted
+++ resolved
@@ -136,11 +136,7 @@
 		block1.ToHeader(),
 	).Return(block1.ToHeader(), nil)
 
-<<<<<<< HEAD
-	opts := computation.DefaultFVMOptions(chain.ChainID(), false, false, true)
-=======
 	opts := computation.DefaultFVMOptions(chain.ChainID(), false, false, false)
->>>>>>> c1599280
 	opts = append(opts,
 		fvm.WithTransactionFeesEnabled(true),
 		fvm.WithAccountStorageLimit(true),
