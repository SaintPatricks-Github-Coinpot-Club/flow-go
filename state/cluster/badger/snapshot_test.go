--- conflicted
+++ resolved
@@ -6,7 +6,6 @@
 	"testing"
 
 	"github.com/dgraph-io/badger/v2"
-	"github.com/jordanschalm/lockctx"
 	"github.com/stretchr/testify/assert"
 	"github.com/stretchr/testify/require"
 	"github.com/stretchr/testify/suite"
@@ -18,21 +17,16 @@
 	"github.com/onflow/flow-go/state/cluster"
 	"github.com/onflow/flow-go/state/protocol"
 	pbadger "github.com/onflow/flow-go/state/protocol/badger"
-	"github.com/onflow/flow-go/storage"
-	"github.com/onflow/flow-go/storage/operation"
-	"github.com/onflow/flow-go/storage/operation/badgerimpl"
-	"github.com/onflow/flow-go/storage/procedure"
-	"github.com/onflow/flow-go/storage/store"
+	storage "github.com/onflow/flow-go/storage/badger"
+	"github.com/onflow/flow-go/storage/badger/operation"
+	"github.com/onflow/flow-go/storage/badger/procedure"
 	"github.com/onflow/flow-go/utils/unittest"
 )
 
 type SnapshotSuite struct {
 	suite.Suite
-
-	db          storage.DB
-	badgerdb    *badger.DB
-	dbdir       string
-	lockManager lockctx.Manager
+	db    *badger.DB
+	dbdir string
 
 	genesis      *model.Block
 	chainID      flow.ChainID
@@ -52,15 +46,13 @@
 	suite.chainID = suite.genesis.ChainID
 
 	suite.dbdir = unittest.TempDir(suite.T())
-	suite.badgerdb = unittest.BadgerDB(suite.T(), suite.dbdir)
-	suite.db = badgerimpl.ToDB(suite.badgerdb)
-	suite.lockManager = storage.NewTestingLockManager()
+	suite.db = unittest.BadgerDB(suite.T(), suite.dbdir)
 
 	metrics := metrics.NewNoopCollector()
 	tracer := trace.NewNoopTracer()
 
-	all := store.InitAll(metrics, suite.db)
-	colPayloads := store.NewClusterPayloads(metrics, suite.db)
+	all := storage.InitAll(metrics, suite.db)
+	colPayloads := storage.NewClusterPayloads(metrics, suite.db)
 
 	root := unittest.RootSnapshotFixture(unittest.IdentityListFixture(5, unittest.WithAllRoles()))
 	suite.epochCounter = root.Encodable().SealingSegment.LatestProtocolStateEntry().EpochEntry.EpochCounter()
@@ -68,13 +60,12 @@
 	suite.protoState, err = pbadger.Bootstrap(
 		metrics,
 		suite.db,
-		suite.lockManager,
 		all.Headers,
 		all.Seals,
 		all.Results,
 		all.Blocks,
 		all.QuorumCertificates,
-		all.EpochSetups,
+		all.Setups,
 		all.EpochCommits,
 		all.EpochProtocolStateEntries,
 		all.ProtocolKVStore,
@@ -85,15 +76,15 @@
 
 	clusterStateRoot, err := NewStateRoot(suite.genesis, unittest.QuorumCertificateFixture(), suite.epochCounter)
 	suite.Require().NoError(err)
-	clusterState, err := Bootstrap(suite.db, suite.lockManager, clusterStateRoot)
+	clusterState, err := Bootstrap(suite.db, clusterStateRoot)
 	suite.Require().NoError(err)
-	suite.state, err = NewMutableState(clusterState, suite.lockManager, tracer, all.Headers, colPayloads)
+	suite.state, err = NewMutableState(clusterState, tracer, all.Headers, colPayloads)
 	suite.Require().NoError(err)
 }
 
 // runs after each test finishes
 func (suite *SnapshotSuite) TearDownTest() {
-	err := suite.badgerdb.Close()
+	err := suite.db.Close()
 	suite.Assert().Nil(err)
 	err = os.RemoveAll(suite.dbdir)
 	suite.Assert().Nil(err)
@@ -148,19 +139,8 @@
 	return suite.ProposalWithParentAndPayload(suite.genesis, suite.Payload())
 }
 
-<<<<<<< HEAD
-func (suite *SnapshotSuite) InsertBlock(block model.Block) {
-	lctx := suite.lockManager.NewContext()
-	defer lctx.Release()
-	err := lctx.AcquireLock(storage.LockInsertOrFinalizeClusterBlock)
-	suite.Assert().Nil(err)
-	err = suite.db.WithReaderBatchWriter(func(rw storage.ReaderBatchWriter) error {
-		return procedure.InsertClusterBlock(lctx, rw, &block)
-	})
-=======
 func (suite *SnapshotSuite) InsertBlock(proposal model.Proposal) {
 	err := suite.db.Update(procedure.InsertClusterBlock(&proposal))
->>>>>>> 5fccb89d
 	suite.Assert().Nil(err)
 }
 
@@ -246,16 +226,7 @@
 	assert.NoError(t, err)
 
 	// finalize the block
-<<<<<<< HEAD
-	lctx := suite.lockManager.NewContext()
-	defer lctx.Release()
-	require.NoError(suite.T(), lctx.AcquireLock(storage.LockInsertOrFinalizeClusterBlock))
-	err = suite.db.WithReaderBatchWriter(func(rw storage.ReaderBatchWriter) error {
-		return procedure.FinalizeClusterBlock(lctx, rw, finalizedBlock1.ID())
-	})
-=======
 	err = suite.db.Update(procedure.FinalizeClusterBlock(finalizedProposal1.Block.ID()))
->>>>>>> 5fccb89d
 	assert.NoError(t, err)
 
 	// get the final snapshot, should map to finalizedProposal1
@@ -322,7 +293,7 @@
 
 	for _, blockID := range pending {
 		var header flow.Header
-		err := operation.RetrieveHeader(suite.db.Reader(), blockID, &header)
+		err := suite.db.View(operation.RetrieveHeader(blockID, &header))
 		suite.Require().Nil(err)
 
 		// we must have already seen the parent
