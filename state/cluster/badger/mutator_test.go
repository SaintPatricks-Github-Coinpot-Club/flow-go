package badger

import (
	"fmt"
	"math"
	"math/rand"
	"os"
	"testing"
	"time"

	"github.com/dgraph-io/badger/v2"
	"github.com/stretchr/testify/require"
	"github.com/stretchr/testify/suite"

	model "github.com/dapperlabs/flow-go/model/cluster"
	"github.com/dapperlabs/flow-go/model/flow"
	"github.com/dapperlabs/flow-go/module/metrics"
	"github.com/dapperlabs/flow-go/state/cluster"
	protocol "github.com/dapperlabs/flow-go/state/protocol/badger"
	storage "github.com/dapperlabs/flow-go/storage/badger"
	"github.com/dapperlabs/flow-go/storage/badger/operation"
	"github.com/dapperlabs/flow-go/storage/badger/procedure"
	"github.com/dapperlabs/flow-go/storage/util"
	"github.com/dapperlabs/flow-go/utils/unittest"
)

type MutatorSuite struct {
	suite.Suite
	db    *badger.DB
	dbdir string

	genesis *model.Block
	chainID flow.ChainID

	// protocol state for reference blocks for transactions
	protoState   *protocol.State
	protoGenesis *flow.Header

	state   cluster.State
	mutator cluster.Mutator
}

// runs before each test runs
func (suite *MutatorSuite) SetupTest() {
	var err error

	// seed the RNG
	rand.Seed(time.Now().UnixNano())

	suite.genesis = model.Genesis()
	suite.chainID = suite.genesis.Header.ChainID

	suite.dbdir = unittest.TempDir(suite.T())
	suite.db = unittest.BadgerDB(suite.T(), suite.dbdir)

	metrics := metrics.NewNoopCollector()
<<<<<<< HEAD
	headers, _, seals, index, conPayloads, blocks, setups, commits := util.StorageLayer(suite.T(), suite.db)
=======
	headers, _, seals, index, conPayloads, blocks, setups, commits, statuses := util.StorageLayer(suite.T(), suite.db)
>>>>>>> 5e32ecc2
	colPayloads := storage.NewClusterPayloads(metrics, suite.db)

	suite.state, err = NewState(suite.db, suite.chainID, headers, colPayloads)
	suite.Assert().Nil(err)
	suite.mutator = suite.state.Mutate()

<<<<<<< HEAD
	suite.protoState, err = protocol.NewState(metrics, suite.db, headers, seals, index, conPayloads, blocks, setups, commits)
=======
	suite.protoState, err = protocol.NewState(metrics, suite.db, headers, seals, index, conPayloads, blocks, setups, commits, statuses)
>>>>>>> 5e32ecc2
	require.NoError(suite.T(), err)
}

// runs after each test finishes
func (suite *MutatorSuite) TearDownTest() {
	err := suite.db.Close()
	suite.Assert().Nil(err)
	err = os.RemoveAll(suite.dbdir)
	suite.Assert().Nil(err)
}

// Bootstrap bootstraps the cluster chain. Useful for conciseness in test cases
// working an already bootstrapped state.
func (suite *MutatorSuite) Bootstrap() {

	// just bootstrap with a genesis block, we'll use this as reference
	participants := unittest.IdentityListFixture(5, unittest.WithAllRoles())
	root, result, seal := unittest.BootstrapFixture(participants)
	// ensure we don't enter a new epoch for tests that build many blocks
	seal.ServiceEvents[0].Event.(*flow.EpochSetup).FinalView = root.Header.View + 100000
	err := suite.protoState.Mutate().Bootstrap(root, result, seal)
	suite.Require().Nil(err)
	suite.protoGenesis = root.Header

	// bootstrap cluster chain
	err = suite.mutator.Bootstrap(suite.genesis)
	suite.Assert().Nil(err)
}

// Payload returns a valid cluster block payload containing the given transactions.
func (suite *MutatorSuite) Payload(transactions ...*flow.TransactionBody) model.Payload {
	final, err := suite.protoState.Final().Head()
	suite.Require().Nil(err)

	// find the oldest reference block among the transactions
	minRefID := final.ID() // use final by default
	minRefHeight := uint64(math.MaxUint64)
	for _, tx := range transactions {
		refBlock, err := suite.protoState.AtBlockID(tx.ReferenceBlockID).Head()
		if err != nil {
			continue
		}
		if refBlock.Height < minRefHeight {
			minRefHeight = refBlock.Height
			minRefID = refBlock.ID()
		}
	}
	return model.PayloadFromTransactions(minRefID, transactions...)
}

// BlockWithParent returns a valid block with the given parent.
func (suite *MutatorSuite) BlockWithParent(parent *model.Block) model.Block {
	block := unittest.ClusterBlockWithParent(parent)
	payload := suite.Payload()
	block.SetPayload(payload)
	return block
}

// Block returns a valid cluster block with genesis as parent.
func (suite *MutatorSuite) Block() model.Block {
	return suite.BlockWithParent(suite.genesis)
}

func (suite *MutatorSuite) Tx(opts ...func(*flow.TransactionBody)) flow.TransactionBody {
	final, err := suite.protoState.Final().Head()
	suite.Require().Nil(err)

	tx := unittest.TransactionBodyFixture(opts...)
	tx.ReferenceBlockID = final.ID()
	return tx
}

func TestMutator(t *testing.T) {
	suite.Run(t, new(MutatorSuite))
}

func (suite *MutatorSuite) TestBootstrap_InvalidChainID() {
	suite.genesis.Header.ChainID = flow.ChainID(fmt.Sprintf("%s-invalid", suite.genesis.Header.ChainID))

	err := suite.mutator.Bootstrap(suite.genesis)
	suite.Assert().Error(err)
}

func (suite *MutatorSuite) TestBootstrap_InvalidNumber() {
	suite.genesis.Header.Height = 1

	err := suite.mutator.Bootstrap(suite.genesis)
	suite.Assert().Error(err)
}

func (suite *MutatorSuite) TestBootstrap_InvalidParentHash() {
	suite.genesis.Header.ParentID = unittest.IdentifierFixture()

	err := suite.mutator.Bootstrap(suite.genesis)
	suite.Assert().Error(err)
}

func (suite *MutatorSuite) TestBootstrap_InvalidPayloadHash() {
	suite.genesis.Header.PayloadHash = unittest.IdentifierFixture()

	err := suite.mutator.Bootstrap(suite.genesis)
	suite.Assert().Error(err)
}

func (suite *MutatorSuite) TestBootstrap_InvalidPayload() {
	// this is invalid because genesis collection should be empty
	suite.genesis.Payload = unittest.ClusterPayloadFixture(2)

	err := suite.mutator.Bootstrap(suite.genesis)
	suite.Assert().Error(err)
}

func (suite *MutatorSuite) TestBootstrap_Successful() {

	// bootstrap
	err := suite.mutator.Bootstrap(suite.genesis)
	suite.Assert().Nil(err)

	err = suite.db.View(func(tx *badger.Txn) error {

		// should insert collection
		var collection flow.LightCollection
		err = operation.RetrieveCollection(suite.genesis.Payload.Collection.ID(), &collection)(tx)
		suite.Assert().Nil(err)
		suite.Assert().Equal(suite.genesis.Payload.Collection.Light(), collection)

		// should index collection
		collection = flow.LightCollection{} // reset the collection
		err = operation.LookupCollectionPayload(suite.genesis.ID(), &collection.Transactions)(tx)
		suite.Assert().Nil(err)
		suite.Assert().Equal(suite.genesis.Payload.Collection.Light(), collection)

		// should insert header
		var header flow.Header
		err = operation.RetrieveHeader(suite.genesis.ID(), &header)(tx)
		suite.Assert().Nil(err)
		suite.Assert().Equal(suite.genesis.Header.ID(), header.ID())

		// should insert block number -> ID lookup
		var blockID flow.Identifier
		err = operation.LookupClusterBlockHeight(suite.genesis.Header.ChainID, suite.genesis.Header.Height, &blockID)(tx)
		suite.Assert().Nil(err)
		suite.Assert().Equal(suite.genesis.ID(), blockID)

		// should insert boundary
		var boundary uint64
		err = operation.RetrieveClusterFinalizedHeight(suite.genesis.Header.ChainID, &boundary)(tx)
		suite.Assert().Nil(err)
		suite.Assert().Equal(suite.genesis.Header.Height, boundary)

		return nil
	})
	suite.Assert().Nil(err)
}

func (suite *MutatorSuite) TestExtend_WithoutBootstrap() {
	block := unittest.ClusterBlockWithParent(suite.genesis)
	err := suite.mutator.Extend(&block)
	suite.Assert().Error(err)
}

func (suite *MutatorSuite) TestExtend_InvalidChainID() {
	suite.Bootstrap()

	block := suite.Block()
	// change the chain ID
	block.Header.ChainID = flow.ChainID(fmt.Sprintf("%s-invalid", block.Header.ChainID))

	err := suite.mutator.Extend(&block)
	suite.Assert().Error(err)
}

func (suite *MutatorSuite) TestExtend_InvalidBlockNumber() {
	suite.Bootstrap()

	block := suite.Block()
	// change the block number
	block.Header.Height = block.Header.Height - 1

	err := suite.mutator.Extend(&block)
	suite.Assert().Error(err)
}

func (suite *MutatorSuite) TestExtend_OnParentOfFinalized() {
	suite.Bootstrap()

	// build one block on top of genesis
	block1 := suite.Block()
	err := suite.mutator.Extend(&block1)
	suite.Assert().Nil(err)

	// finalize the block
	err = suite.db.Update(procedure.FinalizeClusterBlock(block1.ID()))
	suite.Assert().Nil(err)

	// insert another block on top of genesis
	// since we have already finalized block 1, this is invalid
	block2 := suite.Block()

	// try to extend with the invalid block
	err = suite.mutator.Extend(&block2)
	suite.Assert().Error(err)
}

func (suite *MutatorSuite) TestExtend_Success() {
	suite.Bootstrap()

	block := suite.Block()
	err := suite.mutator.Extend(&block)
	suite.Assert().Nil(err)

	// should be able to retrieve the block
	var extended model.Block
	err = suite.db.View(procedure.RetrieveClusterBlock(block.ID(), &extended))
	suite.Assert().Nil(err)
	suite.Assert().Equal(*block.Payload, *extended.Payload)

	// the block should be indexed by its parent
	var childIDs []flow.Identifier
	err = suite.db.View(procedure.LookupBlockChildren(suite.genesis.ID(), &childIDs))
	suite.Assert().Nil(err)
	suite.Require().Len(childIDs, 1)
	suite.Assert().Equal(block.ID(), childIDs[0])
}

func (suite *MutatorSuite) TestExtend_WithEmptyCollection() {
	suite.Bootstrap()

	block := suite.Block()
	// set an empty collection as the payload
	block.SetPayload(suite.Payload())
	err := suite.mutator.Extend(&block)
	suite.Assert().Nil(err)
}

// an unknown reference block is invalid
func (suite *MutatorSuite) TestExtend_WithNonExistentReferenceBlock() {
	suite.Bootstrap()

	block := suite.Block()
	// set a random reference block ID
	payload := model.EmptyPayload(unittest.IdentifierFixture())
	block.SetPayload(payload)
	err := suite.mutator.Extend(&block)
	suite.Assert().Error(err)
}

// a collection with an expired reference block is a VALID extensino of chain state
func (suite *MutatorSuite) TestExtend_WithExpiredReferenceBlock() {
	suite.Bootstrap()

	// build enough blocks so that using genesis as a reference block causes
	// the collection to be expired
	parent := suite.protoGenesis
	for i := 0; i < flow.DefaultTransactionExpiry+1; i++ {
		next := unittest.BlockWithParentFixture(parent)
		next.Payload.Guarantees = nil
		next.SetPayload(*next.Payload)
		err := suite.protoState.Mutate().Extend(&next)
		suite.Require().Nil(err)
		err = suite.protoState.Mutate().Finalize(next.ID())
		suite.Require().Nil(err)
		parent = next.Header
	}

	block := suite.Block()
	// set genesis as reference block
	block.SetPayload(model.EmptyPayload(suite.protoGenesis.ID()))
	err := suite.mutator.Extend(&block)
	suite.Assert().Nil(err)
}

func (suite *MutatorSuite) TestExtend_WithReferenceBlockFromClusterChain() {
	suite.Bootstrap()

	// TODO skipping as this isn't implemented yet
	suite.T().Skip()

	block := suite.Block()
	// set genesis from cluster chain as reference block
	block.SetPayload(model.EmptyPayload(suite.genesis.ID()))
	err := suite.mutator.Extend(&block)
	suite.Assert().Error(err)
}

func (suite *MutatorSuite) TestExtend_UnfinalizedBlockWithDupeTx() {
	suite.Bootstrap()

	tx1 := suite.Tx()

	// create a block extending genesis containing tx1
	block1 := suite.Block()
	payload1 := suite.Payload(&tx1)
	block1.SetPayload(payload1)

	// should be able to extend block 1
	err := suite.mutator.Extend(&block1)
	suite.Assert().Nil(err)

	// create a block building on block1 ALSO containing tx1
	block2 := suite.BlockWithParent(&block1)
	payload2 := suite.Payload(&tx1)
	block2.SetPayload(payload2)

	// should be unable to extend block 2, as it contains a dupe transaction
	err = suite.mutator.Extend(&block2)
	suite.Assert().Error(err)
}

func (suite *MutatorSuite) TestExtend_FinalizedBlockWithDupeTx() {
	suite.Bootstrap()

	tx1 := suite.Tx()

	// create a block extending genesis containing tx1
	block1 := suite.Block()
	payload1 := suite.Payload(&tx1)
	block1.SetPayload(payload1)

	// should be able to extend block 1
	err := suite.mutator.Extend(&block1)
	suite.Assert().Nil(err)

	// should be able to finalize block 1
	err = suite.db.Update(procedure.FinalizeClusterBlock(block1.ID()))
	suite.Assert().Nil(err)

	// create a block building on block1 ALSO containing tx1
	block2 := suite.BlockWithParent(&block1)
	payload2 := suite.Payload(&tx1)
	block2.SetPayload(payload2)

	// should be unable to extend block 2, as it contains a dupe transaction
	err = suite.mutator.Extend(&block2)
	suite.Assert().Error(err)
}

func (suite *MutatorSuite) TestExtend_ConflictingForkWithDupeTx() {
	suite.Bootstrap()

	tx1 := suite.Tx()

	// create a block extending genesis containing tx1
	block1 := suite.Block()
	payload1 := suite.Payload(&tx1)
	block1.SetPayload(payload1)

	// should be able to extend block 1
	err := suite.mutator.Extend(&block1)
	suite.Assert().Nil(err)

	// create a block ALSO extending genesis ALSO containing tx1
	block2 := suite.Block()
	payload2 := suite.Payload(&tx1)
	block2.SetPayload(payload2)

	// should be able to extend block2
	// although it conflicts with block1, it is on a different fork
	err = suite.mutator.Extend(&block2)
	suite.Assert().Nil(err)
}<|MERGE_RESOLUTION|>--- conflicted
+++ resolved
@@ -54,22 +54,14 @@
 	suite.db = unittest.BadgerDB(suite.T(), suite.dbdir)
 
 	metrics := metrics.NewNoopCollector()
-<<<<<<< HEAD
-	headers, _, seals, index, conPayloads, blocks, setups, commits := util.StorageLayer(suite.T(), suite.db)
-=======
 	headers, _, seals, index, conPayloads, blocks, setups, commits, statuses := util.StorageLayer(suite.T(), suite.db)
->>>>>>> 5e32ecc2
 	colPayloads := storage.NewClusterPayloads(metrics, suite.db)
 
 	suite.state, err = NewState(suite.db, suite.chainID, headers, colPayloads)
 	suite.Assert().Nil(err)
 	suite.mutator = suite.state.Mutate()
 
-<<<<<<< HEAD
-	suite.protoState, err = protocol.NewState(metrics, suite.db, headers, seals, index, conPayloads, blocks, setups, commits)
-=======
 	suite.protoState, err = protocol.NewState(metrics, suite.db, headers, seals, index, conPayloads, blocks, setups, commits, statuses)
->>>>>>> 5e32ecc2
 	require.NoError(suite.T(), err)
 }
 
