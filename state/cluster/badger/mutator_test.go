package badger

import (
	"context"
	"fmt"
	"math"
	"math/rand"
	"os"
	"testing"

	"github.com/jordanschalm/lockctx"
	"github.com/rs/zerolog"
	"github.com/stretchr/testify/assert"
	"github.com/stretchr/testify/require"
	"github.com/stretchr/testify/suite"

	model "github.com/onflow/flow-go/model/cluster"
	"github.com/onflow/flow-go/model/flow"
	"github.com/onflow/flow-go/module/metrics"
	"github.com/onflow/flow-go/module/trace"
	"github.com/onflow/flow-go/state"
	"github.com/onflow/flow-go/state/cluster"
	"github.com/onflow/flow-go/state/protocol"
	pbadger "github.com/onflow/flow-go/state/protocol/badger"
	"github.com/onflow/flow-go/state/protocol/events"
	"github.com/onflow/flow-go/state/protocol/inmem"
	"github.com/onflow/flow-go/state/protocol/protocol_state/kvstore"
	protocol_state "github.com/onflow/flow-go/state/protocol/protocol_state/state"
	protocolutil "github.com/onflow/flow-go/state/protocol/util"
	"github.com/onflow/flow-go/storage"
	"github.com/onflow/flow-go/storage/operation"
	"github.com/onflow/flow-go/storage/operation/pebbleimpl"
	"github.com/onflow/flow-go/storage/procedure"
	"github.com/onflow/flow-go/storage/store"
	"github.com/onflow/flow-go/utils/unittest"
)

type MutatorSuite struct {
	suite.Suite
	db          storage.DB
	dbdir       string
	lockManager lockctx.Manager

	genesis      *model.Block
	chainID      flow.ChainID
	epochCounter uint64

	// protocol state for reference blocks for transactions
	protoState           protocol.FollowerState
	mutableProtocolState protocol.MutableProtocolState
	protoGenesis         *flow.Block

	state cluster.MutableState
}

// runs before each test runs
func (suite *MutatorSuite) SetupTest() {
	var err error

	suite.genesis, err = unittest.ClusterBlock.Genesis()
	require.NoError(suite.T(), err)
	suite.chainID = suite.genesis.ChainID

	suite.dbdir = unittest.TempDir(suite.T())
<<<<<<< HEAD
	pdb := unittest.PebbleDB(suite.T(), suite.dbdir)
	suite.db = pebbleimpl.ToDB(pdb)
	lockManager := storage.NewTestingLockManager()
	suite.lockManager = lockManager
=======
	suite.badgerdb = unittest.BadgerDB(suite.T(), suite.dbdir)
	suite.db = badgerimpl.ToDB(suite.badgerdb)
	suite.lockManager = storage.NewTestingLockManager()
>>>>>>> 781ebf57

	metrics := metrics.NewNoopCollector()
	tracer := trace.NewNoopTracer()
	log := zerolog.Nop()
	all := store.InitAll(metrics, suite.db)
	colPayloads := store.NewClusterPayloads(metrics, suite.db)

	// just bootstrap with a genesis block, we'll use this as reference
	genesis, result, seal := unittest.BootstrapFixture(unittest.IdentityListFixture(5, unittest.WithAllRoles()))

	// ensure we don't enter a new epoch for tests that build many blocks
	result.ServiceEvents[0].Event.(*flow.EpochSetup).FinalView = genesis.View + 100_000

	seal.ResultID = result.ID()
	qc := unittest.QuorumCertificateFixture(unittest.QCWithRootBlockID(genesis.ID()))
	safetyParams, err := protocol.DefaultEpochSafetyParams(genesis.ChainID)
	require.NoError(suite.T(), err)
	minEpochStateEntry, err := inmem.EpochProtocolStateFromServiceEvents(
		result.ServiceEvents[0].Event.(*flow.EpochSetup),
		result.ServiceEvents[1].Event.(*flow.EpochCommit),
	)
	require.NoError(suite.T(), err)
	rootProtocolState, err := kvstore.NewDefaultKVStore(
		safetyParams.FinalizationSafetyThreshold,
		safetyParams.EpochExtensionViewCount,
		minEpochStateEntry.ID(),
	)
	require.NoError(suite.T(), err)
	genesis.Payload.ProtocolStateID = rootProtocolState.ID()
	rootSnapshot, err := unittest.SnapshotFromBootstrapState(genesis, result, seal, qc)
	require.NoError(suite.T(), err)
	suite.epochCounter = rootSnapshot.Encodable().SealingSegment.LatestProtocolStateEntry().EpochEntry.EpochCounter()

	suite.protoGenesis = genesis
	state, err := pbadger.Bootstrap(
		metrics,
		suite.db,
		suite.lockManager,
		all.Headers,
		all.Seals,
		all.Results,
		all.Blocks,
		all.QuorumCertificates,
		all.EpochSetups,
		all.EpochCommits,
		all.EpochProtocolStateEntries,
		all.ProtocolKVStore,
		all.VersionBeacons,
		rootSnapshot,
	)
	require.NoError(suite.T(), err)
	suite.protoState, err = pbadger.NewFollowerState(
		log, tracer, events.NewNoop(), state, all.Index, all.Payloads, protocolutil.MockBlockTimer(),
	)
	require.NoError(suite.T(), err)

	suite.mutableProtocolState = protocol_state.NewMutableProtocolState(
		log,
		all.EpochProtocolStateEntries,
		all.ProtocolKVStore,
		state.Params(),
		all.Headers,
		all.Results,
		all.EpochSetups,
		all.EpochCommits,
	)

	clusterStateRoot, err := NewStateRoot(suite.genesis, unittest.QuorumCertificateFixture(), suite.epochCounter)
	suite.NoError(err)
	clusterState, err := Bootstrap(suite.db, suite.lockManager, clusterStateRoot)
	suite.Assert().Nil(err)
	suite.state, err = NewMutableState(clusterState, suite.lockManager, tracer, all.Headers, colPayloads)
	suite.Assert().Nil(err)
}

// runs after each test finishes
func (suite *MutatorSuite) TearDownTest() {
	err := suite.db.Close()
	suite.Assert().Nil(err)
	err = os.RemoveAll(suite.dbdir)
	suite.Assert().Nil(err)
}

// Payload returns a valid cluster block payload containing the given transactions.
func (suite *MutatorSuite) Payload(transactions ...*flow.TransactionBody) model.Payload {
	final, err := suite.protoState.Final().Head()
	suite.Require().Nil(err)

	// find the oldest reference block among the transactions
	minRefID := final.ID() // use final by default
	minRefHeight := uint64(math.MaxUint64)
	for _, tx := range transactions {
		refBlock, err := suite.protoState.AtBlockID(tx.ReferenceBlockID).Head()
		if err != nil {
			continue
		}
		if refBlock.Height < minRefHeight {
			minRefHeight = refBlock.Height
			minRefID = refBlock.ID()
		}
	}

	// avoid a nil transaction list
	if len(transactions) == 0 {
		transactions = []*flow.TransactionBody{}
	}

	payload, err := model.NewPayload(
		model.UntrustedPayload{
			ReferenceBlockID: minRefID,
			Collection:       flow.Collection{Transactions: transactions},
		},
	)
	suite.Assert().NoError(err)

	return *payload
}

// ProposalWithParent returns a valid block proposal with the given parent and the given payload.
func (suite *MutatorSuite) ProposalWithParentAndPayload(parent *model.Block, payload model.Payload) model.Proposal {
	block := unittest.ClusterBlockFixture(
		unittest.ClusterBlock.WithParent(parent),
		unittest.ClusterBlock.WithPayload(payload),
	)
	return *unittest.ClusterProposalFromBlock(block)
}

// Proposal returns a valid cluster block proposal with genesis as parent.
func (suite *MutatorSuite) Proposal() model.Proposal {
	return suite.ProposalWithParentAndPayload(suite.genesis, suite.Payload())
}

func (suite *MutatorSuite) FinalizeBlock(block model.Block) {
	var refBlock flow.Header
	err := operation.RetrieveHeader(suite.db.Reader(), block.Payload.ReferenceBlockID, &refBlock)
	suite.Require().Nil(err)

	lctx := suite.lockManager.NewContext()
	defer lctx.Release()
	require.NoError(suite.T(), lctx.AcquireLock(storage.LockInsertOrFinalizeClusterBlock))
	err = suite.db.WithReaderBatchWriter(func(rw storage.ReaderBatchWriter) error {
		err = procedure.FinalizeClusterBlock(lctx, rw, block.ID())
		if err != nil {
			return err
		}
		return operation.IndexClusterBlockByReferenceHeight(lctx, rw.Writer(), refBlock.Height, block.ID())
	})
	suite.Assert().NoError(err)
}

func (suite *MutatorSuite) Tx(opts ...func(*flow.TransactionBody)) flow.TransactionBody {
	final, err := suite.protoState.Final().Head()
	suite.Require().Nil(err)

	tx := unittest.TransactionBodyFixture(opts...)
	tx.ReferenceBlockID = final.ID()
	return tx
}

func TestMutator(t *testing.T) {
	suite.Run(t, new(MutatorSuite))
}

func (suite *MutatorSuite) TestBootstrap_InvalidHeight() {
	suite.genesis.Height = 1

	_, err := NewStateRoot(suite.genesis, unittest.QuorumCertificateFixture(), suite.epochCounter)
	suite.Assert().Error(err)
}

func (suite *MutatorSuite) TestBootstrap_InvalidParentHash() {
	suite.genesis.ParentID = unittest.IdentifierFixture()

	_, err := NewStateRoot(suite.genesis, unittest.QuorumCertificateFixture(), suite.epochCounter)
	suite.Assert().Error(err)
}

func (suite *MutatorSuite) TestBootstrap_InvalidPayload() {
	// this is invalid because genesis collection should be empty
	suite.genesis.Payload = *unittest.ClusterPayloadFixture(2)

	_, err := NewStateRoot(suite.genesis, unittest.QuorumCertificateFixture(), suite.epochCounter)
	suite.Assert().Error(err)
}

// TestBootstrap_Successful verifies that basic information is successfully persisted during bootstrapping.
//  1. The collector's root block was inserted and indexed. Specifically:
//     - The collection contained in the root block can be retrieved by its ID.
//     - The transactions contained in the root block's collection can be looked up by the root block's ID.
//     - The root block's header can be retrieved by its ID.
//     (The payload, i.e. the collection, we already retrieved above.)
//     - The root block can be looked up by its height.
//     - The latest finalized cluster block height should be the height of the root block.
func (suite *MutatorSuite) TestBootstrap_Successful() {
	err := (func(r storage.Reader) error {
		// Bootstrapping should have inserted the collection contained in the root block
		collection := new(flow.LightCollection)
		err := operation.RetrieveCollection(r, suite.genesis.Payload.Collection.ID(), collection)
		suite.Assert().Nil(err)
		suite.Assert().Equal(suite.genesis.Payload.Collection.Light(), collection)

		// Bootstrapping should have indexed the transactions contained in the collector's root block.
		var txIDs []flow.Identifier // reset the collection
		err = operation.LookupCollectionPayload(r, suite.genesis.ID(), &txIDs)
		suite.Assert().Nil(err)
		suite.Assert().Equal(suite.genesis.Payload.Collection.Light(), collection)

		// Bootstrapping should have inserted the collector's root block header
		var header flow.Header
		err = operation.RetrieveHeader(r, suite.genesis.ID(), &header)
		suite.Assert().Nil(err)
		suite.Assert().Equal(suite.genesis.ToHeader().ID(), header.ID())

		// Bootstrapping should have indexed the root block's by the root block's height.
		var blockID flow.Identifier
		err = operation.LookupClusterBlockHeight(r, suite.genesis.ChainID, suite.genesis.Height, &blockID)
		suite.Assert().Nil(err)
		suite.Assert().Equal(suite.genesis.ID(), blockID)

		// As the latest finalized cluster block height, bootstrapping should have indexed the root block.
		var latestFinalizedClusterBlockHeight uint64
		err = operation.RetrieveClusterFinalizedHeight(r, suite.genesis.ChainID, &latestFinalizedClusterBlockHeight)
		suite.Assert().Nil(err)
		suite.Assert().Equal(suite.genesis.Height, latestFinalizedClusterBlockHeight)

		return nil
	})(suite.db.Reader())
	suite.Assert().Nil(err)
}

func (suite *MutatorSuite) TestExtend_WithoutBootstrap() {
	block := unittest.ClusterBlockFixture(
		unittest.ClusterBlock.WithParent(suite.genesis),
	)
	err := suite.state.Extend(unittest.ClusterProposalFromBlock(block))
	suite.Assert().Error(err)
}

func (suite *MutatorSuite) TestExtend_InvalidChainID() {
	proposal := suite.Proposal()
	// change the chain ID
	proposal.Block.ChainID = flow.ChainID(fmt.Sprintf("%s-invalid", proposal.Block.ChainID))

	err := suite.state.Extend(&proposal)
	suite.Assert().Error(err)
	suite.Assert().True(state.IsInvalidExtensionError(err))
}

func (suite *MutatorSuite) TestExtend_InvalidBlockHeight() {
	proposal := suite.Proposal()
	// change the block height
	proposal.Block.Height = proposal.Block.Height + 1

	err := suite.state.Extend(&proposal)
	suite.Assert().Error(err)
	suite.Assert().True(state.IsInvalidExtensionError(err))
}

// TestExtend_InvalidParentView tests if mutator rejects block with invalid ParentView. ParentView must be consistent
// with view of block referred by ParentID.
func (suite *MutatorSuite) TestExtend_InvalidParentView() {
	tx1 := suite.Tx()
	tx2 := suite.Tx()

	proposal1 := suite.ProposalWithParentAndPayload(suite.genesis, suite.Payload(&tx1))

	err := suite.state.Extend(&proposal1)
	suite.Assert().Nil(err)

	suite.FinalizeBlock(proposal1.Block)
	suite.Assert().Nil(err)

	proposal2 := suite.ProposalWithParentAndPayload(&proposal1.Block, suite.Payload(&tx2))
	// change the block ParentView
	proposal2.Block.ParentView--

	err = suite.state.Extend(&proposal2)
	suite.Assert().Error(err)
	suite.Assert().True(state.IsInvalidExtensionError(err))
}

func (suite *MutatorSuite) TestExtend_DuplicateTxInPayload() {
	// add the same transaction to a payload twice
	tx := suite.Tx()
	proposal := suite.ProposalWithParentAndPayload(suite.genesis, suite.Payload(&tx, &tx))

	// should fail to extend block with invalid payload
	err := suite.state.Extend(&proposal)
	suite.Assert().Error(err)
	suite.Assert().True(state.IsInvalidExtensionError(err))
}

func (suite *MutatorSuite) TestExtend_OnParentOfFinalized() {
	// build one block on top of genesis
	proposal1 := suite.Proposal()
	err := suite.state.Extend(&proposal1)
	suite.Assert().Nil(err)

	// finalize the block
	suite.FinalizeBlock(proposal1.Block)

	// insert another block on top of genesis
	// since we have already finalized block 1, this is invalid
	proposal2 := suite.Proposal()

	// try to extend with the invalid block
	err = suite.state.Extend(&proposal2)
	suite.Assert().Error(err)
	suite.Assert().True(state.IsOutdatedExtensionError(err))
}

func (suite *MutatorSuite) TestExtend_Success() {
	proposal := suite.Proposal()
	err := suite.state.Extend(&proposal)
	suite.Assert().Nil(err)

	// should be able to retrieve the block
	r := suite.db.Reader()
	var extended model.Block
	err = procedure.RetrieveClusterBlock(r, proposal.Block.ID(), &extended)
	suite.Assert().Nil(err)
	suite.Assert().Equal(proposal.Block.Payload, extended.Payload)

	// the block should be indexed by its parent
	var childIDs flow.IdentifierList
	err = procedure.LookupBlockChildren(r, suite.genesis.ID(), &childIDs)
	suite.Assert().Nil(err)
	suite.Require().Len(childIDs, 1)
	suite.Assert().Equal(proposal.Block.ID(), childIDs[0])
}

func (suite *MutatorSuite) TestExtend_WithEmptyCollection() {
	// set an empty collection as the payload
	proposal := suite.Proposal()
	err := suite.state.Extend(&proposal)
	suite.Assert().Nil(err)
}

// an unknown reference block is unverifiable
func (suite *MutatorSuite) TestExtend_WithNonExistentReferenceBlock() {
	suite.Run("empty collection", func() {
		payload := suite.Payload()
		payload.ReferenceBlockID = unittest.IdentifierFixture()
		proposal := suite.ProposalWithParentAndPayload(suite.genesis, payload)
		err := suite.state.Extend(&proposal)
		suite.Assert().Error(err)
		suite.Assert().True(state.IsUnverifiableExtensionError(err))
	})
	suite.Run("non-empty collection", func() {
		tx := suite.Tx()
		payload := suite.Payload(&tx)
		// set a random reference block ID
		payload.ReferenceBlockID = unittest.IdentifierFixture()
		proposal := suite.ProposalWithParentAndPayload(suite.genesis, payload)
		err := suite.state.Extend(&proposal)
		suite.Assert().Error(err)
		suite.Assert().True(state.IsUnverifiableExtensionError(err))
	})
}

// a collection with an expired reference block is a VALID extension of chain state
func (suite *MutatorSuite) TestExtend_WithExpiredReferenceBlock() {
	// build enough blocks so that using genesis as a reference block causes
	// the collection to be expired
	parent := suite.protoGenesis
	for i := 0; i < flow.DefaultTransactionExpiry+1; i++ {
		next := unittest.BlockWithParentProtocolState(parent)
		err := suite.protoState.ExtendCertified(context.Background(), unittest.NewCertifiedBlock(next))
		suite.Require().Nil(err)
		err = suite.protoState.Finalize(context.Background(), next.ID())
		suite.Require().Nil(err)
		parent = next
	}

	// set genesis as reference block
	proposal := suite.ProposalWithParentAndPayload(suite.genesis, *model.NewEmptyPayload(suite.protoGenesis.ID()))
	err := suite.state.Extend(&proposal)
	suite.Assert().Nil(err)
}

func (suite *MutatorSuite) TestExtend_WithReferenceBlockFromClusterChain() {
	// TODO skipping as this isn't implemented yet
	unittest.SkipUnless(suite.T(), unittest.TEST_TODO, "skipping as this isn't implemented yet")
	// set genesis from cluster chain as reference block
	proposal := suite.ProposalWithParentAndPayload(suite.genesis, *model.NewEmptyPayload(suite.genesis.ID()))
	err := suite.state.Extend(&proposal)
	suite.Assert().Error(err)
}

// TestExtend_WithReferenceBlockFromDifferentEpoch tests extending the cluster state
// using a reference block in a different epoch than the cluster's epoch.
func (suite *MutatorSuite) TestExtend_WithReferenceBlockFromDifferentEpoch() {
	// build and complete the current epoch, then use a reference block from next epoch
	eb := unittest.NewEpochBuilder(suite.T(), suite.mutableProtocolState, suite.protoState)
	eb.BuildEpoch().CompleteEpoch()
	heights, ok := eb.EpochHeights(1)
	require.True(suite.T(), ok)
	nextEpochHeader, err := suite.protoState.AtHeight(heights.FinalHeight() + 1).Head()
	require.NoError(suite.T(), err)

	proposal := suite.ProposalWithParentAndPayload(suite.genesis, *model.NewEmptyPayload(nextEpochHeader.ID()))
	err = suite.state.Extend(&proposal)
	suite.Assert().Error(err)
	suite.Assert().True(state.IsInvalidExtensionError(err))
}

// TestExtend_WithUnfinalizedReferenceBlock tests that extending the cluster state
// with a reference block which is un-finalized and above the finalized boundary
// should be considered an unverifiable extension. It's possible that this reference
// block has been finalized, we just haven't processed it yet.
func (suite *MutatorSuite) TestExtend_WithUnfinalizedReferenceBlock() {
	unfinalized := unittest.BlockWithParentProtocolState(suite.protoGenesis)
	err := suite.protoState.ExtendCertified(context.Background(), unittest.NewCertifiedBlock(unfinalized))
	suite.Require().NoError(err)

	proposal := suite.ProposalWithParentAndPayload(suite.genesis, *model.NewEmptyPayload(unfinalized.ID()))
	err = suite.state.Extend(&proposal)
	suite.Assert().Error(err)
	suite.Assert().True(state.IsUnverifiableExtensionError(err))
}

// TestExtend_WithOrphanedReferenceBlock tests that extending the cluster state
// with a un-finalized reference block below the finalized boundary
// (i.e. orphaned) should be considered an invalid extension. As the proposer is supposed
// to only use finalized blocks as reference, the proposer knowingly generated an invalid
func (suite *MutatorSuite) TestExtend_WithOrphanedReferenceBlock() {
	// create a block extending genesis which is not finalized
	orphaned := unittest.BlockWithParentProtocolState(suite.protoGenesis)
	err := suite.protoState.ExtendCertified(context.Background(), unittest.NewCertifiedBlock(orphaned))
	suite.Require().NoError(err)

	// create a block extending genesis (conflicting with previous) which is finalized
	finalized := unittest.BlockWithParentProtocolState(suite.protoGenesis)
	finalized.Payload.Guarantees = nil
	err = suite.protoState.ExtendCertified(context.Background(), unittest.NewCertifiedBlock(finalized))
	suite.Require().NoError(err)
	err = suite.protoState.Finalize(context.Background(), finalized.ID())
	suite.Require().NoError(err)

	// test referencing the orphaned block
	proposal := suite.ProposalWithParentAndPayload(suite.genesis, *model.NewEmptyPayload(orphaned.ID()))
	err = suite.state.Extend(&proposal)
	suite.Assert().Error(err)
	suite.Assert().True(state.IsInvalidExtensionError(err))
}

func (suite *MutatorSuite) TestExtend_UnfinalizedBlockWithDupeTx() {
	tx1 := suite.Tx()

	// create a block extending genesis containing tx1
	proposal1 := suite.ProposalWithParentAndPayload(suite.genesis, suite.Payload(&tx1))

	// should be able to extend block 1
	err := suite.state.Extend(&proposal1)
	suite.Assert().Nil(err)

	// create a block building on block1 ALSO containing tx1
	proposal2 := suite.ProposalWithParentAndPayload(&proposal1.Block, suite.Payload(&tx1))

	// should be unable to extend block 2, as it contains a dupe transaction
	err = suite.state.Extend(&proposal2)
	suite.Assert().Error(err)
	suite.Assert().True(state.IsInvalidExtensionError(err))
}

func (suite *MutatorSuite) TestExtend_FinalizedBlockWithDupeTx() {
	tx1 := suite.Tx()

	// create a block extending genesis containing tx1
	proposal1 := suite.ProposalWithParentAndPayload(suite.genesis, suite.Payload(&tx1))

	// should be able to extend block 1
	err := suite.state.Extend(&proposal1)
	suite.Assert().Nil(err)

	// should be able to finalize block 1
	suite.FinalizeBlock(proposal1.Block)
	suite.Assert().Nil(err)

	// create a block building on block1 ALSO containing tx1
	block2 := unittest.ClusterBlockFixture(
		unittest.ClusterBlock.WithParent(&proposal1.Block),
		unittest.ClusterBlock.WithPayload(suite.Payload(&tx1)),
	)
	// should be unable to extend block 2, as it contains a dupe transaction
	err = suite.state.Extend(unittest.ClusterProposalFromBlock(block2))
	suite.Assert().Error(err)
	suite.Assert().True(state.IsInvalidExtensionError(err))
}

func (suite *MutatorSuite) TestExtend_ConflictingForkWithDupeTx() {
	tx1 := suite.Tx()

	// create a block extending genesis containing tx1
	proposal1 := suite.ProposalWithParentAndPayload(suite.genesis, suite.Payload(&tx1))

	// should be able to extend block 1
	err := suite.state.Extend(&proposal1)
	suite.Assert().Nil(err)

	// create a block ALSO extending genesis ALSO containing tx1
	proposal2 := suite.ProposalWithParentAndPayload(suite.genesis, suite.Payload(&tx1))

	// should be able to extend block2
	// although it conflicts with block1, it is on a different fork
	err = suite.state.Extend(&proposal2)
	suite.Assert().Nil(err)
}

func (suite *MutatorSuite) TestExtend_LargeHistory() {
	t := suite.T()

	// get a valid reference block ID
	final, err := suite.protoState.Final().Head()
	require.NoError(t, err)
	refID := final.ID()

	// keep track of the head of the chain
	head := suite.genesis

	// keep track of transactions in orphaned forks (eligible for inclusion in future block)
	var invalidatedTransactions []*flow.TransactionBody
	// keep track of the oldest transactions (further back in ancestry than the expiry window)
	var oldTransactions []*flow.TransactionBody

	// create a large history of blocks with invalidated forks every 3 blocks on
	// average - build until the height exceeds transaction expiry
	for i := 0; ; i++ {

		// create a transaction
		tx := unittest.TransactionBodyFixture(func(tx *flow.TransactionBody) {
			tx.ReferenceBlockID = refID
			tx.ProposalKey.SequenceNumber = uint64(i)
		})

		// 1/3 of the time create a conflicting fork that will be invalidated
		// don't do this the first and last few times to ensure we don't
		// try to fork genesis and the last block is the valid fork.
		conflicting := rand.Intn(3) == 0 && i > 5 && i < 995

		// by default, build on the head - if we are building a
		// conflicting fork, build on the parent of the head
		parent := *head
		if conflicting {
			err = procedure.RetrieveClusterBlock(suite.db.Reader(), parent.ParentID, &parent)
			assert.NoError(t, err)
			// add the transaction to the invalidated list
			invalidatedTransactions = append(invalidatedTransactions, &tx)
		} else if head.Height < 50 {
			oldTransactions = append(oldTransactions, &tx)
		}

		// create a block containing the transaction
		block := unittest.ClusterBlockFixture(
			unittest.ClusterBlock.WithParent(head),
			unittest.ClusterBlock.WithPayload(suite.Payload(&tx)),
		)
		err = suite.state.Extend(unittest.ClusterProposalFromBlock(block))
		assert.NoError(t, err)

		// reset the valid head if we aren't building a conflicting fork
		if !conflicting {
			head = block
			suite.FinalizeBlock(*block)
			assert.NoError(t, err)
		}

		// stop building blocks once we've built a history which exceeds the transaction
		// expiry length - this tests that deduplication works properly against old blocks
		// which nevertheless have a potentially conflicting reference block
		if head.Height > flow.DefaultTransactionExpiry+100 {
			break
		}
	}

	t.Log("conflicting: ", len(invalidatedTransactions))

	t.Run("should be able to extend with transactions in orphaned forks", func(t *testing.T) {
		block := unittest.ClusterBlockFixture(
			unittest.ClusterBlock.WithParent(head),
			unittest.ClusterBlock.WithPayload(suite.Payload(invalidatedTransactions...)),
		)
		err = suite.state.Extend(unittest.ClusterProposalFromBlock(block))
		assert.NoError(t, err)
	})

	t.Run("should be unable to extend with conflicting transactions within reference height range of extending block", func(t *testing.T) {
		block := unittest.ClusterBlockFixture(
			unittest.ClusterBlock.WithParent(head),
			unittest.ClusterBlock.WithPayload(suite.Payload(oldTransactions...)),
		)
		err = suite.state.Extend(unittest.ClusterProposalFromBlock(block))
		assert.Error(t, err)
		suite.Assert().True(state.IsInvalidExtensionError(err))
	})
}<|MERGE_RESOLUTION|>--- conflicted
+++ resolved
@@ -62,16 +62,9 @@
 	suite.chainID = suite.genesis.ChainID
 
 	suite.dbdir = unittest.TempDir(suite.T())
-<<<<<<< HEAD
 	pdb := unittest.PebbleDB(suite.T(), suite.dbdir)
 	suite.db = pebbleimpl.ToDB(pdb)
-	lockManager := storage.NewTestingLockManager()
-	suite.lockManager = lockManager
-=======
-	suite.badgerdb = unittest.BadgerDB(suite.T(), suite.dbdir)
-	suite.db = badgerimpl.ToDB(suite.badgerdb)
 	suite.lockManager = storage.NewTestingLockManager()
->>>>>>> 781ebf57
 
 	metrics := metrics.NewNoopCollector()
 	tracer := trace.NewNoopTracer()
