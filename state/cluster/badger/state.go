--- conflicted
+++ resolved
@@ -4,7 +4,7 @@
 	"errors"
 	"fmt"
 
-	"github.com/jordanschalm/lockctx"
+	"github.com/dgraph-io/badger/v2"
 
 	"github.com/onflow/flow-go/consensus/hotstuff"
 	clustermodel "github.com/onflow/flow-go/model/cluster"
@@ -12,12 +12,12 @@
 	"github.com/onflow/flow-go/module"
 	"github.com/onflow/flow-go/state/cluster"
 	"github.com/onflow/flow-go/storage"
-	"github.com/onflow/flow-go/storage/operation"
-	"github.com/onflow/flow-go/storage/procedure"
+	"github.com/onflow/flow-go/storage/badger/operation"
+	"github.com/onflow/flow-go/storage/badger/procedure"
 )
 
 type State struct {
-	db        storage.DB
+	db        *badger.DB
 	clusterID flow.ChainID // the chain ID for the cluster
 	epoch     uint64       // the operating epoch for the cluster
 }
@@ -25,13 +25,7 @@
 // Bootstrap initializes the persistent cluster state with a genesis block.
 // The genesis block must have height 0, a parent hash of 32 zero bytes,
 // and an empty collection as payload.
-func Bootstrap(db storage.DB, lockManager lockctx.Manager, stateRoot *StateRoot) (*State, error) {
-	lctx := lockManager.NewContext()
-	defer lctx.Release()
-	err := lctx.AcquireLock(storage.LockInsertOrFinalizeClusterBlock)
-	if err != nil {
-		return nil, fmt.Errorf("failed to acquire lock `storage.LockInsertOrFinalizeClusterBlock` for inserting cluster block: %w", err)
-	}
+func Bootstrap(db *badger.DB, stateRoot *StateRoot) (*State, error) {
 	isBootstrapped, err := IsBootstrapped(db, stateRoot.ClusterID())
 	if err != nil {
 		return nil, fmt.Errorf("failed to determine whether database contains bootstrapped state: %w", err)
@@ -43,14 +37,7 @@
 
 	genesis := stateRoot.Block()
 	rootQC := stateRoot.QC()
-
 	// bootstrap cluster state
-<<<<<<< HEAD
-	err = state.db.WithReaderBatchWriter(func(rw storage.ReaderBatchWriter) error {
-		chainID := genesis.Header.ChainID
-		// insert the block
-		err := procedure.InsertClusterBlock(lctx, rw, genesis)
-=======
 	err = operation.RetryOnConflict(state.db.Update, func(tx *badger.Txn) error {
 		chainID := genesis.ChainID
 		// insert the block - by protocol convention, the genesis block does not have a proposer signature, which must be handled by the implementation
@@ -64,25 +51,16 @@
 			return fmt.Errorf("could not build root cluster proposal: %w", err)
 		}
 		err = procedure.InsertClusterBlock(proposal)(tx)
->>>>>>> 5fccb89d
 		if err != nil {
 			return fmt.Errorf("could not insert genesis block: %w", err)
 		}
 		// insert block height -> ID mapping
-<<<<<<< HEAD
-		err = operation.IndexClusterBlockHeight(lctx, rw.Writer(), chainID, genesis.Header.Height, genesis.ID())
-=======
 		err = operation.IndexClusterBlockHeight(chainID, genesis.Height, genesis.ID())(tx)
->>>>>>> 5fccb89d
 		if err != nil {
 			return fmt.Errorf("failed to map genesis block height to block: %w", err)
 		}
 		// insert boundary
-<<<<<<< HEAD
-		err = operation.UpsertClusterFinalizedHeight(lctx, rw.Writer(), chainID, genesis.Header.Height)
-=======
 		err = operation.InsertClusterFinalizedHeight(chainID, genesis.Height)(tx)
->>>>>>> 5fccb89d
 		// insert started view for hotstuff
 		if err != nil {
 			return fmt.Errorf("could not insert genesis boundary: %w", err)
@@ -98,12 +76,12 @@
 			NewestQC:    rootQC,
 		}
 		// insert safety data
-		err = operation.UpsertSafetyData(rw.Writer(), chainID, safetyData)
+		err = operation.InsertSafetyData(chainID, safetyData)(tx)
 		if err != nil {
 			return fmt.Errorf("could not insert safety data: %w", err)
 		}
 		// insert liveness data
-		err = operation.UpsertLivenessData(rw.Writer(), chainID, livenessData)
+		err = operation.InsertLivenessData(chainID, livenessData)(tx)
 		if err != nil {
 			return fmt.Errorf("could not insert liveness data: %w", err)
 		}
@@ -117,7 +95,7 @@
 	return state, nil
 }
 
-func OpenState(db storage.DB, _ module.Tracer, _ storage.Headers, _ storage.ClusterPayloads, clusterID flow.ChainID, epoch uint64) (*State, error) {
+func OpenState(db *badger.DB, _ module.Tracer, _ storage.Headers, _ storage.ClusterPayloads, clusterID flow.ChainID, epoch uint64) (*State, error) {
 	isBootstrapped, err := IsBootstrapped(db, clusterID)
 	if err != nil {
 		return nil, fmt.Errorf("failed to determine whether database contains bootstrapped state: %w", err)
@@ -129,7 +107,7 @@
 	return state, nil
 }
 
-func newState(db storage.DB, clusterID flow.ChainID, epoch uint64) *State {
+func newState(db *badger.DB, clusterID flow.ChainID, epoch uint64) *State {
 	state := &State{
 		db:        db,
 		clusterID: clusterID,
@@ -148,21 +126,20 @@
 func (s *State) Final() cluster.Snapshot {
 	// get the finalized block ID
 	var blockID flow.Identifier
-	err := (func(r storage.Reader) error {
+	err := s.db.View(func(tx *badger.Txn) error {
 		var boundary uint64
-		err := operation.RetrieveClusterFinalizedHeight(r, s.clusterID, &boundary)
+		err := operation.RetrieveClusterFinalizedHeight(s.clusterID, &boundary)(tx)
 		if err != nil {
 			return fmt.Errorf("could not retrieve finalized boundary: %w", err)
 		}
 
-		err = operation.LookupClusterBlockHeight(r, s.clusterID, boundary, &blockID)
+		err = operation.LookupClusterBlockHeight(s.clusterID, boundary, &blockID)(tx)
 		if err != nil {
 			return fmt.Errorf("could not retrieve finalized ID: %w", err)
 		}
 
 		return nil
-	})(s.db.Reader())
-
+	})
 	if err != nil {
 		return &Snapshot{
 			err: err,
@@ -185,9 +162,9 @@
 }
 
 // IsBootstrapped returns whether the database contains a bootstrapped state.
-func IsBootstrapped(db storage.DB, clusterID flow.ChainID) (bool, error) {
+func IsBootstrapped(db *badger.DB, clusterID flow.ChainID) (bool, error) {
 	var finalized uint64
-	err := operation.RetrieveClusterFinalizedHeight(db.Reader(), clusterID, &finalized)
+	err := db.View(operation.RetrieveClusterFinalizedHeight(clusterID, &finalized))
 	if errors.Is(err, storage.ErrNotFound) {
 		return false, nil
 	}
