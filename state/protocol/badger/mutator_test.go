--- conflicted
+++ resolved
@@ -2777,13 +2777,8 @@
 
 		// verify seal not indexed
 		var sealID flow.Identifier
-<<<<<<< HEAD
 		err = operation.LookupLatestSealAtBlock(storagedb.Reader(), block2.ID(), &sealID)
-		require.ErrorIs(t, err, stoerr.ErrNotFound)
-=======
-		err = storageoperation.LookupLatestSealAtBlock(storagedb.Reader(), block2.ID(), &sealID)
 		require.ErrorIs(t, err, storage.ErrNotFound)
->>>>>>> b03bf960
 	})
 }
 
@@ -2904,13 +2899,8 @@
 
 		// verify seal not indexed
 		var sealID flow.Identifier
-<<<<<<< HEAD
 		err = operation.LookupLatestSealAtBlock(storagedb.Reader(), block2.ID(), &sealID)
-		require.ErrorIs(t, err, stoerr.ErrNotFound)
-=======
-		err = storageoperation.LookupLatestSealAtBlock(storagedb.Reader(), block2.ID(), &sealID)
 		require.ErrorIs(t, err, storage.ErrNotFound)
->>>>>>> b03bf960
 	})
 }
 
