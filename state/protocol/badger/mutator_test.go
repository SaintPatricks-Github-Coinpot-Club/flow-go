--- conflicted
+++ resolved
@@ -1983,23 +1983,9 @@
 		epochState, err := finalSnap.EpochProtocolState()
 		require.NoError(t, err)
 		epochPhase := epochState.EpochPhase()
-<<<<<<< HEAD
 		require.Equal(t, flow.EpochPhaseCommitted, epochPhase, "next epoch has to be committed")
-
-		nextEpoch, err := finalSnap.Epochs().NextCommitted()
-		require.NoError(t, err)
-		nextEpochSetup, err := realprotocol.ToEpochSetup(nextEpoch)
-		require.NoError(t, err)
-		nextEpochCommit, err := realprotocol.ToEpochCommit(nextEpoch)
-		require.NoError(t, err)
-
-		require.Equal(t, &epochRecover.EpochSetup, nextEpochSetup, "next epoch has to be setup according to EpochRecover")
-		require.Equal(t, &epochRecover.EpochCommit, nextEpochCommit, "next epoch has to be committed according to EpochRecover")
-=======
 		require.Equal(t, &epochRecover.EpochSetup, epochState.Entry().NextEpochSetup, "next epoch has to be setup according to EpochRecover")
 		require.Equal(t, &epochRecover.EpochCommit, epochState.Entry().NextEpochCommit, "next epoch has to be committed according to EpochRecover")
-		require.Equal(t, flow.EpochPhaseCommitted, epochPhase, "next epoch has to be committed")
->>>>>>> 806075ea
 	}
 
 	// if we enter EFM in the EpochStaking phase, we should be able to recover by incorporating a valid EpochRecover event
