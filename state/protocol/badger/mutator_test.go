package badger_test

import (
	"context"
	"errors"
	"fmt"
	"math/rand"
	"sync"
	"testing"

	"github.com/cockroachdb/pebble/v2"
	"github.com/onflow/crypto"
	"github.com/rs/zerolog"
	"github.com/stretchr/testify/assert"
	"github.com/stretchr/testify/mock"
	"github.com/stretchr/testify/require"

	"github.com/onflow/flow-go/engine"
	"github.com/onflow/flow-go/model/flow"
	"github.com/onflow/flow-go/model/flow/filter"
	"github.com/onflow/flow-go/module"
	"github.com/onflow/flow-go/module/metrics"
	mmetrics "github.com/onflow/flow-go/module/metrics"
	mockmodule "github.com/onflow/flow-go/module/mock"
	"github.com/onflow/flow-go/module/signature"
	"github.com/onflow/flow-go/module/trace"
	st "github.com/onflow/flow-go/state"
	realprotocol "github.com/onflow/flow-go/state/protocol"
	protocol "github.com/onflow/flow-go/state/protocol/badger"
	"github.com/onflow/flow-go/state/protocol/events"
	"github.com/onflow/flow-go/state/protocol/inmem"
	mockprotocol "github.com/onflow/flow-go/state/protocol/mock"
	protocol_state "github.com/onflow/flow-go/state/protocol/protocol_state/state"
	"github.com/onflow/flow-go/state/protocol/util"
	"github.com/onflow/flow-go/storage"
	"github.com/onflow/flow-go/storage/deferred"
	"github.com/onflow/flow-go/storage/operation"
	"github.com/onflow/flow-go/storage/operation/pebbleimpl"
	"github.com/onflow/flow-go/storage/store"
	"github.com/onflow/flow-go/utils/unittest"
)

var participants = unittest.IdentityListFixture(5, unittest.WithAllRoles())

func TestBootstrapValid(t *testing.T) {
	rootSnapshot := unittest.RootSnapshotFixture(participants)
	util.RunWithBootstrapState(t, rootSnapshot, func(db storage.DB, state *protocol.State) {
		var finalized uint64
		err := operation.RetrieveFinalizedHeight(db.Reader(), &finalized)
		require.NoError(t, err)

		var sealed uint64
		err = operation.RetrieveSealedHeight(db.Reader(), &sealed)
		require.NoError(t, err)

		var genesisID flow.Identifier
		err = operation.LookupBlockHeight(db.Reader(), 0, &genesisID)
		require.NoError(t, err)

		var header flow.Header
		err = operation.RetrieveHeader(db.Reader(), genesisID, &header)
		require.NoError(t, err)

		var sealID flow.Identifier
		err = operation.LookupLatestSealAtBlock(db.Reader(), genesisID, &sealID)
		require.NoError(t, err)

		_, seal, err := rootSnapshot.SealedResult()
		require.NoError(t, err)
		err = operation.RetrieveSeal(db.Reader(), sealID, seal)
		require.NoError(t, err)

		block, err := rootSnapshot.Head()
		require.NoError(t, err)
		require.Equal(t, block.Height, finalized)
		require.Equal(t, block.Height, sealed)
		require.Equal(t, block.ID(), genesisID)
		require.Equal(t, block.ID(), seal.BlockID)
		require.Equal(t, block, &header)
	})
}

// TestExtendValid tests the happy path of extending the state with a single block.
// * BlockFinalized is emitted when the block is finalized
// * BlockProcessable is emitted when a block's child is inserted
func TestExtendValid(t *testing.T) {
	unittest.RunWithPebbleDB(t, func(pdb *pebble.DB) {
		lockManager := storage.NewTestingLockManager()
		metrics := metrics.NewNoopCollector()
		tracer := trace.NewNoopTracer()
		db := pebbleimpl.ToDB(pdb)
		log := zerolog.Nop()
		all := store.InitAll(metrics, db)

		distributor := events.NewDistributor()
		consumer := mockprotocol.NewConsumer(t)
		distributor.AddConsumer(consumer)

		block, result, seal := unittest.BootstrapFixture(participants)
		qc := unittest.QuorumCertificateFixture(unittest.QCWithRootBlockID(block.ID()))
		rootSnapshot, err := unittest.SnapshotFromBootstrapState(block, result, seal, qc)
		require.NoError(t, err)

		state, err := protocol.Bootstrap(
			metrics,
			db,
			lockManager,
			all.Headers,
			all.Seals,
			all.Results,
			all.Blocks,
			all.QuorumCertificates,
			all.EpochSetups,
			all.EpochCommits,
			all.EpochProtocolStateEntries,
			all.ProtocolKVStore,
			all.VersionBeacons,
			rootSnapshot,
		)
		require.NoError(t, err)

		fullState, err := protocol.NewFullConsensusState(
			log,
			tracer,
			consumer,
			state,
			all.Index,
			all.Payloads,
			util.MockBlockTimer(),
			util.MockReceiptValidator(),
			util.MockSealValidator(all.Seals),
		)
		require.NoError(t, err)

		// insert block1 on top of the root block
		block1 := unittest.BlockWithParentProtocolState(block)
		err = fullState.Extend(context.Background(), unittest.ProposalFromBlock(block1))
		require.NoError(t, err)

		// we should not emit BlockProcessable for the root block
		consumer.AssertNotCalled(t, "BlockProcessable", block.ToHeader(), mock.Anything)

		t.Run("BlockFinalized event should be emitted when block1 is finalized", func(t *testing.T) {
			consumer.On("BlockFinalized", block1.ToHeader()).Once()
			err := fullState.Finalize(context.Background(), block1.ID())
			require.NoError(t, err)
		})

		t.Run("BlockProcessable event should be emitted when any child of block1 is inserted", func(t *testing.T) {
			block2 := unittest.BlockWithParentProtocolState(block1)
			consumer.On("BlockProcessable", block1.ToHeader(), mock.Anything).Once()
			err := fullState.Extend(context.Background(), unittest.ProposalFromBlock(block2))
			require.NoError(t, err)

			// verify that block1's view is indexed as certified, because it has a child (block2)
			var indexedID flow.Identifier
			require.NoError(t, operation.LookupCertifiedBlockByView(db.Reader(), block1.View, &indexedID))
			require.Equal(t, block1.ID(), indexedID)

			// verify that block2's view is not indexed as certified, because it has no children
			err = operation.LookupCertifiedBlockByView(db.Reader(), block2.View, &indexedID)
			require.ErrorIs(t, err, storage.ErrNotFound)
		})
	})
}

func TestSealedIndex(t *testing.T) {
	rootSnapshot := unittest.RootSnapshotFixture(participants)
	rootProtocolStateID := getRootProtocolStateID(t, rootSnapshot)
	util.RunWithFullProtocolState(t, rootSnapshot, func(db storage.DB, state *protocol.ParticipantState) {
		rootHeader, err := rootSnapshot.Head()
		require.NoError(t, err)

		// build a chain:
		// G <- B1 <- B2 (resultB1) <- B3 <- B4 (resultB2, resultB3) <- B5 (sealB1) <- B6 (sealB2, sealB3) <- B7
		// test that when B4 is finalized, can only find seal for G
		// 					 when B5 is finalized, can find seal for B1
		//					 when B7 is finalized, can find seals for B2, B3

		// block 1
		b1 := unittest.BlockWithParentAndPayload(
			rootHeader,
			unittest.PayloadFixture(unittest.WithProtocolStateID(rootProtocolStateID)),
		)
		err = state.Extend(context.Background(), unittest.ProposalFromBlock(b1))
		require.NoError(t, err)

		// block 2(result B1)
		b1Receipt := unittest.ReceiptForBlockFixture(b1)
		b2 := unittest.BlockWithParentAndPayload(
			b1.ToHeader(),
			unittest.PayloadFixture(
				unittest.WithReceipts(b1Receipt),
				unittest.WithProtocolStateID(rootProtocolStateID),
			),
		)
		err = state.Extend(context.Background(), unittest.ProposalFromBlock(b2))
		require.NoError(t, err)

		// block 3
		b3 := unittest.BlockWithParentProtocolState(b2)
		err = state.Extend(context.Background(), unittest.ProposalFromBlock(b3))
		require.NoError(t, err)

		// block 4 (resultB2, resultB3)
		b2Receipt := unittest.ReceiptForBlockFixture(b2)
		b3Receipt := unittest.ReceiptForBlockFixture(b3)
		b4 := unittest.BlockWithParentAndPayload(
			b3.ToHeader(),
			flow.Payload{
				Receipts:        []*flow.ExecutionReceiptStub{b2Receipt.Stub(), b3Receipt.Stub()},
				Results:         []*flow.ExecutionResult{&b2Receipt.ExecutionResult, &b3Receipt.ExecutionResult},
				ProtocolStateID: rootProtocolStateID,
			},
		)
		err = state.Extend(context.Background(), unittest.ProposalFromBlock(b4))
		require.NoError(t, err)

		// block 5 (sealB1)
		b1Seal := unittest.Seal.Fixture(unittest.Seal.WithResult(&b1Receipt.ExecutionResult))
		b5 := unittest.BlockWithParentAndPayload(
			b4.ToHeader(),
			flow.Payload{
				Seals:           []*flow.Seal{b1Seal},
				ProtocolStateID: rootProtocolStateID,
			},
		)
		err = state.Extend(context.Background(), unittest.ProposalFromBlock(b5))
		require.NoError(t, err)

		// block 6 (sealB2, sealB3)
		b2Seal := unittest.Seal.Fixture(unittest.Seal.WithResult(&b2Receipt.ExecutionResult))
		b3Seal := unittest.Seal.Fixture(unittest.Seal.WithResult(&b3Receipt.ExecutionResult))
		b6 := unittest.BlockWithParentAndPayload(
			b5.ToHeader(),
			flow.Payload{
				Seals:           []*flow.Seal{b2Seal, b3Seal},
				ProtocolStateID: rootProtocolStateID,
			},
		)
		err = state.Extend(context.Background(), unittest.ProposalFromBlock(b6))
		require.NoError(t, err)

		// block 7
		b7 := unittest.BlockWithParentProtocolState(b6)
		err = state.Extend(context.Background(), unittest.ProposalFromBlock(b7))
		require.NoError(t, err)

		// finalizing b1 - b4
		// when B4 is finalized, can only find seal for G
		err = state.Finalize(context.Background(), b1.ID())
		require.NoError(t, err)
		err = state.Finalize(context.Background(), b2.ID())
		require.NoError(t, err)
		err = state.Finalize(context.Background(), b3.ID())
		require.NoError(t, err)
		err = state.Finalize(context.Background(), b4.ID())
		require.NoError(t, err)

		metrics := metrics.NewNoopCollector()
		seals := store.NewSeals(metrics, db)

		// can only find seal for G
		_, err = seals.FinalizedSealForBlock(rootHeader.ID())
		require.NoError(t, err)

		_, err = seals.FinalizedSealForBlock(b1.ID())
		require.Error(t, err)
		require.ErrorIs(t, err, storage.ErrNotFound)

		// when B5 is finalized, can find seal for B1
		err = state.Finalize(context.Background(), b5.ID())
		require.NoError(t, err)

		s1, err := seals.FinalizedSealForBlock(b1.ID())
		require.NoError(t, err)
		require.Equal(t, b1Seal, s1)

		_, err = seals.FinalizedSealForBlock(b2.ID())
		require.Error(t, err)
		require.ErrorIs(t, err, storage.ErrNotFound)

		// when B7 is finalized, can find seals for B2, B3
		err = state.Finalize(context.Background(), b6.ID())
		require.NoError(t, err)

		err = state.Finalize(context.Background(), b7.ID())
		require.NoError(t, err)

		s2, err := seals.FinalizedSealForBlock(b2.ID())
		require.NoError(t, err)
		require.Equal(t, b2Seal, s2)

		s3, err := seals.FinalizedSealForBlock(b3.ID())
		require.NoError(t, err)
		require.Equal(t, b3Seal, s3)
	})

}

func TestVersionBeaconIndex(t *testing.T) {
	rootSnapshot := unittest.RootSnapshotFixture(participants)
	rootProtocolStateID := getRootProtocolStateID(t, rootSnapshot)
	util.RunWithFullProtocolState(t, rootSnapshot, func(db storage.DB, state *protocol.ParticipantState) {
		rootHeader, err := rootSnapshot.Head()
		require.NoError(t, err)

		// build a chain:
		// G <- B1 <- B2 (resultB1(vb1)) <- B3 <- B4 (resultB2(vb2), resultB3(vb3)) <- B5 (sealB1) <- B6 (sealB2, sealB3)
		// up until and including finalization of B5 there should be no VBs indexed
		//    when B5 is finalized, index VB1
		//    when B6 is finalized, we can index VB2 and VB3, but (only) the last one should be indexed by seal height

		// block 1
		b1 := unittest.BlockWithParentAndPayload(
			rootHeader,
			unittest.PayloadFixture(unittest.WithProtocolStateID(rootProtocolStateID)),
		)
		err = state.Extend(context.Background(), unittest.ProposalFromBlock(b1))
		require.NoError(t, err)

		vb1 := unittest.VersionBeaconFixture(
			unittest.WithBoundaries(
				flow.VersionBoundary{
					BlockHeight: rootHeader.Height,
					Version:     "0.21.37",
				},
				flow.VersionBoundary{
					BlockHeight: rootHeader.Height + 100,
					Version:     "0.21.38",
				},
			),
		)
		vb2 := unittest.VersionBeaconFixture(
			unittest.WithBoundaries(
				flow.VersionBoundary{
					BlockHeight: rootHeader.Height,
					Version:     "0.21.37",
				},
				flow.VersionBoundary{
					BlockHeight: rootHeader.Height + 101,
					Version:     "0.21.38",
				},
				flow.VersionBoundary{
					BlockHeight: rootHeader.Height + 201,
					Version:     "0.21.39",
				},
			),
		)
		vb3 := unittest.VersionBeaconFixture(
			unittest.WithBoundaries(
				flow.VersionBoundary{
					BlockHeight: rootHeader.Height,
					Version:     "0.21.37",
				},
				flow.VersionBoundary{
					BlockHeight: rootHeader.Height + 99,
					Version:     "0.21.38",
				},
				flow.VersionBoundary{
					BlockHeight: rootHeader.Height + 199,
					Version:     "0.21.39",
				},
				flow.VersionBoundary{
					BlockHeight: rootHeader.Height + 299,
					Version:     "0.21.40",
				},
			),
		)

		b1Receipt := unittest.ReceiptForBlockFixture(b1)
		b1Receipt.ExecutionResult.ServiceEvents = []flow.ServiceEvent{vb1.ServiceEvent()}
		b2 := unittest.BlockWithParentAndPayload(
			b1.ToHeader(),
			unittest.PayloadFixture(unittest.WithReceipts(b1Receipt), unittest.WithProtocolStateID(rootProtocolStateID)),
		)
		err = state.Extend(context.Background(), unittest.ProposalFromBlock(b2))
		require.NoError(t, err)

		// block 3
		b3 := unittest.BlockWithParentProtocolState(b2)
		err = state.Extend(context.Background(), unittest.ProposalFromBlock(b3))
		require.NoError(t, err)

		// block 4 (resultB2, resultB3)
		b2Receipt := unittest.ReceiptForBlockFixture(b2)
		b2Receipt.ExecutionResult.ServiceEvents = []flow.ServiceEvent{vb2.ServiceEvent()}

		b3Receipt := unittest.ReceiptForBlockFixture(b3)
		b3Receipt.ExecutionResult.ServiceEvents = []flow.ServiceEvent{vb3.ServiceEvent()}

		b4 := unittest.BlockWithParentAndPayload(
			b3.ToHeader(),
			flow.Payload{
				Receipts:        []*flow.ExecutionReceiptStub{b2Receipt.Stub(), b3Receipt.Stub()},
				Results:         []*flow.ExecutionResult{&b2Receipt.ExecutionResult, &b3Receipt.ExecutionResult},
				ProtocolStateID: rootProtocolStateID,
			},
		)
		err = state.Extend(context.Background(), unittest.ProposalFromBlock(b4))
		require.NoError(t, err)

		// block 5 (sealB1)
		b1Seal := unittest.Seal.Fixture(unittest.Seal.WithResult(&b1Receipt.ExecutionResult))
		b5 := unittest.BlockWithParentAndPayload(
			b4.ToHeader(),
			flow.Payload{
				Seals:           []*flow.Seal{b1Seal},
				ProtocolStateID: rootProtocolStateID,
			},
		)
		err = state.Extend(context.Background(), unittest.ProposalFromBlock(b5))
		require.NoError(t, err)

		// block 6 (sealB2, sealB3)
		b2Seal := unittest.Seal.Fixture(unittest.Seal.WithResult(&b2Receipt.ExecutionResult))
		b3Seal := unittest.Seal.Fixture(unittest.Seal.WithResult(&b3Receipt.ExecutionResult))
		b6 := unittest.BlockWithParentAndPayload(
			b5.ToHeader(),
			flow.Payload{
				Seals:           []*flow.Seal{b2Seal, b3Seal},
				ProtocolStateID: rootProtocolStateID,
			},
		)
		err = state.Extend(context.Background(), unittest.ProposalFromBlock(b6))
		require.NoError(t, err)

		versionBeacons := store.NewVersionBeacons(db)

		// No VB can be found before finalizing anything
		vb, err := versionBeacons.Highest(b6.Height)
		require.NoError(t, err)
		require.Nil(t, vb)

		// finalizing b1 - b5
		err = state.Finalize(context.Background(), b1.ID())
		require.NoError(t, err)
		err = state.Finalize(context.Background(), b2.ID())
		require.NoError(t, err)
		err = state.Finalize(context.Background(), b3.ID())
		require.NoError(t, err)
		err = state.Finalize(context.Background(), b4.ID())
		require.NoError(t, err)

		// No VB can be found after finalizing B4
		vb, err = versionBeacons.Highest(b6.Height)
		require.NoError(t, err)
		require.Nil(t, vb)

		// once B5 is finalized, B1 and VB1 are sealed, hence index should now find it
		err = state.Finalize(context.Background(), b5.ID())
		require.NoError(t, err)

		versionBeacon, err := versionBeacons.Highest(b6.Height)
		require.NoError(t, err)
		require.Equal(t,
			&flow.SealedVersionBeacon{
				VersionBeacon: vb1,
				SealHeight:    b5.Height,
			},
			versionBeacon,
		)

		// finalizing B6 should index events sealed by B6, so VB2 and VB3
		// while we don't expect multiple VBs in one block, we index newest, so last one emitted - VB3
		err = state.Finalize(context.Background(), b6.ID())
		require.NoError(t, err)

		versionBeacon, err = versionBeacons.Highest(b6.Height)
		require.NoError(t, err)
		require.Equal(t,
			&flow.SealedVersionBeacon{
				VersionBeacon: vb3,
				SealHeight:    b6.Height,
			},
			versionBeacon,
		)
	})
}

func TestExtendSealedBoundary(t *testing.T) {
	rootSnapshot := unittest.RootSnapshotFixture(participants)
	rootProtocolStateID := getRootProtocolStateID(t, rootSnapshot)
	util.RunWithFullProtocolState(t, rootSnapshot, func(db storage.DB, state *protocol.ParticipantState) {
		head, err := rootSnapshot.Head()
		require.NoError(t, err)
		_, seal, err := rootSnapshot.SealedResult()
		require.NoError(t, err)
		finalCommit, err := state.Final().Commit()
		require.NoError(t, err)
		require.Equal(t, seal.FinalState, finalCommit, "original commit should be root commit")

		// Create a first block on top of the snapshot
		block1 := unittest.BlockWithParentAndPayload(
			head,
			unittest.PayloadFixture(unittest.WithProtocolStateID(rootProtocolStateID)),
		)
		err = state.Extend(context.Background(), unittest.ProposalFromBlock(block1))
		require.NoError(t, err)

		// Add a second block containing a receipt committing to the first block
		block1Receipt := unittest.ReceiptForBlockFixture(block1)
		block2 := unittest.BlockWithParentAndPayload(
			block1.ToHeader(),
			flow.Payload{
				Receipts:        []*flow.ExecutionReceiptStub{block1Receipt.Stub()},
				Results:         []*flow.ExecutionResult{&block1Receipt.ExecutionResult},
				ProtocolStateID: rootProtocolStateID,
			},
		)
		err = state.Extend(context.Background(), unittest.ProposalFromBlock(block2))
		require.NoError(t, err)

		// Add a third block containing a seal for the first block
		block1Seal := unittest.Seal.Fixture(unittest.Seal.WithResult(&block1Receipt.ExecutionResult))
		block3 := unittest.BlockWithParentAndPayload(
			block2.ToHeader(),
			flow.Payload{
				Seals:           []*flow.Seal{block1Seal},
				ProtocolStateID: rootProtocolStateID,
			},
		)
		err = state.Extend(context.Background(), unittest.ProposalFromBlock(block3))
		require.NoError(t, err)

		finalCommit, err = state.Final().Commit()
		require.NoError(t, err)
		require.Equal(t, seal.FinalState, finalCommit, "commit should not change before finalizing")

		err = state.Finalize(context.Background(), block1.ID())
		require.NoError(t, err)

		finalCommit, err = state.Final().Commit()
		require.NoError(t, err)
		require.Equal(t, seal.FinalState, finalCommit, "commit should not change after finalizing non-sealing block")

		err = state.Finalize(context.Background(), block2.ID())
		require.NoError(t, err)

		finalCommit, err = state.Final().Commit()
		require.NoError(t, err)
		require.Equal(t, seal.FinalState, finalCommit, "commit should not change after finalizing non-sealing block")

		err = state.Finalize(context.Background(), block3.ID())
		require.NoError(t, err)

		finalCommit, err = state.Final().Commit()
		require.NoError(t, err)
		require.Equal(t, block1Seal.FinalState, finalCommit, "commit should change after finalizing sealing block")
	})
}

// TestExtendMissingParent tests the behaviour when attempting to extend the protocol state by a block
// whose parent is unknown. Per convention, the protocol state requires that the candidate's
// parent has already been ingested. Otherwise, an exception is returned.
func TestExtendMissingParent(t *testing.T) {
	rootSnapshot := unittest.RootSnapshotFixture(participants)
	util.RunWithFullProtocolState(t, rootSnapshot, func(db storage.DB, state *protocol.ParticipantState) {
		extend := unittest.BlockFixture(
			unittest.Block.WithHeight(2),
			unittest.Block.WithView(2),
			unittest.Block.WithParentView(1),
		)

		err := state.Extend(context.Background(), unittest.ProposalFromBlock(extend))
		require.Error(t, err)
		require.False(t, st.IsInvalidExtensionError(err), err)
		require.False(t, st.IsOutdatedExtensionError(err), err)

		storagedb := db

		// verify seal that was contained in candidate block is not indexed
		var sealID flow.Identifier
		err = operation.LookupLatestSealAtBlock(storagedb.Reader(), extend.ID(), &sealID)
		require.Error(t, err)
		require.ErrorIs(t, err, storage.ErrNotFound)
	})
}

// TestExtendHeightTooSmall tests the behaviour when attempting to extend the protocol state by a block
// whose height is not larger than its parent's height. The protocol mandates that the candidate's
// height is exactly one larger than its parent's height. Otherwise, an exception should be returned.
func TestExtendHeightTooSmall(t *testing.T) {
	rootSnapshot := unittest.RootSnapshotFixture(participants)
	rootProtocolStateID := getRootProtocolStateID(t, rootSnapshot)
<<<<<<< HEAD
	util.RunWithFullProtocolState(t, rootSnapshot, func(bdb storage.DB, state *protocol.ParticipantState) {
		head, err := rootSnapshot.Head()
		require.NoError(t, err)

		db := bdb
=======
	head, err := rootSnapshot.Head()
	require.NoError(t, err)

	// we create the following to descendants of head:
	//   head <- blockB <- blockC
	// where blockB and blockC have exactly the same height
	emptyPayload := unittest.PayloadFixture(unittest.WithProtocolStateID(rootProtocolStateID))
	blockB := unittest.BlockFixture( // creates child with increased height and view (protocol compliant)
		unittest.Block.WithParent(head.ID(), head.View, head.Height),
		unittest.Block.WithHeight(head.Height+1),
		unittest.Block.WithView(head.View+1),
		unittest.Block.WithPayload(emptyPayload))

	blockC := unittest.BlockFixture( // creates child with height identical to parent (protocol violation) but increased view (protocol compliant)
		unittest.Block.WithParent(blockB.ID(), blockB.View, blockB.Height),
		unittest.Block.WithHeight(blockB.Height),
		unittest.Block.WithView(blockB.View+1),
		unittest.Block.WithPayload(emptyPayload))

	util.RunWithFullProtocolState(t, rootSnapshot, func(bdb *badger.DB, chainState *protocol.ParticipantState) {
		db := badgerimpl.ToDB(bdb)
>>>>>>> 26f69191

		require.NoError(t, chainState.Extend(context.Background(), unittest.ProposalFromBlock(blockB)))

		err = chainState.Extend(context.Background(), unittest.ProposalFromBlock(blockC))
		require.Error(t, err)
		require.True(t, st.IsInvalidExtensionError(err))

		// Whenever the state ingests a block, it indexes the latest seal as of this block.
		// Therefore, we can use this as a check to confirm that blockB was successfully ingested,
		// but the information from blockC was not.
		var sealID flow.Identifier
		// latest seal for blockB should be found, as blockB was successfully ingested:
		require.NoError(t, operation.LookupLatestSealAtBlock(db.Reader(), blockB.ID(), &sealID))
		// latest seal for blockC should NOT be found, because extending the state with blockC errored:
		require.ErrorIs(t,
			operation.LookupLatestSealAtBlock(db.Reader(), blockC.ID(), &sealID),
			storage.ErrNotFound)
	})
}

func TestExtendHeightTooLarge(t *testing.T) {
	rootSnapshot := unittest.RootSnapshotFixture(participants)
	util.RunWithFullProtocolState(t, rootSnapshot, func(db storage.DB, state *protocol.ParticipantState) {

		head, err := rootSnapshot.Head()
		require.NoError(t, err)

		block := unittest.BlockWithParentAndPayload(
			head,
			*flow.NewEmptyPayload(),
		)
		// set an invalid height
		block.Height = head.Height + 2

		err = state.Extend(context.Background(), unittest.ProposalFromBlock(block))
		require.Error(t, err)
	})
}

// TestExtendInconsistentParentView tests if mutableState rejects block with invalid ParentView. ParentView must be consistent
// with view of block referred by ParentID.
func TestExtendInconsistentParentView(t *testing.T) {
	rootSnapshot := unittest.RootSnapshotFixture(participants)
	util.RunWithFullProtocolState(t, rootSnapshot, func(db storage.DB, state *protocol.ParticipantState) {

		head, err := rootSnapshot.Head()
		require.NoError(t, err)

		block := unittest.BlockWithParentAndPayload(
			head,
			*flow.NewEmptyPayload(),
		)
		// set an invalid parent view
		block.ParentView++
		block.View++

		err = state.Extend(context.Background(), unittest.ProposalFromBlock(block))
		require.Error(t, err)
		require.True(t, st.IsInvalidExtensionError(err))
	})
}

func TestExtendBlockNotConnected(t *testing.T) {
	rootSnapshot := unittest.RootSnapshotFixture(participants)
	rootProtocolStateID := getRootProtocolStateID(t, rootSnapshot)
	util.RunWithFullProtocolState(t, rootSnapshot, func(db storage.DB, state *protocol.ParticipantState) {

		head, err := rootSnapshot.Head()
		require.NoError(t, err)

		// add 2 blocks, the second finalizing/sealing the state of the first
		extend := unittest.BlockWithParentAndPayload(
			head,
			unittest.PayloadFixture(unittest.WithProtocolStateID(rootProtocolStateID)),
		)

		err = state.Extend(context.Background(), unittest.ProposalFromBlock(extend))
		require.NoError(t, err)

		err = state.Finalize(context.Background(), extend.ID())
		require.NoError(t, err)

		// create a fork at view/height 1 and try to connect it to root
		extend.Timestamp += 1000 // shift time stamp forward by 1 second = 1000ms
		extend.ParentID = head.ID()

		err = state.Extend(context.Background(), unittest.ProposalFromBlock(extend))
		require.Error(t, err)

		storagedb := db

		// verify seal not indexed
		var sealID flow.Identifier
		err = operation.LookupLatestSealAtBlock(storagedb.Reader(), extend.ID(), &sealID)
		require.Error(t, err)
		require.ErrorIs(t, err, storage.ErrNotFound)
	})
}

func TestExtendInvalidChainID(t *testing.T) {
	rootSnapshot := unittest.RootSnapshotFixture(participants)
	util.RunWithFullProtocolState(t, rootSnapshot, func(db storage.DB, state *protocol.ParticipantState) {
		head, err := rootSnapshot.Head()
		require.NoError(t, err)

		block := unittest.BlockWithParentAndPayload(
			head,
			*flow.NewEmptyPayload(),
		)
		// use an invalid chain ID
		block.ChainID = head.ChainID + "-invalid"

		err = state.Extend(context.Background(), unittest.ProposalFromBlock(block))
		require.Error(t, err)
		require.True(t, st.IsInvalidExtensionError(err), err)
	})
}

// TestExtendReceiptsNotSorted tests the case where receipts are included in a block payload
// not sorted by height. Previously, this constraint was required (unordered receipts resulted
// in an error). Now, any ordering of receipts should be accepted by the EvolvingState.
func TestExtendReceiptsNotSorted(t *testing.T) {
	rootSnapshot := unittest.RootSnapshotFixture(participants)
	rootProtocolStateID := getRootProtocolStateID(t, rootSnapshot)
	head, err := rootSnapshot.Head()
	require.NoError(t, err)
<<<<<<< HEAD
	util.RunWithFullProtocolState(t, rootSnapshot, func(db storage.DB, state *protocol.ParticipantState) {

		usedViews := make(map[uint64]struct{})
=======
>>>>>>> 26f69191

	util.RunWithFullProtocolState(t, rootSnapshot, func(db *badger.DB, state *protocol.ParticipantState) {
		// create block2 and block3
		block2 := unittest.BlockWithParentAndPayload(
			head,
			unittest.PayloadFixture(unittest.WithProtocolStateID(rootProtocolStateID)),
		)
		err := state.Extend(context.Background(), unittest.ProposalFromBlock(block2))
		require.NoError(t, err)

		block3 := unittest.BlockWithParentAndPayload(
			block2.ToHeader(),
			unittest.PayloadFixture(unittest.WithProtocolStateID(rootProtocolStateID)),
		)
		err = state.Extend(context.Background(), unittest.ProposalFromBlock(block3))
		require.NoError(t, err)

		receiptA := unittest.ReceiptForBlockFixture(block3)
		receiptB := unittest.ReceiptForBlockFixture(block2)

		// insert a block with payload receipts not sorted by block height.
		block4 := unittest.BlockWithParentAndPayload(
			block3.ToHeader(),
			unittest.PayloadFixture(
				unittest.WithProtocolStateID(rootProtocolStateID),
				unittest.WithReceipts(receiptA, receiptB),
			),
		)
		err = state.Extend(context.Background(), unittest.ProposalFromBlock(block4))
		require.NoError(t, err)
	})
}

func TestExtendReceiptsInvalid(t *testing.T) {
	validator := mockmodule.NewReceiptValidator(t)
	rootSnapshot := unittest.RootSnapshotFixture(participants)
	rootProtocolStateID := getRootProtocolStateID(t, rootSnapshot)
	util.RunWithFullProtocolStateAndValidator(t, rootSnapshot, validator, func(db storage.DB, state *protocol.ParticipantState) {
		head, err := rootSnapshot.Head()
		require.NoError(t, err)

		// create block2 and block3 as descendants of head
		block2 := unittest.BlockWithParentAndPayload(
			head,
			unittest.PayloadFixture(unittest.WithProtocolStateID(rootProtocolStateID)),
		)
		receipt := unittest.ReceiptForBlockFixture(block2) // receipt for block 2
		block3 := unittest.BlockWithParentAndPayload(
			block2.ToHeader(),
			flow.Payload{
				Receipts:        []*flow.ExecutionReceiptStub{receipt.Stub()},
				Results:         []*flow.ExecutionResult{&receipt.ExecutionResult},
				ProtocolStateID: rootProtocolStateID,
			},
		)

		// validator accepts block 2
		validator.On("ValidatePayload", block2).Return(nil).Once()
		err = state.Extend(context.Background(), unittest.ProposalFromBlock(block2))
		require.NoError(t, err)

		// but receipt for block 2 is invalid, which the ParticipantState should reject with an InvalidExtensionError
		validator.On("ValidatePayload", block3).Return(engine.NewInvalidInputErrorf("")).Once()
		err = state.Extend(context.Background(), unittest.ProposalFromBlock(block3))
		require.Error(t, err)
		require.True(t, st.IsInvalidExtensionError(err), err)
	})
}

// TestOnReceiptValidatorExceptions tests that ParticipantState escalates unexpected errors and exceptions
// returned by the ReceiptValidator. We expect that such errors are *not* interpreted as the block being invalid.
func TestOnReceiptValidatorExceptions(t *testing.T) {
	validator := mockmodule.NewReceiptValidator(t)

	rootSnapshot := unittest.RootSnapshotFixture(participants)
	util.RunWithFullProtocolStateAndValidator(t, rootSnapshot, validator, func(db storage.DB, state *protocol.ParticipantState) {
		head, err := rootSnapshot.Head()
		require.NoError(t, err)
		block := unittest.BlockWithParentFixture(head)

		// Check that _unexpected_ failure causes the error to be escalated and is *not* interpreted as an invalid block.
		validator.On("ValidatePayload", block).Return(fmt.Errorf("")).Once()
		err = state.Extend(context.Background(), unittest.ProposalFromBlock(block))
		require.Error(t, err)
		require.False(t, st.IsInvalidExtensionError(err), err)

		// Check that an `UnknownBlockError` causes the error to be escalated and is *not* interpreted as an invalid receipt.
		// Reasoning: per convention, the ParticipantState requires that the candidate's parent has already been ingested.
		// Otherwise, an exception is returned. The `ReceiptValidator.ValidatePayload(..)` returning an `UnknownBlockError`
		// indicates exactly this situation, where the parent block is unknown.
		validator.On("ValidatePayload", block).Return(module.NewUnknownBlockError("")).Once()
		err = state.Extend(context.Background(), unittest.ProposalFromBlock(block))
		require.Error(t, err)
		require.False(t, st.IsInvalidExtensionError(err), err)
	})
}

func TestExtendReceiptsValid(t *testing.T) {
	rootSnapshot := unittest.RootSnapshotFixture(participants)
	rootProtocolStateID := getRootProtocolStateID(t, rootSnapshot)
	util.RunWithFullProtocolState(t, rootSnapshot, func(db storage.DB, state *protocol.ParticipantState) {
		head, err := rootSnapshot.Head()
		require.NoError(t, err)
		block2 := unittest.BlockWithParentAndPayload(
			head,
			unittest.PayloadFixture(unittest.WithProtocolStateID(rootProtocolStateID)),
		)
		err = state.Extend(context.Background(), unittest.ProposalFromBlock(block2))
		require.NoError(t, err)

		block3 := unittest.BlockWithParentProtocolState(block2)
		err = state.Extend(context.Background(), unittest.ProposalFromBlock(block3))
		require.NoError(t, err)

		block4 := unittest.BlockWithParentProtocolState(block3)
		err = state.Extend(context.Background(), unittest.ProposalFromBlock(block4))
		require.NoError(t, err)

		receipt3a := unittest.ReceiptForBlockFixture(block3)
		receipt3b := unittest.ReceiptForBlockFixture(block3)
		receipt3c := unittest.ReceiptForBlockFixture(block4)

		block5 := unittest.BlockWithParentAndPayload(
			block4.ToHeader(),
			flow.Payload{
				Receipts: []*flow.ExecutionReceiptStub{
					receipt3a.Stub(),
					receipt3b.Stub(),
					receipt3c.Stub(),
				},
				Results: []*flow.ExecutionResult{
					&receipt3a.ExecutionResult,
					&receipt3b.ExecutionResult,
					&receipt3c.ExecutionResult,
				},
				ProtocolStateID: rootProtocolStateID,
			},
		)
		err = state.Extend(context.Background(), unittest.ProposalFromBlock(block5))
		require.NoError(t, err)
	})
}

// Tests the full flow of transitioning between epochs by finalizing a setup
// event, then a commit event, then finalizing the first block of the next epoch.
// Also tests that appropriate epoch transition events are fired.
//
// Epoch information becomes available in the protocol state in the block containing the seal
// for the block whose execution emitted the service event.
//
// ROOT <- B1 <- B2(R1) <- B3(S1) <- B4 <- B5(R2) <- B6(S2) <- B7 <-|- B8
//
// B3 seals B1, in which EpochSetup is emitted.
//   - we can query the EpochSetup beginning with B3
//   - EpochSetupPhaseStarted triggered when B3 is finalized
//
// B6 seals B2, in which EpochCommitted is emitted.
//   - we can query the EpochCommit beginning with B6
//   - EpochCommittedPhaseStarted triggered when B6 is finalized
//
// B7 is the final block of the epoch.
// B8 is the first block of the NEXT epoch.
func TestExtendEpochTransitionValid(t *testing.T) {
	// create an event consumer to test epoch transition events
	consumer := mockprotocol.NewConsumer(t)
	consumer.On("BlockFinalized", mock.Anything)
	consumer.On("BlockProcessable", mock.Anything, mock.Anything)
	rootSnapshot := unittest.RootSnapshotFixture(participants)
	rootProtocolStateID := getRootProtocolStateID(t, rootSnapshot)
	unittest.RunWithPebbleDB(t, func(pdb *pebble.DB) {
		lockManager := storage.NewTestingLockManager()
		db := pebbleimpl.ToDB(pdb)

		// set up state and mock ComplianceMetrics object
		metrics := mockmodule.NewComplianceMetrics(t)
		metrics.On("BlockSealed", mock.Anything)
		metrics.On("SealedHeight", mock.Anything)
		metrics.On("FinalizedHeight", mock.Anything)
		metrics.On("BlockFinalized", mock.Anything)
		metrics.On("ProtocolStateVersion", mock.Anything)

		// expect epoch metric calls on bootstrap
		initialCurrentEpoch, err := rootSnapshot.Epochs().Current()
		require.NoError(t, err)
		counter := initialCurrentEpoch.Counter()
		finalView := initialCurrentEpoch.FinalView()
		initialPhase, err := rootSnapshot.EpochPhase()
		require.NoError(t, err)

		metrics.On("CurrentEpochCounter", counter).Once()
		metrics.On("CurrentEpochPhase", initialPhase).Once()
		metrics.On("CurrentEpochFinalView", finalView).Once()

		metrics.On("CurrentDKGPhaseViews",
			initialCurrentEpoch.DKGPhase1FinalView(),
			initialCurrentEpoch.DKGPhase2FinalView(),
			initialCurrentEpoch.DKGPhase3FinalView()).Once()

		tracer := trace.NewNoopTracer()
		log := zerolog.Nop()
		all := store.InitAll(mmetrics.NewNoopCollector(), db)
		protoState, err := protocol.Bootstrap(
			metrics,
			db,
			lockManager,
			all.Headers,
			all.Seals,
			all.Results,
			all.Blocks,
			all.QuorumCertificates,
			all.EpochSetups,
			all.EpochCommits,
			all.EpochProtocolStateEntries,
			all.ProtocolKVStore,
			all.VersionBeacons,
			rootSnapshot,
		)
		require.NoError(t, err)
		receiptValidator := util.MockReceiptValidator()
		sealValidator := util.MockSealValidator(all.Seals)
		state, err := protocol.NewFullConsensusState(
			log,
			tracer,
			consumer,
			protoState,
			all.Index,
			all.Payloads,
			util.MockBlockTimer(),
			receiptValidator,
			sealValidator,
		)
		require.NoError(t, err)

		mutableState := protocol_state.NewMutableProtocolState(
			log,
			all.EpochProtocolStateEntries,
			all.ProtocolKVStore,
			state.Params(),
			all.Headers,
			all.Results,
			all.EpochSetups,
			all.EpochCommits,
		)
		expectedStateIdCalculator := calculateExpectedStateId(t, mutableState)

		head, err := rootSnapshot.Head()
		require.NoError(t, err)
		result, _, err := rootSnapshot.SealedResult()
		require.NoError(t, err)
		_, err = state.AtBlockID(head.ID()).Epochs().Current()
		require.NoError(t, err)

		// we should begin the epoch in the staking phase
		phase, err := state.AtBlockID(head.ID()).EpochPhase()
		assert.NoError(t, err)
		require.Equal(t, flow.EpochPhaseStaking, phase)

		// add a block for the first seal to reference
		block1 := unittest.BlockWithParentAndPayload(
			head,
			unittest.PayloadFixture(unittest.WithProtocolStateID(rootProtocolStateID)),
		)
		err = state.Extend(context.Background(), unittest.ProposalFromBlock(block1))
		require.NoError(t, err)
		err = state.Finalize(context.Background(), block1.ID())
		require.NoError(t, err)

		epoch1Setup := result.ServiceEvents[0].Event.(*flow.EpochSetup)
		epoch1FinalView := epoch1Setup.FinalView

		// add a participant for the next epoch
		epoch2NewParticipant := unittest.IdentityFixture(unittest.WithRole(flow.RoleVerification))
		epoch2Participants := append(participants, epoch2NewParticipant).Sort(flow.Canonical[flow.Identity]).ToSkeleton()

		// create the epoch setup event for the second epoch
		epoch2Setup := unittest.EpochSetupFixture(
			unittest.WithParticipants(epoch2Participants),
			unittest.SetupWithCounter(epoch1Setup.Counter+1),
			unittest.WithFinalView(epoch1FinalView+1000),
			unittest.WithFirstView(epoch1FinalView+1),
		)
		// create a receipt for block 1 containing the EpochSetup event
		receipt1, seal1 := unittest.ReceiptAndSealForBlock(block1, epoch2Setup.ServiceEvent())

		// add a second block with the receipt for block 1
		block2 := unittest.BlockWithParentAndPayload(
			block1.ToHeader(),
			unittest.PayloadFixture(
				unittest.WithReceipts(receipt1),
				unittest.WithProtocolStateID(block1.Payload.ProtocolStateID),
			),
		)

		err = state.Extend(context.Background(), unittest.ProposalFromBlock(block2))
		require.NoError(t, err)
		err = state.Finalize(context.Background(), block2.ID())
		require.NoError(t, err)

		// block 3 contains the seal for block 1
		seals := []*flow.Seal{seal1}
		block3View := block2.View + 1
		block3 := unittest.BlockFixture(
			unittest.Block.WithParent(block2.ID(), block2.View, block2.Height),
			unittest.Block.WithView(block3View),
			unittest.Block.WithPayload(
				flow.Payload{
					Seals:           seals,
					ProtocolStateID: expectedStateIdCalculator(block2.ID(), block3View, seals),
				}),
		)
		// insert the block sealing the EpochSetup event
		err = state.Extend(context.Background(), unittest.ProposalFromBlock(block3))
		require.NoError(t, err)

		// now that the setup event has been emitted, we should be in the setup phase
		phase, err = state.AtBlockID(block3.ID()).EpochPhase()
		assert.NoError(t, err)
		require.Equal(t, flow.EpochPhaseSetup, phase)

		// we should NOT be able to query epoch 2 wrt blocks before 3
		for _, blockID := range []flow.Identifier{block1.ID(), block2.ID()} {
			_, err = state.AtBlockID(blockID).Epochs().NextUnsafe()
			require.Error(t, err)
		}

		// we should be able to query epoch 2 as a TentativeEpoch wrt block 3
		_, err = state.AtBlockID(block3.ID()).Epochs().NextUnsafe()
		assert.NoError(t, err)

		// only setup event is finalized, not commit, so shouldn't be able to read a CommittedEpoch
		_, err = state.AtBlockID(block3.ID()).Epochs().NextCommitted()
		require.Error(t, err)

		// insert B4
		block4 := unittest.BlockWithParentProtocolState(block3)
		err = state.Extend(context.Background(), unittest.ProposalFromBlock(block4))
		require.NoError(t, err)

		consumer.On("EpochSetupPhaseStarted", epoch2Setup.Counter-1, block3.ToHeader()).Once()
		metrics.On("CurrentEpochPhase", flow.EpochPhaseSetup).Once()
		// finalize block 3, so we can finalize subsequent blocks
		// ensure an epoch phase transition when we finalize block 3
		err = state.Finalize(context.Background(), block3.ID())
		require.NoError(t, err)
		consumer.AssertCalled(t, "EpochSetupPhaseStarted", epoch2Setup.Counter-1, block3.ToHeader())
		metrics.AssertCalled(t, "CurrentEpochPhase", flow.EpochPhaseSetup)

		// now that the setup event has been emitted, we should be in the setup phase
		phase, err = state.AtBlockID(block3.ID()).EpochPhase()
		require.NoError(t, err)
		require.Equal(t, flow.EpochPhaseSetup, phase)

		// finalize block 4
		err = state.Finalize(context.Background(), block4.ID())
		require.NoError(t, err)

		epoch2Commit := unittest.EpochCommitFixture(
			unittest.CommitWithCounter(epoch2Setup.Counter),
			unittest.WithClusterQCsFromAssignments(epoch2Setup.Assignments),
			unittest.WithDKGFromParticipants(epoch2Participants.ToSkeleton()),
		)
		// create receipt and seal for block 2
		// the receipt for block 2 contains the EpochCommit event
		receipt2, seal2 := unittest.ReceiptAndSealForBlock(block2, epoch2Commit.ServiceEvent())

		// block 5 contains the receipt for block 2
		block5 := unittest.BlockWithParentAndPayload(
			block4.ToHeader(),
			unittest.PayloadFixture(
				unittest.WithReceipts(receipt2),
				unittest.WithProtocolStateID(block4.Payload.ProtocolStateID),
			),
		)

		err = state.Extend(context.Background(), unittest.ProposalFromBlock(block5))
		require.NoError(t, err)
		err = state.Finalize(context.Background(), block5.ID())
		require.NoError(t, err)

		// block 6 contains the seal for block 2
		seals = []*flow.Seal{seal2}
		block6View := block5.View + 1
		block6 := unittest.BlockFixture(
			unittest.Block.WithParent(block5.ID(), block5.View, block5.Height),
			unittest.Block.WithView(block6View),
			unittest.Block.WithPayload(
				flow.Payload{
					Seals:           seals,
					ProtocolStateID: expectedStateIdCalculator(block5.ID(), block6View, seals),
				}),
		)
		err = state.Extend(context.Background(), unittest.ProposalFromBlock(block6))
		require.NoError(t, err)

		// we should NOT be able to query epoch 2 commit info wrt blocks before 6
		for _, blockID := range []flow.Identifier{block4.ID(), block5.ID()} {
			_, err = state.AtBlockID(blockID).Epochs().NextCommitted()
			require.Error(t, err)
		}

		// now epoch 2 is committed, we can query anything we want about it wrt block 6 (or later)
		_, err = state.AtBlockID(block6.ID()).Epochs().NextCommitted()
		require.NoError(t, err)

		// now that the commit event has been emitted, we should be in the committed phase
		phase, err = state.AtBlockID(block6.ID()).EpochPhase()
		assert.NoError(t, err)
		require.Equal(t, flow.EpochPhaseCommitted, phase)

		// block 7 has the final view of the epoch, insert it, finalized after finalizing block 6
		block7 := unittest.BlockWithParentProtocolState(block6)
		block7.View = epoch1FinalView
		err = state.Extend(context.Background(), unittest.ProposalFromBlock(block7))
		require.NoError(t, err)

		// expect epoch phase transition once we finalize block 6
		consumer.On("EpochCommittedPhaseStarted", epoch2Setup.Counter-1, block6.ToHeader()).Once()
		metrics.On("CurrentEpochPhase", flow.EpochPhaseCommitted).Once()

		err = state.Finalize(context.Background(), block6.ID())
		require.NoError(t, err)

		consumer.AssertCalled(t, "EpochCommittedPhaseStarted", epoch2Setup.Counter-1, block6.ToHeader())
		metrics.AssertCalled(t, "CurrentEpochPhase", flow.EpochPhaseCommitted)

		// we should still be in epoch 1
		block4epoch, err := state.AtBlockID(block4.ID()).Epochs().Current()
		require.NoError(t, err)
		require.Equal(t, epoch1Setup.Counter, block4epoch.Counter())

		err = state.Finalize(context.Background(), block7.ID())
		require.NoError(t, err)

		// we should still be in epoch 1, since epochs are inclusive of final view
		block7epoch, err := state.AtBlockID(block7.ID()).Epochs().Current()
		require.NoError(t, err)
		require.Equal(t, epoch1Setup.Counter, block7epoch.Counter())

		// block 8 has a view > final view of epoch 1, it will be considered the first block of epoch 2
		// we should handle views that aren't exactly the first valid view of the epoch
		block8View := epoch1FinalView + uint64(1+rand.Intn(10))
		block8 := unittest.BlockFixture(
			unittest.Block.WithParent(block7.ID(), block7.View, block7.Height),
			unittest.Block.WithView(block8View),
			unittest.Block.WithPayload(
				flow.Payload{
					ProtocolStateID: expectedStateIdCalculator(block7.ID(), block8View, nil),
				}),
		)
		err = state.Extend(context.Background(), unittest.ProposalFromBlock(block8))
		require.NoError(t, err)

		// now, at long last, we are in epoch 2
		block8epoch, err := state.AtBlockID(block8.ID()).Epochs().Current()
		require.NoError(t, err)
		require.Equal(t, epoch2Setup.Counter, block8epoch.Counter())

		// we should begin epoch 2 in staking phase
		// now that we have entered view range of epoch 2, should be in staking phase
		phase, err = state.AtBlockID(block8.ID()).EpochPhase()
		assert.NoError(t, err)
		require.Equal(t, flow.EpochPhaseStaking, phase)

		// expect epoch transition once we finalize block 8
		consumer.On("EpochTransition", epoch2Setup.Counter, block8.ToHeader()).Once()
		metrics.On("EpochTransitionHeight", block8.Height).Once()
		metrics.On("CurrentEpochCounter", epoch2Setup.Counter).Once()
		metrics.On("CurrentEpochPhase", flow.EpochPhaseStaking).Once()
		metrics.On("CurrentEpochFinalView", epoch2Setup.FinalView).Once()
		metrics.On("CurrentDKGPhaseViews", epoch2Setup.DKGPhase1FinalView, epoch2Setup.DKGPhase2FinalView, epoch2Setup.DKGPhase3FinalView).Once()

		// before block 9 is finalized, the epoch 1-2 boundary is unknown
		_, err = block8epoch.FinalHeight()
		assert.ErrorIs(t, err, realprotocol.ErrUnknownEpochBoundary)
		_, err = block8epoch.FirstHeight()
		assert.ErrorIs(t, err, realprotocol.ErrUnknownEpochBoundary)

		err = state.Finalize(context.Background(), block8.ID())
		require.NoError(t, err)

		// once block 8 is finalized, epoch 2 has unambiguously begun - the epoch 1-2 boundary is known
		block8previous, err := state.AtBlockID(block8.ID()).Epochs().Previous()
		require.NoError(t, err)
		epoch1FinalHeight, err := block8previous.FinalHeight()
		require.NoError(t, err)
		assert.Equal(t, block7.Height, epoch1FinalHeight)
		block8epoch, err = state.AtBlockID(block8.ID()).Epochs().Current()
		require.NoError(t, err)
		epoch2FirstHeight, err := block8epoch.FirstHeight()
		require.NoError(t, err)
		assert.Equal(t, block8.Height, epoch2FirstHeight)
	})
}

// we should be able to have conflicting forks with two different instances of
// the same service event for the same epoch
//
//	         /--B1<--B3(R1)<--B5(S1)<--B7
//	ROOT <--+
//	         \--B2<--B4(R2)<--B6(S2)<--B8
func TestExtendConflictingEpochEvents(t *testing.T) {
	// add more collectors so that we can have multiple distinct cluster assignments
	extraCollectors := unittest.IdentityListFixture(2, func(identity *flow.Identity) {
		identity.Role = flow.RoleCollection
	})
	rootSnapshot := unittest.RootSnapshotFixture(append(participants, extraCollectors...))
	rootProtocolStateID := getRootProtocolStateID(t, rootSnapshot)
	util.RunWithFullProtocolStateAndMutator(t, rootSnapshot, func(db storage.DB, state *protocol.ParticipantState, mutableState realprotocol.MutableProtocolState) {
		expectedStateIdCalculator := calculateExpectedStateId(t, mutableState)

		head, err := rootSnapshot.Head()
		require.NoError(t, err)
		result, _, err := rootSnapshot.SealedResult()
		require.NoError(t, err)

		// In this test, we create two conflicting forks. To prevent accidentally creating byzantine scenarios, where
		// multiple blocks have the same view, we keep track of used views and ensure that each new block has a unique view.
		usedViews := make(map[uint64]struct{})
		usedViews[head.View] = struct{}{}

		// add two conflicting blocks for each service event to reference
		block1 := unittest.BlockWithParentAndPayloadAndUniqueView(
			head,
			unittest.PayloadFixture(unittest.WithProtocolStateID(rootProtocolStateID)),
			usedViews,
		)
		err = state.Extend(context.Background(), unittest.ProposalFromBlock(block1))
		require.NoError(t, err)

		block2 := unittest.BlockWithParentAndPayloadAndUniqueView(
			head,
			unittest.PayloadFixture(unittest.WithProtocolStateID(rootProtocolStateID)),
			usedViews,
		)
		err = state.Extend(context.Background(), unittest.ProposalFromBlock(block2))
		require.NoError(t, err)

		rootSetup := result.ServiceEvents[0].Event.(*flow.EpochSetup)

		// create two conflicting epoch setup events for the next epoch (clustering differs)
		nextEpochSetup1 := unittest.EpochSetupFixture(
			unittest.WithParticipants(rootSetup.Participants),
			unittest.SetupWithCounter(rootSetup.Counter+1),
			unittest.WithFinalView(rootSetup.FinalView+1000),
			unittest.WithFirstView(rootSetup.FinalView+1),
		)
		nextEpochSetup1.Assignments = unittest.ClusterAssignment(1, rootSetup.Participants)
		nextEpochSetup2 := unittest.EpochSetupFixture(
			unittest.WithParticipants(rootSetup.Participants),
			unittest.SetupWithCounter(rootSetup.Counter+1),
			unittest.WithFinalView(rootSetup.FinalView+1000),
			unittest.WithFirstView(rootSetup.FinalView+1),
		)
		nextEpochSetup2.Assignments = unittest.ClusterAssignment(2, rootSetup.Participants)
		assert.NotEqual(t, nextEpochSetup1.Assignments, nextEpochSetup2.Assignments)

		// add blocks containing receipts for block1 and block2 (necessary for sealing)
		// block 1 receipt contains nextEpochSetup1
		block1Receipt := unittest.ReceiptForBlockFixture(block1)
		block1Receipt.ExecutionResult.ServiceEvents = []flow.ServiceEvent{nextEpochSetup1.ServiceEvent()}

		// add block 1 receipt to block 3 payload
		block3 := unittest.BlockWithParentAndPayloadAndUniqueView(
			block1.ToHeader(),
			flow.Payload{
				Receipts:        []*flow.ExecutionReceiptStub{block1Receipt.Stub()},
				Results:         []*flow.ExecutionResult{&block1Receipt.ExecutionResult},
				ProtocolStateID: block1.Payload.ProtocolStateID,
			},
			usedViews,
		)
		err = state.Extend(context.Background(), unittest.ProposalFromBlock(block3))
		require.NoError(t, err)

		// block 2 receipt contains nextEpochSetup2
		block2Receipt := unittest.ReceiptForBlockFixture(block2)
		block2Receipt.ExecutionResult.ServiceEvents = []flow.ServiceEvent{nextEpochSetup2.ServiceEvent()}

		// add block 2 receipt to block 4 payload
		block4 := unittest.BlockWithParentAndPayloadAndUniqueView(
			block2.ToHeader(),
			flow.Payload{
				Receipts:        []*flow.ExecutionReceiptStub{block2Receipt.Stub()},
				Results:         []*flow.ExecutionResult{&block2Receipt.ExecutionResult},
				ProtocolStateID: block2.Payload.ProtocolStateID,
			},
			usedViews,
		)
		err = state.Extend(context.Background(), unittest.ProposalFromBlock(block4))
		require.NoError(t, err)

		// seal for block 1
		seals1 := []*flow.Seal{unittest.Seal.Fixture(unittest.Seal.WithResult(&block1Receipt.ExecutionResult))}

		// seal for block 2
		seals2 := []*flow.Seal{unittest.Seal.Fixture(unittest.Seal.WithResult(&block2Receipt.ExecutionResult))}

		// block 5 builds on block 3, contains seal for block 1
		block5View := nextUnusedViewSince(block3.View, usedViews)
		block5 := unittest.BlockFixture(
			unittest.Block.WithParent(block3.ID(), block3.View, block3.Height),
			unittest.Block.WithView(block5View),
			unittest.Block.WithPayload(
				flow.Payload{
					Seals:           seals1,
					ProtocolStateID: expectedStateIdCalculator(block3.ID(), block5View, seals1),
				}),
		)
		err = state.Extend(context.Background(), unittest.ProposalFromBlock(block5))
		require.NoError(t, err)

		// block 6 builds on block 4, contains seal for block 2
		block6View := nextUnusedViewSince(block4.View, usedViews)
		block6 := unittest.BlockFixture(
			unittest.Block.WithParent(block4.ID(), block4.View, block4.Height),
			unittest.Block.WithView(block6View),
			unittest.Block.WithPayload(
				flow.Payload{
					Seals:           seals2,
					ProtocolStateID: expectedStateIdCalculator(block4.ID(), block6View, seals2),
				}),
		)
		err = state.Extend(context.Background(), unittest.ProposalFromBlock(block6))
		require.NoError(t, err)

		// block 7 builds on block 5, contains QC for block 5
		block7 := unittest.BlockWithParentProtocolStateAndUniqueView(block5, usedViews)
		err = state.Extend(context.Background(), unittest.ProposalFromBlock(block7))
		require.NoError(t, err)

		// block 8 builds on block 6, contains QC for block 6
		block8 := unittest.BlockWithParentProtocolStateAndUniqueView(block6, usedViews)
		err = state.Extend(context.Background(), unittest.ProposalFromBlock(block8))
		require.NoError(t, err)

		// should be able to query each epoch from the appropriate reference block
		nextEpoch1, err := state.AtBlockID(block7.ID()).Epochs().NextUnsafe()
		require.NoError(t, err)
		setup1clustering, err := nextEpoch1.Clustering()
		assert.NoError(t, err)
		require.Equal(t, nextEpochSetup1.Assignments, setup1clustering.Assignments())

		phase, err := state.AtBlockID(block8.ID()).EpochPhase()
		assert.NoError(t, err)
		require.Equal(t, phase, flow.EpochPhaseSetup)
		nextEpoch2, err := state.AtBlockID(block8.ID()).Epochs().NextUnsafe()
		require.NoError(t, err)
		setup2clustering, err := nextEpoch2.Clustering()
		assert.NoError(t, err)
		require.Equal(t, nextEpochSetup2.Assignments, setup2clustering.Assignments())

	})
}

// we should be able to have conflicting forks with two DUPLICATE instances of
// the same service event for the same epoch
//
//	        /--B1<--B3(R1)<--B5(S1)<--B7
//	ROOT <--+
//	        \--B2<--B4(R2)<--B6(S2)<--B8
func TestExtendDuplicateEpochEvents(t *testing.T) {
	rootSnapshot := unittest.RootSnapshotFixture(participants)
	rootProtocolStateID := getRootProtocolStateID(t, rootSnapshot)
	util.RunWithFullProtocolStateAndMutator(t, rootSnapshot, func(db storage.DB, state *protocol.ParticipantState, mutableState realprotocol.MutableProtocolState) {
		expectedStateIdCalculator := calculateExpectedStateId(t, mutableState)

		head, err := rootSnapshot.Head()
		require.NoError(t, err)
		result, _, err := rootSnapshot.SealedResult()
		require.NoError(t, err)

		// In this test, we create two conflicting forks. To prevent accidentally creating byzantine scenarios, where
		// multiple blocks have the same view, we keep track of used views and ensure that each new block has a unique view.
		usedViews := make(map[uint64]struct{})
		usedViews[head.View] = struct{}{}

		// add two conflicting blocks for each service event to reference
		block1 := unittest.BlockWithParentAndPayloadAndUniqueView(
			head,
			unittest.PayloadFixture(unittest.WithProtocolStateID(rootProtocolStateID)),
			usedViews,
		)
		err = state.Extend(context.Background(), unittest.ProposalFromBlock(block1))
		require.NoError(t, err)

		block2 := unittest.BlockWithParentAndPayloadAndUniqueView(
			head,
			unittest.PayloadFixture(unittest.WithProtocolStateID(rootProtocolStateID)),
			usedViews,
		)
		err = state.Extend(context.Background(), unittest.ProposalFromBlock(block2))
		require.NoError(t, err)

		rootSetup := result.ServiceEvents[0].Event.(*flow.EpochSetup)

		// create an epoch setup event to insert to BOTH forks
		nextEpochSetup := unittest.EpochSetupFixture(
			unittest.WithParticipants(rootSetup.Participants),
			unittest.SetupWithCounter(rootSetup.Counter+1),
			unittest.WithFinalView(rootSetup.FinalView+1000),
			unittest.WithFirstView(rootSetup.FinalView+1),
		)

		// add blocks containing receipts for block1 and block2 (necessary for sealing)
		// block 1 receipt contains nextEpochSetup1
		block1Receipt := unittest.ReceiptForBlockFixture(block1)
		block1Receipt.ExecutionResult.ServiceEvents = []flow.ServiceEvent{nextEpochSetup.ServiceEvent()}

		// add block 1 receipt to block 3 payload
		block3 := unittest.BlockWithParentAndPayloadAndUniqueView(
			block1.ToHeader(),
			unittest.PayloadFixture(
				unittest.WithReceipts(block1Receipt),
				unittest.WithProtocolStateID(rootProtocolStateID),
			),
			usedViews,
		)
		err = state.Extend(context.Background(), unittest.ProposalFromBlock(block3))
		require.NoError(t, err)

		// block 2 receipt contains nextEpochSetup2
		block2Receipt := unittest.ReceiptForBlockFixture(block2)
		block2Receipt.ExecutionResult.ServiceEvents = []flow.ServiceEvent{nextEpochSetup.ServiceEvent()}

		// add block 2 receipt to block 4 payload
		block4 := unittest.BlockWithParentAndPayloadAndUniqueView(
			block2.ToHeader(),
			unittest.PayloadFixture(
				unittest.WithReceipts(block2Receipt),
				unittest.WithProtocolStateID(rootProtocolStateID),
			),
			usedViews,
		)
		err = state.Extend(context.Background(), unittest.ProposalFromBlock(block4))
		require.NoError(t, err)

		// seal for block 1
		seals1 := []*flow.Seal{unittest.Seal.Fixture(unittest.Seal.WithResult(&block1Receipt.ExecutionResult))}

		// seal for block 2
		seals2 := []*flow.Seal{unittest.Seal.Fixture(unittest.Seal.WithResult(&block2Receipt.ExecutionResult))}

		// block 5 builds on block 3, contains seal for block 1
		block5View := nextUnusedViewSince(block3.View, usedViews)
		block5 := unittest.BlockFixture(
			unittest.Block.WithParent(block3.ID(), block3.View, block3.Height),
			unittest.Block.WithView(block5View),
			unittest.Block.WithPayload(
				flow.Payload{
					Seals:           seals1,
					ProtocolStateID: expectedStateIdCalculator(block3.ID(), block5View, seals1),
				}),
		)
		err = state.Extend(context.Background(), unittest.ProposalFromBlock(block5))
		require.NoError(t, err)

		// block 6 builds on block 4, contains seal for block 2
		block6View := nextUnusedViewSince(block4.View, usedViews)
		block6 := unittest.BlockFixture(
			unittest.Block.WithParent(block4.ID(), block4.View, block4.Height),
			unittest.Block.WithView(block6View),
			unittest.Block.WithPayload(
				flow.Payload{
					Seals:           seals2,
					ProtocolStateID: expectedStateIdCalculator(block4.ID(), block6View, seals2),
				}),
		)
		err = state.Extend(context.Background(), unittest.ProposalFromBlock(block6))
		require.NoError(t, err)

		// block 7 builds on block 5, contains QC for block 5
		block7 := unittest.BlockWithParentProtocolStateAndUniqueView(block5, usedViews)
		err = state.Extend(context.Background(), unittest.ProposalFromBlock(block7))
		require.NoError(t, err)

		// block 8 builds on block 6, contains QC for block 6
		// at this point we are inserting the duplicate EpochSetup, should not error
		block8 := unittest.BlockWithParentProtocolStateAndUniqueView(block6, usedViews)
		err = state.Extend(context.Background(), unittest.ProposalFromBlock(block8))
		require.NoError(t, err)

		// should be able to query each epoch from the appropriate reference block
		block7next, err := state.AtBlockID(block7.ID()).Epochs().NextUnsafe()
		require.NoError(t, err)
		require.Equal(t, nextEpochSetup.Participants, block7next.InitialIdentities())

		block8next, err := state.AtBlockID(block8.ID()).Epochs().NextUnsafe()
		require.NoError(t, err)
		require.Equal(t, nextEpochSetup.Participants, block8next.InitialIdentities())
	})
}

// TestExtendEpochSetupInvalid tests that incorporating an invalid EpochSetup
// service event should trigger epoch fallback when the fork is finalized.
func TestExtendEpochSetupInvalid(t *testing.T) {
	rootSnapshot := unittest.RootSnapshotFixture(participants)
	rootProtocolStateID := getRootProtocolStateID(t, rootSnapshot)

	// setupState initializes the protocol state for a test case
	// * creates and finalizes a new block for the first seal to reference
	// * creates a factory method for test cases to generated valid EpochSetup events
	setupState := func(t *testing.T, _ storage.DB, state *protocol.ParticipantState) (
		*flow.Block,
		func(...func(*flow.EpochSetup)) (*flow.EpochSetup, *flow.ExecutionReceipt, *flow.Seal),
	) {

		head, err := rootSnapshot.Head()
		require.NoError(t, err)
		result, _, err := rootSnapshot.SealedResult()
		require.NoError(t, err)

		// add a block for the first seal to reference
		block1 := unittest.BlockWithParentAndPayload(
			head,
			unittest.PayloadFixture(unittest.WithProtocolStateID(rootProtocolStateID)),
		)
		unittest.InsertAndFinalize(t, state, block1)

		epoch1Setup := result.ServiceEvents[0].Event.(*flow.EpochSetup)

		// add a participant for the next epoch
		epoch2NewParticipant := unittest.IdentityFixture(unittest.WithRole(flow.RoleVerification))
		epoch2Participants := append(participants, epoch2NewParticipant).Sort(flow.Canonical[flow.Identity]).ToSkeleton()

		// this function will return a VALID setup event and seal, we will modify
		// in different ways in each test case
		createSetupEvent := func(opts ...func(*flow.EpochSetup)) (*flow.EpochSetup, *flow.ExecutionReceipt, *flow.Seal) {
			setup := unittest.EpochSetupFixture(
				unittest.WithParticipants(epoch2Participants),
				unittest.SetupWithCounter(epoch1Setup.Counter+1),
				unittest.WithFinalView(epoch1Setup.FinalView+1000),
				unittest.WithFirstView(epoch1Setup.FinalView+1),
			)
			for _, apply := range opts {
				apply(setup)
			}
			receipt, seal := unittest.ReceiptAndSealForBlock(block1, setup.ServiceEvent())
			return setup, receipt, seal
		}

		return block1, createSetupEvent
	}

	// expect a setup event with wrong counter to trigger EFM without error
	t.Run("wrong counter [EFM]", func(t *testing.T) {
		util.RunWithFullProtocolStateAndMutator(t, rootSnapshot, func(db storage.DB, state *protocol.ParticipantState, mutableState realprotocol.MutableProtocolState) {
			block1, createSetup := setupState(t, db, state)

			_, receipt, seal := createSetup(func(setup *flow.EpochSetup) {
				setup.Counter = rand.Uint64()
			})

			receiptBlock, sealingBlock := unittest.SealBlock(t, state, mutableState, block1, receipt, seal)
			err := state.Finalize(context.Background(), receiptBlock.ID())
			require.NoError(t, err)
			// epoch fallback not triggered before finalization
			assertEpochFallbackTriggered(t, state.Final(), false)
			err = state.Finalize(context.Background(), sealingBlock.ID())
			require.NoError(t, err)
			// epoch fallback triggered after finalization
			assertEpochFallbackTriggered(t, state.Final(), true)
		})
	})

	// expect a setup event with wrong final view to trigger EFM without error
	t.Run("invalid final view [EFM]", func(t *testing.T) {
		util.RunWithFullProtocolStateAndMutator(t, rootSnapshot, func(db storage.DB, state *protocol.ParticipantState, mutableState realprotocol.MutableProtocolState) {
			block1, createSetup := setupState(t, db, state)

			_, receipt, seal := createSetup(func(setup *flow.EpochSetup) {
				setup.FinalView = block1.View
			})

			receiptBlock, sealingBlock := unittest.SealBlock(t, state, mutableState, block1, receipt, seal)
			err := state.Finalize(context.Background(), receiptBlock.ID())
			require.NoError(t, err)
			// epoch fallback not triggered before finalization
			assertEpochFallbackTriggered(t, state.Final(), false)
			err = state.Finalize(context.Background(), sealingBlock.ID())
			require.NoError(t, err)
			// epoch fallback triggered after finalization
			assertEpochFallbackTriggered(t, state.Final(), true)
		})
	})

	// expect a setup event with empty seed to trigger EFM without error
	t.Run("empty seed [EFM]", func(t *testing.T) {
		util.RunWithFullProtocolStateAndMutator(t, rootSnapshot, func(db storage.DB, state *protocol.ParticipantState, mutableState realprotocol.MutableProtocolState) {
			block1, createSetup := setupState(t, db, state)

			_, receipt, seal := createSetup(func(setup *flow.EpochSetup) {
				setup.RandomSource = nil
			})

			receiptBlock, sealingBlock := unittest.SealBlock(t, state, mutableState, block1, receipt, seal)
			err := state.Finalize(context.Background(), receiptBlock.ID())
			require.NoError(t, err)
			// epoch fallback not triggered before finalization
			assertEpochFallbackTriggered(t, state.Final(), false)
			err = state.Finalize(context.Background(), sealingBlock.ID())
			require.NoError(t, err)
			// epoch fallback triggered after finalization
			assertEpochFallbackTriggered(t, state.Final(), true)
		})
	})

	t.Run("participants not ordered [EFM]", func(t *testing.T) {
		util.RunWithFullProtocolStateAndMutator(t, rootSnapshot, func(db storage.DB, state *protocol.ParticipantState, mutableState realprotocol.MutableProtocolState) {
			block1, createSetup := setupState(t, db, state)

			_, receipt, seal := createSetup(func(setup *flow.EpochSetup) {
				var err error
				setup.Participants, err = setup.Participants.Shuffle()
				require.NoError(t, err)
			})

			receiptBlock, sealingBlock := unittest.SealBlock(t, state, mutableState, block1, receipt, seal)
			err := state.Finalize(context.Background(), receiptBlock.ID())
			require.NoError(t, err)
			// epoch fallback not triggered before finalization
			assertEpochFallbackTriggered(t, state.Final(), false)
			err = state.Finalize(context.Background(), sealingBlock.ID())
			require.NoError(t, err)
			// epoch fallback triggered after finalization
			assertEpochFallbackTriggered(t, state.Final(), true)
		})
	})
}

// TestExtendEpochCommitInvalid tests that incorporating an invalid EpochCommit
// service event should trigger epoch fallback when the fork is finalized.
func TestExtendEpochCommitInvalid(t *testing.T) {
	rootSnapshot := unittest.RootSnapshotFixture(participants)
	rootProtocolStateID := getRootProtocolStateID(t, rootSnapshot)

	// setupState initializes the protocol state for a test case
	// * creates and finalizes a new block for the first seal to reference
	// * creates a factory method for test cases to generated valid EpochSetup events
	// * creates a factory method for test cases to generated valid EpochCommit events
	setupState := func(t *testing.T, state *protocol.ParticipantState) (
		*flow.Block,
		func(*flow.Block) (*flow.EpochSetup, *flow.ExecutionReceipt, *flow.Seal),
		func(*flow.Block, ...func(*flow.EpochCommit)) (*flow.EpochCommit, *flow.ExecutionReceipt, *flow.Seal),
	) {
		head, err := rootSnapshot.Head()
		require.NoError(t, err)
		result, _, err := rootSnapshot.SealedResult()
		require.NoError(t, err)

		// add a block for the first seal to reference
		block1 := unittest.BlockWithParentAndPayload(
			head,
			unittest.PayloadFixture(unittest.WithProtocolStateID(rootProtocolStateID)),
		)
		unittest.InsertAndFinalize(t, state, block1)

		epoch1Setup := result.ServiceEvents[0].Event.(*flow.EpochSetup)

		// swap consensus node for a new one for epoch 2
		epoch2NewParticipant := unittest.IdentityFixture(unittest.WithRole(flow.RoleConsensus))
		epoch2Participants := append(
			participants.Filter(filter.Not(filter.HasRole[flow.Identity](flow.RoleConsensus))),
			epoch2NewParticipant,
		).Sort(flow.Canonical[flow.Identity]).ToSkeleton()

		// factory method to create a valid EpochSetup method w.r.t. the generated state
		createSetup := func(block *flow.Block) (*flow.EpochSetup, *flow.ExecutionReceipt, *flow.Seal) {
			setup := unittest.EpochSetupFixture(
				unittest.WithParticipants(epoch2Participants),
				unittest.SetupWithCounter(epoch1Setup.Counter+1),
				unittest.WithFinalView(epoch1Setup.FinalView+1000),
				unittest.WithFirstView(epoch1Setup.FinalView+1),
			)

			receipt, seal := unittest.ReceiptAndSealForBlock(block, setup.ServiceEvent())
			return setup, receipt, seal
		}

		// factory method to create a valid EpochCommit method w.r.t. the generated state
		createCommit := func(block *flow.Block, opts ...func(*flow.EpochCommit)) (*flow.EpochCommit, *flow.ExecutionReceipt, *flow.Seal) {
			commit := unittest.EpochCommitFixture(
				unittest.CommitWithCounter(epoch1Setup.Counter+1),
				unittest.WithDKGFromParticipants(epoch2Participants),
			)
			for _, apply := range opts {
				apply(commit)
			}
			receipt, seal := unittest.ReceiptAndSealForBlock(block, commit.ServiceEvent())
			return commit, receipt, seal
		}

		return block1, createSetup, createCommit
	}

	t.Run("without setup [EFM]", func(t *testing.T) {
		util.RunWithFullProtocolStateAndMutator(t, rootSnapshot, func(db storage.DB, state *protocol.ParticipantState, mutableState realprotocol.MutableProtocolState) {
			block1, _, createCommit := setupState(t, state)

			_, receipt, seal := createCommit(block1)

			receiptBlock, sealingBlock := unittest.SealBlock(t, state, mutableState, block1, receipt, seal)
			err := state.Finalize(context.Background(), receiptBlock.ID())
			require.NoError(t, err)
			// epoch fallback not triggered before finalization
			assertEpochFallbackTriggered(t, state.Final(), false)
			err = state.Finalize(context.Background(), sealingBlock.ID())
			require.NoError(t, err)
			// epoch fallback triggered after finalization
			assertEpochFallbackTriggered(t, state.Final(), true)
		})
	})

	// expect a commit event with wrong counter to trigger EFM without error
	t.Run("inconsistent counter [EFM]", func(t *testing.T) {
		util.RunWithFullProtocolStateAndMutator(t, rootSnapshot, func(db storage.DB, state *protocol.ParticipantState, mutableState realprotocol.MutableProtocolState) {
			block1, createSetup, createCommit := setupState(t, state)

			// seal block 1, in which EpochSetup was emitted
			epoch2Setup, setupReceipt, setupSeal := createSetup(block1)
			epochSetupReceiptBlock, epochSetupSealingBlock := unittest.SealBlock(t, state, mutableState, block1, setupReceipt, setupSeal)
			err := state.Finalize(context.Background(), epochSetupReceiptBlock.ID())
			require.NoError(t, err)
			err = state.Finalize(context.Background(), epochSetupSealingBlock.ID())
			require.NoError(t, err)

			// insert a block with a QC for block 2
			block3 := unittest.BlockWithParentProtocolState(epochSetupSealingBlock)
			unittest.InsertAndFinalize(t, state, block3)

			_, receipt, seal := createCommit(block3, func(commit *flow.EpochCommit) {
				commit.Counter = epoch2Setup.Counter + 1
			})

			receiptBlock, sealingBlock := unittest.SealBlock(t, state, mutableState, block3, receipt, seal)
			err = state.Finalize(context.Background(), receiptBlock.ID())
			require.NoError(t, err)
			// epoch fallback not triggered before finalization
			assertEpochFallbackTriggered(t, state.Final(), false)
			err = state.Finalize(context.Background(), sealingBlock.ID())
			require.NoError(t, err)
			// epoch fallback triggered after finalization
			assertEpochFallbackTriggered(t, state.Final(), true)
		})
	})

	// expect a commit event with wrong cluster QCs to trigger EFM without error
	t.Run("inconsistent cluster QCs [EFM]", func(t *testing.T) {
		util.RunWithFullProtocolStateAndMutator(t, rootSnapshot, func(db storage.DB, state *protocol.ParticipantState, mutableState realprotocol.MutableProtocolState) {
			block1, createSetup, createCommit := setupState(t, state)

			// seal block 1, in which EpochSetup was emitted
			_, setupReceipt, setupSeal := createSetup(block1)
			epochSetupReceiptBlock, epochSetupSealingBlock := unittest.SealBlock(t, state, mutableState, block1, setupReceipt, setupSeal)
			err := state.Finalize(context.Background(), epochSetupReceiptBlock.ID())
			require.NoError(t, err)
			err = state.Finalize(context.Background(), epochSetupSealingBlock.ID())
			require.NoError(t, err)

			// insert a block with a QC for block 2
			block3 := unittest.BlockWithParentProtocolState(epochSetupSealingBlock)
			unittest.InsertAndFinalize(t, state, block3)

			_, receipt, seal := createCommit(block3, func(commit *flow.EpochCommit) {
				commit.ClusterQCs = append(commit.ClusterQCs, flow.ClusterQCVoteDataFromQC(unittest.QuorumCertificateWithSignerIDsFixture()))
			})

			receiptBlock, sealingBlock := unittest.SealBlock(t, state, mutableState, block3, receipt, seal)
			err = state.Finalize(context.Background(), receiptBlock.ID())
			require.NoError(t, err)
			// epoch fallback not triggered before finalization
			assertEpochFallbackTriggered(t, state.Final(), false)
			err = state.Finalize(context.Background(), sealingBlock.ID())
			require.NoError(t, err)
			// epoch fallback triggered after finalization
			assertEpochFallbackTriggered(t, state.Final(), true)
		})
	})

	// expect a commit event with wrong dkg participants to trigger EFM without error
	t.Run("inconsistent DKG participants [EFM]", func(t *testing.T) {
		util.RunWithFullProtocolStateAndMutator(t, rootSnapshot, func(db storage.DB, state *protocol.ParticipantState, mutableState realprotocol.MutableProtocolState) {
			block1, createSetup, createCommit := setupState(t, state)

			// seal block 1, in which EpochSetup was emitted
			_, setupReceipt, setupSeal := createSetup(block1)
			epochSetupReceiptBlock, epochSetupSealingBlock := unittest.SealBlock(t, state, mutableState, block1, setupReceipt, setupSeal)
			err := state.Finalize(context.Background(), epochSetupReceiptBlock.ID())
			require.NoError(t, err)
			err = state.Finalize(context.Background(), epochSetupSealingBlock.ID())
			require.NoError(t, err)

			// insert a block with a QC for block 2
			block3 := unittest.BlockWithParentProtocolState(epochSetupSealingBlock)
			unittest.InsertAndFinalize(t, state, block3)

			_, receipt, seal := createCommit(block3, func(commit *flow.EpochCommit) {
				// add an extra Random Beacon key
				commit.DKGParticipantKeys = append(commit.DKGParticipantKeys, unittest.KeyFixture(crypto.BLSBLS12381).PublicKey())
			})

			receiptBlock, sealingBlock := unittest.SealBlock(t, state, mutableState, block3, receipt, seal)
			err = state.Finalize(context.Background(), receiptBlock.ID())
			require.NoError(t, err)
			// epoch fallback not triggered before finalization
			assertEpochFallbackTriggered(t, state.Final(), false)
			err = state.Finalize(context.Background(), sealingBlock.ID())
			require.NoError(t, err)
			// epoch fallback triggered after finalization
			assertEpochFallbackTriggered(t, state.Final(), true)
		})
	})
}

// TestEpochFallbackMode tests that epoch fallback mode is triggered
// when an epoch fails to be committed before the epoch commitment deadline,
// or when an invalid service event (indicating service account smart contract bug)
// is sealed.
func TestEpochFallbackMode(t *testing.T) {

	// if we finalize the first block past the epoch commitment deadline while
	// in the EpochStaking phase, EFM should be triggered
	//
	//       Epoch Commitment Deadline
	//       |     Epoch Boundary
	//       |     |
	//       v     v
	// ROOT <- B1 <- B2
	t.Run("passed epoch commitment deadline in EpochStaking phase - should trigger EFM", func(t *testing.T) {

		rootSnapshot := unittest.RootSnapshotFixture(participants)
		metricsMock := mockmodule.NewComplianceMetrics(t)
		mockMetricsForRootSnapshot(metricsMock, rootSnapshot)
		protoEventsMock := mockprotocol.NewConsumer(t)
		protoEventsMock.On("BlockFinalized", mock.Anything)
		protoEventsMock.On("BlockProcessable", mock.Anything, mock.Anything)

		util.RunWithFullProtocolStateAndMetricsAndConsumer(t, rootSnapshot, metricsMock, protoEventsMock, func(db storage.DB, state *protocol.ParticipantState, mutableState realprotocol.MutableProtocolState) {
			head, err := rootSnapshot.Head()
			require.NoError(t, err)
			result, _, err := rootSnapshot.SealedResult()
			require.NoError(t, err)
			rootProtocolState, err := rootSnapshot.ProtocolState()
			require.NoError(t, err)
			epochExtensionViewCount := rootProtocolState.GetEpochExtensionViewCount()
			safetyThreshold := rootProtocolState.GetFinalizationSafetyThreshold()
			require.GreaterOrEqual(t, epochExtensionViewCount, safetyThreshold, "epoch extension view count must be at least as large as safety threshold")

			expectedStateIdCalculator := calculateExpectedStateId(t, mutableState)

			epoch1Setup := result.ServiceEvents[0].Event.(*flow.EpochSetup)
			epoch1FinalView := epoch1Setup.FinalView
			epoch1CommitmentDeadline := epoch1FinalView - safetyThreshold

			// we begin the epoch in the EpochStaking phase and
			// block 1 will be the first block on or past the epoch commitment deadline
			block1View := epoch1CommitmentDeadline + rand.Uint64()%2
			block1 := unittest.BlockFixture(
				unittest.Block.WithParent(head.ID(), head.View, head.Height),
				unittest.Block.WithView(block1View),
				unittest.Block.WithPayload(
					flow.Payload{
						ProtocolStateID: expectedStateIdCalculator(head.ID(), block1View, nil),
					}),
			)
			// finalizing block 1 should trigger EFM
			metricsMock.On("EpochFallbackModeTriggered").Once()
			metricsMock.On("CurrentEpochPhase", flow.EpochPhaseFallback).Once()
			metricsMock.On("CurrentEpochFinalView", epoch1FinalView+epochExtensionViewCount)
			protoEventsMock.On("EpochFallbackModeTriggered", epoch1Setup.Counter, block1.ToHeader()).Once()
			protoEventsMock.On("EpochExtended", epoch1Setup.Counter, block1.ToHeader(), unittest.MatchEpochExtension(epoch1FinalView, epochExtensionViewCount)).Once()

			err = state.Extend(context.Background(), unittest.ProposalFromBlock(block1))
			require.NoError(t, err)
			assertEpochFallbackTriggered(t, state.Final(), false) // not triggered before finalization
			err = state.Finalize(context.Background(), block1.ID())
			require.NoError(t, err)
			assertEpochFallbackTriggered(t, state.Final(), true)     // triggered after finalization
			assertInPhase(t, state.Final(), flow.EpochPhaseFallback) // immediately enter fallback phase

			// block 2 will be the first block past the first epoch boundary
			block2 := unittest.BlockWithParentProtocolState(block1)
			block2.View = epoch1FinalView + 1
			err = state.Extend(context.Background(), unittest.ProposalFromBlock(block2))
			require.NoError(t, err)
			err = state.Finalize(context.Background(), block2.ID())
			require.NoError(t, err)

			// since EFM has been triggered, epoch transition metrics should not be updated
			metricsMock.AssertNotCalled(t, "EpochTransition", mock.Anything, mock.Anything)
			metricsMock.AssertNotCalled(t, "CurrentEpochCounter", epoch1Setup.Counter+1)
		})
	})

	// if we finalize the first block past the epoch commitment deadline while
	// in the EpochSetup phase, EFM should be triggered
	//
	//                       Epoch Commitment Deadline
	//                       |         Epoch Boundary
	//                       |         |
	//                       v         v
	// ROOT <- B1 <- B2(R1) <- B3(S1) <- B4
	t.Run("passed epoch commitment deadline in EpochSetup phase - should trigger EFM", func(t *testing.T) {

		rootSnapshot := unittest.RootSnapshotFixture(participants)
		rootProtocolStateID := getRootProtocolStateID(t, rootSnapshot)
		metricsMock := mockmodule.NewComplianceMetrics(t)
		mockMetricsForRootSnapshot(metricsMock, rootSnapshot)
		protoEventsMock := mockprotocol.NewConsumer(t)
		protoEventsMock.On("BlockFinalized", mock.Anything)
		protoEventsMock.On("BlockProcessable", mock.Anything, mock.Anything)

		util.RunWithFullProtocolStateAndMetricsAndConsumer(t, rootSnapshot, metricsMock, protoEventsMock, func(db storage.DB, state *protocol.ParticipantState, mutableState realprotocol.MutableProtocolState) {
			head, err := rootSnapshot.Head()
			require.NoError(t, err)
			result, _, err := rootSnapshot.SealedResult()
			require.NoError(t, err)
			rootProtocolState, err := rootSnapshot.ProtocolState()
			require.NoError(t, err)
			epochExtensionViewCount := rootProtocolState.GetEpochExtensionViewCount()
			safetyThreshold := rootProtocolState.GetFinalizationSafetyThreshold()
			require.GreaterOrEqual(t, epochExtensionViewCount, safetyThreshold, "epoch extension view count must be at least as large as safety threshold")

			// add a block for the first seal to reference
			block1 := unittest.BlockWithParentAndPayload(
				head,
				unittest.PayloadFixture(unittest.WithProtocolStateID(rootProtocolStateID)),
			)
			err = state.Extend(context.Background(), unittest.ProposalFromBlock(block1))
			require.NoError(t, err)
			err = state.Finalize(context.Background(), block1.ID())
			require.NoError(t, err)

			epoch1Setup := result.ServiceEvents[0].Event.(*flow.EpochSetup)
			epoch1FinalView := epoch1Setup.FinalView
			epoch1CommitmentDeadline := epoch1FinalView - safetyThreshold

			// add a participant for the next epoch
			epoch2NewParticipant := unittest.IdentityFixture(unittest.WithRole(flow.RoleVerification))
			epoch2Participants := append(participants, epoch2NewParticipant).Sort(flow.Canonical[flow.Identity]).ToSkeleton()

			// create the epoch setup event for the second epoch
			epoch2Setup := unittest.EpochSetupFixture(
				unittest.WithParticipants(epoch2Participants),
				unittest.SetupWithCounter(epoch1Setup.Counter+1),
				unittest.WithFinalView(epoch1FinalView+1000),
				unittest.WithFirstView(epoch1FinalView+1),
			)
			receipt1, seal1 := unittest.ReceiptAndSealForBlock(block1, epoch2Setup.ServiceEvent())

			// add a block containing a receipt for block 1
			block2 := unittest.BlockWithParentAndPayload(
				block1.ToHeader(),
				unittest.PayloadFixture(
					unittest.WithReceipts(receipt1),
					unittest.WithProtocolStateID(rootProtocolStateID),
				),
			)
			err = state.Extend(context.Background(), unittest.ProposalFromBlock(block2))
			require.NoError(t, err)
			err = state.Finalize(context.Background(), block2.ID())
			require.NoError(t, err)

			// block 3 seals block 1 and will be the first block on or past the epoch commitment deadline
			block3View := epoch1CommitmentDeadline + rand.Uint64()%2
			seals := []*flow.Seal{seal1}
			block3 := unittest.BlockFixture(
				unittest.Block.WithParent(block2.ID(), block2.View, block2.Height),
				unittest.Block.WithView(block3View),
				unittest.Block.WithPayload(
					flow.Payload{
						Seals:           seals,
						ProtocolStateID: calculateExpectedStateId(t, mutableState)(block2.ID(), block3View, seals),
					}),
			)
			err = state.Extend(context.Background(), unittest.ProposalFromBlock(block3))
			require.NoError(t, err)

			// finalizing block 3 should trigger EFM
			metricsMock.On("EpochFallbackModeTriggered").Once()
			metricsMock.On("CurrentEpochPhase", flow.EpochPhaseFallback).Once()
			metricsMock.On("CurrentEpochFinalView", epoch1FinalView+epochExtensionViewCount)
			protoEventsMock.On("EpochFallbackModeTriggered", epoch1Setup.Counter, block3.ToHeader()).Once()
			protoEventsMock.On("EpochExtended", epoch1Setup.Counter, block3.ToHeader(), unittest.MatchEpochExtension(epoch1FinalView, epochExtensionViewCount)).Once()

			assertEpochFallbackTriggered(t, state.Final(), false) // not triggered before finalization
			err = state.Finalize(context.Background(), block3.ID())
			require.NoError(t, err)
			assertEpochFallbackTriggered(t, state.Final(), true) // triggered after finalization
			assertInPhase(t, state.Final(), flow.EpochPhaseFallback)

			// block 4 will be the first block past the first epoch boundary
			block4 := unittest.BlockWithParentProtocolState(block3)
			block4.View = epoch1FinalView + 1
			err = state.Extend(context.Background(), unittest.ProposalFromBlock(block4))
			require.NoError(t, err)
			err = state.Finalize(context.Background(), block4.ID())
			require.NoError(t, err)

			// since EFM has been triggered, epoch transition metrics should not be updated
			metricsMock.AssertNotCalled(t, "EpochTransition", epoch2Setup.Counter, mock.Anything)
			metricsMock.AssertNotCalled(t, "CurrentEpochCounter", epoch2Setup.Counter)
		})
	})

	// if an invalid epoch service event is incorporated, we should:
	//   - not apply the phase transition corresponding to the invalid service event
	//   - immediately trigger EFM
	//
	//                            Epoch Boundary
	//                                 |
	//                                 v
	// ROOT <- B1 <- B2(R1) <- B3(S1) <- B4
	t.Run("epoch transition with invalid service event - should trigger EFM", func(t *testing.T) {

		rootSnapshot := unittest.RootSnapshotFixture(participants)
		rootProtocolStateID := getRootProtocolStateID(t, rootSnapshot)
		metricsMock := mockmodule.NewComplianceMetrics(t)
		mockMetricsForRootSnapshot(metricsMock, rootSnapshot)
		protoEventsMock := mockprotocol.NewConsumer(t)
		protoEventsMock.On("BlockFinalized", mock.Anything)
		protoEventsMock.On("BlockProcessable", mock.Anything, mock.Anything)

		util.RunWithFullProtocolStateAndMetricsAndConsumer(t, rootSnapshot, metricsMock, protoEventsMock, func(db storage.DB, state *protocol.ParticipantState, mutableState realprotocol.MutableProtocolState) {
			head, err := rootSnapshot.Head()
			require.NoError(t, err)
			result, _, err := rootSnapshot.SealedResult()
			require.NoError(t, err)
			rootProtocolState, err := rootSnapshot.ProtocolState()
			require.NoError(t, err)
			epochExtensionViewCount := rootProtocolState.GetEpochExtensionViewCount()

			// add a block for the first seal to reference
			block1 := unittest.BlockWithParentAndPayload(
				head,
				unittest.PayloadFixture(unittest.WithProtocolStateID(rootProtocolStateID)),
			)
			err = state.Extend(context.Background(), unittest.ProposalFromBlock(block1))
			require.NoError(t, err)
			err = state.Finalize(context.Background(), block1.ID())
			require.NoError(t, err)

			epoch1Setup := result.ServiceEvents[0].Event.(*flow.EpochSetup)
			epoch1FinalView := epoch1Setup.FinalView

			// add a participant for the next epoch
			epoch2NewParticipant := unittest.IdentityFixture(unittest.WithRole(flow.RoleVerification))
			epoch2Participants := append(participants, epoch2NewParticipant).Sort(flow.Canonical[flow.Identity]).ToSkeleton()

			// create the epoch setup event for the second epoch
			// this event is invalid because it used a non-contiguous first view
			epoch2Setup := unittest.EpochSetupFixture(
				unittest.WithParticipants(epoch2Participants),
				unittest.SetupWithCounter(epoch1Setup.Counter+1),
				unittest.WithFinalView(epoch1FinalView+1000),
				unittest.WithFirstView(epoch1FinalView+10), // invalid first view
			)
			receipt1, seal1 := unittest.ReceiptAndSealForBlock(block1, epoch2Setup.ServiceEvent())

			// add a block containing a receipt for block 1
			block2 := unittest.BlockWithParentAndPayload(
				block1.ToHeader(),
				unittest.PayloadFixture(
					unittest.WithReceipts(receipt1),
					unittest.WithProtocolStateID(rootProtocolStateID),
				),
			)
			err = state.Extend(context.Background(), unittest.ProposalFromBlock(block2))
			require.NoError(t, err)
			err = state.Finalize(context.Background(), block2.ID())
			require.NoError(t, err)

			// block 3 is where the service event state change comes into effect
			seals := []*flow.Seal{seal1}
			block3View := block2.View + 1
			block3 := unittest.BlockFixture(
				unittest.Block.WithParent(block2.ID(), block2.View, block2.Height),
				unittest.Block.WithView(block3View),
				unittest.Block.WithPayload(
					flow.Payload{
						Seals:           seals,
						ProtocolStateID: calculateExpectedStateId(t, mutableState)(block2.ID(), block3View, seals),
					}),
			)
			err = state.Extend(context.Background(), unittest.ProposalFromBlock(block3))
			require.NoError(t, err)

			// incorporating the service event should trigger EFM
			metricsMock.On("EpochFallbackModeTriggered").Once()
			metricsMock.On("CurrentEpochPhase", flow.EpochPhaseFallback).Once()
			protoEventsMock.On("EpochFallbackModeTriggered", epoch1Setup.Counter, block3.ToHeader()).Once()

			assertEpochFallbackTriggered(t, state.Final(), false) // not triggered before finalization
			err = state.Finalize(context.Background(), block3.ID())
			require.NoError(t, err)
			assertEpochFallbackTriggered(t, state.Final(), true)     // triggered after finalization
			assertInPhase(t, state.Final(), flow.EpochPhaseFallback) // immediately enters fallback phase

			// block 4 is the first block past the current epoch boundary
			block4View := epoch1Setup.FinalView + 1
			block4 := unittest.BlockFixture(
				unittest.Block.WithParent(block3.ID(), block3.View, block3.Height),
				unittest.Block.WithView(block4View),
				unittest.Block.WithPayload(
					flow.Payload{
						ProtocolStateID: calculateExpectedStateId(t, mutableState)(block3.ID(), block4View, nil),
					}),
			)
			err = state.Extend(context.Background(), unittest.ProposalFromBlock(block4))
			require.NoError(t, err)

			// we add the epoch extension after the epoch transition
			metricsMock.On("CurrentEpochFinalView", epoch1FinalView+epochExtensionViewCount).Once()
			protoEventsMock.On("EpochExtended", epoch1Setup.Counter, block4.ToHeader(), unittest.MatchEpochExtension(epoch1FinalView, epochExtensionViewCount)).Once()

			err = state.Finalize(context.Background(), block4.ID())
			require.NoError(t, err)

			// since EFM has been triggered, epoch transition metrics should not be updated
			metricsMock.AssertNotCalled(t, "EpochTransition", epoch2Setup.Counter, mock.Anything)
			metricsMock.AssertNotCalled(t, "CurrentEpochCounter", epoch2Setup.Counter)
		})
	})
}

// TestRecoveryFromEpochFallbackMode tests a few scenarios where the protocol first enters EFM in different phases
// and then recovers from it by incorporating and finalizing a valid EpochRecover service event.
// We expect different behavior depending on the phase in which the protocol enters EFM, specifically for the committed phase,
// as the protocol cannot be immediately recovered from it. First, we need to enter the next epoch before we can accept an EpochRecover event.
// Specifically, for this case we make progress till the epoch extension event to make sure that we cover the most complex scenario.
func TestRecoveryFromEpochFallbackMode(t *testing.T) {

	// assertCorrectRecovery checks that the recovery epoch is correctly setup.
	// We expect the next epoch will use setup and commit events from EpochRecover service event.
	// According to the specification, the current epoch after processing an EpochRecover event must be in committed phase,
	// since it contains EpochSetup and EpochCommit events.
	assertCorrectRecovery := func(state *protocol.ParticipantState, epochRecover *flow.EpochRecover) {
		finalSnap := state.Final()
		epochState, err := finalSnap.EpochProtocolState()
		require.NoError(t, err)
		epochPhase := epochState.EpochPhase()
		require.Equal(t, flow.EpochPhaseCommitted, epochPhase, "next epoch has to be committed")
		require.Equal(t, &epochRecover.EpochSetup, epochState.Entry().NextEpochSetup, "next epoch has to be setup according to EpochRecover")
		require.Equal(t, &epochRecover.EpochCommit, epochState.Entry().NextEpochCommit, "next epoch has to be committed according to EpochRecover")
	}

	// if we enter EFM in the EpochStaking phase, we should be able to recover by incorporating a valid EpochRecover event
	// since the epoch commitment deadline has not been reached.
	// ROOT <- B1 <- B2(ER(B1, InvalidEpochSetup)) <- B3(S(ER(B1))) <- B4(ER(B2, EpochRecover)) <- B5(S(ER(B2)))
	t.Run("entered-EFM-in-staking-phase", func(t *testing.T) {

		rootSnapshot := unittest.RootSnapshotFixture(participants)
		metricsMock := mockmodule.NewComplianceMetrics(t)
		mockMetricsForRootSnapshot(metricsMock, rootSnapshot)
		protoEventsMock := mockprotocol.NewConsumer(t)
		protoEventsMock.On("BlockFinalized", mock.Anything)
		protoEventsMock.On("BlockProcessable", mock.Anything, mock.Anything)

		util.RunWithFullProtocolStateAndMetricsAndConsumer(t, rootSnapshot, metricsMock, protoEventsMock, func(db storage.DB, state *protocol.ParticipantState, mutableState realprotocol.MutableProtocolState) {
			head, err := rootSnapshot.Head()
			require.NoError(t, err)
			rootResult, _, err := rootSnapshot.SealedResult()
			require.NoError(t, err)

			expectedStateIdCalculator := calculateExpectedStateId(t, mutableState)

			// add a block for the first seal to reference
			block1View := head.View + 1
			block1 := unittest.BlockFixture(
				unittest.Block.WithParent(head.ID(), head.View, head.Height),
				unittest.Block.WithView(block1View),
				unittest.Block.WithPayload(
					flow.Payload{
						ProtocolStateID: expectedStateIdCalculator(head.ID(), block1View, nil),
					}),
			)
			unittest.InsertAndFinalize(t, state, block1)

			// add a participant for the next epoch
			epoch2NewParticipant := unittest.IdentityFixture(unittest.WithRole(flow.RoleVerification))
			epoch2Participants := append(participants, epoch2NewParticipant).Sort(flow.Canonical[flow.Identity]).ToSkeleton()

			// build an invalid setup event which will trigger EFM
			epoch1Setup := rootResult.ServiceEvents[0].Event.(*flow.EpochSetup)
			invalidSetup := unittest.EpochSetupFixture(
				unittest.WithParticipants(epoch2Participants),
				unittest.SetupWithCounter(epoch1Setup.Counter+10), // invalid counter
				unittest.WithFinalView(epoch1Setup.FinalView+1000),
				unittest.WithFirstView(epoch1Setup.FinalView+1),
			)
			receipt, seal := unittest.ReceiptAndSealForBlock(block1, invalidSetup.ServiceEvent())

			// ingesting block 2 and 3, block 3 seals the invalid setup event
			block2, block3 := unittest.SealBlock(t, state, mutableState, block1, receipt, seal)
			assertEpochFallbackTriggered(t, state.AtBlockID(block2.ID()), false) // EFM shouldn't be triggered since block 2 only incorporates the event, sealing happens in block 3
			assertEpochFallbackTriggered(t, state.AtBlockID(block3.ID()), true)  // EFM has to be triggered at block 3, since it seals the invalid setup event
			assertEpochFallbackTriggered(t, state.Final(), false)                // EFM should still not be triggered for finalized state since the invalid service event does not have a finalized seal

			err = state.Finalize(context.Background(), block2.ID())
			require.NoError(t, err)
			assertEpochFallbackTriggered(t, state.Final(), false) // EFM should still not be triggered after finalizing block 2

			// Since we enter EFM before the commitment deadline, no epoch extension is added
			metricsMock.On("EpochFallbackModeTriggered").Once()
			metricsMock.On("CurrentEpochPhase", flow.EpochPhaseFallback).Once()
			protoEventsMock.On("EpochFallbackModeTriggered", epoch1Setup.Counter, block3.ToHeader()).Once()
			err = state.Finalize(context.Background(), block3.ID())
			require.NoError(t, err)
			assertEpochFallbackTriggered(t, state.Final(), true) // finalizing block 3 should have triggered EFM since it seals invalid setup event
			assertInPhase(t, state.Final(), flow.EpochPhaseFallback)

			// Block 4 incorporates Execution Result [ER] for block2, where the ER also includes EpochRecover event.
			// Only when ingesting block 5, which _seals_ the EpochRecover event, the state should switch back to
			// `EpochFallbackTriggered` being false.
			epochRecover := unittest.EpochRecoverFixture(
				unittest.WithParticipants(epoch2Participants),
				unittest.SetupWithCounter(epoch1Setup.Counter+1),
				unittest.WithFinalView(epoch1Setup.FinalView+1000),
				unittest.WithFirstView(epoch1Setup.FinalView+1),
			)
			receipt, seal = unittest.ReceiptAndSealForBlock(block2, epochRecover.ServiceEvent())

			// ingesting block 4 and 5, block 5 seals the EpochRecover event
			block4, block5 := unittest.SealBlock(t, state, mutableState, block3, receipt, seal)
			assertEpochFallbackTriggered(t, state.AtBlockID(block4.ID()), true)
			assertEpochFallbackTriggered(t, state.AtBlockID(block5.ID()), false)
			assertEpochFallbackTriggered(t, state.Final(), true) // the latest finalized state should still be in EFM as `epochRecover` event does not have a finalized seal

			err = state.Finalize(context.Background(), block4.ID())
			require.NoError(t, err)
			assertEpochFallbackTriggered(t, state.Final(), true) // should still be in EFM as `epochRecover` is not yet finalized

			// Epoch recovery results in entering Committed phase
			metricsMock.On("CurrentEpochPhase", flow.EpochPhaseCommitted).Once()
			metricsMock.On("EpochFallbackModeExited").Once()
			protoEventsMock.On("EpochFallbackModeExited", epoch1Setup.Counter, block5.ToHeader()).Once()
			protoEventsMock.On("EpochCommittedPhaseStarted", mock.Anything, mock.Anything).Once()
			// finalize the block sealing the EpochRecover event
			err = state.Finalize(context.Background(), block5.ID())
			require.NoError(t, err)
			assertEpochFallbackTriggered(t, state.Final(), false)     // should be unset after finalizing block 5 which contains a seal for EpochRecover.
			assertInPhase(t, state.Final(), flow.EpochPhaseCommitted) // enter committed phase after recovery
			assertCorrectRecovery(state, epochRecover)
		})
	})

	// if we enter EFM in the EpochSetup phase, we should be able to recover by incorporating a valid EpochRecover event
	// since the epoch commitment deadline has not been reached.
	// ROOT <- B1 <- B2(ER(B1, EpochSetup)) <- B3(S(ER(B1))) <- B4(ER(B2, InvalidEpochCommit)) <- B5(S(ER(B2))) <- B6(ER(B3, EpochRecover)) <- B7(S(ER(B3)))
	t.Run("entered-EFM-in-setup-phase", func(t *testing.T) {
		rootSnapshot := unittest.RootSnapshotFixture(participants)
		metricsMock := mockmodule.NewComplianceMetrics(t)
		mockMetricsForRootSnapshot(metricsMock, rootSnapshot)
		protoEventsMock := mockprotocol.NewConsumer(t)
		protoEventsMock.On("BlockFinalized", mock.Anything)
		protoEventsMock.On("BlockProcessable", mock.Anything, mock.Anything)

		util.RunWithFullProtocolStateAndMetricsAndConsumer(t, rootSnapshot, metricsMock, protoEventsMock, func(db storage.DB, state *protocol.ParticipantState, mutableState realprotocol.MutableProtocolState) {
			head, err := rootSnapshot.Head()
			require.NoError(t, err)
			rootResult, _, err := rootSnapshot.SealedResult()
			require.NoError(t, err)

			expectedStateIdCalculator := calculateExpectedStateId(t, mutableState)

			// add a block for the first seal to reference
			block1View := head.View + 1
			block1 := unittest.BlockFixture(
				unittest.Block.WithParent(head.ID(), head.View, head.Height),
				unittest.Block.WithView(block1View),
				unittest.Block.WithPayload(
					flow.Payload{
						ProtocolStateID: expectedStateIdCalculator(head.ID(), block1View, nil),
					}),
			)
			unittest.InsertAndFinalize(t, state, block1)

			// add a participant for the next epoch
			epoch2NewParticipant := unittest.IdentityFixture(unittest.WithRole(flow.RoleVerification))
			epoch2Participants := append(participants, epoch2NewParticipant).Sort(flow.Canonical[flow.Identity]).ToSkeleton()

			// Block 2 incorporates Execution Result [ER] for block1, where the ER also includes `EpochSetup` event.
			// Only when ingesting block 3, which _seals_ the `EpochSetup` event, the epoch moves to setup phase.
			epoch1Setup := rootResult.ServiceEvents[0].Event.(*flow.EpochSetup)
			epoch2Setup := unittest.EpochSetupFixture(
				unittest.WithParticipants(epoch2Participants),
				unittest.SetupWithCounter(epoch1Setup.Counter+1),
				unittest.WithFinalView(epoch1Setup.FinalView+1000),
				unittest.WithFirstView(epoch1Setup.FinalView+1),
			)
			receipt, seal := unittest.ReceiptAndSealForBlock(block1, epoch2Setup.ServiceEvent())

			// ingesting block 2 and 3, block 3 seals the EpochSetup event
			block2, block3 := unittest.SealBlock(t, state, mutableState, block1, receipt, seal)
			err = state.Finalize(context.Background(), block2.ID())
			require.NoError(t, err)

			metricsMock.On("CurrentEpochPhase", flow.EpochPhaseSetup).Once()
			protoEventsMock.On("EpochSetupPhaseStarted", epoch2Setup.Counter-1, mock.Anything)
			err = state.Finalize(context.Background(), block3.ID())
			require.NoError(t, err)
			assertEpochFallbackTriggered(t, state.Final(), false) // EFM is not expected

			// Block 4 incorporates Execution Result [ER] for block2, where the ER also includes invalid service event.
			// Only when ingesting block 5, which _seals_ the invalid service event, the state should switch to
			// `EpochFallbackTriggered` being true.
			invalidEpochCommit := unittest.EpochCommitFixture() // a random epoch commit event will be invalid
			receipt, seal = unittest.ReceiptAndSealForBlock(block2, invalidEpochCommit.ServiceEvent())

			// ingesting block 4 and 5, block 5 seals the invalid commit event
			block4, block5 := unittest.SealBlock(t, state, mutableState, block3, receipt, seal)
			assertEpochFallbackTriggered(t, state.AtBlockID(block4.ID()), false) // EFM shouldn't be triggered since block 4 only incorporates the event, sealing happens in block 5
			assertEpochFallbackTriggered(t, state.AtBlockID(block5.ID()), true)  // EFM has to be triggered at block 5, since it seals the invalid commit event
			assertEpochFallbackTriggered(t, state.Final(), false)                // EFM should still not be triggered for finalized state since the invalid service event does not have a finalized seal

			err = state.Finalize(context.Background(), block4.ID())
			require.NoError(t, err)
			assertEpochFallbackTriggered(t, state.Final(), false) // EFM should still not be triggered after finalizing block 4

			metricsMock.On("EpochFallbackModeTriggered").Once()
			metricsMock.On("CurrentEpochPhase", flow.EpochPhaseFallback).Once()
			protoEventsMock.On("EpochFallbackModeTriggered", epoch1Setup.Counter, block5.ToHeader()).Once()
			err = state.Finalize(context.Background(), block5.ID())
			require.NoError(t, err)
			assertEpochFallbackTriggered(t, state.Final(), true)     // finalizing block 5 should have triggered EFM
			assertInPhase(t, state.Final(), flow.EpochPhaseFallback) // immediately enter fallback phase

			// Block 6 incorporates Execution Result [ER] for block3, where the ER also includes EpochRecover event.
			// Only when ingesting block 7, which _seals_ the EpochRecover event, the state should switch back to
			// `EpochFallbackTriggered` being false.
			epochRecover := unittest.EpochRecoverFixture(
				unittest.WithParticipants(epoch2Participants),
				unittest.SetupWithCounter(epoch1Setup.Counter+1),
				unittest.WithFinalView(epoch1Setup.FinalView+1000),
				unittest.WithFirstView(epoch1Setup.FinalView+1),
			)
			receipt, seal = unittest.ReceiptAndSealForBlock(block3, epochRecover.ServiceEvent())

			// ingesting block 6 and 7, block 7 seals the `epochRecover` event
			block6, block7 := unittest.SealBlock(t, state, mutableState, block5, receipt, seal)
			assertEpochFallbackTriggered(t, state.AtBlockID(block6.ID()), true)
			assertEpochFallbackTriggered(t, state.AtBlockID(block7.ID()), false)
			assertEpochFallbackTriggered(t, state.Final(), true) // the latest finalized state should still be in EFM as `epochRecover` event does not have a finalized seal

			err = state.Finalize(context.Background(), block6.ID())
			require.NoError(t, err)
			assertEpochFallbackTriggered(t, state.Final(), true) // should still be in EFM as `epochRecover` is not yet finalized

			// Epoch recovery results in entering Committed phase
			metricsMock.On("CurrentEpochPhase", flow.EpochPhaseCommitted).Once()
			metricsMock.On("EpochFallbackModeExited").Once()
			protoEventsMock.On("EpochFallbackModeExited", epoch1Setup.Counter, block7.ToHeader()).Once()
			protoEventsMock.On("EpochCommittedPhaseStarted", mock.Anything, mock.Anything).Once()
			// finalize the block sealing the EpochRecover event
			err = state.Finalize(context.Background(), block7.ID())
			require.NoError(t, err)
			assertEpochFallbackTriggered(t, state.Final(), false)     // should be unset after finalization
			assertInPhase(t, state.Final(), flow.EpochPhaseCommitted) // enter committed phase after recovery
			assertCorrectRecovery(state, epochRecover)
		})
	})

	// Entering EFM in the commit phase is the most complex case since we can't revert an already committed epoch. In this case,
	// we proceed as follows:
	// - We build valid EpochSetup and EpochCommit events for the next epoch, effectively moving the protocol to the EpochCommit phase.
	// - Next, we incorporate an invalid EpochCommit event, which will trigger EFM.
	// - At this point, we are in EFM but the next epoch has been committed, so we can't create EpochRecover event yet.
	// - Instead, we progress to the next epoch. Note that it's possible to build an EpochRecover event at this point,
	//   but we want to test that epoch extension can be added.
	// - We build a block with a view reaching the epoch commitment deadline, which should trigger the creation of an epoch extension.
	// - Next, we build a valid EpochRecover event, incorporate and seal it, effectively recovering from EFM.
	// - To check that the state waits for recovering from EFM until we enter the next epoch (recovery epoch),
	//   we build a block with a view that is past the epoch extension but not in the recovery epoch.
	// - Finally, we build a block with a view which is in the recovery epoch to make sure that the state successfully enters it.
	// ROOT <- B1 <- B2(ER(B1, EpochSetup)) <- B3(S(ER(B1))) <- B4(ER(B2, EpochCommit)) <- B5(S(ER(B2))) <- B6(ER(B3, InvalidEpochCommit)) <-
	// <- B7(S(ER(B3))) <- B8 <- B9 <- B10 <- B11(ER(B4, EpochRecover)) <- B12(S(ER(B4))) <- B13 <- B14
	//                  ^ Epoch 1 Final View                           Last View of epoch extension  ^
	//				  			^ Epoch 2 Commitment Deadline                                         ^ Epoch 3(recovery) First View
	//								  ^ Epoch 2 Final View
	//								   ^ First View of epoch extension
	// 						^ Epoch 2 Setup Counter
	t.Run("entered-EFM-in-commit-phase", func(t *testing.T) {

		rootSnapshot := unittest.RootSnapshotFixture(participants)
		metricsMock := mockmodule.NewComplianceMetrics(t)
		mockMetricsForRootSnapshot(metricsMock, rootSnapshot)
		protoEventsMock := mockprotocol.NewConsumer(t)
		protoEventsMock.On("BlockFinalized", mock.Anything)
		protoEventsMock.On("BlockProcessable", mock.Anything, mock.Anything)

		util.RunWithFullProtocolStateAndMetricsAndConsumer(t, rootSnapshot, metricsMock, protoEventsMock, func(db storage.DB, state *protocol.ParticipantState, mutableState realprotocol.MutableProtocolState) {
			head, err := rootSnapshot.Head()
			require.NoError(t, err)
			rootResult, _, err := rootSnapshot.SealedResult()
			require.NoError(t, err)
			rootProtocolState, err := rootSnapshot.ProtocolState()
			require.NoError(t, err)
			epochExtensionViewCount := rootProtocolState.GetEpochExtensionViewCount()
			safetyThreshold := rootProtocolState.GetFinalizationSafetyThreshold()
			require.GreaterOrEqual(t, epochExtensionViewCount, safetyThreshold, "epoch extension view count must be at least as large as safety threshold")

			expectedStateIdCalculator := calculateExpectedStateId(t, mutableState)

			// Constructing blocks
			//   ... <- B1 <- B2(ER(B1, EpochSetup)) <- B3(S(ER(B1))) <- B4(ER(B2, EpochCommit)) <- B5(S(ER(B2))) <- ...
			// B1 will be the first block that we will use as reference block for first seal. Block B2 incorporates the Execution Result [ER]
			// for block 1 and the EpochSetup service event. Block B3 seals the EpochSetup event.
			// Block B4 incorporates the Execution Result [ER] for block 2 and the EpochCommit service event. Block B5 seals the EpochCommit event.
			// We expect that the Protocol state at B5 enters `epoch committed` phase.

			// add a block for the first seal to reference
			block1View := head.View + 1
			block1 := unittest.BlockFixture(
				unittest.Block.WithParent(head.ID(), head.View, head.Height),
				unittest.Block.WithView(block1View),
				unittest.Block.WithPayload(
					flow.Payload{
						ProtocolStateID: expectedStateIdCalculator(head.ID(), block1View, nil),
					}),
			)
			unittest.InsertAndFinalize(t, state, block1)

			// add a participant for the next epoch
			epoch2NewParticipant := unittest.IdentityFixture(unittest.WithRole(flow.RoleVerification))
			epoch2Participants := append(participants, epoch2NewParticipant).Sort(flow.Canonical[flow.Identity]).ToSkeleton()

			// Block 2 incorporates Execution Result [ER] for block1, where the ER also includes `EpochSetup` event.
			// Only when ingesting block 3, which _seals_ the `EpochSetup` event, epoch moves to the setup phase.
			epoch1Setup := rootResult.ServiceEvents[0].Event.(*flow.EpochSetup)
			epoch2Setup := unittest.EpochSetupFixture(
				unittest.WithParticipants(epoch2Participants),
				unittest.SetupWithCounter(epoch1Setup.Counter+1),
				unittest.WithFinalView(epoch1Setup.FinalView+1000),
				unittest.WithFirstView(epoch1Setup.FinalView+1),
			)
			receipt, seal := unittest.ReceiptAndSealForBlock(block1, epoch2Setup.ServiceEvent())

			// ingesting block 2 and 3, block 3 seals the `epochSetup` for the next epoch
			block2, block3 := unittest.SealBlock(t, state, mutableState, block1, receipt, seal)
			err = state.Finalize(context.Background(), block2.ID())
			require.NoError(t, err)

			metricsMock.On("CurrentEpochPhase", flow.EpochPhaseSetup).Once()
			protoEventsMock.On("EpochSetupPhaseStarted", epoch2Setup.Counter-1, mock.Anything).Once()
			err = state.Finalize(context.Background(), block3.ID())
			require.NoError(t, err)
			assertEpochFallbackTriggered(t, state.Final(), false) // EFM is not expected

			// Block 4 incorporates Execution Result [ER] for block2, where the ER also includes `EpochCommit` event.
			// Only when ingesting block 5, which _seals_ the `EpochCommit` event, the epoch moves to committed phase.
			epoch2Commit := unittest.EpochCommitFixture(
				unittest.CommitWithCounter(epoch2Setup.Counter),
				unittest.WithClusterQCsFromAssignments(epoch2Setup.Assignments),
				unittest.WithDKGFromParticipants(epoch2Participants.ToSkeleton()),
			)
			receipt, seal = unittest.ReceiptAndSealForBlock(block2, epoch2Commit.ServiceEvent())

			// ingesting block 4 and 5, block 5 seals the `epochCommit` for the next epoch
			block4, block5 := unittest.SealBlock(t, state, mutableState, block3, receipt, seal)
			err = state.Finalize(context.Background(), block4.ID())
			require.NoError(t, err)

			metricsMock.On("CurrentEpochPhase", flow.EpochPhaseCommitted).Once()
			protoEventsMock.On("EpochCommittedPhaseStarted", epoch2Setup.Counter-1, mock.Anything).Once()
			err = state.Finalize(context.Background(), block5.ID())
			require.NoError(t, err)
			assertEpochFallbackTriggered(t, state.Final(), false) // EFM is not expected

			// Constructing blocks
			//   ... <- B6(ER(B3, InvalidEpochCommit)) <- B7(S(ER(B3))) <- B8 <- B9 <- ...
			// Block B6 incorporates the Execution Result [ER] for block 3 and the invalid service event.
			// Block B7 seals the invalid service event.
			// We expect that the Protocol state at B7 switches `EpochFallbackTriggered` to true.
			// B8 will be the first block past the epoch boundary, which will trigger epoch transition to the next epoch.
			// B9 will be the first block past the epoch commitment deadline, which will trigger construction of an epoch extension.

			// Block 6 incorporates Execution Result [ER] for block3, where the ER also includes invalid service event.
			// Only when ingesting block 7, which _seals_ the invalid service event, the state should switch to
			// `EpochFallbackTriggered` being true.
			invalidCommit := unittest.EpochCommitFixture()
			receipt, seal = unittest.ReceiptAndSealForBlock(block3, invalidCommit.ServiceEvent())

			// seal B3 by building two blocks on top of B5 that contain ER and seal respectively
			block6, block7 := unittest.SealBlock(t, state, mutableState, block5, receipt, seal)
			assertEpochFallbackTriggered(t, state.AtBlockID(block6.ID()), false) // EFM shouldn't be triggered since block 6 only incorporates the event, sealing happens in block 7
			assertEpochFallbackTriggered(t, state.AtBlockID(block7.ID()), true)  // EFM has to be triggered at block 7, since it seals the invalid commit event
			assertEpochFallbackTriggered(t, state.Final(), false)                // EFM should still not be triggered for finalized state since the invalid service event does not have a finalized seal

			err = state.Finalize(context.Background(), block6.ID())
			require.NoError(t, err)
			assertEpochFallbackTriggered(t, state.Final(), false) // EFM should still not be triggered after finalizing block 4

			metricsMock.On("EpochFallbackModeTriggered").Once()
			protoEventsMock.On("EpochFallbackModeTriggered", epoch1Setup.Counter, block7.ToHeader()).Once()
			err = state.Finalize(context.Background(), block7.ID())
			require.NoError(t, err)
			assertEpochFallbackTriggered(t, state.Final(), true)      // finalizing block 7 should have triggered EFM
			assertInPhase(t, state.Final(), flow.EpochPhaseCommitted) // remain in committed phase until next transition

			// TODO: try submitting EpochRecover. We don't do this in current implementation since there is no way
			//  to actually check that event was ignored. We will use pub/sub mechanism to notify about invalid service event.
			//  After we have notification mechanism in place, we can extend this test.

			// B8 will trigger epoch transition to already committed epoch
			block8View := epoch1Setup.FinalView + 1 // first block past the epoch boundary
			block8 := unittest.BlockFixture(
				unittest.Block.WithParent(block7.ID(), block7.View, block7.Height),
				unittest.Block.WithView(block8View),
				unittest.Block.WithPayload(
					flow.Payload{
						ProtocolStateID: expectedStateIdCalculator(block7.ID(), block8View, nil),
					}),
			)

			metricsMock.On("CurrentEpochCounter", epoch2Setup.Counter).Once()
			metricsMock.On("EpochTransitionHeight", block8.Height).Once()
			metricsMock.On("CurrentEpochFinalView", epoch2Setup.FinalView).Once()
			metricsMock.On("CurrentEpochPhase", flow.EpochPhaseFallback).Once()
			protoEventsMock.On("EpochTransition", epoch2Setup.Counter, block8.ToHeader()).Once()

			// epoch transition happens at this point
			unittest.InsertAndFinalize(t, state, block8)
			assertInPhase(t, state.Final(), flow.EpochPhaseFallback) // enter fallback phase immediately after transition

			metricsMock.AssertCalled(t, "CurrentEpochCounter", epoch2Setup.Counter)
			metricsMock.AssertCalled(t, "EpochTransitionHeight", block8.Height)
			metricsMock.AssertCalled(t, "CurrentEpochFinalView", epoch2Setup.FinalView)
			protoEventsMock.AssertCalled(t, "EpochTransition", epoch2Setup.Counter, block8.ToHeader())

			// B9 doesn't have any seals, but it reaches the safety threshold for the current epoch, meaning we will create an EpochExtension
			block9View := epoch2Setup.FinalView - safetyThreshold
			block9 := unittest.BlockFixture(
				unittest.Block.WithParent(block8.ID(), block8.View, block8.Height),
				unittest.Block.WithView(block9View),
				unittest.Block.WithPayload(
					flow.Payload{
						ProtocolStateID: expectedStateIdCalculator(block8.ID(), block9View, nil),
					}),
			)
			err = state.Extend(context.Background(), unittest.ProposalFromBlock(block9))
			require.NoError(t, err)

			epochProtocolState, err := state.AtBlockID(block9.ID()).EpochProtocolState()
			require.NoError(t, err)
			epochExtensions := epochProtocolState.Entry().CurrentEpoch.EpochExtensions
			require.Len(t, epochExtensions, 1)
			require.Equal(t, epochExtensions[0].FirstView, epoch2Setup.FinalView+1)

			protoEventsMock.On("EpochExtended", epoch2Setup.Counter, block9.ToHeader(), unittest.MatchEpochExtension(epoch2Setup.FinalView, epochExtensionViewCount)).Once()
			metricsMock.On("CurrentEpochFinalView", epoch2Setup.FinalView+epochExtensionViewCount)
			err = state.Finalize(context.Background(), block9.ID())
			require.NoError(t, err)

			// After epoch extension, FinalView must be updated accordingly
			epochAfterExtension, err := state.Final().Epochs().Current()
			require.NoError(t, err)
			finalView := epochAfterExtension.FinalView()
			assert.Equal(t, epochExtensions[0].FinalView, finalView)

			// Constructing blocks
			//   ... <- B10 <- B11(ER(B4, EpochRecover)) <- B12(S(ER(B4))) <- ...
			// B10 will be the first block past the epoch extension. Block B11 incorporates the Execution Result [ER]
			// for block 10 and the EpochRecover service event. Block B12 seals the EpochRecover event.
			// We expect that the Protocol state at B12 switches `EpochFallbackTriggered` back to false.

			// B10 will be the first block past the epoch extension
			block10 := unittest.BlockWithParentProtocolState(block9)
			block10.View = epochExtensions[0].FirstView
			unittest.InsertAndFinalize(t, state, block10)

			// Block 11 incorporates Execution Result [ER] for block4, where the ER also includes EpochRecover event.
			// Only when ingesting block 12, which _seals_ the EpochRecover event, the state should switch back to
			// `EpochFallbackTriggered` being false.
			epochRecover := unittest.EpochRecoverFixture(
				unittest.WithParticipants(epoch2Participants),
				unittest.SetupWithCounter(epoch2Setup.Counter+1),
				unittest.WithFinalView(epochExtensions[0].FinalView+1000),
				unittest.WithFirstView(epochExtensions[0].FinalView+1),
			)
			receipt, seal = unittest.ReceiptAndSealForBlock(block4, epochRecover.ServiceEvent())

			// ingesting block 11 and 12, block 12 seals the `epochRecover` event
			block11, block12 := unittest.SealBlock(t, state, mutableState, block10, receipt, seal)
			assertEpochFallbackTriggered(t, state.AtBlockID(block11.ID()), true)
			assertEpochFallbackTriggered(t, state.AtBlockID(block12.ID()), false)
			assertEpochFallbackTriggered(t, state.Final(), true) // the latest finalized state should still be in EFM as `epochRecover` event does not have a finalized seal

			err = state.Finalize(context.Background(), block11.ID())
			require.NoError(t, err)
			assertEpochFallbackTriggered(t, state.Final(), true) // should still be in EFM as `epochRecover` is not yet finalized

			// Epoch recovery causes us to enter the Committed phase
			metricsMock.On("CurrentEpochPhase", flow.EpochPhaseCommitted).Once()
			metricsMock.On("EpochFallbackModeExited").Once()
			protoEventsMock.On("EpochFallbackModeExited", epochRecover.EpochSetup.Counter-1, block12.ToHeader()).Once()
			protoEventsMock.On("EpochCommittedPhaseStarted", epochRecover.EpochSetup.Counter-1, mock.Anything).Once()
			// finalize the block sealing the EpochRecover event
			err = state.Finalize(context.Background(), block12.ID())
			require.NoError(t, err)
			assertEpochFallbackTriggered(t, state.Final(), false)     // should be unset after finalization
			assertInPhase(t, state.Final(), flow.EpochPhaseCommitted) // enter committed phase after recovery
			assertCorrectRecovery(state, epochRecover)

			// Constructing blocks
			//   ... <- B13 <- B14
			// B13 will be a child block of B12 to ensure that we don't transition into recovered epoch immediately the next block
			// but actually finish the epoch extension. B14 will be the first block past the epoch extension,
			// which will trigger epoch transition to the recovered epoch.
			// We expect that Protocol state will be at first view of recovered epoch and in epoch staking phase after B14 is incorporated.

			block13 := unittest.BlockWithParentProtocolState(block12)
			unittest.InsertAndFinalize(t, state, block13)

			// ensure we are still in the current epoch and transition only when we reach the final view of the extension
			epochProtocolState, err = state.Final().EpochProtocolState()
			require.NoError(t, err)
			require.Equal(t, epoch2Setup.Counter, epochProtocolState.Epoch(), "expect to be in the previously setup epoch")

			// B14 will be the first block past the epoch extension, meaning it will enter the next epoch which
			// had been set up by EpochRecover event
			block14View := epochExtensions[0].FinalView + 1
			block14 := unittest.BlockFixture(
				unittest.Block.WithParent(block13.ID(), block13.View, block13.Height),
				unittest.Block.WithView(block14View),
				unittest.Block.WithPayload(
					flow.Payload{
						ProtocolStateID: expectedStateIdCalculator(block13.ID(), block14View, nil),
					}),
			)

			metricsMock.On("CurrentEpochCounter", epochRecover.EpochSetup.Counter).Once()
			metricsMock.On("EpochTransitionHeight", block14.Height).Once()
			metricsMock.On("CurrentEpochFinalView", epochRecover.EpochSetup.FinalView).Once()
			protoEventsMock.On("EpochTransition", epochRecover.EpochSetup.Counter, block14.ToHeader()).Once()

			unittest.InsertAndFinalize(t, state, block14)

			epochProtocolState, err = state.Final().EpochProtocolState()
			require.NoError(t, err)
			require.Equal(t, epochRecover.EpochSetup.Counter, epochProtocolState.Epoch(), "expect to be in recovered epoch")
			require.Equal(t, flow.EpochPhaseStaking, epochProtocolState.EpochPhase(), "expect to be in staking phase")
		})
	})
}

// TestEpochTargetEndTime ensurers that the target end time of an epoch is correctly calculated depending on if the epoch is extended or not.
// When we haven't added an extension yet, then the TargetEndTime is simply the value from the epoch setup event.
// Otherwise, the TargetEndTime is calculated by adding the duration of the extension to the TargetEndTime of epoch setup.
// We assume we keep the same view duration for all views in the epoch and all extensions.
func TestEpochTargetEndTime(t *testing.T) {
	rootSnapshot := unittest.RootSnapshotFixture(participants)
	util.RunWithFullProtocolStateAndMutator(t, rootSnapshot, func(db storage.DB, state *protocol.ParticipantState, mutableState realprotocol.MutableProtocolState) {
		head, err := rootSnapshot.Head()
		require.NoError(t, err)
		rootResult, _, err := rootSnapshot.SealedResult()
		require.NoError(t, err)

		epoch1Setup := rootResult.ServiceEvents[0].Event.(*flow.EpochSetup)
		currentEpoch, err := rootSnapshot.Epochs().Current()
		require.NoError(t, err)
		rootTargetEndTime := currentEpoch.TargetEndTime()
		require.Equal(t, epoch1Setup.TargetEndTime, rootTargetEndTime)

		expectedStateIdCalculator := calculateExpectedStateId(t, mutableState)

		// add a block that will trigger EFM and add an epoch extension since the view of the epoch exceeds the safety threshold
		block1View := epoch1Setup.FinalView
		block1 := unittest.BlockFixture(
			unittest.Block.WithParent(head.ID(), head.View, head.Height),
			unittest.Block.WithView(block1View),
			unittest.Block.WithPayload(
				flow.Payload{
					ProtocolStateID: expectedStateIdCalculator(head.ID(), block1View, nil),
				}),
		)
		unittest.InsertAndFinalize(t, state, block1)

		block1snap := state.Final()
		assertEpochFallbackTriggered(t, block1snap, true)
		assertInPhase(t, block1snap, flow.EpochPhaseFallback)

		epochState, err := block1snap.EpochProtocolState()
		require.NoError(t, err)
		firstExtension := epochState.EpochExtensions()[0]
		targetViewDuration := float64(epoch1Setup.TargetDuration) / float64(epoch1Setup.FinalView-epoch1Setup.FirstView+1)
		expectedTargetEndTime := rootTargetEndTime + uint64(float64(firstExtension.FinalView-epoch1Setup.FinalView)*targetViewDuration)
		afterFirstExtensionEpoch, err := block1snap.Epochs().Current()
		require.NoError(t, err)
		afterFirstExtensionTargetEndTime := afterFirstExtensionEpoch.TargetEndTime()
		require.Equal(t, expectedTargetEndTime, afterFirstExtensionTargetEndTime)

		// add a second block that exceeds the safety threshold and triggers another epoch extension
		block2View := firstExtension.FinalView
		block2 := unittest.BlockFixture(
			unittest.Block.WithParent(block1.ID(), block1.View, block1.Height),
			unittest.Block.WithView(block2View),
			unittest.Block.WithPayload(
				flow.Payload{
					ProtocolStateID: expectedStateIdCalculator(block1.ID(), block2View, nil),
				}),
		)
		unittest.InsertAndFinalize(t, state, block2)

		block2snap := state.Final()
		epochState, err = block2snap.EpochProtocolState()
		require.NoError(t, err)
		secondExtension := epochState.EpochExtensions()[1]
		expectedTargetEndTime = rootTargetEndTime + uint64(float64(secondExtension.FinalView-epoch1Setup.FinalView)*targetViewDuration)
		afterSecondExtensionEpoch, err := block2snap.Epochs().Current()
		require.NoError(t, err)
		afterSecondExtensionTargetEndTime := afterSecondExtensionEpoch.TargetEndTime()
		require.Equal(t, expectedTargetEndTime, afterSecondExtensionTargetEndTime)
	})
}

// TestEpochTargetDuration ensurers that the target duration of an epoch is correctly calculated depending on if the epoch is extended or not.
// When we haven't added an extension yet, then the TargetDuration is simply the value from the epoch setup event.
// Otherwise, the TargetDuration is calculated by adding the duration of the extension to the TargetDuration of epoch setup.
// We assume we keep the same view duration for all views in the epoch and all extensions.
func TestEpochTargetDuration(t *testing.T) {
	rootSnapshot := unittest.RootSnapshotFixture(participants)
	util.RunWithFullProtocolStateAndMutator(t, rootSnapshot, func(db storage.DB, state *protocol.ParticipantState, mutableState realprotocol.MutableProtocolState) {
		head, err := rootSnapshot.Head()
		require.NoError(t, err)
		rootResult, _, err := rootSnapshot.SealedResult()
		require.NoError(t, err)

		epoch1Setup := rootResult.ServiceEvents[0].Event.(*flow.EpochSetup)
		currentEpoch, err := rootSnapshot.Epochs().Current()
		require.NoError(t, err)
		rootTargetDuration := currentEpoch.TargetDuration()
		require.Equal(t, epoch1Setup.TargetDuration, rootTargetDuration)

		expectedStateIdCalculator := calculateExpectedStateId(t, mutableState)

		// add a block that will trigger EFM and add an epoch extension since the view of the epoch exceeds the safety threshold
		block1View := epoch1Setup.FinalView
		block1 := unittest.BlockFixture(
			unittest.Block.WithParent(head.ID(), head.View, head.Height),
			unittest.Block.WithView(block1View),
			unittest.Block.WithPayload(
				flow.Payload{
					ProtocolStateID: expectedStateIdCalculator(head.ID(), block1View, nil),
				}),
		)
		unittest.InsertAndFinalize(t, state, block1)

		assertEpochFallbackTriggered(t, state.Final(), true)
		assertInPhase(t, state.Final(), flow.EpochPhaseFallback)

		epochState, err := state.Final().EpochProtocolState()
		require.NoError(t, err)
		firstExtension := epochState.EpochExtensions()[0]
		targetViewDuration := float64(epoch1Setup.TargetDuration) / float64(epoch1Setup.FinalView-epoch1Setup.FirstView+1)
		afterFirstExtensionEpoch, err := state.Final().Epochs().Current()
		require.NoError(t, err)
		afterFirstExtensionTargetDuration := afterFirstExtensionEpoch.TargetDuration()
		expectedTargetDuration := rootTargetDuration + uint64(float64(firstExtension.FinalView-firstExtension.FirstView+1)*targetViewDuration)
		require.Equal(t, expectedTargetDuration, afterFirstExtensionTargetDuration)

		// add a second block that exceeds the safety threshold and triggers another epoch extension
		block2View := firstExtension.FinalView
		block2 := unittest.BlockFixture(
			unittest.Block.WithParent(block1.ID(), block1.View, block1.Height),
			unittest.Block.WithView(block2View),
			unittest.Block.WithPayload(
				flow.Payload{
					ProtocolStateID: expectedStateIdCalculator(block1.ID(), block2View, nil),
				}),
		)
		unittest.InsertAndFinalize(t, state, block2)

		epochState, err = state.Final().EpochProtocolState()
		require.NoError(t, err)
		secondExtension := epochState.EpochExtensions()[1]
		afterSecondExtensionEpoch, err := state.Final().Epochs().Current()
		require.NoError(t, err)
		afterSecondExtensionTargetDuration := afterSecondExtensionEpoch.TargetDuration()
		expectedTargetDuration = rootTargetDuration + uint64(float64(secondExtension.FinalView-epoch1Setup.FinalView)*targetViewDuration)
		require.Equal(t, expectedTargetDuration, afterSecondExtensionTargetDuration)
	})
}

func TestExtendInvalidSealsInBlock(t *testing.T) {
	unittest.RunWithPebbleDB(t, func(pdb *pebble.DB) {
		lockManager := storage.NewTestingLockManager()
		metrics := metrics.NewNoopCollector()
		tracer := trace.NewNoopTracer()
		log := zerolog.Nop()
		db := pebbleimpl.ToDB(pdb)
		all := store.InitAll(metrics, db)

		// create a event consumer to test epoch transition events
		distributor := events.NewDistributor()
		consumer := mockprotocol.NewConsumer(t)
		distributor.AddConsumer(consumer)
		consumer.On("BlockProcessable", mock.Anything, mock.Anything)

		rootSnapshot := unittest.RootSnapshotFixture(participants)
		rootProtocolStateID := getRootProtocolStateID(t, rootSnapshot)

		state, err := protocol.Bootstrap(
			metrics,
			db,
			lockManager,
			all.Headers,
			all.Seals,
			all.Results,
			all.Blocks,
			all.QuorumCertificates,
			all.EpochSetups,
			all.EpochCommits,
			all.EpochProtocolStateEntries,
			all.ProtocolKVStore,
			all.VersionBeacons,
			rootSnapshot,
		)
		require.NoError(t, err)

		head, err := rootSnapshot.Head()
		require.NoError(t, err)

		block1 := unittest.BlockWithParentAndPayload(
			head,
			unittest.PayloadFixture(unittest.WithProtocolStateID(rootProtocolStateID)),
		)

		block1Receipt := unittest.ReceiptForBlockFixture(block1)
		block2 := unittest.BlockWithParentAndPayload(
			block1.ToHeader(),
			unittest.PayloadFixture(
				unittest.WithReceipts(block1Receipt),
				unittest.WithProtocolStateID(rootProtocolStateID),
			),
		)

		block1Seal := unittest.Seal.Fixture(unittest.Seal.WithResult(&block1Receipt.ExecutionResult))
		block3 := unittest.BlockWithParentAndPayload(
			block2.ToHeader(),
			flow.Payload{
				Seals:           []*flow.Seal{block1Seal},
				ProtocolStateID: rootProtocolStateID,
			},
		)

		sealValidator := mockmodule.NewSealValidator(t)
		sealValidator.On("Validate", mock.Anything).
			Return(func(candidate *flow.Block) *flow.Seal {
				if candidate.ID() == block3.ID() {
					return nil
				}
				seal, _ := all.Seals.HighestInFork(candidate.ParentID)
				return seal
			}, func(candidate *flow.Block) error {
				if candidate.ID() == block3.ID() {
					return engine.NewInvalidInputErrorf("")
				}
				_, err := all.Seals.HighestInFork(candidate.ParentID)
				return err
			}).
			Times(3)

		fullState, err := protocol.NewFullConsensusState(
			log,
			tracer,
			consumer,
			state,
			all.Index,
			all.Payloads,
			util.MockBlockTimer(),
			util.MockReceiptValidator(),
			sealValidator,
		)
		require.NoError(t, err)

		err = fullState.Extend(context.Background(), unittest.ProposalFromBlock(block1))
		require.NoError(t, err)
		err = fullState.Extend(context.Background(), unittest.ProposalFromBlock(block2))
		require.NoError(t, err)
		err = fullState.Extend(context.Background(), unittest.ProposalFromBlock(block3))
		require.Error(t, err)
		require.True(t, st.IsInvalidExtensionError(err))
	})
}

func TestHeaderExtendValid(t *testing.T) {
	rootSnapshot := unittest.RootSnapshotFixture(participants)
	rootProtocolStateID := getRootProtocolStateID(t, rootSnapshot)
	util.RunWithFollowerProtocolState(t, rootSnapshot, func(db storage.DB, state *protocol.FollowerState) {
		head, err := rootSnapshot.Head()
		require.NoError(t, err)
		_, seal, err := rootSnapshot.SealedResult()
		require.NoError(t, err)

		extend := unittest.BlockWithParentAndPayload(
			head,
			unittest.PayloadFixture(unittest.WithProtocolStateID(rootProtocolStateID)),
		)

		err = state.ExtendCertified(context.Background(), unittest.NewCertifiedBlock(extend))
		require.NoError(t, err)

		finalCommit, err := state.Final().Commit()
		require.NoError(t, err)
		require.Equal(t, seal.FinalState, finalCommit)
	})
}

func TestHeaderExtendMissingParent(t *testing.T) {
	rootSnapshot := unittest.RootSnapshotFixture(participants)
	util.RunWithFollowerProtocolState(t, rootSnapshot, func(db storage.DB, state *protocol.FollowerState) {
		extend := unittest.BlockFixture(
			unittest.Block.WithHeight(2),
			unittest.Block.WithParentView(1),
			unittest.Block.WithView(2),
		)

		err := state.ExtendCertified(context.Background(), unittest.NewCertifiedBlock(extend))
		require.Error(t, err)
		require.False(t, st.IsInvalidExtensionError(err), err)

		storagedb := db

		// verify seal not indexed
		var sealID flow.Identifier
		err = operation.LookupLatestSealAtBlock(storagedb.Reader(), extend.ID(), &sealID)
		require.Error(t, err)
		require.ErrorIs(t, err, storage.ErrNotFound)
	})
}

func TestHeaderExtendHeightTooSmall(t *testing.T) {
	rootSnapshot := unittest.RootSnapshotFixture(participants)
	rootProtocolStateID := getRootProtocolStateID(t, rootSnapshot)
	util.RunWithFollowerProtocolState(t, rootSnapshot, func(db storage.DB, state *protocol.FollowerState) {
		head, err := rootSnapshot.Head()
		require.NoError(t, err)

		block1 := unittest.BlockWithParentAndPayload(
			head,
			unittest.PayloadFixture(unittest.WithProtocolStateID(rootProtocolStateID)),
		)

		// create another block that points to the previous block `extend` as parent
		// but has _same_ height as parent. This violates the condition that a child's
		// height must increment the parent's height by one, i.e. it should be rejected
		// by the follower right away
		block2 := unittest.BlockWithParentFixture(block1.ToHeader())
		block2.Height = block1.Height

		err = state.ExtendCertified(context.Background(), unittest.CertifiedByChild(block1, block2))
		require.NoError(t, err)

		err = state.ExtendCertified(context.Background(), unittest.NewCertifiedBlock(block2))
		require.False(t, st.IsInvalidExtensionError(err))

		storagedb := db

		// verify seal not indexed
		var sealID flow.Identifier
		err = operation.LookupLatestSealAtBlock(storagedb.Reader(), block2.ID(), &sealID)
		require.ErrorIs(t, err, storage.ErrNotFound)
	})
}

func TestHeaderExtendHeightTooLarge(t *testing.T) {
	rootSnapshot := unittest.RootSnapshotFixture(participants)
	util.RunWithFollowerProtocolState(t, rootSnapshot, func(db storage.DB, state *protocol.FollowerState) {
		head, err := rootSnapshot.Head()
		require.NoError(t, err)

		block := unittest.BlockWithParentAndPayload(
			head,
			*flow.NewEmptyPayload(),
		)
		// set an invalid height
		block.Height = head.Height + 2

		err = state.ExtendCertified(context.Background(), unittest.NewCertifiedBlock(block))
		require.False(t, st.IsInvalidExtensionError(err))
	})
}

// TestExtendBlockProcessable tests that BlockProcessable is called correctly and doesn't produce duplicates of same notifications
// when extending blocks with and without certifying QCs.
func TestExtendBlockProcessable(t *testing.T) {
	rootSnapshot := unittest.RootSnapshotFixture(participants)
	head, err := rootSnapshot.Head()
	require.NoError(t, err)
	rootProtocolStateID := getRootProtocolStateID(t, rootSnapshot)
	consumer := mockprotocol.NewConsumer(t)
	util.RunWithFullProtocolStateAndConsumer(t, rootSnapshot, consumer, func(db storage.DB, state *protocol.ParticipantState) {
		block := unittest.BlockWithParentAndPayload(
			head,
			unittest.PayloadFixture(unittest.WithProtocolStateID(rootProtocolStateID)),
		)
		child := unittest.BlockWithParentProtocolState(block)
		grandChild := unittest.BlockWithParentProtocolState(child)

		// extend block using certifying QC, expect that BlockProcessable will be emitted once
		consumer.On("BlockProcessable", block.ToHeader(), child.ParentQC()).Once()
		err := state.ExtendCertified(context.Background(), unittest.CertifiedByChild(block, child))
		require.NoError(t, err)

		// extend block without certifying QC, expect that BlockProcessable won't be called
		err = state.Extend(context.Background(), unittest.ProposalFromBlock(child))
		require.NoError(t, err)
		consumer.AssertNumberOfCalls(t, "BlockProcessable", 1)

		// extend block using certifying QC, expect that BlockProcessable will be emitted twice.
		// One for parent block and second for current block.
		certifiedGrandchild := unittest.NewCertifiedBlock(grandChild)
		consumer.On("BlockProcessable", child.ToHeader(), grandChild.ParentQC()).Once()
		consumer.On("BlockProcessable", grandChild.ToHeader(), certifiedGrandchild.CertifyingQC).Once()
		err = state.ExtendCertified(context.Background(), certifiedGrandchild)
		require.NoError(t, err)
	})
}

// TestFollowerHeaderExtendBlockNotConnected tests adding an orphaned block to the follower state.
// Specifically, we add 2 blocks, where:
// first block is added and then finalized;
// second block is a sibling to the finalized block
// The Follower should accept this block since tracking of orphan blocks is implemented by another component.
func TestFollowerHeaderExtendBlockNotConnected(t *testing.T) {
	rootSnapshot := unittest.RootSnapshotFixture(participants)
	rootProtocolStateID := getRootProtocolStateID(t, rootSnapshot)
	util.RunWithFollowerProtocolState(t, rootSnapshot, func(db storage.DB, state *protocol.FollowerState) {
		head, err := rootSnapshot.Head()
		require.NoError(t, err)

		// In this test, we create two conflicting forks. To prevent accidentally creating byzantine scenarios, where
		// multiple blocks have the same view, we keep track of used views and ensure that each new block has a unique view.
		usedViews := make(map[uint64]struct{})
		usedViews[head.View] = struct{}{}

		block1 := unittest.BlockWithParentAndPayloadAndUniqueView(
			head,
			unittest.PayloadFixture(unittest.WithProtocolStateID(rootProtocolStateID)),
			usedViews,
		)
		err = state.ExtendCertified(context.Background(), unittest.NewCertifiedBlock(block1))
		require.NoError(t, err)

		err = state.Finalize(context.Background(), block1.ID())
		require.NoError(t, err)

		// create a fork at view/height 1 and try to connect it to root
		block2 := unittest.BlockWithParentAndPayloadAndUniqueView(
			head,
			unittest.PayloadFixture(unittest.WithProtocolStateID(rootProtocolStateID)),
			usedViews,
		)
		err = state.ExtendCertified(context.Background(), unittest.NewCertifiedBlock(block2))
		require.NoError(t, err)

<<<<<<< HEAD
		storagedb := db

=======
>>>>>>> 26f69191
		// verify seal not indexed
		storagedb := badgerimpl.ToDB(db)
		var sealID flow.Identifier
		err = operation.LookupLatestSealAtBlock(storagedb.Reader(), block2.ID(), &sealID)
		require.NoError(t, err)
	})
}

// TestParticipantHeaderExtendBlockNotConnected tests adding an orphaned block to the consensus participant state.
// Specifically, we add 2 blocks, where:
// first block is added and then finalized;
// second block is a sibling to the finalized block
// The Participant should reject this block as an outdated chain extension
func TestParticipantHeaderExtendBlockNotConnected(t *testing.T) {
	rootSnapshot := unittest.RootSnapshotFixture(participants)
	rootProtocolStateID := getRootProtocolStateID(t, rootSnapshot)
	util.RunWithFullProtocolState(t, rootSnapshot, func(db storage.DB, state *protocol.ParticipantState) {
		head, err := rootSnapshot.Head()
		require.NoError(t, err)

		// In this test, we create two conflicting forks. To prevent accidentally creating byzantine scenarios, where
		// multiple blocks have the same view, we keep track of used views and ensure that each new block has a unique view.
		usedViews := make(map[uint64]struct{})
		usedViews[head.View] = struct{}{}

		block1 := unittest.BlockWithParentAndPayloadAndUniqueView(
			head,
			unittest.PayloadFixture(unittest.WithProtocolStateID(rootProtocolStateID)),
			usedViews,
		)
		err = state.Extend(context.Background(), unittest.ProposalFromBlock(block1))
		require.NoError(t, err)

		err = state.Finalize(context.Background(), block1.ID())
		require.NoError(t, err)

		// create a fork at view/height 1 and try to connect it to root
		block2 := unittest.BlockWithParentAndPayloadAndUniqueView(
			head,
			unittest.PayloadFixture(unittest.WithProtocolStateID(rootProtocolStateID)),
			usedViews,
		)
		err = state.Extend(context.Background(), unittest.ProposalFromBlock(block2))
		require.True(t, st.IsOutdatedExtensionError(err), err)

		storagedb := db

		// verify seal not indexed
		var sealID flow.Identifier
		err = operation.LookupLatestSealAtBlock(storagedb.Reader(), block2.ID(), &sealID)
		require.ErrorIs(t, err, storage.ErrNotFound)
	})
}

func TestHeaderExtendHighestSeal(t *testing.T) {
	rootSnapshot := unittest.RootSnapshotFixture(participants)
	head, err := rootSnapshot.Head()
	require.NoError(t, err)
	rootProtocolStateID := getRootProtocolStateID(t, rootSnapshot)
<<<<<<< HEAD
	util.RunWithFollowerProtocolState(t, rootSnapshot, func(db storage.DB, state *protocol.FollowerState) {
		usedViews := make(map[uint64]struct{})
=======
	util.RunWithFollowerProtocolState(t, rootSnapshot, func(db *badger.DB, state *protocol.FollowerState) {
>>>>>>> 26f69191

		// create block2 and block3
		block2 := unittest.BlockWithParentAndPayload(
			head,
			unittest.PayloadFixture(unittest.WithProtocolStateID(rootProtocolStateID)),
		)

		block3 := unittest.BlockWithParentProtocolState(block2)

		err := state.ExtendCertified(context.Background(), unittest.CertifiedByChild(block2, block3))
		require.NoError(t, err)

		// create receipts and seals for block2 and block3
		receipt2, seal2 := unittest.ReceiptAndSealForBlock(block2)
		receipt3, seal3 := unittest.ReceiptAndSealForBlock(block3)

		// include the seals in block4
		block4 := unittest.BlockWithParentAndPayload(
			block3.ToHeader(),
			// include receipts and results
			unittest.PayloadFixture(
				unittest.WithReceipts(receipt3, receipt2),
				unittest.WithProtocolStateID(rootProtocolStateID),
			),
		)

		// include the seals in block4
		block5 := unittest.BlockWithParentAndPayload(
			block4.ToHeader(),
			// placing seals in the reversed order to test
			// Extend will pick the highest sealed block
			unittest.PayloadFixture(
				unittest.WithSeals(seal3, seal2),
				unittest.WithProtocolStateID(rootProtocolStateID),
			),
		)

		err = state.ExtendCertified(context.Background(), unittest.CertifiedByChild(block3, block4))
		require.NoError(t, err)

		err = state.ExtendCertified(context.Background(), unittest.CertifiedByChild(block4, block5))
		require.NoError(t, err)

		err = state.ExtendCertified(context.Background(), unittest.NewCertifiedBlock(block5))
		require.NoError(t, err)

		finalCommit, err := state.AtBlockID(block5.ID()).Commit()
		require.NoError(t, err)
		require.Equal(t, seal3.FinalState, finalCommit)
	})
}

// TestExtendCertifiedInvalidQC checks if ExtendCertified performs a sanity check of certifying QC.
func TestExtendCertifiedInvalidQC(t *testing.T) {
	rootSnapshot := unittest.RootSnapshotFixture(participants)
	head, err := rootSnapshot.Head()
	require.NoError(t, err)
	util.RunWithFullProtocolState(t, rootSnapshot, func(db storage.DB, state *protocol.ParticipantState) {
		// create child block
		block := unittest.BlockWithParentAndPayload(
			head,
			*flow.NewEmptyPayload(),
		)

		t.Run("qc-invalid-view", func(t *testing.T) {
			certified := unittest.NewCertifiedBlock(block)
			certified.CertifyingQC.View++ // invalidate block view
			err = state.ExtendCertified(context.Background(), certified)
			require.Error(t, err)
			require.False(t, st.IsOutdatedExtensionError(err))
		})
		t.Run("qc-invalid-block-id", func(t *testing.T) {
			certified := unittest.NewCertifiedBlock(block)
			certified.CertifyingQC.BlockID = unittest.IdentifierFixture() // invalidate blockID
			err = state.ExtendCertified(context.Background(), certified)
			require.Error(t, err)
			require.False(t, st.IsOutdatedExtensionError(err))
		})
	})
}

// TestExtendInvalidGuarantee checks if Extend method will reject invalid blocks that contain
// guarantees with invalid guarantors
func TestExtendInvalidGuarantee(t *testing.T) {
	rootSnapshot := unittest.RootSnapshotFixture(participants)
	rootProtocolStateID := getRootProtocolStateID(t, rootSnapshot)
	util.RunWithFullProtocolState(t, rootSnapshot, func(db storage.DB, state *protocol.ParticipantState) {
		// create a valid block
		head, err := rootSnapshot.Head()
		require.NoError(t, err)

		cluster, err := unittest.SnapshotClusterByIndex(rootSnapshot, 0)
		require.NoError(t, err)

		// prepare for a valid guarantor signer indices to be used in the valid block
		all := cluster.Members().NodeIDs()
		validSignerIndices, err := signature.EncodeSignersToIndices(all, all)
		require.NoError(t, err)

		// In this test, we create two conflicting forks. To prevent accidentally creating byzantine scenarios, where
		// multiple blocks have the same view, we keep track of used views and ensure that each new block has a unique view.
		usedViews := make(map[uint64]struct{})
		usedViews[head.View] = struct{}{}

		payload := flow.Payload{
			Guarantees: []*flow.CollectionGuarantee{
				{
					ClusterChainID:   cluster.ChainID(),
					ReferenceBlockID: head.ID(),
					SignerIndices:    validSignerIndices,
				},
			},
			ProtocolStateID: rootProtocolStateID,
		}

		// now the valid block has a guarantee in the payload with valid signer indices.
		block := unittest.BlockWithParentAndPayloadAndUniqueView(
			head,
			payload,
			usedViews,
		)

		// check Extend should accept this valid block
		err = state.Extend(context.Background(), unittest.ProposalFromBlock(block))
		require.NoError(t, err)

		// now the guarantee has invalid signer indices: the checksum should have 4 bytes, but it only has 1
		payload.Guarantees[0].SignerIndices = []byte{byte(1)}

		// create new block that has invalid collection guarantee
		block = unittest.BlockWithParentAndPayloadAndUniqueView(
			head,
			payload,
			usedViews,
		)

		err = state.Extend(context.Background(), unittest.ProposalFromBlock(block))
		require.True(t, signature.IsInvalidSignerIndicesError(err), err)
		require.ErrorIs(t, err, signature.ErrInvalidChecksum)
		require.True(t, st.IsInvalidExtensionError(err), err)

		// now the guarantee has invalid signer indices: the checksum should have 4 bytes, but it only has 1
		checksumMismatch := make([]byte, len(validSignerIndices))
		copy(checksumMismatch, validSignerIndices)
		checksumMismatch[0] = byte(1)
		if checksumMismatch[0] == validSignerIndices[0] {
			checksumMismatch[0] = byte(2)
		}
		payload.Guarantees[0].SignerIndices = checksumMismatch
		block, err = flow.NewBlock(
			flow.UntrustedBlock{
				HeaderBody: block.HeaderBody,
				Payload:    payload,
			},
		)
		require.NoError(t, err)

		err = state.Extend(context.Background(), unittest.ProposalFromBlock(block))
		require.True(t, signature.IsInvalidSignerIndicesError(err), err)
		require.ErrorIs(t, err, signature.ErrInvalidChecksum)
		require.True(t, st.IsInvalidExtensionError(err), err)

		// let's test even if the checksum is correct, but signer indices is still wrong because the tailing are not 0,
		// then the block should still be rejected.
		wrongTailing := make([]byte, len(validSignerIndices))
		copy(wrongTailing, validSignerIndices)
		wrongTailing[len(wrongTailing)-1] = byte(255)

		payload.Guarantees[0].SignerIndices = wrongTailing
		block, err = flow.NewBlock(
			flow.UntrustedBlock{
				HeaderBody: block.HeaderBody,
				Payload:    payload,
			},
		)
		require.NoError(t, err)
		err = state.Extend(context.Background(), unittest.ProposalFromBlock(block))
		require.Error(t, err)
		require.True(t, signature.IsInvalidSignerIndicesError(err), err)
		require.ErrorIs(t, err, signature.ErrIllegallyPaddedBitVector)
		require.True(t, st.IsInvalidExtensionError(err), err)

		// test imcompatible bit vector length
		wrongbitVectorLength := validSignerIndices[0 : len(validSignerIndices)-1]
		payload.Guarantees[0].SignerIndices = wrongbitVectorLength
		block, err = flow.NewBlock(
			flow.UntrustedBlock{
				HeaderBody: block.HeaderBody,
				Payload:    payload,
			},
		)
		require.NoError(t, err)

		err = state.Extend(context.Background(), unittest.ProposalFromBlock(block))
		require.True(t, signature.IsInvalidSignerIndicesError(err), err)
		require.ErrorIs(t, err, signature.ErrIncompatibleBitVectorLength)
		require.True(t, st.IsInvalidExtensionError(err), err)

		// revert back to good value
		payload.Guarantees[0].SignerIndices = validSignerIndices

		// test the ReferenceBlockID is not found
		payload.Guarantees[0].ReferenceBlockID = flow.ZeroID
		block, err = flow.NewBlock(
			flow.UntrustedBlock{
				HeaderBody: block.HeaderBody,
				Payload:    payload,
			},
		)
		require.NoError(t, err)

		err = state.Extend(context.Background(), unittest.ProposalFromBlock(block))
		require.ErrorIs(t, err, storage.ErrNotFound)
		require.True(t, st.IsInvalidExtensionError(err), err)

		// revert back to good value
		payload.Guarantees[0].ReferenceBlockID = head.ID()

		// TODO: test the guarantee has bad reference block ID that would return protocol.ErrNextEpochNotCommitted
		// this case is not easy to create, since the test case has no such block yet.
		// we need to refactor the ParticipantState to add a guaranteeValidator, so that we can mock it and
		// return the protocol.ErrNextEpochNotCommitted for testing

		// test the guarantee has wrong chain ID, and should return ErrClusterNotFound
		payload.Guarantees[0].ClusterChainID = flow.ChainID("some_bad_chain_ID")
		block, err = flow.NewBlock(
			flow.UntrustedBlock{
				HeaderBody: block.HeaderBody,
				Payload:    payload,
			},
		)
		require.NoError(t, err)

		err = state.Extend(context.Background(), unittest.ProposalFromBlock(block))
		require.Error(t, err)
		require.ErrorIs(t, err, realprotocol.ErrClusterNotFound)
		require.True(t, st.IsInvalidExtensionError(err), err)
	})
}

// If block B is finalized and contains a seal for block A, then A is the last sealed block
func TestSealed(t *testing.T) {
	rootSnapshot := unittest.RootSnapshotFixture(participants)
	rootProtocolStateID := getRootProtocolStateID(t, rootSnapshot)
	util.RunWithFollowerProtocolState(t, rootSnapshot, func(db storage.DB, state *protocol.FollowerState) {
		head, err := rootSnapshot.Head()
		require.NoError(t, err)

		// block 1 will be sealed
		block1 := unittest.BlockWithParentAndPayload(
			head,
			unittest.PayloadFixture(unittest.WithProtocolStateID(rootProtocolStateID)),
		)
		receipt1, seal1 := unittest.ReceiptAndSealForBlock(block1)

		// block 2 contains receipt for block 1
		block2 := unittest.BlockWithParentAndPayload(
			block1.ToHeader(),
			unittest.PayloadFixture(
				unittest.WithReceipts(receipt1),
				unittest.WithProtocolStateID(rootProtocolStateID),
			),
		)

		err = state.ExtendCertified(context.Background(), unittest.CertifiedByChild(block1, block2))
		require.NoError(t, err)
		err = state.Finalize(context.Background(), block1.ID())
		require.NoError(t, err)

		// block 3 contains seal for block 1
		block3 := unittest.BlockWithParentAndPayload(
			block2.ToHeader(),
			flow.Payload{
				Seals:           []*flow.Seal{seal1},
				ProtocolStateID: rootProtocolStateID,
			},
		)

		err = state.ExtendCertified(context.Background(), unittest.CertifiedByChild(block2, block3))
		require.NoError(t, err)
		err = state.Finalize(context.Background(), block2.ID())
		require.NoError(t, err)

		err = state.ExtendCertified(context.Background(), unittest.NewCertifiedBlock(block3))
		require.NoError(t, err)
		err = state.Finalize(context.Background(), block3.ID())
		require.NoError(t, err)

		sealed, err := state.Sealed().Head()
		require.NoError(t, err)
		require.Equal(t, block1.ID(), sealed.ID())
	})
}

// Test that when adding a block to database, there are only two cases at any point of time:
// 1) neither the block header, nor the payload index exist in database
// 2) both the block header and the payload index can be found in database
// A non atomic bug would be: header is found in DB, but payload index is not found
func TestCacheAtomicity(t *testing.T) {
	rootSnapshot := unittest.RootSnapshotFixture(participants)
	rootProtocolStateID := getRootProtocolStateID(t, rootSnapshot)
	util.RunWithFollowerProtocolStateAndHeaders(t, rootSnapshot,
		func(db storage.DB, state *protocol.FollowerState, headers storage.Headers, index storage.Index) {
			head, err := rootSnapshot.Head()
			require.NoError(t, err)

			block := unittest.BlockWithParentAndPayload(
				head,
				unittest.PayloadFixture(unittest.WithProtocolStateID(rootProtocolStateID)),
			)
			blockID := block.ID()

			// check 100 times to see if either 1) or 2) satisfies
			var wg sync.WaitGroup
			wg.Add(1)
			go func(blockID flow.Identifier) {
				for range 100 {
					_, err := headers.ByBlockID(blockID)
					if errors.Is(err, storage.ErrNotFound) {
						continue
					}
					require.NoError(t, err)

					_, err = index.ByBlockID(blockID)
					require.NoError(t, err, "found block ID, but index is missing, DB updates is non-atomic")
				}
				wg.Done()
			}(blockID)

			// storing the block to database, which supposed to be atomic updates to headers and index,
			// both to badger database and the cache.
			err = state.ExtendCertified(context.Background(), unittest.NewCertifiedBlock(block))
			require.NoError(t, err)
			wg.Wait()
		})
}

// TestHeaderInvalidTimestamp tests that extending header with invalid timestamp results in sentinel error
func TestHeaderInvalidTimestamp(t *testing.T) {
	unittest.RunWithPebbleDB(t, func(pdb *pebble.DB) {
		lockManager := storage.NewTestingLockManager()
		metrics := metrics.NewNoopCollector()
		tracer := trace.NewNoopTracer()
		log := zerolog.Nop()
		db := pebbleimpl.ToDB(pdb)
		all := store.InitAll(metrics, db)

		// create a event consumer to test epoch transition events
		distributor := events.NewDistributor()
		consumer := mockprotocol.NewConsumer(t)
		distributor.AddConsumer(consumer)

		block, result, seal := unittest.BootstrapFixture(participants)
		qc := unittest.QuorumCertificateFixture(unittest.QCWithRootBlockID(block.ID()))
		rootSnapshot, err := unittest.SnapshotFromBootstrapState(block, result, seal, qc)
		require.NoError(t, err)

		state, err := protocol.Bootstrap(
			metrics,
			db,
			lockManager,
			all.Headers,
			all.Seals,
			all.Results,
			all.Blocks,
			all.QuorumCertificates,
			all.EpochSetups,
			all.EpochCommits,
			all.EpochProtocolStateEntries,
			all.ProtocolKVStore,
			all.VersionBeacons,
			rootSnapshot,
		)
		require.NoError(t, err)

		blockTimer := &mockprotocol.BlockTimer{}
		blockTimer.On("Validate", mock.Anything, mock.Anything).Return(realprotocol.NewInvalidBlockTimestamp(""))

		fullState, err := protocol.NewFullConsensusState(
			log,
			tracer,
			consumer,
			state,
			all.Index,
			all.Payloads,
			blockTimer,
			util.MockReceiptValidator(),
			util.MockSealValidator(all.Seals),
		)
		require.NoError(t, err)

		extend := unittest.BlockWithParentFixture(block.ToHeader())
		extend.Payload.Guarantees = nil

		err = fullState.Extend(context.Background(), unittest.ProposalFromBlock(extend))
		assert.Error(t, err, "a proposal with invalid timestamp has to be rejected")
		assert.True(t, st.IsInvalidExtensionError(err), "if timestamp is invalid it should return invalid block error")
	})
}

// TestProtocolStateIdempotent tests that both participant and follower states correctly process adding same block twice
// where second extend doesn't result in an error and effectively is no-op.
func TestProtocolStateIdempotent(t *testing.T) {
	rootSnapshot := unittest.RootSnapshotFixture(participants)
	rootProtocolStateID := getRootProtocolStateID(t, rootSnapshot)
	head, err := rootSnapshot.Head()
	require.NoError(t, err)
	t.Run("follower", func(t *testing.T) {
		util.RunWithFollowerProtocolState(t, rootSnapshot, func(db storage.DB, state *protocol.FollowerState) {
			block := unittest.BlockWithParentAndPayload(
				head,
				unittest.PayloadFixture(unittest.WithProtocolStateID(rootProtocolStateID)),
			)
			err := state.ExtendCertified(context.Background(), unittest.NewCertifiedBlock(block))
			require.NoError(t, err)

			// same operation should be no-op
			err = state.ExtendCertified(context.Background(), unittest.NewCertifiedBlock(block))
			require.NoError(t, err)
		})
	})
	t.Run("participant", func(t *testing.T) {
		util.RunWithFullProtocolState(t, rootSnapshot, func(db storage.DB, state *protocol.ParticipantState) {
			block := unittest.BlockWithParentAndPayload(
				head,
				unittest.PayloadFixture(unittest.WithProtocolStateID(rootProtocolStateID)),
			)
			err := state.Extend(context.Background(), unittest.ProposalFromBlock(block))
			require.NoError(t, err)

			// same operation should be no-op
			err = state.Extend(context.Background(), unittest.ProposalFromBlock(block))
			require.NoError(t, err)

			err = state.ExtendCertified(context.Background(), unittest.NewCertifiedBlock(block))
			require.NoError(t, err)
		})
	})
}

// assertEpochFallbackTriggered tests that the given `stateSnapshot` has the `EpochFallbackTriggered` flag to the `expected` value.
func assertEpochFallbackTriggered(t *testing.T, stateSnapshot realprotocol.Snapshot, expected bool) {
	epochState, err := stateSnapshot.EpochProtocolState()
	require.NoError(t, err)
	assert.Equal(t, expected, epochState.EpochFallbackTriggered())
}

// assertInPhase tests that the input snapshot is in the expected epoch phase.
func assertInPhase(t *testing.T, snap realprotocol.Snapshot, expectedPhase flow.EpochPhase) {
	phase, err := snap.EpochPhase()
	require.NoError(t, err)
	assert.Equal(t, expectedPhase, phase)
}

// mockMetricsForRootSnapshot mocks the given metrics mock object to expect all
// metrics which are set during bootstrapping and building blocks.
func mockMetricsForRootSnapshot(metricsMock *mockmodule.ComplianceMetrics, rootSnapshot *inmem.Snapshot) {
	epochProtocolState := rootSnapshot.Encodable().SealingSegment.LatestProtocolStateEntry().EpochEntry
	epochSetup := epochProtocolState.CurrentEpochSetup
	metricsMock.On("CurrentEpochCounter", epochSetup.Counter)
	metricsMock.On("CurrentEpochPhase", epochProtocolState.EpochPhase())
	metricsMock.On("CurrentEpochFinalView", epochSetup.FinalView)
	metricsMock.On("CurrentDKGPhaseViews", epochSetup.DKGPhase1FinalView, epochSetup.DKGPhase2FinalView, epochSetup.DKGPhase3FinalView)
	metricsMock.On("BlockSealed", mock.Anything)
	metricsMock.On("BlockFinalized", mock.Anything)
	metricsMock.On("ProtocolStateVersion", mock.Anything)
	metricsMock.On("FinalizedHeight", mock.Anything)
	metricsMock.On("SealedHeight", mock.Anything)
}

func getRootProtocolStateID(t *testing.T, rootSnapshot *inmem.Snapshot) flow.Identifier {
	rootProtocolState, err := rootSnapshot.ProtocolState()
	require.NoError(t, err)
	return rootProtocolState.ID()
}

// calculateExpectedStateId is a utility function which makes easier to get expected protocol state ID after applying service events contained in seals.
func calculateExpectedStateId(t *testing.T, mutableProtocolState realprotocol.MutableProtocolState) func(parentBlockID flow.Identifier, candidateView uint64, candidateSeals []*flow.Seal) flow.Identifier {
	return func(parentBlockID flow.Identifier, candidateView uint64, candidateSeals []*flow.Seal) flow.Identifier {
		expectedStateID, err := mutableProtocolState.EvolveState(deferred.NewDeferredBlockPersist(), parentBlockID, candidateView, candidateSeals)
		require.NoError(t, err)
		return expectedStateID
	}
}

// nextUnusedViewSince is a utility function which:
//   - returns the smallest view number which is greater than the given `view`
//     and NOT contained in the `forbiddenViews` set.
//   - the next unused view number is added to `forbiddenViews` to prevent it from being used again.
func nextUnusedViewSince(view uint64, forbiddenViews map[uint64]struct{}) uint64 {
	next := view + 1
	for {
		if _, exists := forbiddenViews[next]; !exists {
			forbiddenViews[next] = struct{}{}
			return next
		}
		next++
	}
}<|MERGE_RESOLUTION|>--- conflicted
+++ resolved
@@ -583,13 +583,6 @@
 func TestExtendHeightTooSmall(t *testing.T) {
 	rootSnapshot := unittest.RootSnapshotFixture(participants)
 	rootProtocolStateID := getRootProtocolStateID(t, rootSnapshot)
-<<<<<<< HEAD
-	util.RunWithFullProtocolState(t, rootSnapshot, func(bdb storage.DB, state *protocol.ParticipantState) {
-		head, err := rootSnapshot.Head()
-		require.NoError(t, err)
-
-		db := bdb
-=======
 	head, err := rootSnapshot.Head()
 	require.NoError(t, err)
 
@@ -609,10 +602,7 @@
 		unittest.Block.WithView(blockB.View+1),
 		unittest.Block.WithPayload(emptyPayload))
 
-	util.RunWithFullProtocolState(t, rootSnapshot, func(bdb *badger.DB, chainState *protocol.ParticipantState) {
-		db := badgerimpl.ToDB(bdb)
->>>>>>> 26f69191
-
+	util.RunWithFullProtocolState(t, rootSnapshot, func(db storage.DB, chainState *protocol.ParticipantState) {
 		require.NoError(t, chainState.Extend(context.Background(), unittest.ProposalFromBlock(blockB)))
 
 		err = chainState.Extend(context.Background(), unittest.ProposalFromBlock(blockC))
@@ -738,14 +728,7 @@
 	rootProtocolStateID := getRootProtocolStateID(t, rootSnapshot)
 	head, err := rootSnapshot.Head()
 	require.NoError(t, err)
-<<<<<<< HEAD
 	util.RunWithFullProtocolState(t, rootSnapshot, func(db storage.DB, state *protocol.ParticipantState) {
-
-		usedViews := make(map[uint64]struct{})
-=======
->>>>>>> 26f69191
-
-	util.RunWithFullProtocolState(t, rootSnapshot, func(db *badger.DB, state *protocol.ParticipantState) {
 		// create block2 and block3
 		block2 := unittest.BlockWithParentAndPayload(
 			head,
@@ -3099,15 +3082,9 @@
 		err = state.ExtendCertified(context.Background(), unittest.NewCertifiedBlock(block2))
 		require.NoError(t, err)
 
-<<<<<<< HEAD
-		storagedb := db
-
-=======
->>>>>>> 26f69191
 		// verify seal not indexed
-		storagedb := badgerimpl.ToDB(db)
 		var sealID flow.Identifier
-		err = operation.LookupLatestSealAtBlock(storagedb.Reader(), block2.ID(), &sealID)
+		err = operation.LookupLatestSealAtBlock(db.Reader(), block2.ID(), &sealID)
 		require.NoError(t, err)
 	})
 }
@@ -3163,12 +3140,7 @@
 	head, err := rootSnapshot.Head()
 	require.NoError(t, err)
 	rootProtocolStateID := getRootProtocolStateID(t, rootSnapshot)
-<<<<<<< HEAD
 	util.RunWithFollowerProtocolState(t, rootSnapshot, func(db storage.DB, state *protocol.FollowerState) {
-		usedViews := make(map[uint64]struct{})
-=======
-	util.RunWithFollowerProtocolState(t, rootSnapshot, func(db *badger.DB, state *protocol.FollowerState) {
->>>>>>> 26f69191
 
 		// create block2 and block3
 		block2 := unittest.BlockWithParentAndPayload(
