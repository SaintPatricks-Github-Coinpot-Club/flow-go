package badger

import (
	"context"
	"errors"
	"fmt"

	"github.com/jordanschalm/lockctx"
	"github.com/rs/zerolog"

	"github.com/onflow/flow-go/engine"
	"github.com/onflow/flow-go/model/flow"
	"github.com/onflow/flow-go/module"
	"github.com/onflow/flow-go/module/irrecoverable"
	"github.com/onflow/flow-go/module/signature"
	"github.com/onflow/flow-go/module/trace"
	"github.com/onflow/flow-go/state"
	"github.com/onflow/flow-go/state/protocol"
	protocol_state "github.com/onflow/flow-go/state/protocol/protocol_state/state"
	"github.com/onflow/flow-go/storage"
	"github.com/onflow/flow-go/storage/deferred"
	"github.com/onflow/flow-go/storage/operation"
	"github.com/onflow/flow-go/storage/procedure"
)

// FollowerState implements a lighter version of a mutable protocol state.
// When extending the state, it performs hardly any checks on the block payload.
// Instead, the FollowerState relies on the consensus nodes to run the full
// payload check and uses quorum certificates to prove validity of block payloads.
// Consequently, a block B should only be considered valid, if
// there is a certifying QC for that block QC.View == Block.View && QC.BlockID == Block.ID().
//
// The FollowerState allows non-consensus nodes to execute fork-aware queries
// against the protocol state, while minimizing the amount of payload checks
// the non-consensus nodes have to perform.
type FollowerState struct {
	*State

	index         storage.Index
	payloads      storage.Payloads
	tracer        module.Tracer
	logger        zerolog.Logger
	consumer      protocol.Consumer
	blockTimer    protocol.BlockTimer
	protocolState protocol.MutableProtocolState
}

var _ protocol.FollowerState = (*FollowerState)(nil)

// ParticipantState implements a mutable state for consensus participant. It can extend the
// state with a new block, by checking the _entire_ block payload.
type ParticipantState struct {
	*FollowerState

	receiptValidator module.ReceiptValidator
	sealValidator    module.SealValidator
}

var _ protocol.ParticipantState = (*ParticipantState)(nil)

// NewFollowerState initializes a light-weight version of a mutable protocol
// state. This implementation is suitable only for NON-Consensus nodes.
func NewFollowerState(
	logger zerolog.Logger,
	tracer module.Tracer,
	consumer protocol.Consumer,
	state *State,
	index storage.Index,
	payloads storage.Payloads,
	blockTimer protocol.BlockTimer,
) (*FollowerState, error) {
	followerState := &FollowerState{
		State:      state,
		index:      index,
		payloads:   payloads,
		tracer:     tracer,
		logger:     logger,
		consumer:   consumer,
		blockTimer: blockTimer,
		protocolState: protocol_state.NewMutableProtocolState(
			logger,
			state.epochProtocolStateEntriesDB,
			state.protocolKVStoreSnapshotsDB,
			state.params,
			state.headers,
			state.results,
			state.epoch.setups,
			state.epoch.commits,
		),
	}
	return followerState, nil
}

// NewFullConsensusState initializes a new mutable protocol state backed by a
// badger database. When extending the state with a new block, it checks the
// _entire_ block payload. Consensus nodes should use the FullConsensusState,
// while other node roles can use the lighter FollowerState.
func NewFullConsensusState(
	logger zerolog.Logger,
	tracer module.Tracer,
	consumer protocol.Consumer,
	state *State,
	index storage.Index,
	payloads storage.Payloads,
	blockTimer protocol.BlockTimer,
	receiptValidator module.ReceiptValidator,
	sealValidator module.SealValidator,
) (*ParticipantState, error) {
	followerState, err := NewFollowerState(
		logger,
		tracer,
		consumer,
		state,
		index,
		payloads,
		blockTimer,
	)
	if err != nil {
		return nil, fmt.Errorf("initialization of Mutable Follower State failed: %w", err)
	}
	return &ParticipantState{
		FollowerState:    followerState,
		receiptValidator: receiptValidator,
		sealValidator:    sealValidator,
	}, nil
}

// ExtendCertified extends the protocol state of a CONSENSUS FOLLOWER. While it checks
<<<<<<< HEAD
// the validity of the header, it does _not_ check the validity of the payload.
// Instead, the consensus follower relies on the consensus participants to
// validate the full payload. Payload validity can be proved by a valid quorum certificate.
// Certifying QC must match candidate block:
=======
// the validity of the header; it does _not_ check the validity of the payload.
// Instead, the consensus follower relies on the consensus participants to validate the
// full payload. Payload validity must be proven by a valid quorum certificate
// (field `CertifiedBlock.CertifyingQC`). The certifying QC must match candidate block:
>>>>>>> 5fccb89d
//
//	candidate.View == certifyingQC.View && candidate.ID() == certifyingQC.BlockID
//
// CAUTION:
<<<<<<< HEAD
//   - This function expects that `certifyingQC ` has been validated. (otherwise, the state will be corrupted)
//   - The PARENT block must already have been INGESTED.
//   - Attempts to extend the state with the _same block concurrently_ are not allowed.
//     (will not corrupt the state, but may lead to an exception)
=======
//   - This function expects that `certified.CertifyingQC` has been validated. (otherwise, the state will be corrupted)
//   - The parent block must already have been ingested.
>>>>>>> 5fccb89d
//
// Per convention, the protocol state requires that the candidate's parent has already been ingested.
// Other than that, all valid extensions are accepted. Even if we have enough information to determine that
// a candidate block is already orphaned (e.g. its view is below the latest finalized view), it is important
// to accept it nevertheless to avoid spamming vulnerabilities. If a block is orphaned, consensus rules
// guarantee that there exists only a limited number of descendants which cannot increase anymore. So there
// is only a finite (generally small) amount of work to do accepting orphaned blocks and all their descendants.
// However, if we were to drop orphaned blocks, e.g. block X of the orphaned fork X <- Y <- Z, we might not
// have enough information to reject blocks Y, Z later if we receive them. We would re-request X, then
// determine it is orphaned and drop it, attempt to ingest Y re-request the unknown parent X and repeat
// potentially very often.
//
// To ensure that all ancestors of a candidate block are correct and known to the FollowerState, some external
// ordering and queuing of incoming blocks is generally necessary (responsibility of Compliance Layer). Once a block
// is successfully ingested, repeated extension requests with this block are no-ops. This is convenient for the
// Compliance Layer after a crash, so it doesn't have to worry about which blocks have already been ingested before
// the crash. However, while running it is very easy for the Compliance Layer to avoid concurrent extension requests
// with the same block. Hence, for simplicity, the FollowerState may reject such requests with an exception.
//
// No errors are expected during normal operations.
<<<<<<< HEAD
//   - In case of concurrent calls with the same `candidate` block, ExtendCertified may return a [storage.ErrAlreadyExists]
//     or it may gracefully return. At the moment, ExtendCertified should be considered as not concurrency-safe.
func (m *FollowerState) ExtendCertified(ctx context.Context, candidate *flow.Block, certifyingQC *flow.QuorumCertificate) error {
=======
func (m *FollowerState) ExtendCertified(ctx context.Context, certified *flow.CertifiedBlock) error {
	candidate := &certified.Proposal.Block
	certifyingQC := certified.CertifyingQC
>>>>>>> 5fccb89d
	span, ctx := m.tracer.StartSpanFromContext(ctx, trace.ProtoStateMutatorHeaderExtend)
	defer span.End()

	// check if candidate block has been already processed
	blockID := candidate.ID()
	isDuplicate, err := m.checkBlockAlreadyProcessed(blockID)
	if err != nil || isDuplicate {
		return err
	}

	// sanity check if certifyingQC actually certifies candidate block
	if certifyingQC.View != candidate.View {
		return fmt.Errorf("qc doesn't certify candidate block, expect %d view, got %d", candidate.View, certifyingQC.View)
	}
	if certifyingQC.BlockID != blockID {
		return fmt.Errorf("qc doesn't certify candidate block, expect %x blockID, got %x", blockID, certifyingQC.BlockID)
	}

	deferredBlockPersist := deferred.NewDeferredBlockPersist()
	// check if the block header is a valid extension of parent block
<<<<<<< HEAD
	err = m.headerExtend(ctx, candidate, certifyingQC, deferredBlockPersist)
=======
	err = m.headerExtend(ctx, certified.Proposal, certifyingQC, deferredDbOps)
>>>>>>> 5fccb89d
	if err != nil {
		// since we have a QC for this block, it cannot be an invalid extension
		return fmt.Errorf("unexpected invalid block (id=%x) with certifying qc (id=%x): %s",
			candidate.ID(), certifyingQC.ID(), err.Error())
	}

	// find the last seal at the parent block
	latestSeal, err := m.lastSealed(candidate)
	if err != nil {
		return fmt.Errorf("failed to determine the lastest sealed block in fork: %w", err)
	}
	deferredBlockPersist.AddNextOperation(func(lctx lockctx.Proof, blockID flow.Identifier, rw storage.ReaderBatchWriter) error {
		return operation.IndexLatestSealAtBlock(lctx, rw.Writer(), blockID, latestSeal.ID())
	})

	// TODO: we might not need the deferred db updates, because the candidate passed into
	// the Extend method has already been fully constructed.
	// evolve protocol state and verify consistency with commitment included in
	err = m.evolveProtocolState(ctx, candidate, deferredBlockPersist)
	if err != nil {
		return fmt.Errorf("evolving protocol state failed: %w", err)
	}

	lctx := m.lockManager.NewContext()
	defer lctx.Release()
	err = lctx.AcquireLock(storage.LockInsertBlock)
	if err != nil {
		return err
	}

	// Execute the deferred database operations as one atomic transaction and emit scheduled notifications on success.
	// The `candidate` block _must be valid_ (otherwise, the state will be corrupted)!
	//
	// Note: The following database write is not concurrency-safe at the moment. If a candidate block is
	// identified as a duplicate by `checkBlockAlreadyProcessed` in the beginning, `Extend` behaves as a no-op and
	// gracefully returns. However, if two concurrent `Extend` calls with the same block pass the initial check
	// for duplicates, both will eventually attempt to commit their deferred database operations. As documented
	// in `headerExtend`, its deferred operations will abort the write batch with [storage.ErrAlreadyExists].
	// In this edge case of two concurrent calls with the same `candidate` block, `Extend` does not behave as
	// an idempotent operation.
	return m.db.WithReaderBatchWriter(func(rw storage.ReaderBatchWriter) error {
		return deferredBlockPersist.Execute(lctx, blockID, rw)
	})
}

// Extend extends the protocol state of a CONSENSUS PARTICIPANT. It checks
// the validity of the _entire block_ (header and full payload).
//
// CAUTION:
//   - per convention, the protocol state requires that the candidate's
//     PARENT has already been INGESTED. Otherwise, an exception is returned.
//   - Attempts to extend the state with the _same block concurrently_ are not allowed.
//     (will not corrupt the state, but may lead to an exception)
//   - We reject orphaned blocks with [state.OutdatedExtensionError] !
//     This is more performant, but requires careful handling by the calling code. Specifically,
//     the caller should not just drop orphaned blocks from the cache to avoid wasteful re-requests.
//     If we were to entirely forget orphaned blocks, e.g. block X of the orphaned fork X ← Y ← Z,
//     we might not have enough information to reject blocks Y, Z later if we receive them. We would
//     re-request X, then determine it is orphaned and drop it, attempt to ingest Y re-request the
//     unknown parent X and repeat potentially very often.
//
// To ensure that all ancestors of a candidate block are correct and known to the Protocol State, some external
// ordering and queuing of incoming blocks is generally necessary (responsibility of Compliance Layer). Once a block
// is successfully ingested, repeated extension requests with this block are no-ops. This is convenient for the
// Compliance Layer after a crash, so it doesn't have to worry about which blocks have already been ingested before
// the crash. However, while running it is very easy for the Compliance Layer to avoid concurrent extension requests
// with the same block. Hence, for simplicity, the Protocol State may reject such requests with an exception.
//
// Expected errors during normal operations:
//   - [state.OutdatedExtensionError] if the candidate block is orphaned
//   - state.InvalidExtensionError if the candidate block is invalid
<<<<<<< HEAD
//   - In case of concurrent calls with the same `candidate` block, `Extend` may return a [storage.ErrAlreadyExists]
//     or it may gracefully return. At the moment, `Extend` should be considered as not concurrency-safe.
func (m *ParticipantState) Extend(ctx context.Context, candidate *flow.Block) error {
=======
func (m *ParticipantState) Extend(ctx context.Context, candidateProposal *flow.Proposal) error {
>>>>>>> 5fccb89d
	span, ctx := m.tracer.StartSpanFromContext(ctx, trace.ProtoStateMutatorExtend)
	defer span.End()
	candidate := &candidateProposal.Block

	// check if candidate block has been already processed
	blockID := candidate.ID()
	isDuplicate, err := m.checkBlockAlreadyProcessed(blockID)
	if err != nil || isDuplicate {
		return err
	}
<<<<<<< HEAD

	// The following function rejects the input block with an [state.OutdatedExtensionError] if and only if
	// the block is orphaned or already finalized. If the block was to be finalized already, it would have been
	// detected as already processed by the check above. Hence, `candidate` being orphaned is the only
	// possible case to receive an [state.OutdatedExtensionError] here.
	err = m.checkOutdatedExtension(candidate.Header)
=======
	deferredDbOps := transaction.NewDeferredDbOps()

	// check if the block header is a valid extension of parent block
	err = m.headerExtend(ctx, candidateProposal, nil, deferredDbOps)
	if err != nil {
		return fmt.Errorf("header not compliant with chain state: %w", err)
	}

	// check if the block header is a valid extension of the finalized state
	err = m.checkOutdatedExtension(candidate.HeaderBody)
>>>>>>> 5fccb89d
	if err != nil {
		if state.IsOutdatedExtensionError(err) {
			return fmt.Errorf("candidate block is an outdated extension: %w", err)
		}
		return fmt.Errorf("could not check if block is an outdated extension: %w", err)
	}

	deferredBlockPersist := deferred.NewDeferredBlockPersist()

	// check if the block header is a valid extension of parent block
	err = m.headerExtend(ctx, candidate, nil, deferredBlockPersist)
	if err != nil {
		return fmt.Errorf("header not compliant with chain state: %w", err)
	}

	// check if the guarantees in the payload is a valid extension of the finalized state
	err = m.guaranteeExtend(ctx, candidate)
	if err != nil {
		return fmt.Errorf("payload guarantee(s) not compliant with chain state: %w", err)
	}

	// check if the receipts in the payload are valid
	err = m.receiptExtend(ctx, candidate)
	if err != nil {
		return fmt.Errorf("payload receipt(s) not compliant with chain state: %w", err)
	}

	// check if the seals in the payload is a valid extension of the finalized state
	_, err = m.sealExtend(ctx, candidate, deferredBlockPersist)
	if err != nil {
		return fmt.Errorf("payload seal(s) not compliant with chain state: %w", err)
	}

	// evolve protocol state and verify consistency with commitment included in payload
	err = m.evolveProtocolState(ctx, candidate, deferredBlockPersist)
	if err != nil {
		return fmt.Errorf("evolving protocol state failed: %w", err)
	}

	lctx := m.lockManager.NewContext()
	defer lctx.Release()
	err = lctx.AcquireLock(storage.LockInsertBlock)
	if err != nil {
		return err
	}

	// Execute the deferred database operations and emit scheduled notifications on success.
	// The `candidate` block _must be valid_ (otherwise, the state will be corrupted)!
	//
	// Note: The following database write is not concurrency-safe at the moment. If a candidate block is
	// identified as a duplicate by `checkBlockAlreadyProcessed` in the beginning, `Extend` behaves as a no-op and
	// gracefully returns. However, if two concurrent `Extend` calls with the same block pass the initial check
	// for duplicates, both will eventually attempt to commit their deferred database operations. As documented
	// in `headerExtend`, its deferred operations will abort the write batch with [storage.ErrAlreadyExists].
	// In this edge case of two concurrent calls with the same `candidate` block, `Extend` does not behave as
	// an idempotent operation.
	return m.db.WithReaderBatchWriter(func(rw storage.ReaderBatchWriter) error {
		return deferredBlockPersist.Execute(lctx, blockID, rw)
	})
}

// headerExtend verifies the validity of the block header (excluding verification of the
// consensus rules). Specifically, we check that
//  1. candidate header is consistent with its parent:
//     - ChainID is identical
//     - height increases by 1
//     - ParentView stated by the candidate block equals the parent's actual view
//  2. candidate's block time conforms to protocol rules
//  3. If a `certifyingQC` is given (can be nil), we sanity-check that it certifies the candidate block
//
// If all checks pass, this method queues the following operations to persist the candidate block and
// schedules `BlockProcessable` notification to be emitted in order of increasing height:
//
<<<<<<< HEAD
//	5a. if and only if the candidate block's parent has not been certified yet:
//	  - store QC embedded into the candidate block
//	  - add the parent to the index of certified blocks (index: view → parent block's ID)
//	  - queue a `BlockProcessable` notification for the parent
//	5b. store candidate block and index it as a child of its parent (needed for recovery to traverse unfinalized blocks)
//	5c. if and only if we are given a `certifyingQC`
//	  - store this QC certifying the candidate block
//	  - add candidate to the index of certified blocks (index: view → candidate block's ID)
//	  - queue a `BlockProcessable` notification for the candidate block
//
// If `headerExtend` is called by `ParticipantState.Extend` (full consensus participant) then `certifyingQC` will be nil,
// but the block payload will be validated. If `headerExtend` is called by `FollowerState.Extend` (consensus follower),
// then `certifyingQC` must be not nil, which proves payload validity.
//
// If the candidate block has already been ingested, the deferred database operations returned by this function call
// will error with the benign sentinel [storage.ErrAlreadyExists], aborting the database transaction (without corrupting
// the protocol state).
//
// Expected errors during normal operations:
//   - state.InvalidExtensionError if the candidate block is invalid
func (m *FollowerState) headerExtend(ctx context.Context, candidate *flow.Block, certifyingQC *flow.QuorumCertificate, deferredBlockPersist *deferred.DeferredBlockPersist) error {
=======
//	4a. store QC embedded into the candidate block and emit `BlockProcessable` notification for the parent
//	4b. store candidate block and populate corresponding indices:
//	    - store candidate block's proposer signature along with the block (needed to re-create an authenticated proposal)
//	    - index it as a child of its parent (needed for recovery to traverse unfinalized blocks)
//	4c. if we are given a certifyingQC, store it and queue a `BlockProcessable` notification for the candidate block
//
// If `headerExtend` is called by `ParticipantState.Extend` (full consensus participant) then `certifyingQC` will be nil,
// but the block payload will be validated and proposer signature will be present. If `headerExtend` is called by
// `FollowerState.Extend` (consensus follower), then `certifyingQC` must be not nil which proves payload validity.
//
// No errors are expected during normal operation.
func (m *FollowerState) headerExtend(ctx context.Context, candidate *flow.Proposal, certifyingQC *flow.QuorumCertificate, deferredDbOps *transaction.DeferredDbOps) error {
>>>>>>> 5fccb89d
	span, _ := m.tracer.StartSpanFromContext(ctx, trace.ProtoStateMutatorExtendCheckHeader)
	defer span.End()
	blockID := candidate.Block.ID()
	headerBody := candidate.Block.HeaderBody

	// STEP 1: check whether the candidate (i) connects to the known block tree and
	// (ii) has the same chain ID as its parent and a height incremented by 1.
	parent, err := m.headers.ByBlockID(headerBody.ParentID) // (i) connects to the known block tree
	if err != nil {
		// The only sentinel error that can happen here is `storage.ErrNotFound`. However, by convention the
		// protocol state must be extended in a parent-first order. This block's parent being unknown breaks
		// with this API contract and results in an exception.
		return irrecoverable.NewExceptionf("could not retrieve the candidate's parent block %v: %w", headerBody.ParentID, err)
	}
	if headerBody.ChainID != parent.ChainID {
		return state.NewInvalidExtensionErrorf("candidate built for invalid chain (candidate: %s, parent: %s)",
			headerBody.ChainID, parent.ChainID)
	}
	if headerBody.ParentView != parent.View {
		return state.NewInvalidExtensionErrorf("candidate build with inconsistent parent view (candidate: %d, parent %d)",
			headerBody.ParentView, parent.View)
	}
	if headerBody.Height != parent.Height+1 {
		return state.NewInvalidExtensionErrorf("candidate built with invalid height (candidate: %d, parent: %d)",
			headerBody.Height, parent.Height)
	}

	// STEP 2: check validity of block timestamp using parent's timestamp
	err = m.blockTimer.Validate(parent.Timestamp, headerBody.Timestamp)
	if err != nil {
		if protocol.IsInvalidBlockTimestampError(err) {
			return state.NewInvalidExtensionErrorf("candidate contains invalid timestamp: %w", err)
		}
		return fmt.Errorf("validating block's time stamp failed with unexpected error: %w", err)
	}

	// STEP 3: if a certifying QC is given (can be nil), sanity-check that it actually certifies the candidate block
	if certifyingQC != nil {
		if certifyingQC.View != headerBody.View {
			return fmt.Errorf("qc doesn't certify candidate block, expect %d view, got %d", headerBody.View, certifyingQC.View)
		}
		if certifyingQC.BlockID != blockID {
			return fmt.Errorf("qc doesn't certify candidate block, expect %x blockID, got %x", blockID, certifyingQC.BlockID)
		}
	}

<<<<<<< HEAD
	// STEP 5:
	qc := candidate.Header.ParentQC()
	deferredBlockPersist.AddNextOperation(func(lctx lockctx.Proof, blockID flow.Identifier, rw storage.ReaderBatchWriter) error {
		// STEP 5a: Deciding whether the candidate's parent has already been certified or not.
		// Here, we populate the [storage.QuorumCertificates] index: certified block ID → QC. Except for bootstrapping, this is the
		// only place where this index is updated. Therefore, the parent is certified if and only if [storage.QuorumCertificates]
		// contains an entry for `qc.BlockID`. We optimistically attempt to add a new element to the index. We receive a
		// [storage.ErrAlreadyExists] sentinel if and only if step 5a has already been executed for the parent.
		err = m.qcs.BatchStore(lctx, rw, qc)
=======
	// STEP 4:
	qc := candidate.Block.ParentQC()
	deferredDbOps.AddDbOp(func(tx *transaction.Tx) error {
		// STEP 4a: Store QC for parent block and emit `BlockProcessable` notification if and only if
		//  - the QC for the parent has not been stored before (otherwise, we already emitted the notification) and
		//  - the parent block's height is larger than the finalized root height (the root block is already considered processed)
		// Thereby, we reduce duplicated `BlockProcessable` notifications.
		err := m.qcs.StoreTx(qc)(tx)
>>>>>>> 5fccb89d
		if err != nil {
			// [storage.ErrAlreadyExists] guarantees that 5a has already been executed for the parent.
			if !errors.Is(err, storage.ErrAlreadyExists) {
				return fmt.Errorf("could not store incorporated qc: %w", err)
			}
		} else { // no error entails that 5a has never been executed for the parent block
			// add parent to index of certified blocks:
			err := operation.IndexCertifiedBlockByView(lctx, rw, parent.View, qc.BlockID)
			if err != nil {
				return fmt.Errorf("could not index certified block by view %v: %w", parent.View, err)
			}

			// trigger BlockProcessable for parent block above root height
			if parent.Height > m.finalizedRootHeight {
				storage.OnCommitSucceed(rw, func() {
					m.consumer.BlockProcessable(parent, qc)
				})
			}
		}

<<<<<<< HEAD
		// STEP 5b: Store candidate block and index it as a child of its parent (needed for recovery to traverse unfinalized blocks)
		err = m.blocks.BatchStore(lctx, rw, candidate) // insert the block into the database AND cache
		if err != nil {
			return fmt.Errorf("could not store candidate block: %w", err)
		}
		err = procedure.IndexNewBlock(lctx, rw, blockID, candidate.Header.ParentID)
=======
		// STEP 4b: Store candidate block proposal, and index it as a child of its parent (needed for recovery to traverse unfinalized blocks)
		err = m.blocks.StoreTx(candidate)(tx) // insert the block into the database AND cache (with proposer signature)
		if err != nil {
			return fmt.Errorf("could not store candidate block: %w", err)
		}
		err = transaction.WithTx(procedure.IndexNewBlock(blockID, headerBody.ParentID))(tx)
>>>>>>> 5fccb89d
		if err != nil {
			return fmt.Errorf("could not index new block: %w", err)
		}

		// STEP 4c: if we are given a certifyingQC, store it and queue a `BlockProcessable` notification for the candidate block
		if certifyingQC != nil {
			err = m.qcs.BatchStore(lctx, rw, certifyingQC)
			if err != nil {
				return fmt.Errorf("could not store certifying qc: %w", err)
			}
<<<<<<< HEAD

			// add candidate block to index of certified blocks:
			err := operation.IndexCertifiedBlockByView(lctx, rw, candidate.Header.View, blockID)
			if err != nil {
				return fmt.Errorf("could not index certified block by view %v: %w", candidate.Header.View, err)
			}

			storage.OnCommitSucceed(rw, func() { // queue a BlockProcessable event for candidate block, since it is certified
				m.consumer.BlockProcessable(candidate.Header, certifyingQC)
=======
			tx.OnSucceed(func() { // queue a BlockProcessable event for candidate block, since it is certified
				m.consumer.BlockProcessable(candidate.Block.ToHeader(), certifyingQC)
>>>>>>> 5fccb89d
			})
		}
		return nil
	})

	return nil
}

// checkBlockAlreadyProcessed checks if block has been added to the protocol state.
// Returns:
// * (true, nil) - block has been already processed.
// * (false, nil) - block has not been processed.
// * (false, error) - unknown error when trying to query protocol state.
// No errors are expected during normal operation.
func (m *FollowerState) checkBlockAlreadyProcessed(blockID flow.Identifier) (bool, error) {
	_, err := m.headers.ByBlockID(blockID)
	if err != nil {
		if errors.Is(err, storage.ErrNotFound) {
			return false, nil
		}
		return false, fmt.Errorf("could not check if candidate block (%x) has been already processed: %w", blockID, err)
	}
	return true, nil
}

// checkOutdatedExtension rejects blocks that are either orphaned or already finalized, in which cases
// the sentinel [state.OutdatedExtensionError] is returned. Per convention, the ancestor blocks
// for any ingested block must be known (otherwise, we return an exception).
//
// APPROACH:
// Starting with `block`s parent, we walk the fork backwards in order of decreasing height. Eventually,
// we will reach a finalized block (this is always true, because a node starts with the genesis block
// or a root block that is known to be finalized and only accepts blocks that descend from this block).
// Let H denote the *latest* finalized height (in the implementation below called `finalizedHeight`).
//
// For `block.Height` > H, there are two cases:
//  1. When walking the fork backward, we reach the *latest* finalized block. Hence, `block`
//     descends from the latest finalized block, i.e. it is not orphaned (yet).
//  2. We encounter a block at height H that is different from the latest finalized block.
//     Therefore, our fork contains a block at height H that conflicts with the latest
//     finalized block. Hence, `block` is orphaned.
//     Example:
//     A (Finalized) ← B (Finalized) ← C (Finalized) ← D ← E ← F
//     ↖ G             ↖ H              ↖ I
//     Block G is outdated, because its ancestry does not include C (latest finalized).
//     Block H and I are not outdated, because they do have C as an ancestor.
//
// For `block.Height` ≤ H:
//   - We emphasize that the traversal starts with `block`'s *parent*. Hence, the first block we
//     visit when traversing the fork is at height `block.Height - 1` < H. Also in this case, our
//     traversal reaches height H or below, _without_ encountering the latest finalized block.
//
// In summary, in the context of this function, we define a `block` to be OUTDATED if and only if
// `block` is orphaned or already finalized.
//
// Expected errors during normal operations:
<<<<<<< HEAD
//   - [state.OutdatedExtensionError] if the candidate block is orphaned or finalized
func (m *ParticipantState) checkOutdatedExtension(block *flow.Header) error {
	var latestFinalizedHeight uint64
	err := operation.RetrieveFinalizedHeight(m.db.Reader(), &latestFinalizedHeight)
=======
//   - state.OutdatedExtensionError if the candidate block is outdated (e.g. orphaned)
func (m *ParticipantState) checkOutdatedExtension(header flow.HeaderBody) error {
	var finalizedHeight uint64
	err := m.db.View(operation.RetrieveFinalizedHeight(&finalizedHeight))
>>>>>>> 5fccb89d
	if err != nil {
		return fmt.Errorf("could not retrieve finalized height: %w", err)
	}
	var finalID flow.Identifier
	err = operation.LookupBlockHeight(m.db.Reader(), latestFinalizedHeight, &finalID)
	if err != nil {
		return fmt.Errorf("could not lookup finalized block: %w", err)
	}

	ancestorID := block.ParentID
	for ancestorID != finalID {
		ancestor, err := m.headers.ByBlockID(ancestorID)
		if err != nil {
			return irrecoverable.NewExceptionf("could not retrieve ancestor %x: %w", ancestorID, err)
		}
		if ancestor.Height < latestFinalizedHeight {
			// Candidate block is on a fork that does not include the latest finalized block.
			return state.NewOutdatedExtensionErrorf(
				"candidate block (height: %d) conflicts with finalized state (ancestor: %d final: %d)",
				block.Height, ancestor.Height, latestFinalizedHeight)
		}
		ancestorID = ancestor.ParentID
	}
	return nil
}

// guaranteeExtend verifies the validity of the collection guarantees that are
// included in the block. Specifically, we check for expired collections and
// duplicated collections (also including ancestor blocks).
// Expected errors during normal operations:
//   - state.InvalidExtensionError if the candidate block contains invalid collection guarantees
func (m *ParticipantState) guaranteeExtend(ctx context.Context, candidate *flow.Block) error {
	span, _ := m.tracer.StartSpanFromContext(ctx, trace.ProtoStateMutatorExtendCheckGuarantees)
	defer span.End()

	headerBody := candidate.HeaderBody
	payload := candidate.Payload

	// we only look as far back for duplicates as the transaction expiry limit;
	// if a guarantee was included before that, we will disqualify it on the
	// basis of the reference block anyway
	limit := headerBody.Height - flow.DefaultTransactionExpiry
	if limit > headerBody.Height { // overflow check
		limit = 0
	}
	sporkRootBlockHeight := m.sporkRootBlock.Height
	if limit < sporkRootBlockHeight {
		limit = sporkRootBlockHeight
	}

	// build a list of all previously used guarantees on this part of the chain
	ancestorID := headerBody.ParentID
	lookup := make(map[flow.Identifier]struct{})
	for {
		ancestor, err := m.headers.ByBlockID(ancestorID)
		if err != nil {
			return fmt.Errorf("could not retrieve ancestor headerBody (%x): %w", ancestorID, err)
		}
		index, err := m.index.ByBlockID(ancestorID)
		if err != nil {
			return fmt.Errorf("could not retrieve ancestor index (%x): %w", ancestorID, err)
		}
		for _, guaranteeID := range index.GuaranteeIDs {
			lookup[guaranteeID] = struct{}{}
		}
		if ancestor.Height <= limit {
			break
		}
		ancestorID = ancestor.ParentID
	}

	// check each guarantee included in the payload for duplication and expiry
	for _, guarantee := range payload.Guarantees {

		// if the guarantee was already included before, error
		_, duplicated := lookup[guarantee.ID()]
		if duplicated {
			return state.NewInvalidExtensionErrorf("payload includes duplicate guarantee (%x)", guarantee.ID())
		}

		// get the reference block to check expiry
		ref, err := m.headers.ByBlockID(guarantee.ReferenceBlockID)
		if err != nil {
			if errors.Is(err, storage.ErrNotFound) {
				return state.NewInvalidExtensionErrorf("could not get reference block %x: %w", guarantee.ReferenceBlockID, err)
			}
			return fmt.Errorf("could not get reference block (%x): %w", guarantee.ReferenceBlockID, err)
		}

		// if the guarantee references a block with expired height, error
		if ref.Height < limit {
			return state.NewInvalidExtensionErrorf("payload includes expired guarantee (height: %d, limit: %d)",
				ref.Height, limit)
		}

		// check the guarantors are correct
		_, err = protocol.FindGuarantors(m, guarantee)
		if err != nil {
			if signature.IsInvalidSignerIndicesError(err) ||
				errors.Is(err, protocol.ErrNextEpochNotCommitted) ||
				errors.Is(err, protocol.ErrClusterNotFound) {
				return state.NewInvalidExtensionErrorf("guarantee %v contains invalid guarantors: %w", guarantee.ID(), err)
			}
			return fmt.Errorf("could not find guarantor for guarantee %v: %w", guarantee.ID(), err)
		}
	}

	return nil
}

// sealExtend checks the compliance of the payload seals. It queues a deferred database
// operation for indexing the latest seal as of the candidate block and returns the latest seal.
// Expected errors during normal operations:
//   - state.InvalidExtensionError if the candidate block has invalid seals
func (m *ParticipantState) sealExtend(ctx context.Context, candidate *flow.Block, deferredBlockPersist *deferred.DeferredBlockPersist) (*flow.Seal, error) {
	span, _ := m.tracer.StartSpanFromContext(ctx, trace.ProtoStateMutatorExtendCheckSeals)
	defer span.End()

	lastSeal, err := m.sealValidator.Validate(candidate)
	if err != nil {
		return nil, state.NewInvalidExtensionErrorf("seal validation error: %w", err)
	}

	deferredBlockPersist.AddNextOperation(func(lctx lockctx.Proof, blockID flow.Identifier, rw storage.ReaderBatchWriter) error {
		return operation.IndexLatestSealAtBlock(lctx, rw.Writer(), blockID, lastSeal.ID())
	})

	return lastSeal, nil
}

// receiptExtend checks the compliance of the receipt payload.
//   - Receipts should pertain to blocks on the fork
//   - Receipts should not appear more than once on a fork
//   - Receipts should pass the ReceiptValidator check
//   - No seal has been included for the respective block in this particular fork
//
// We require the receipts to be sorted by block height (within a payload).
//
// Expected errors during normal operations:
//   - state.InvalidExtensionError if the candidate block contains invalid receipts
func (m *ParticipantState) receiptExtend(ctx context.Context, candidate *flow.Block) error {
	span, _ := m.tracer.StartSpanFromContext(ctx, trace.ProtoStateMutatorExtendCheckReceipts)
	defer span.End()

	err := m.receiptValidator.ValidatePayload(candidate)
	if err != nil {
		if engine.IsInvalidInputError(err) {
			return state.NewInvalidExtensionErrorf("payload includes invalid receipts: %w", err)
		}
		if module.IsUnknownBlockError(err) {
			// By convention, the protocol state must be extended in a parent-first order. This block's parent
			// being unknown breaks with this API contract and results in an exception.
			return irrecoverable.NewExceptionf("internal state corruption detected when validating receipts in candidate block %v: %w", candidate.ID(), err)
		}
		return fmt.Errorf("unexpected payload validation error %w", err)
	}
	return nil
}

// lastSealed returns the highest sealed block from the fork with head `candidate`.
//
// For instance, here is the chain state: block 100 is the head, block 97 is finalized,
// and 95 is the last sealed block at the state of block 100.
// 95 (sealed) <- 96 <- 97 (finalized) <- 98 <- 99 <- 100
// Now, if block 101 is extending block 100, and its payload has a seal for 96, then it will
// be the last sealed as of block 101. The result is independent of finalization.
// No errors are expected during normal operation.
func (m *FollowerState) lastSealed(candidate *flow.Block) (latestSeal *flow.Seal, err error) {
	payload := candidate.Payload

	// If the candidate blocks' payload has no seals, the latest seal in this fork remains unchanged, i.e. latest seal as of the
	// parent is also the latest seal as of the candidate block. Otherwise, we take the latest seal included in the candidate block.
	// Note that seals might not be ordered in the block.
	if len(payload.Seals) == 0 {
		latestSeal, err = m.seals.HighestInFork(candidate.ParentID)
		if err != nil {
			return nil, fmt.Errorf("could not retrieve parent seal (%x): %w", candidate.ParentID, err)
		}
	} else {
		ordered, err := protocol.OrderedSeals(payload.Seals, m.headers)
		if err != nil {
			// all errors are unexpected - differentiation is for clearer error messages
			if errors.Is(err, storage.ErrNotFound) {
				return nil, irrecoverable.NewExceptionf("ordering seals: candidate payload contains seals for unknown block: %w", err)
			}
			if errors.Is(err, protocol.ErrDiscontinuousSeals) || errors.Is(err, protocol.ErrMultipleSealsForSameHeight) {
				return nil, irrecoverable.NewExceptionf("ordering seals: candidate payload contains invalid seal set: %w", err)
			}
			return nil, fmt.Errorf("unexpected error ordering seals: %w", err)
		}
		latestSeal = ordered[len(ordered)-1]
	}

	return latestSeal, nil
}

// evolveProtocolState
//   - instantiates a Protocol State EvolvingState from the parent block's state
//   - applies any state-changing service events sealed by this block
//   - verifies that the resulting protocol state is consistent with the commitment in the block
//
// Expected errors during normal operations:
//   - state.InvalidExtensionError if the Protocol State commitment in the candidate block does
//     not match the Protocol State we constructed locally
func (m *FollowerState) evolveProtocolState(ctx context.Context, candidate *flow.Block, deferredBlockPersist *deferred.DeferredBlockPersist) error {
	span, _ := m.tracer.StartSpanFromContext(ctx, trace.ProtoStateMutatorEvolveProtocolState)
	defer span.End()

	// Evolve the Protocol State starting from the parent block's state. Information that may change the state is:
	// the candidate block's view and Service Events from execution results sealed in the candidate block.
<<<<<<< HEAD
	updatedStateID, err := m.protocolState.EvolveState(deferredBlockPersist, candidate.Header.ParentID, candidate.Header.View, candidate.Payload.Seals)
=======
	updatedStateID, dbUpdates, err := m.protocolState.EvolveState(candidate.ParentID, candidate.View, candidate.Payload.Seals)
>>>>>>> 5fccb89d
	if err != nil {
		return fmt.Errorf("evolving protocol state failed: %w", err)
	}

	// verify Protocol State commitment in the candidate block matches the locally-constructed value
	if updatedStateID != candidate.Payload.ProtocolStateID {
		return state.NewInvalidExtensionErrorf("invalid protocol state commitment %x in block, which should be %x", candidate.Payload.ProtocolStateID, updatedStateID)
	}

	return nil
}

// Finalize marks the specified block as finalized.
// This method only finalizes one block at a time.
// Hence, the parent of `blockID` has to be the last finalized block.
// No errors are expected during normal operations.
func (m *FollowerState) Finalize(ctx context.Context, blockID flow.Identifier) error {
	lctx := m.lockManager.NewContext()
	defer lctx.Release()
	err := lctx.AcquireLock(storage.LockFinalizeBlock)
	if err != nil {
		return err
	}

	// preliminaries: start tracer and retrieve full block
	span, _ := m.tracer.StartSpanFromContext(ctx, trace.ProtoStateMutatorFinalize)
	defer span.End()
	block, err := m.blocks.ByID(blockID)
	if err != nil {
		return fmt.Errorf("could not retrieve full block that should be finalized: %w", err)
	}
	header := block.ToHeader()

	// keep track of metrics updates and protocol events to emit:
	//  - metrics are updated after a successful database update
	//  - protocol events are emitted atomically with the database update
	var metrics []func()
	var events []func()

	// Verify that the parent block is the latest finalized block.
	// this must be the case, as the `Finalize` method only finalizes one block
	// at a time and hence the parent of `blockID` must already be finalized.
	var finalized uint64
	err = operation.RetrieveFinalizedHeight(m.db.Reader(), &finalized)
	if err != nil {
		return fmt.Errorf("could not retrieve finalized height: %w", err)
	}
	var finalID flow.Identifier
	err = operation.LookupBlockHeight(m.db.Reader(), finalized, &finalID)
	if err != nil {
		return fmt.Errorf("could not retrieve final header: %w", err)
	}
	if header.ParentID != finalID {
		return fmt.Errorf("can only finalize child of last finalized block")
	}

	// We also want to update the last sealed height. Retrieve the block
	// seal indexed for the block and retrieve the block that was sealed by it.
	lastSeal, err := m.seals.HighestInFork(blockID)
	if err != nil {
		return fmt.Errorf("could not look up sealed header: %w", err)
	}
	sealed, err := m.headers.ByBlockID(lastSeal.BlockID)
	if err != nil {
		return fmt.Errorf("could not retrieve sealed header: %w", err)
	}

	// We update metrics and emit protocol events for epoch state changes when
	// the block corresponding to the state change is finalized
	parentEpochState, err := m.protocolState.EpochStateAtBlockID(block.ParentID)
	if err != nil {
		return fmt.Errorf("could not retrieve parent protocol state snapshot: %w", err)
	}
	finalizingEpochState, err := m.protocolState.EpochStateAtBlockID(blockID)
	if err != nil {
		return fmt.Errorf("could not retrieve protocol state snapshot: %w", err)
	}
	currentEpochSetup := finalizingEpochState.EpochSetup()

	// Determine metric updates and protocol events related to epoch phase changes and epoch transitions.
	epochPhaseMetrics, epochPhaseEvents, err := m.epochMetricsAndEventsOnBlockFinalized(parentEpochState, finalizingEpochState, header)
	if err != nil {
		return fmt.Errorf("could not determine epoch phase metrics/events for finalized block: %w", err)
	}
	metrics = append(metrics, epochPhaseMetrics...)
	events = append(events, epochPhaseEvents...)

	// Extract and validate version beacon events from the block seals.
	versionBeacons, err := m.versionBeaconOnBlockFinalized(block)
	if err != nil {
		return fmt.Errorf("cannot process version beacon: %w", err)
	}

	// Persist updates in database
	// * Add this block to the height-indexed set of finalized blocks.
	// * Update the largest finalized height to this block's height.
	// * Update the largest height of sealed and finalized block.
	//   This value could actually stay the same if it has no seals in
	//   its payload, in which case the parent's seal is the same.
	// * set the epoch fallback flag, if it is triggered
	err = m.db.WithReaderBatchWriter(func(rw storage.ReaderBatchWriter) error {
		err = operation.IndexFinalizedBlockByHeight(lctx, rw, header.Height, blockID)
		if err != nil {
			return fmt.Errorf("could not insert number mapping: %w", err)
		}
		err = operation.UpsertFinalizedHeight(lctx, rw.Writer(), header.Height)
		if err != nil {
			return fmt.Errorf("could not update finalized height: %w", err)
		}
		err = operation.UpsertSealedHeight(lctx, rw.Writer(), sealed.Height)
		if err != nil {
			return fmt.Errorf("could not update sealed height: %w", err)
		}

		if isFirstBlockOfEpoch(parentEpochState, finalizingEpochState) {
			err = operation.InsertEpochFirstHeight(lctx, rw, currentEpochSetup.Counter, header.Height)
			if err != nil {
				return fmt.Errorf("could not insert epoch first block height: %w", err)
			}
		}

		// When a block is finalized, we commit the result for each seal it contains. The sealing logic
		// guarantees that only a single, continuous execution fork is sealed. Here, we index for
		// each block ID the ID of its _finalized_ seal.
		for _, seal := range block.Payload.Seals {
			err = operation.IndexFinalizedSealByBlockID(rw.Writer(), seal.BlockID, seal.ID())
			if err != nil {
				return fmt.Errorf("could not index the seal by the sealed block ID: %w", err)
			}
		}

		if len(versionBeacons) > 0 {
			// only index the last version beacon as that is the relevant one.
			// TODO: The other version beacons can be used for validation.
			err := operation.IndexVersionBeaconByHeight(rw.Writer(), versionBeacons[len(versionBeacons)-1])
			if err != nil {
				return fmt.Errorf("could not index version beacon or height (%d): %w", header.Height, err)
			}
		}

		return nil
	})
	if err != nil {
		return fmt.Errorf("could not persist finalization operations for block (%x): %w", blockID, err)
	}

	// update the cache
	m.State.cachedLatest.Store(&cachedLatest{
		finalizedID:     blockID,
		finalizedHeader: header,
		sealedID:        lastSeal.BlockID,
		sealedHeader:    sealed,
	})

	// Emit protocol events after database transaction succeeds. Event delivery is guaranteed,
	// _except_ in case of a crash. Hence, when recovering from a crash, consumers need to deduce
	// from the state whether they have missed events and re-execute the respective actions.
	m.consumer.BlockFinalized(header)
	for _, emit := range events {
		emit()
	}

	// update sealed/finalized block metrics
	m.metrics.FinalizedHeight(header.Height)
	m.metrics.SealedHeight(sealed.Height)
	m.metrics.BlockFinalized(block)
	for _, seal := range block.Payload.Seals {
		sealedBlock, err := m.blocks.ByID(seal.BlockID)
		if err != nil {
			return fmt.Errorf("could not retrieve sealed block (%x): %w", seal.BlockID, err)
		}
		m.metrics.BlockSealed(sealedBlock)
	}
	protocolSnapshot, err := m.protocolKVStoreSnapshotsDB.ByID(block.Payload.ProtocolStateID)
	if err != nil {
		return fmt.Errorf("could not retrieve protocol snapshot for block (%x): %w", blockID, err)
	}
	m.metrics.ProtocolStateVersion(protocolSnapshot.Version)

	// apply all queued metrics
	for _, updateMetric := range metrics {
		updateMetric()
	}

	return nil
}

// isFirstBlockOfEpoch returns true if the given block is the first block of a new epoch
// by comparing the block's Protocol State Snapshot to that of its parent.
// NOTE: There can be multiple (un-finalized) blocks that qualify as the first block of epoch N.
func isFirstBlockOfEpoch(parentEpochState, blockEpochState protocol.EpochProtocolState) bool {
	return parentEpochState.Epoch() < blockEpochState.Epoch()
}

// epochMetricsAndEventsOnBlockFinalized determines metrics to update and protocol
// events to emit upon finalizing a block.
//   - We notify about an epoch transition when the first block of the new epoch is finalized
//   - We notify about an epoch phase transition when the first block within the new epoch phase is finalized
//
// This method must be called for each finalized block.
// No errors are expected during normal operation.
func (m *FollowerState) epochMetricsAndEventsOnBlockFinalized(parentEpochState, finalizedEpochState protocol.EpochProtocolState, finalized *flow.Header) (
	metrics []func(),
	events []func(),
	err error,
) {
	parentEpochCounter := parentEpochState.Epoch()
	childEpochCounter := finalizedEpochState.Epoch()
	parentEpochPhase := parentEpochState.EpochPhase()
	childEpochPhase := finalizedEpochState.EpochPhase()

	// Check for entering or exiting EFM
	if !parentEpochState.EpochFallbackTriggered() && finalizedEpochState.EpochFallbackTriggered() {
		// this block triggers EFM
		events = append(events, func() {
			m.consumer.EpochFallbackModeTriggered(childEpochCounter, finalized)
		})
		metrics = append(metrics, m.metrics.EpochFallbackModeTriggered)
	}
	if parentEpochState.EpochFallbackTriggered() && !finalizedEpochState.EpochFallbackTriggered() {
		// this block exits EFM
		events = append(events, func() {
			m.consumer.EpochFallbackModeExited(childEpochCounter, finalized)
		})
		metrics = append(metrics, m.metrics.EpochFallbackModeExited)
	}

	// Check for a new epoch extension
	if len(finalizedEpochState.EpochExtensions()) > len(parentEpochState.EpochExtensions()) {
		// We expect at most one additional epoch extension per block, but tolerate more here
		for i := len(parentEpochState.EpochExtensions()); i < len(finalizedEpochState.EpochExtensions()); i++ {
			finalizedExtension := finalizedEpochState.EpochExtensions()[i]
			events = append(events, func() { m.consumer.EpochExtended(childEpochCounter, finalized, finalizedExtension) })
			metrics = append(metrics, func() { m.metrics.CurrentEpochFinalView(finalizedExtension.FinalView) })
		}
	}

	// Different epoch counter - handle epoch transition and phase transition Committed->Staking
	if parentEpochCounter != childEpochCounter {
		childEpochSetup := finalizedEpochState.EpochSetup()
		events = append(events, func() { m.consumer.EpochTransition(childEpochSetup.Counter, finalized) })
		// set current epoch counter corresponding to new epoch
		metrics = append(metrics, func() { m.metrics.CurrentEpochCounter(childEpochSetup.Counter) })
		// denote the most recent epoch transition height
		metrics = append(metrics, func() { m.metrics.EpochTransitionHeight(finalized.Height) })
		// set epoch phase
		metrics = append(metrics, func() { m.metrics.CurrentEpochPhase(childEpochPhase) })
		// set current epoch view values
		metrics = append(
			metrics,
			// Since we have just started a new epoch, there cannot be any extensions yet.
			// Therefore, it is safe to directly use EpochSetup.FinalView here (epoch extensions are handled above).
			func() { m.metrics.CurrentEpochFinalView(childEpochSetup.FinalView) },
			func() {
				m.metrics.CurrentDKGPhaseViews(childEpochSetup.DKGPhase1FinalView, childEpochSetup.DKGPhase2FinalView, childEpochSetup.DKGPhase3FinalView)
			},
		)
		return
	}

	// Same epoch phase -> nothing to do
	if parentEpochPhase == childEpochPhase {
		return
	}

	// Update the phase metric when any phase change occurs
	events = append(events, func() { m.metrics.CurrentEpochPhase(childEpochPhase) })

	// Handle phase transition Staking->Setup. `finalized` is first block in Setup phase.
	if parentEpochPhase == flow.EpochPhaseStaking && childEpochPhase == flow.EpochPhaseSetup {
		events = append(events, func() { m.consumer.EpochSetupPhaseStarted(childEpochCounter, finalized) })
		return
	}
	// Handle phase transition Setup/Fallback->Committed phase. `finalized` is first block in Committed phase.
	if (parentEpochPhase == flow.EpochPhaseSetup || parentEpochPhase == flow.EpochPhaseFallback) && childEpochPhase == flow.EpochPhaseCommitted {
		events = append(events, func() { m.consumer.EpochCommittedPhaseStarted(childEpochCounter, finalized) })
		return
	}
	// Handle phase transition Staking/Setup->Fallback phase
	// NOTE: we can have the phase transition Committed->Fallback, but only across an epoch boundary (handled above)
	if (parentEpochPhase == flow.EpochPhaseStaking || parentEpochPhase == flow.EpochPhaseSetup) && childEpochPhase == flow.EpochPhaseFallback {
		// This conditional exists to capture this final set of valid phase transitions, to allow sanity check below
		// In the future we could add a protocol event here for transition into the Fallback phase, if any consumers need this.
		return
	}

	return nil, nil, fmt.Errorf("sanity check failed: invalid subsequent [epoch-phase] [%d-%s]->[%d-%s]",
		parentEpochCounter, parentEpochPhase, childEpochCounter, childEpochPhase)
}

// versionBeaconOnBlockFinalized extracts and returns the VersionBeacons from the
// finalized block's seals.
// This could return multiple VersionBeacons if the parent block contains multiple Seals.
// The version beacons will be returned in the ascending height order of the seals.
// Technically only the last VersionBeacon is relevant.
func (m *FollowerState) versionBeaconOnBlockFinalized(
	finalized *flow.Block,
) ([]*flow.SealedVersionBeacon, error) {
	var versionBeacons []*flow.SealedVersionBeacon

	seals, err := protocol.OrderedSeals(finalized.Payload.Seals, m.headers)
	if err != nil {
		if errors.Is(err, storage.ErrNotFound) {
			return nil, fmt.Errorf(
				"ordering seals: parent payload contains"+
					" seals for unknown block: %w", err)
		}
		return nil, fmt.Errorf("unexpected error ordering seals: %w", err)
	}

	for _, seal := range seals {
		result, err := m.results.ByID(seal.ResultID)
		if err != nil {
			return nil, fmt.Errorf(
				"could not retrieve result (id=%x) for seal (id=%x): %w",
				seal.ResultID,
				seal.ID(),
				err)
		}
		for _, event := range result.ServiceEvents {

			ev, ok := event.Event.(*flow.VersionBeacon)

			if !ok {
				// skip other service event types.
				// validation if this is a known service event type is done elsewhere.
				continue
			}

			err := ev.Validate()
			if err != nil {
				m.logger.Warn().
					Err(err).
					Str("block_id", finalized.ID().String()).
					Interface("event", ev).
					Msg("invalid VersionBeacon service event")
				continue
			}

			// The version beacon only becomes actionable/valid/active once the block
			// containing the version beacon has been sealed. That is why we set the
			// Seal height to the current block height.
			versionBeacons = append(versionBeacons, &flow.SealedVersionBeacon{
				VersionBeacon: ev,
				SealHeight:    finalized.Height,
			})
		}
	}

	return versionBeacons, nil
}<|MERGE_RESOLUTION|>--- conflicted
+++ resolved
@@ -5,7 +5,7 @@
 	"errors"
 	"fmt"
 
-	"github.com/jordanschalm/lockctx"
+	"github.com/dgraph-io/badger/v2"
 	"github.com/rs/zerolog"
 
 	"github.com/onflow/flow-go/engine"
@@ -18,9 +18,9 @@
 	"github.com/onflow/flow-go/state/protocol"
 	protocol_state "github.com/onflow/flow-go/state/protocol/protocol_state/state"
 	"github.com/onflow/flow-go/storage"
-	"github.com/onflow/flow-go/storage/deferred"
-	"github.com/onflow/flow-go/storage/operation"
-	"github.com/onflow/flow-go/storage/procedure"
+	"github.com/onflow/flow-go/storage/badger/operation"
+	"github.com/onflow/flow-go/storage/badger/procedure"
+	"github.com/onflow/flow-go/storage/badger/transaction"
 )
 
 // FollowerState implements a lighter version of a mutable protocol state.
@@ -51,7 +51,6 @@
 // state with a new block, by checking the _entire_ block payload.
 type ParticipantState struct {
 	*FollowerState
-
 	receiptValidator module.ReceiptValidator
 	sealValidator    module.SealValidator
 }
@@ -126,30 +125,16 @@
 }
 
 // ExtendCertified extends the protocol state of a CONSENSUS FOLLOWER. While it checks
-<<<<<<< HEAD
-// the validity of the header, it does _not_ check the validity of the payload.
-// Instead, the consensus follower relies on the consensus participants to
-// validate the full payload. Payload validity can be proved by a valid quorum certificate.
-// Certifying QC must match candidate block:
-=======
 // the validity of the header; it does _not_ check the validity of the payload.
 // Instead, the consensus follower relies on the consensus participants to validate the
 // full payload. Payload validity must be proven by a valid quorum certificate
 // (field `CertifiedBlock.CertifyingQC`). The certifying QC must match candidate block:
->>>>>>> 5fccb89d
 //
 //	candidate.View == certifyingQC.View && candidate.ID() == certifyingQC.BlockID
 //
 // CAUTION:
-<<<<<<< HEAD
-//   - This function expects that `certifyingQC ` has been validated. (otherwise, the state will be corrupted)
-//   - The PARENT block must already have been INGESTED.
-//   - Attempts to extend the state with the _same block concurrently_ are not allowed.
-//     (will not corrupt the state, but may lead to an exception)
-=======
 //   - This function expects that `certified.CertifyingQC` has been validated. (otherwise, the state will be corrupted)
 //   - The parent block must already have been ingested.
->>>>>>> 5fccb89d
 //
 // Per convention, the protocol state requires that the candidate's parent has already been ingested.
 // Other than that, all valid extensions are accepted. Even if we have enough information to determine that
@@ -162,23 +147,10 @@
 // determine it is orphaned and drop it, attempt to ingest Y re-request the unknown parent X and repeat
 // potentially very often.
 //
-// To ensure that all ancestors of a candidate block are correct and known to the FollowerState, some external
-// ordering and queuing of incoming blocks is generally necessary (responsibility of Compliance Layer). Once a block
-// is successfully ingested, repeated extension requests with this block are no-ops. This is convenient for the
-// Compliance Layer after a crash, so it doesn't have to worry about which blocks have already been ingested before
-// the crash. However, while running it is very easy for the Compliance Layer to avoid concurrent extension requests
-// with the same block. Hence, for simplicity, the FollowerState may reject such requests with an exception.
-//
 // No errors are expected during normal operations.
-<<<<<<< HEAD
-//   - In case of concurrent calls with the same `candidate` block, ExtendCertified may return a [storage.ErrAlreadyExists]
-//     or it may gracefully return. At the moment, ExtendCertified should be considered as not concurrency-safe.
-func (m *FollowerState) ExtendCertified(ctx context.Context, candidate *flow.Block, certifyingQC *flow.QuorumCertificate) error {
-=======
 func (m *FollowerState) ExtendCertified(ctx context.Context, certified *flow.CertifiedBlock) error {
 	candidate := &certified.Proposal.Block
 	certifyingQC := certified.CertifyingQC
->>>>>>> 5fccb89d
 	span, ctx := m.tracer.StartSpanFromContext(ctx, trace.ProtoStateMutatorHeaderExtend)
 	defer span.End()
 
@@ -188,6 +160,7 @@
 	if err != nil || isDuplicate {
 		return err
 	}
+	deferredDbOps := transaction.NewDeferredDbOps()
 
 	// sanity check if certifyingQC actually certifies candidate block
 	if certifyingQC.View != candidate.View {
@@ -197,13 +170,8 @@
 		return fmt.Errorf("qc doesn't certify candidate block, expect %x blockID, got %x", blockID, certifyingQC.BlockID)
 	}
 
-	deferredBlockPersist := deferred.NewDeferredBlockPersist()
 	// check if the block header is a valid extension of parent block
-<<<<<<< HEAD
-	err = m.headerExtend(ctx, candidate, certifyingQC, deferredBlockPersist)
-=======
 	err = m.headerExtend(ctx, certified.Proposal, certifyingQC, deferredDbOps)
->>>>>>> 5fccb89d
 	if err != nil {
 		// since we have a QC for this block, it cannot be an invalid extension
 		return fmt.Errorf("unexpected invalid block (id=%x) with certifying qc (id=%x): %s",
@@ -211,95 +179,57 @@
 	}
 
 	// find the last seal at the parent block
-	latestSeal, err := m.lastSealed(candidate)
+	_, err = m.lastSealed(candidate, deferredDbOps)
 	if err != nil {
 		return fmt.Errorf("failed to determine the lastest sealed block in fork: %w", err)
 	}
-	deferredBlockPersist.AddNextOperation(func(lctx lockctx.Proof, blockID flow.Identifier, rw storage.ReaderBatchWriter) error {
-		return operation.IndexLatestSealAtBlock(lctx, rw.Writer(), blockID, latestSeal.ID())
-	})
-
-	// TODO: we might not need the deferred db updates, because the candidate passed into
-	// the Extend method has already been fully constructed.
+
 	// evolve protocol state and verify consistency with commitment included in
-	err = m.evolveProtocolState(ctx, candidate, deferredBlockPersist)
+	err = m.evolveProtocolState(ctx, candidate, deferredDbOps)
 	if err != nil {
 		return fmt.Errorf("evolving protocol state failed: %w", err)
-	}
-
-	lctx := m.lockManager.NewContext()
-	defer lctx.Release()
-	err = lctx.AcquireLock(storage.LockInsertBlock)
-	if err != nil {
-		return err
 	}
 
 	// Execute the deferred database operations as one atomic transaction and emit scheduled notifications on success.
 	// The `candidate` block _must be valid_ (otherwise, the state will be corrupted)!
-	//
-	// Note: The following database write is not concurrency-safe at the moment. If a candidate block is
-	// identified as a duplicate by `checkBlockAlreadyProcessed` in the beginning, `Extend` behaves as a no-op and
-	// gracefully returns. However, if two concurrent `Extend` calls with the same block pass the initial check
-	// for duplicates, both will eventually attempt to commit their deferred database operations. As documented
-	// in `headerExtend`, its deferred operations will abort the write batch with [storage.ErrAlreadyExists].
-	// In this edge case of two concurrent calls with the same `candidate` block, `Extend` does not behave as
-	// an idempotent operation.
-	return m.db.WithReaderBatchWriter(func(rw storage.ReaderBatchWriter) error {
-		return deferredBlockPersist.Execute(lctx, blockID, rw)
-	})
+	err = operation.RetryOnConflictTx(m.db, transaction.Update, deferredDbOps.Pending()) // No errors are expected during normal operations
+	if err != nil {
+		return fmt.Errorf("failed to persist candidate block %v and its dependencies: %w", blockID, err)
+	}
+
+	return nil
 }
 
 // Extend extends the protocol state of a CONSENSUS PARTICIPANT. It checks
 // the validity of the _entire block_ (header and full payload).
 //
-// CAUTION:
-//   - per convention, the protocol state requires that the candidate's
-//     PARENT has already been INGESTED. Otherwise, an exception is returned.
-//   - Attempts to extend the state with the _same block concurrently_ are not allowed.
-//     (will not corrupt the state, but may lead to an exception)
-//   - We reject orphaned blocks with [state.OutdatedExtensionError] !
-//     This is more performant, but requires careful handling by the calling code. Specifically,
-//     the caller should not just drop orphaned blocks from the cache to avoid wasteful re-requests.
-//     If we were to entirely forget orphaned blocks, e.g. block X of the orphaned fork X ← Y ← Z,
-//     we might not have enough information to reject blocks Y, Z later if we receive them. We would
-//     re-request X, then determine it is orphaned and drop it, attempt to ingest Y re-request the
-//     unknown parent X and repeat potentially very often.
-//
-// To ensure that all ancestors of a candidate block are correct and known to the Protocol State, some external
-// ordering and queuing of incoming blocks is generally necessary (responsibility of Compliance Layer). Once a block
-// is successfully ingested, repeated extension requests with this block are no-ops. This is convenient for the
-// Compliance Layer after a crash, so it doesn't have to worry about which blocks have already been ingested before
-// the crash. However, while running it is very easy for the Compliance Layer to avoid concurrent extension requests
-// with the same block. Hence, for simplicity, the Protocol State may reject such requests with an exception.
+// CAUTION: per convention, the protocol state requires that the candidate's
+// parent has already been ingested. Otherwise, an exception is returned.
+//
+// Per convention, the protocol state requires that the candidate's parent has already been ingested.
+// Other than that, all valid extensions are accepted. Even if we have enough information to determine that
+// a candidate block is already orphaned (e.g. its view is below the latest finalized view), it is important
+// to accept it nevertheless to avoid spamming vulnerabilities. If a block is orphaned, consensus rules
+// guarantee that there exists only a limited number of descendants which cannot increase anymore. So there
+// is only a finite (generally small) amount of work to do accepting orphaned blocks and all their descendants.
+// However, if we were to drop orphaned blocks, e.g. block X of the orphaned fork X <- Y <- Z, we might not
+// have enough information to reject blocks Y, Z later if we receive them. We would re-request X, then
+// determine it is orphaned and drop it, attempt to ingest Y re-request the unknown parent X and repeat
+// potentially very often.
 //
 // Expected errors during normal operations:
-//   - [state.OutdatedExtensionError] if the candidate block is orphaned
+//   - state.OutdatedExtensionError if the candidate block is outdated (e.g. orphaned)
 //   - state.InvalidExtensionError if the candidate block is invalid
-<<<<<<< HEAD
-//   - In case of concurrent calls with the same `candidate` block, `Extend` may return a [storage.ErrAlreadyExists]
-//     or it may gracefully return. At the moment, `Extend` should be considered as not concurrency-safe.
-func (m *ParticipantState) Extend(ctx context.Context, candidate *flow.Block) error {
-=======
 func (m *ParticipantState) Extend(ctx context.Context, candidateProposal *flow.Proposal) error {
->>>>>>> 5fccb89d
 	span, ctx := m.tracer.StartSpanFromContext(ctx, trace.ProtoStateMutatorExtend)
 	defer span.End()
 	candidate := &candidateProposal.Block
 
 	// check if candidate block has been already processed
-	blockID := candidate.ID()
-	isDuplicate, err := m.checkBlockAlreadyProcessed(blockID)
+	isDuplicate, err := m.checkBlockAlreadyProcessed(candidate.ID())
 	if err != nil || isDuplicate {
 		return err
 	}
-<<<<<<< HEAD
-
-	// The following function rejects the input block with an [state.OutdatedExtensionError] if and only if
-	// the block is orphaned or already finalized. If the block was to be finalized already, it would have been
-	// detected as already processed by the check above. Hence, `candidate` being orphaned is the only
-	// possible case to receive an [state.OutdatedExtensionError] here.
-	err = m.checkOutdatedExtension(candidate.Header)
-=======
 	deferredDbOps := transaction.NewDeferredDbOps()
 
 	// check if the block header is a valid extension of parent block
@@ -310,7 +240,6 @@
 
 	// check if the block header is a valid extension of the finalized state
 	err = m.checkOutdatedExtension(candidate.HeaderBody)
->>>>>>> 5fccb89d
 	if err != nil {
 		if state.IsOutdatedExtensionError(err) {
 			return fmt.Errorf("candidate block is an outdated extension: %w", err)
@@ -318,14 +247,6 @@
 		return fmt.Errorf("could not check if block is an outdated extension: %w", err)
 	}
 
-	deferredBlockPersist := deferred.NewDeferredBlockPersist()
-
-	// check if the block header is a valid extension of parent block
-	err = m.headerExtend(ctx, candidate, nil, deferredBlockPersist)
-	if err != nil {
-		return fmt.Errorf("header not compliant with chain state: %w", err)
-	}
-
 	// check if the guarantees in the payload is a valid extension of the finalized state
 	err = m.guaranteeExtend(ctx, candidate)
 	if err != nil {
@@ -339,37 +260,24 @@
 	}
 
 	// check if the seals in the payload is a valid extension of the finalized state
-	_, err = m.sealExtend(ctx, candidate, deferredBlockPersist)
+	_, err = m.sealExtend(ctx, candidate, deferredDbOps)
 	if err != nil {
 		return fmt.Errorf("payload seal(s) not compliant with chain state: %w", err)
 	}
 
 	// evolve protocol state and verify consistency with commitment included in payload
-	err = m.evolveProtocolState(ctx, candidate, deferredBlockPersist)
+	err = m.evolveProtocolState(ctx, candidate, deferredDbOps)
 	if err != nil {
 		return fmt.Errorf("evolving protocol state failed: %w", err)
-	}
-
-	lctx := m.lockManager.NewContext()
-	defer lctx.Release()
-	err = lctx.AcquireLock(storage.LockInsertBlock)
-	if err != nil {
-		return err
 	}
 
 	// Execute the deferred database operations and emit scheduled notifications on success.
 	// The `candidate` block _must be valid_ (otherwise, the state will be corrupted)!
-	//
-	// Note: The following database write is not concurrency-safe at the moment. If a candidate block is
-	// identified as a duplicate by `checkBlockAlreadyProcessed` in the beginning, `Extend` behaves as a no-op and
-	// gracefully returns. However, if two concurrent `Extend` calls with the same block pass the initial check
-	// for duplicates, both will eventually attempt to commit their deferred database operations. As documented
-	// in `headerExtend`, its deferred operations will abort the write batch with [storage.ErrAlreadyExists].
-	// In this edge case of two concurrent calls with the same `candidate` block, `Extend` does not behave as
-	// an idempotent operation.
-	return m.db.WithReaderBatchWriter(func(rw storage.ReaderBatchWriter) error {
-		return deferredBlockPersist.Execute(lctx, blockID, rw)
-	})
+	err = operation.RetryOnConflictTx(m.db, transaction.Update, deferredDbOps.Pending()) // No errors are expected during normal operations
+	if err != nil {
+		return fmt.Errorf("failed to persist candiate block %v and its dependencies: %w", candidate.ID(), err)
+	}
+	return nil
 }
 
 // headerExtend verifies the validity of the block header (excluding verification of the
@@ -384,29 +292,6 @@
 // If all checks pass, this method queues the following operations to persist the candidate block and
 // schedules `BlockProcessable` notification to be emitted in order of increasing height:
 //
-<<<<<<< HEAD
-//	5a. if and only if the candidate block's parent has not been certified yet:
-//	  - store QC embedded into the candidate block
-//	  - add the parent to the index of certified blocks (index: view → parent block's ID)
-//	  - queue a `BlockProcessable` notification for the parent
-//	5b. store candidate block and index it as a child of its parent (needed for recovery to traverse unfinalized blocks)
-//	5c. if and only if we are given a `certifyingQC`
-//	  - store this QC certifying the candidate block
-//	  - add candidate to the index of certified blocks (index: view → candidate block's ID)
-//	  - queue a `BlockProcessable` notification for the candidate block
-//
-// If `headerExtend` is called by `ParticipantState.Extend` (full consensus participant) then `certifyingQC` will be nil,
-// but the block payload will be validated. If `headerExtend` is called by `FollowerState.Extend` (consensus follower),
-// then `certifyingQC` must be not nil, which proves payload validity.
-//
-// If the candidate block has already been ingested, the deferred database operations returned by this function call
-// will error with the benign sentinel [storage.ErrAlreadyExists], aborting the database transaction (without corrupting
-// the protocol state).
-//
-// Expected errors during normal operations:
-//   - state.InvalidExtensionError if the candidate block is invalid
-func (m *FollowerState) headerExtend(ctx context.Context, candidate *flow.Block, certifyingQC *flow.QuorumCertificate, deferredBlockPersist *deferred.DeferredBlockPersist) error {
-=======
 //	4a. store QC embedded into the candidate block and emit `BlockProcessable` notification for the parent
 //	4b. store candidate block and populate corresponding indices:
 //	    - store candidate block's proposer signature along with the block (needed to re-create an authenticated proposal)
@@ -419,7 +304,6 @@
 //
 // No errors are expected during normal operation.
 func (m *FollowerState) headerExtend(ctx context.Context, candidate *flow.Proposal, certifyingQC *flow.QuorumCertificate, deferredDbOps *transaction.DeferredDbOps) error {
->>>>>>> 5fccb89d
 	span, _ := m.tracer.StartSpanFromContext(ctx, trace.ProtoStateMutatorExtendCheckHeader)
 	defer span.End()
 	blockID := candidate.Block.ID()
@@ -466,17 +350,6 @@
 		}
 	}
 
-<<<<<<< HEAD
-	// STEP 5:
-	qc := candidate.Header.ParentQC()
-	deferredBlockPersist.AddNextOperation(func(lctx lockctx.Proof, blockID flow.Identifier, rw storage.ReaderBatchWriter) error {
-		// STEP 5a: Deciding whether the candidate's parent has already been certified or not.
-		// Here, we populate the [storage.QuorumCertificates] index: certified block ID → QC. Except for bootstrapping, this is the
-		// only place where this index is updated. Therefore, the parent is certified if and only if [storage.QuorumCertificates]
-		// contains an entry for `qc.BlockID`. We optimistically attempt to add a new element to the index. We receive a
-		// [storage.ErrAlreadyExists] sentinel if and only if step 5a has already been executed for the parent.
-		err = m.qcs.BatchStore(lctx, rw, qc)
-=======
 	// STEP 4:
 	qc := candidate.Block.ParentQC()
 	deferredDbOps.AddDbOp(func(tx *transaction.Tx) error {
@@ -485,66 +358,37 @@
 		//  - the parent block's height is larger than the finalized root height (the root block is already considered processed)
 		// Thereby, we reduce duplicated `BlockProcessable` notifications.
 		err := m.qcs.StoreTx(qc)(tx)
->>>>>>> 5fccb89d
-		if err != nil {
-			// [storage.ErrAlreadyExists] guarantees that 5a has already been executed for the parent.
+		if err != nil {
 			if !errors.Is(err, storage.ErrAlreadyExists) {
 				return fmt.Errorf("could not store incorporated qc: %w", err)
 			}
-		} else { // no error entails that 5a has never been executed for the parent block
-			// add parent to index of certified blocks:
-			err := operation.IndexCertifiedBlockByView(lctx, rw, parent.View, qc.BlockID)
-			if err != nil {
-				return fmt.Errorf("could not index certified block by view %v: %w", parent.View, err)
-			}
-
+		} else {
 			// trigger BlockProcessable for parent block above root height
 			if parent.Height > m.finalizedRootHeight {
-				storage.OnCommitSucceed(rw, func() {
+				tx.OnSucceed(func() {
 					m.consumer.BlockProcessable(parent, qc)
 				})
 			}
 		}
 
-<<<<<<< HEAD
-		// STEP 5b: Store candidate block and index it as a child of its parent (needed for recovery to traverse unfinalized blocks)
-		err = m.blocks.BatchStore(lctx, rw, candidate) // insert the block into the database AND cache
-		if err != nil {
-			return fmt.Errorf("could not store candidate block: %w", err)
-		}
-		err = procedure.IndexNewBlock(lctx, rw, blockID, candidate.Header.ParentID)
-=======
 		// STEP 4b: Store candidate block proposal, and index it as a child of its parent (needed for recovery to traverse unfinalized blocks)
 		err = m.blocks.StoreTx(candidate)(tx) // insert the block into the database AND cache (with proposer signature)
 		if err != nil {
 			return fmt.Errorf("could not store candidate block: %w", err)
 		}
 		err = transaction.WithTx(procedure.IndexNewBlock(blockID, headerBody.ParentID))(tx)
->>>>>>> 5fccb89d
 		if err != nil {
 			return fmt.Errorf("could not index new block: %w", err)
 		}
 
 		// STEP 4c: if we are given a certifyingQC, store it and queue a `BlockProcessable` notification for the candidate block
 		if certifyingQC != nil {
-			err = m.qcs.BatchStore(lctx, rw, certifyingQC)
+			err = m.qcs.StoreTx(certifyingQC)(tx)
 			if err != nil {
 				return fmt.Errorf("could not store certifying qc: %w", err)
 			}
-<<<<<<< HEAD
-
-			// add candidate block to index of certified blocks:
-			err := operation.IndexCertifiedBlockByView(lctx, rw, candidate.Header.View, blockID)
-			if err != nil {
-				return fmt.Errorf("could not index certified block by view %v: %w", candidate.Header.View, err)
-			}
-
-			storage.OnCommitSucceed(rw, func() { // queue a BlockProcessable event for candidate block, since it is certified
-				m.consumer.BlockProcessable(candidate.Header, certifyingQC)
-=======
 			tx.OnSucceed(func() { // queue a BlockProcessable event for candidate block, since it is certified
 				m.consumer.BlockProcessable(candidate.Block.ToHeader(), certifyingQC)
->>>>>>> 5fccb89d
 			})
 		}
 		return nil
@@ -570,68 +414,40 @@
 	return true, nil
 }
 
-// checkOutdatedExtension rejects blocks that are either orphaned or already finalized, in which cases
-// the sentinel [state.OutdatedExtensionError] is returned. Per convention, the ancestor blocks
-// for any ingested block must be known (otherwise, we return an exception).
-//
-// APPROACH:
-// Starting with `block`s parent, we walk the fork backwards in order of decreasing height. Eventually,
-// we will reach a finalized block (this is always true, because a node starts with the genesis block
-// or a root block that is known to be finalized and only accepts blocks that descend from this block).
-// Let H denote the *latest* finalized height (in the implementation below called `finalizedHeight`).
-//
-// For `block.Height` > H, there are two cases:
-//  1. When walking the fork backward, we reach the *latest* finalized block. Hence, `block`
-//     descends from the latest finalized block, i.e. it is not orphaned (yet).
-//  2. We encounter a block at height H that is different from the latest finalized block.
-//     Therefore, our fork contains a block at height H that conflicts with the latest
-//     finalized block. Hence, `block` is orphaned.
-//     Example:
-//     A (Finalized) ← B (Finalized) ← C (Finalized) ← D ← E ← F
-//     ↖ G             ↖ H              ↖ I
-//     Block G is outdated, because its ancestry does not include C (latest finalized).
-//     Block H and I are not outdated, because they do have C as an ancestor.
-//
-// For `block.Height` ≤ H:
-//   - We emphasize that the traversal starts with `block`'s *parent*. Hence, the first block we
-//     visit when traversing the fork is at height `block.Height - 1` < H. Also in this case, our
-//     traversal reaches height H or below, _without_ encountering the latest finalized block.
-//
-// In summary, in the context of this function, we define a `block` to be OUTDATED if and only if
-// `block` is orphaned or already finalized.
-//
+// checkOutdatedExtension checks whether given block is
+// valid in the context of the entire state. For this, the block needs to
+// directly connect, through its ancestors, to the last finalized block.
 // Expected errors during normal operations:
-<<<<<<< HEAD
-//   - [state.OutdatedExtensionError] if the candidate block is orphaned or finalized
-func (m *ParticipantState) checkOutdatedExtension(block *flow.Header) error {
-	var latestFinalizedHeight uint64
-	err := operation.RetrieveFinalizedHeight(m.db.Reader(), &latestFinalizedHeight)
-=======
 //   - state.OutdatedExtensionError if the candidate block is outdated (e.g. orphaned)
 func (m *ParticipantState) checkOutdatedExtension(header flow.HeaderBody) error {
 	var finalizedHeight uint64
 	err := m.db.View(operation.RetrieveFinalizedHeight(&finalizedHeight))
->>>>>>> 5fccb89d
 	if err != nil {
 		return fmt.Errorf("could not retrieve finalized height: %w", err)
 	}
 	var finalID flow.Identifier
-	err = operation.LookupBlockHeight(m.db.Reader(), latestFinalizedHeight, &finalID)
+	err = m.db.View(operation.LookupBlockHeight(finalizedHeight, &finalID))
 	if err != nil {
 		return fmt.Errorf("could not lookup finalized block: %w", err)
 	}
 
-	ancestorID := block.ParentID
+	ancestorID := header.ParentID
 	for ancestorID != finalID {
 		ancestor, err := m.headers.ByBlockID(ancestorID)
 		if err != nil {
-			return irrecoverable.NewExceptionf("could not retrieve ancestor %x: %w", ancestorID, err)
-		}
-		if ancestor.Height < latestFinalizedHeight {
-			// Candidate block is on a fork that does not include the latest finalized block.
+			return fmt.Errorf("could not retrieve ancestor (%x): %w", ancestorID, err)
+		}
+		if ancestor.Height < finalizedHeight {
+			// this happens when the candidate block is on a fork that does not include all the
+			// finalized blocks.
+			// for instance:
+			// A (Finalized) <- B (Finalized) <- C (Finalized) <- D <- E <- F
+			//                  ^- G             ^- H             ^- I
+			// block G is not a valid block, because it does not have C (which has been finalized) as an ancestor
+			// block H and I are valid, because they do have C as an ancestor
 			return state.NewOutdatedExtensionErrorf(
 				"candidate block (height: %d) conflicts with finalized state (ancestor: %d final: %d)",
-				block.Height, ancestor.Height, latestFinalizedHeight)
+				header.Height, ancestor.Height, finalizedHeight)
 		}
 		ancestorID = ancestor.ParentID
 	}
@@ -726,7 +542,7 @@
 // operation for indexing the latest seal as of the candidate block and returns the latest seal.
 // Expected errors during normal operations:
 //   - state.InvalidExtensionError if the candidate block has invalid seals
-func (m *ParticipantState) sealExtend(ctx context.Context, candidate *flow.Block, deferredBlockPersist *deferred.DeferredBlockPersist) (*flow.Seal, error) {
+func (m *ParticipantState) sealExtend(ctx context.Context, candidate *flow.Block, deferredDbOps *transaction.DeferredDbOps) (*flow.Seal, error) {
 	span, _ := m.tracer.StartSpanFromContext(ctx, trace.ProtoStateMutatorExtendCheckSeals)
 	defer span.End()
 
@@ -735,10 +551,7 @@
 		return nil, state.NewInvalidExtensionErrorf("seal validation error: %w", err)
 	}
 
-	deferredBlockPersist.AddNextOperation(func(lctx lockctx.Proof, blockID flow.Identifier, rw storage.ReaderBatchWriter) error {
-		return operation.IndexLatestSealAtBlock(lctx, rw.Writer(), blockID, lastSeal.ID())
-	})
-
+	deferredDbOps.AddBadgerOp(operation.IndexLatestSealAtBlock(candidate.ID(), lastSeal.ID()))
 	return lastSeal, nil
 }
 
@@ -771,16 +584,19 @@
 	return nil
 }
 
-// lastSealed returns the highest sealed block from the fork with head `candidate`.
+// lastSealed determines the highest sealed block from the fork with head `candidate`.
+// It queues a deferred database operation for indexing the latest seal as of the candidate block.
+// and returns the latest seal.
 //
 // For instance, here is the chain state: block 100 is the head, block 97 is finalized,
 // and 95 is the last sealed block at the state of block 100.
 // 95 (sealed) <- 96 <- 97 (finalized) <- 98 <- 99 <- 100
 // Now, if block 101 is extending block 100, and its payload has a seal for 96, then it will
-// be the last sealed as of block 101. The result is independent of finalization.
+// be the last sealed for block 101.
 // No errors are expected during normal operation.
-func (m *FollowerState) lastSealed(candidate *flow.Block) (latestSeal *flow.Seal, err error) {
+func (m *FollowerState) lastSealed(candidate *flow.Block, deferredDbOps *transaction.DeferredDbOps) (latestSeal *flow.Seal, err error) {
 	payload := candidate.Payload
+	blockID := candidate.ID()
 
 	// If the candidate blocks' payload has no seals, the latest seal in this fork remains unchanged, i.e. latest seal as of the
 	// parent is also the latest seal as of the candidate block. Otherwise, we take the latest seal included in the candidate block.
@@ -805,6 +621,7 @@
 		latestSeal = ordered[len(ordered)-1]
 	}
 
+	deferredDbOps.AddBadgerOp(operation.IndexLatestSealAtBlock(blockID, latestSeal.ID()))
 	return latestSeal, nil
 }
 
@@ -816,17 +633,13 @@
 // Expected errors during normal operations:
 //   - state.InvalidExtensionError if the Protocol State commitment in the candidate block does
 //     not match the Protocol State we constructed locally
-func (m *FollowerState) evolveProtocolState(ctx context.Context, candidate *flow.Block, deferredBlockPersist *deferred.DeferredBlockPersist) error {
+func (m *FollowerState) evolveProtocolState(ctx context.Context, candidate *flow.Block, deferredDbOps *transaction.DeferredDbOps) error {
 	span, _ := m.tracer.StartSpanFromContext(ctx, trace.ProtoStateMutatorEvolveProtocolState)
 	defer span.End()
 
 	// Evolve the Protocol State starting from the parent block's state. Information that may change the state is:
 	// the candidate block's view and Service Events from execution results sealed in the candidate block.
-<<<<<<< HEAD
-	updatedStateID, err := m.protocolState.EvolveState(deferredBlockPersist, candidate.Header.ParentID, candidate.Header.View, candidate.Payload.Seals)
-=======
 	updatedStateID, dbUpdates, err := m.protocolState.EvolveState(candidate.ParentID, candidate.View, candidate.Payload.Seals)
->>>>>>> 5fccb89d
 	if err != nil {
 		return fmt.Errorf("evolving protocol state failed: %w", err)
 	}
@@ -835,7 +648,7 @@
 	if updatedStateID != candidate.Payload.ProtocolStateID {
 		return state.NewInvalidExtensionErrorf("invalid protocol state commitment %x in block, which should be %x", candidate.Payload.ProtocolStateID, updatedStateID)
 	}
-
+	deferredDbOps.AddDbOps(dbUpdates.Pending().WithBlock(candidate.ID()))
 	return nil
 }
 
@@ -844,13 +657,6 @@
 // Hence, the parent of `blockID` has to be the last finalized block.
 // No errors are expected during normal operations.
 func (m *FollowerState) Finalize(ctx context.Context, blockID flow.Identifier) error {
-	lctx := m.lockManager.NewContext()
-	defer lctx.Release()
-	err := lctx.AcquireLock(storage.LockFinalizeBlock)
-	if err != nil {
-		return err
-	}
-
 	// preliminaries: start tracer and retrieve full block
 	span, _ := m.tracer.StartSpanFromContext(ctx, trace.ProtoStateMutatorFinalize)
 	defer span.End()
@@ -870,12 +676,12 @@
 	// this must be the case, as the `Finalize` method only finalizes one block
 	// at a time and hence the parent of `blockID` must already be finalized.
 	var finalized uint64
-	err = operation.RetrieveFinalizedHeight(m.db.Reader(), &finalized)
+	err = m.db.View(operation.RetrieveFinalizedHeight(&finalized))
 	if err != nil {
 		return fmt.Errorf("could not retrieve finalized height: %w", err)
 	}
 	var finalID flow.Identifier
-	err = operation.LookupBlockHeight(m.db.Reader(), finalized, &finalID)
+	err = m.db.View(operation.LookupBlockHeight(finalized, &finalID))
 	if err != nil {
 		return fmt.Errorf("could not retrieve final header: %w", err)
 	}
@@ -927,22 +733,22 @@
 	//   This value could actually stay the same if it has no seals in
 	//   its payload, in which case the parent's seal is the same.
 	// * set the epoch fallback flag, if it is triggered
-	err = m.db.WithReaderBatchWriter(func(rw storage.ReaderBatchWriter) error {
-		err = operation.IndexFinalizedBlockByHeight(lctx, rw, header.Height, blockID)
+	err = operation.RetryOnConflict(m.db.Update, func(tx *badger.Txn) error {
+		err = operation.IndexBlockHeight(header.Height, blockID)(tx)
 		if err != nil {
 			return fmt.Errorf("could not insert number mapping: %w", err)
 		}
-		err = operation.UpsertFinalizedHeight(lctx, rw.Writer(), header.Height)
+		err = operation.UpdateFinalizedHeight(header.Height)(tx)
 		if err != nil {
 			return fmt.Errorf("could not update finalized height: %w", err)
 		}
-		err = operation.UpsertSealedHeight(lctx, rw.Writer(), sealed.Height)
+		err = operation.UpdateSealedHeight(sealed.Height)(tx)
 		if err != nil {
 			return fmt.Errorf("could not update sealed height: %w", err)
 		}
 
 		if isFirstBlockOfEpoch(parentEpochState, finalizingEpochState) {
-			err = operation.InsertEpochFirstHeight(lctx, rw, currentEpochSetup.Counter, header.Height)
+			err = operation.InsertEpochFirstHeight(currentEpochSetup.Counter, header.Height)(tx)
 			if err != nil {
 				return fmt.Errorf("could not insert epoch first block height: %w", err)
 			}
@@ -952,7 +758,7 @@
 		// guarantees that only a single, continuous execution fork is sealed. Here, we index for
 		// each block ID the ID of its _finalized_ seal.
 		for _, seal := range block.Payload.Seals {
-			err = operation.IndexFinalizedSealByBlockID(rw.Writer(), seal.BlockID, seal.ID())
+			err = operation.IndexFinalizedSealByBlockID(seal.BlockID, seal.ID())(tx)
 			if err != nil {
 				return fmt.Errorf("could not index the seal by the sealed block ID: %w", err)
 			}
@@ -961,7 +767,7 @@
 		if len(versionBeacons) > 0 {
 			// only index the last version beacon as that is the relevant one.
 			// TODO: The other version beacons can be used for validation.
-			err := operation.IndexVersionBeaconByHeight(rw.Writer(), versionBeacons[len(versionBeacons)-1])
+			err := operation.IndexVersionBeaconByHeight(versionBeacons[len(versionBeacons)-1])(tx)
 			if err != nil {
 				return fmt.Errorf("could not index version beacon or height (%d): %w", header.Height, err)
 			}
