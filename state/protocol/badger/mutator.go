// (c) 2019 Dapper Labs - ALL RIGHTS RESERVED

package badger

import (
	"bytes"
	"errors"
	"fmt"

	"github.com/dgraph-io/badger/v2"

	"github.com/dapperlabs/flow-go/model/flow"
	"github.com/dapperlabs/flow-go/state"
	"github.com/dapperlabs/flow-go/storage"
	"github.com/dapperlabs/flow-go/storage/badger/operation"
	"github.com/dapperlabs/flow-go/storage/badger/procedure"
)

type Mutator struct {
	state *State
}

func (m *Mutator) Bootstrap(root *flow.Block, result *flow.ExecutionResult, seal *flow.Seal) error {
	return operation.RetryOnConflict(m.state.db.Update, func(tx *badger.Txn) error {

		// NEW: bootstrapping from an arbitrary states requires an execution result and block seal
		// as input; we need to verify them against each other and against the root block

		if result.BlockID != root.ID() {
			return fmt.Errorf("root execution result for wrong block (%x != %x)", result.BlockID, root.ID())
		}

		if seal.BlockID != root.ID() {
			return fmt.Errorf("root block seal for wrong block (%x != %x)", seal.BlockID, root.ID())
		}

		if seal.ResultID != result.ID() {
			return fmt.Errorf("root block seal for wrong execution result (%x != %x)", seal.ResultID, result.ID())
		}

		// EPOCHS: If we bootstrap with epochs, we no longer need identities as a payload to the root block; instead, we
		// want to see two system events with all necessary information: one epoch setup and one epoch commit.

		// We should have exactly two service events, one epoch setup and one epoch commit.
		if len(seal.ServiceEvents) != 2 {
			return fmt.Errorf("root block seal must contain two system events (have %d)", len(seal.ServiceEvents))
		}
		setup, valid := seal.ServiceEvents[0].Event.(*flow.EpochSetup)
		if !valid {
			return fmt.Errorf("first service event should be epoch setup (%T)", seal.ServiceEvents[0])
		}
		commit, valid := seal.ServiceEvents[1].Event.(*flow.EpochCommit)
		if !valid {
			return fmt.Errorf("second event should be epoch commit (%T)", seal.ServiceEvents[1])
		}

		// They should both have the same epoch counter to be valid.
		if setup.Counter != commit.Counter {
			return fmt.Errorf("epoch setup counter differs from epoch commit counter (%d != %d)", setup.Counter, commit.Counter)
		}

		// The final view of the epoch must be greater than the view of the first block
		if root.Header.View >= setup.FinalView {
			return fmt.Errorf("final view of epoch less than first block view")
		}

		// They should also both be valid within themselves.
		err := validSetup(setup)
		if err != nil {
			return fmt.Errorf("invalid epoch setup event: %w", err)
		}
		err = validCommit(commit, setup)
		if err != nil {
			return fmt.Errorf("invalid epoch commit event: %w", err)
		}

		// FIRST: validate the root block and its payload

		// NOTE: we might need to relax these restrictions and find a way to process the
		// payload of the root block once we implement epochs

		// the root block should have an empty guarantee payload
		if len(root.Payload.Guarantees) > 0 {
			return fmt.Errorf("root block must not have guarantees")
		}

		// the root block should have an empty seal payload
		if len(root.Payload.Seals) > 0 {
			return fmt.Errorf("root block must not have seals")
		}

		// SECOND: insert the initial protocol state data into the database

		// 1) insert the root block with its payload into the state and index it
		err = m.state.blocks.StoreTx(root)(tx)
		if err != nil {
			return fmt.Errorf("could not insert root block: %w", err)
		}
		err = operation.IndexBlockHeight(root.Header.Height, root.ID())(tx)
		if err != nil {
			return fmt.Errorf("could not index root block: %w", err)
		}
		// root block has no parent, so only needs to add one index
		// to indicate the root block has no child yet
		err = operation.InsertBlockChildren(root.ID(), nil)(tx)
		if err != nil {
			return fmt.Errorf("could not initialize root child index: %w", err)
		}

		// 2) insert the root execution result into the database and index it
		err = operation.InsertExecutionResult(result)(tx)
		if err != nil {
			return fmt.Errorf("could not insert root result: %w", err)
		}
		err = operation.IndexExecutionResult(root.ID(), result.ID())(tx)
		if err != nil {
			return fmt.Errorf("could not index root result: %w", err)
		}

		// 3) insert the root block seal into the database and index it
		err = operation.InsertSeal(seal.ID(), seal)(tx)
		if err != nil {
			return fmt.Errorf("could not insert root seal: %w", err)
		}
		err = operation.IndexBlockSeal(root.ID(), seal.ID())(tx)
		if err != nil {
			return fmt.Errorf("could not index root block seal: %w", err)
		}

		// 4) initialize the current protocol state values
		err = operation.InsertStartedView(root.Header.ChainID, root.Header.View)(tx)
		if err != nil {
			return fmt.Errorf("could not insert started view: %w", err)
		}
		err = operation.InsertVotedView(root.Header.ChainID, root.Header.View)(tx)
		if err != nil {
			return fmt.Errorf("could not insert started view: %w", err)
		}
		err = operation.InsertRootHeight(root.Header.Height)(tx)
		if err != nil {
			return fmt.Errorf("could not insert root height: %w", err)
		}
		err = operation.InsertFinalizedHeight(root.Header.Height)(tx)
		if err != nil {
			return fmt.Errorf("could not insert finalized height: %w", err)
		}
		err = operation.InsertSealedHeight(root.Header.Height)(tx)
		if err != nil {
			return fmt.Errorf("could not insert sealed height: %w", err)
		}

		// 5) initialize values related to the epoch logic
		err = operation.InsertEpochCounter(setup.Counter)(tx)
		if err != nil {
			return fmt.Errorf("could not insert epoch counter: %w", err)
		}
		err = operation.IndexEpochStart(setup.Counter, root.Header.View)(tx)
		if err != nil {
			return fmt.Errorf("could not index epoch start: %w", err)
		}
		err = operation.InsertEpochHeight(setup.Counter, root.Header.Height)(tx)
		if err != nil {
			return fmt.Errorf("could not insert epoch height: %w", err)
		}
<<<<<<< HEAD
		err = operation.InsertEpochSetup(setup.Counter, setup)(tx)
		if err != nil {
			return fmt.Errorf("could not insert epoch seed: %w", err)
		}
		err = operation.InsertEpochCommit(commit.Counter, commit)(tx)
		if err != nil {
			return fmt.Errorf("could not insert eoch end: %w", err)
=======
		err = m.state.setups.StoreTx(setup)(tx)
		if err != nil {
			return fmt.Errorf("could not insert EpochSetup event: %w", err)
		}
		err = m.state.commits.StoreTx(commit)(tx)
		if err != nil {
			return fmt.Errorf("could not insert EpochCommit event: %w", err)
		}
		err = m.state.epochStatuses.StoreTx(root.ID(), flow.NewEpochStatus(setup.ID(), commit.ID(), flow.ZeroID, flow.ZeroID))(tx)
		if err != nil {
			return fmt.Errorf("could not insert EpochStatus: %w", err)
>>>>>>> 5e32ecc2
		}

		m.state.metrics.FinalizedHeight(root.Header.Height)
		m.state.metrics.BlockFinalized(root)

		m.state.metrics.SealedHeight(root.Header.Height)
		m.state.metrics.BlockSealed(root)

		return nil
	})
}

func (m *Mutator) Extend(candidate *flow.Block) error {

	// FIRST: We do some initial cheap sanity checks, like checking the payload
	// hash is consistent

	header := candidate.Header
	payload := candidate.Payload
	if payload.Hash() != header.PayloadHash {
		return state.NewInvalidExtensionError("payload integrity check failed")
	}

	// SECOND: Next, we can check whether the block is a valid descendant of the
	// parent. It should have the same chain ID and a height that is one bigger.

	parent, err := m.state.headers.ByBlockID(header.ParentID)
	if err != nil {
		return fmt.Errorf("could not retrieve parent: %w", err)
	}
	if header.ChainID != parent.ChainID {
		return state.NewInvalidExtensionErrorf("candidate built for invalid chain (candidate: %s, parent: %s)",
			header.ChainID, parent.ChainID)
	}
	if header.Height != parent.Height+1 {
		return state.NewInvalidExtensionErrorf("candidate built with invalid height (candidate: %d, parent: %d)",
			header.Height, parent.Height)
	}

	// THIRD: Once we have established the block is valid within itself, and the
	// block is valid in relation to its parent, we can check whether it is
	// valid in the context of the entire state. For this, the block needs to
	// directly connect, through its ancestors, to the last finalized block.

	var finalized uint64
	err = m.state.db.View(operation.RetrieveFinalizedHeight(&finalized))
	if err != nil {
		return fmt.Errorf("could not retrieve finalized height: %w", err)
	}
	var finalID flow.Identifier
	err = m.state.db.View(operation.LookupBlockHeight(finalized, &finalID))
	if err != nil {
		return fmt.Errorf("could not lookup finalized block: %w", err)
	}

	ancestorID := header.ParentID
	for ancestorID != finalID {
		ancestor, err := m.state.headers.ByBlockID(ancestorID)
		if err != nil {
			return fmt.Errorf("could not retrieve ancestor (%x): %w", ancestorID, err)
		}
		if ancestor.Height < finalized {
			return state.NewOutdatedExtensionErrorf("candidate block conflicts with finalized state (ancestor: %d final: %d)",
				ancestor.Height, finalized)
		}
		ancestorID = ancestor.ParentID
	}

	// FOURTH: The header is now fully validated. Next is the guarantee part of
	// the payload compliance check. None of the blocks should have included a
	// guarantee that was expired at the block height, nor should it have been
	// included in any previous payload.

	// we only look as far back for duplicates as the transaction expiry limit;
	// if a guarantee was included before that, we will disqualify it on the
	// basis of the reference block anyway
	limit := header.Height - m.state.cfg.transactionExpiry
	if limit > header.Height { // overflow check
		limit = 0
	}

	// look up the root height so we don't look too far back
	// initially this is the genesis block height (aka 0).
	var rootHeight uint64
	err = m.state.db.View(operation.RetrieveRootHeight(&rootHeight))
	if err != nil {
		return fmt.Errorf("could not retrieve root block height: %w", err)
	}
	if limit < rootHeight {
		limit = rootHeight
	}

	// build a list of all previously used guarantees on this part of the chain
	ancestorID = header.ParentID
	lookup := make(map[flow.Identifier]struct{})
	for {
		ancestor, err := m.state.headers.ByBlockID(ancestorID)
		if err != nil {
			return fmt.Errorf("could not retrieve ancestor header (%x): %w", ancestorID, err)
		}
		index, err := m.state.index.ByBlockID(ancestorID)
		if err != nil {
			return fmt.Errorf("could not retrieve ancestor index (%x): %w", ancestorID, err)
		}
		for _, collID := range index.CollectionIDs {
			lookup[collID] = struct{}{}
		}
		if ancestor.Height <= limit {
			break
		}
		ancestorID = ancestor.ParentID
	}

	// check each guarantee included in the payload for duplication and expiry
	for _, guarantee := range payload.Guarantees {

		// if the guarantee was already included before, error
		_, duplicated := lookup[guarantee.ID()]
		if duplicated {
			return state.NewInvalidExtensionErrorf("payload includes duplicate guarantee (%x)", guarantee.ID())
		}

		// get the reference block to check expiry
		ref, err := m.state.headers.ByBlockID(guarantee.ReferenceBlockID)
		if err != nil {
			return fmt.Errorf("could not get reference block (%x): %w", guarantee.ReferenceBlockID, err)
		}

		// if the guarantee references a block with expired height, error
		if ref.Height < limit {
			return state.NewInvalidExtensionErrorf("payload includes expired guarantee (height: %d, limit: %d)",
				ref.Height, limit)
		}
	}

	// FIFTH: For compliance of the seal payload, we need them to create a valid
	// chain of seals on our branch of the chain, starting at the block directly
	// after the last sealed block all the way to at most the parent. We use
	// deterministic lookup by height for the finalized part of the chain and
	// then make a list of unfinalized blocks for the remainder, if any seals
	// remain.

	// map each seal to the block it is sealing for easy lookup; we will need to
	// successfully connect _all_ of these seals to the last sealed block for
	// the payload to be valid
	byBlock := make(map[flow.Identifier]*flow.Seal)
	for _, seal := range payload.Seals {
		byBlock[seal.BlockID] = seal
	}
	if len(payload.Seals) > len(byBlock) {
		return state.NewInvalidExtensionErrorf("multiple seals for the same block")
	}

	// get the parent's block seal, which constitutes the beginning of the
	// sealing chain; if no seals are part of the payload, it will also be used
	// for the candidate block, which remains at the same sealed state
	last, err := m.state.seals.ByBlockID(header.ParentID)
	if err != nil {
		return fmt.Errorf("could not retrieve parent seal (%x): %w", header.ParentID, err)
	}

	// get the last sealed block; we use its height to iterate forwards through
	// the finalized blocks which still need sealing
	sealed, err := m.state.headers.ByBlockID(last.BlockID)
	if err != nil {
		return fmt.Errorf("could not retrieve sealed block (%x): %w", last.BlockID, err)
	}

	// we now go from last sealed height plus one to finalized height and check
	// if we have the seal for each of them step by step; often we will not even
	// enter this loop, because last sealed height is higher than finalized
	for height := sealed.Height + 1; height <= finalized; height++ {
		if len(byBlock) == 0 {
			break
		}
		header, err := m.state.headers.ByHeight(height)
		if err != nil {
			return fmt.Errorf("could not get block for sealed height (%d): %w", height, err)
		}
		blockID := header.ID()
		next, found := byBlock[blockID]
		if !found {
			return state.NewInvalidExtensionErrorf("chain of seals broken for finalized (missing: %x)", blockID)
		}
		if !bytes.Equal(next.InitialState, last.FinalState) {
			return state.NewInvalidExtensionError("seal execution states do not connect in finalized")
		}
		delete(byBlock, blockID)
		last = next
	}

	// NOTE: We could skip the remaining part in case no seals are left; it is,
	// however, cheap, and it's what we will always do during normal operation,
	// where we only seal the last 1-3 blocks, which are not yet finalized.

	// Once we have filled in seals for all finalized blocks we need to check
	// the non-finalized blocks backwards; collect all of them, from direct
	// parent to just before finalized, and see if we can use up the rest of the
	// seals. We need to stop collecting ancestors either when reaching the
	// finalized state, or when reaching the last sealed block.
	ancestorID = header.ParentID
	var pendingIDs []flow.Identifier
	for ancestorID != finalID && ancestorID != last.BlockID {
		pendingIDs = append(pendingIDs, ancestorID)
		ancestor, err := m.state.headers.ByBlockID(ancestorID)
		if err != nil {
			return fmt.Errorf("could not get sealable ancestor (%x): %w", ancestorID, err)
		}
		ancestorID = ancestor.ParentID
	}
	for i := len(pendingIDs) - 1; i >= 0; i-- {
		if len(byBlock) == 0 {
			break
		}
		pendingID := pendingIDs[i]
		next, found := byBlock[pendingID]
		if !found {
			return state.NewInvalidExtensionErrorf("chain of seals broken for pending (missing: %x)", pendingID)
		}
		if !bytes.Equal(next.InitialState, last.FinalState) {
			return state.NewInvalidExtensionErrorf("seal execution states do not connect in pending")
		}
		delete(byBlock, pendingID)
		last = next
	}

	// This is just a sanity check; at this point, no seals should be left.
	if len(byBlock) > 0 {
		return fmt.Errorf("not all seals connected to state (left: %d)", len(byBlock))
	}

<<<<<<< HEAD
	// SIXTH: In case any of the payload seals includes system events, we need to
	// check if they are valid and must apply them to the protocol state as needed.

	// Retrieve the current epoch counter and the current epoch's service events.
	var counter uint64
	err = m.state.db.View(operation.RetrieveEpochCounter(&counter))
	if err != nil {
		return fmt.Errorf("could not retrieve epoch counter: %w", err)
	}
	activeSetup, err := m.state.setups.ByCounter(counter)
	if err != nil {
		return fmt.Errorf("could not retrieve current epoch setup: %w", err)
	}

	// Let's first establish the status quo of the current epoch. This function
	// checks if we already had an epoch setup or commit event in the history of
	// the blockchain, both the finalized and the pending part.
	didSetup, didCommit, err := m.epochStatus(counter+1, header.ParentID)
	if err != nil {
		return fmt.Errorf("could not check epoch status: %w", err)
	}

	// For each service event included in the payload, check whether it
	// is compliant with the protocol rules.
	// NOTE: We could check that we have at most two service eventshere,
	// but using more granular checks that catch invalid events one by one
	// makes the code more extensible in the future.
	for _, seal := range payload.Seals {
		for _, event := range seal.ServiceEvents {

			switch ev := event.Event.(type) {
			case *flow.EpochSetup:

				// We should only have a single epoch setup event per epoch.
				if didSetup {
					return fmt.Errorf("duplicate epoch setup service event")
				}

				// The setup event should have the counter increased by one.
				if ev.Counter != counter+1 {
					return fmt.Errorf("next epoch setup has invalid counter (%d => %d)", counter, ev.Counter)
				}

				// The final view needs to be after the current epoch final view.
				// NOTE: This kind of operates as an overflow check for the other checks.
				if ev.FinalView <= activeSetup.FinalView {
					return fmt.Errorf("next epoch must be after current epoch (%d <= %d)", ev.FinalView, activeSetup.FinalView)
				}

				// Finally, the epoch setup event must contain all necessary information.
				err = validSetup(ev)
				if err != nil {
					return fmt.Errorf("invalid epoch setup: %w", err)
				}

				// Make sure to disallow multiple commit events per payload.
				didSetup = true

			case *flow.EpochCommit:

				// We should only have a single epoch commit event per epoch.
				if didCommit {
					return fmt.Errorf("duplicate epoch commit service event")
				}

				// The epoch setup event needs to happen before the commit.
				if !didSetup {
					return fmt.Errorf("missing epoch setup for epoch commit")
				}

				// The commit event should have the counter increased by one.
				if ev.Counter != counter+1 {
					return fmt.Errorf("next epoch commit has invalid counter (%d => %d)", counter, ev.Counter)
				}

				// Finally, the commit should commit all the necessary information.
				setup, err := m.state.setups.ByCounter(ev.Counter)
				if err != nil {
					return fmt.Errorf("could not retrieve next epoch setup: %w", err)
				}
				err = validCommit(ev, setup)
				if err != nil {
					return fmt.Errorf("invalid epoch commit: %w", err)
				}

				// Make sure to disallow multiple commit events per payload.
				didCommit = true

			default:
				return fmt.Errorf("invalid service event type: %s", event.Type)
			}
		}
	}

	// FINALLY: Both the header itself and its payload are in compliance with the
	// protocol state. We can now store the candidate block, as well as adding
	// its final seal to the seal index and initializing its children index.

=======
	// SIXTH: epoch transitions and service events
	//    (i) Determine protocol state for block's _current_ Epoch.
	//        As we don't have slashing yet, the protocol state is fully
	//        determined by the Epoch Preparation events.
	//   (ii) Determine protocol state for block's _next_ Epoch.
	//        In case any of the payload seals includes system events,
	//        we need to check if they are valid and must apply them
	//        to the protocol state as needed.
	ops, err := m.handleServiceEvents(candidate)
	if err != nil {
		return fmt.Errorf("could not handle service events: %w", err)
	}

	// FINALLY: Both the header itself and its payload are in compliance with the
	// protocol state. We can now store the candidate block, as well as adding
	// its final seal to the seal index and initializing its children index.

>>>>>>> 5e32ecc2
	err = operation.RetryOnConflict(m.state.db.Update, func(tx *badger.Txn) error {
		// insert the block into the database AND cache
		err := m.state.blocks.StoreTx(candidate)(tx)
		if err != nil {
			return fmt.Errorf("could not store candidate block: %w", err)
		}
<<<<<<< HEAD
		// index the block seal for this block
=======

		// index the latest sealed block in this fork
>>>>>>> 5e32ecc2
		blockID := candidate.ID()
		err = operation.IndexBlockSeal(blockID, last.ID())(tx)
		if err != nil {
			return fmt.Errorf("could not index candidate seal: %w", err)
		}

		// index the child block for recovery
		err = procedure.IndexNewBlock(blockID, candidate.Header.ParentID)(tx)
		if err != nil {
			return fmt.Errorf("could not index new block: %w", err)
		}

		// apply any optional DB operations from service events
		for _, apply := range ops {
			err := apply(tx)
			if err != nil {
				return fmt.Errorf("could not apply operation: %w", err)
			}
		}

		return nil
	})
	if err != nil {
		return fmt.Errorf("could not execute state extension: %w", err)
	}

	return nil
}

func (m *Mutator) Finalize(blockID flow.Identifier) error {

	// FIRST: The finalize call on the protocol state can only finalize one
	// block at a time. This implies that the parent of the pending block that
	// is to be finalized has to be the last finalized block.

	var finalized uint64
	err := m.state.db.View(operation.RetrieveFinalizedHeight(&finalized))
	if err != nil {
		return fmt.Errorf("could not retrieve finalized height: %w", err)
	}
	var finalID flow.Identifier
	err = m.state.db.View(operation.LookupBlockHeight(finalized, &finalID))
	if err != nil {
		return fmt.Errorf("could not retrieve final header: %w", err)
	}
	block, err := m.state.blocks.ByID(blockID)
	if err != nil {
		return fmt.Errorf("could not retrieve pending block: %w", err)
	}
	header := block.Header
	if header.ParentID != finalID {
		return fmt.Errorf("can only finalize child of last finalized block")
	}

	// SECOND: We also want to update the last sealed height. Retrieve the block
	// seal indexed for the block and retrieve the block that was sealed by it.

	last, err := m.state.seals.ByBlockID(blockID)
	if err != nil {
		return fmt.Errorf("could not look up sealed header: %w", err)
	}
	sealed, err := m.state.headers.ByBlockID(last.BlockID)
	if err != nil {
		return fmt.Errorf("could not retrieve sealed header: %w", err)
	}

<<<<<<< HEAD
	// THIRD: If we have system events in any of the seals, we should insert
	// them into the protocol state accordingly on finalization. We create a
	// list of operations to be applied on top of the rest.

	payload := block.Payload
	var ops []func(*badger.Txn) error
	for _, seal := range payload.Seals {
		for _, event := range seal.ServiceEvents {
			switch ev := event.Event.(type) {
			case *flow.EpochSetup:
				fmt.Println("inserting setup", ev.Counter)
				ops = append(ops, m.state.setups.StoreTx(ev))
			case *flow.EpochCommit:
				fmt.Println("inserting commit", ev.Counter)
				ops = append(ops, m.state.commits.StoreTx(ev))
			default:
				return fmt.Errorf("invalid service event type in payload (%T)", event)
			}
		}
	}

	// EPOCH: We need to validate whether all information is available in the
	// protocol state to go to the next epoch when needed. In cases where there
	// is a bug in the smart contract, it could be that this happens too late
	// and the chain finalization should halt.
	// We also map the epoch to the height of its last finalized block; this is
	// important in order to efficiently be able to look up epoch snapshots.

	var counter uint64
	err = m.state.db.View(operation.RetrieveEpochCounter(&counter))
	if err != nil {
		return fmt.Errorf("could not retrieve epoch counter: %w", err)
	}
	setup, err := m.state.setups.ByCounter(counter)
	if err != nil {
		return fmt.Errorf("could not retrieve epoch setup: %w", err)
	}
	if header.View > setup.FinalView {
		didSetup, didCommit, err := m.epochStatus(counter+1, finalID)
		if err != nil {
			return fmt.Errorf("could not check epoch status: %w", err)
		}
		if !didSetup || !didCommit {
			return fmt.Errorf("missing epoch transition event(s)!")
		}
		counter = counter + 1
		ops = append(ops, operation.UpdateEpochCounter(counter))
		ops = append(ops, operation.IndexEpochStart(counter, header.View))
		ops = append(ops, operation.InsertEpochHeight(counter, header.Height))
	} else {
		ops = append(ops, operation.UpdateEpochHeight(counter, header.Height))
	}

	// FINALLY: A block inserted into the protocol state is already a valid
	// extension; in order to make it final, we need to do just three things:
=======
	// EPOCH: A block inserted into the protocol state is already a valid
	// extension;

	// We also map the epoch to the height of its last finalized block; this is
	// important in order to efficiently be able to look up epoch snapshots.

	epochState, err := m.state.epochStatuses.ByBlockID(blockID)
	if err != nil {
		return fmt.Errorf("could not retrieve epoch state: %w", err)
	}
	setup, err := m.state.setups.ByID(epochState.CurrentEpoch.SetupID)
	if err != nil {
		return fmt.Errorf("could not retrieve setup event for current epoch: %w", err)
	}

	var ops []func(*badger.Txn) error
	if header.View > setup.FinalView { // first block of next Epoch in this fork
		ops = append(ops, operation.UpdateEpochCounter(setup.Counter))
		ops = append(ops, operation.IndexEpochStart(setup.Counter, header.View))
		ops = append(ops, operation.InsertEpochHeight(setup.Counter, header.Height))
	} else {
		ops = append(ops, operation.UpdateEpochHeight(setup.Counter, header.Height))
	}

	// FINALLY: any block that is finalized is already a valid extension;
	// in order to make it final, we need to do just three things:
>>>>>>> 5e32ecc2
	// 1) Map its height to its index; there can no longer be other blocks at
	// this height, as it becomes immutable.
	// 2) Forward the last finalized height to its height as well. We now have
	// a new last finalized height.
	// 3) Forward the last seled height to the height of the block its last
	// seal sealed. This could actually stay the same if it has no seals in its
	// payload, in which case the parent's seal is the same.

	err = operation.RetryOnConflict(m.state.db.Update, func(tx *badger.Txn) error {
		err = operation.IndexBlockHeight(header.Height, blockID)(tx)
		if err != nil {
			return fmt.Errorf("could not insert number mapping: %w", err)
		}
		err = operation.UpdateFinalizedHeight(header.Height)(tx)
		if err != nil {
			return fmt.Errorf("could not update finalized height: %w", err)
		}
		err = operation.UpdateSealedHeight(sealed.Height)(tx)
		if err != nil {
			return fmt.Errorf("could not update sealed height: %w", err)
		}
		for _, op := range ops {
			err = op(tx)
			if err != nil {
				return fmt.Errorf("could not apply additional operation: %w", err)
			}
		}
		return nil
	})
	if err != nil {
		return fmt.Errorf("could not execute finalization: %w", err)
	}

	// FOURTH: metrics

	m.state.metrics.FinalizedHeight(header.Height)
	m.state.metrics.SealedHeight(sealed.Height)

	m.state.metrics.BlockFinalized(block)

	for _, seal := range block.Payload.Seals {

		// get each sealed block for sealed metrics
		sealed, err := m.state.blocks.ByID(seal.BlockID)
		if err != nil {
			return fmt.Errorf("could not retrieve sealed block (%x): %w", seal.BlockID, err)
		}

		m.state.metrics.BlockSealed(sealed)
	}

	return nil
}

<<<<<<< HEAD
// epochStatus returns booleans indicating the status of the epoch with the given
// counter, with respect to the given ancestor block. Each boolean return value
// indicates whether the given service event type has been included, either in a
// finalized block or in a pending ancestor block.
func (m *Mutator) epochStatus(counter uint64, ancestorID flow.Identifier) (isSetup bool, isCommitted bool, err error) {

	// First, we check if both epoch events have already been finalized; if they have, we don't
	// need to check anything else.
	setupFinalized, err := m.setupFinalized(counter)
	if err != nil {
		return false, false, fmt.Errorf("could not check epoch setup finalization: %w", err)
	}
	commitFinalized, err := m.commitFinalized(counter)
	if err != nil {
		return false, false, fmt.Errorf("could not check next epoch commit finalization: %w", err)
	}
	if setupFinalized && commitFinalized {
		return true, true, nil
	}

	// This code is only to prepare the below loop. We could inject them as parameters, but it
	// is a little less elegant, and the values should be in the badger cache anyway. This keeps
	// the function signature a bit simpler.
	var finalized uint64
	err = m.state.db.View(operation.RetrieveFinalizedHeight(&finalized))
	if err != nil {
		return false, false, fmt.Errorf("could not retrieve finalized height: %w", err)
	}
	var finalID flow.Identifier
	err = m.state.db.View(operation.LookupBlockHeight(finalized, &finalID))
	if err != nil {
		return false, false, fmt.Errorf("could not lookup finalized block: %w", err)
	}

	// Next, we want to check if we find the events in one of the pending blocks. We shouldn't
	// have to check the order of events here; if they were committed in the wrong order, we
	// already have an invalid protocol state that could be finalized and everything is broken.
	// This allows us to ignore the finalized status of the setup event.
	setupPending := false
	commitPending := false
	for ancestorID != finalID {

		// we need to get the ancestor to check its height for validity; it could be that the
		// block is connected to an obsolete branch of the blockchain that can no longer be
		// finalized, in which case we will never reach the finalID
		ancestor, err := m.state.headers.ByBlockID(ancestorID)
		if err != nil {
			return false, false, fmt.Errorf("could not retrieve ancestor (%x): %w", ancestorID, err)
		}
		if ancestor.Height < finalized {
			return false, false, state.NewOutdatedExtensionErrorf("candidate block conflicts with finalized state (ancestor: %d final: %d)", ancestor.Height, finalized)
		}

		// next, we retrieve the payload to look at the service events for all block seals included
		// on the pending part of the blockchain; if both events were found, it means we can stop
		// looking as we should only have one of each for the compliant part of the chain
		payload, err := m.state.payloads.ByBlockID(ancestorID)
		if err != nil {
			return false, false, fmt.Errorf("could not retrieve payload (%x): %w", ancestorID, err)
		}
		for _, seal := range payload.Seals {
			for _, event := range seal.ServiceEvents {
				if setupPending && commitPending {
					break
				}
				if _, ok := event.Event.(*flow.EpochSetup); ok {
					setupPending = true
					continue
				}
				if _, ok := event.Event.(*flow.EpochCommit); ok {
					commitPending = true
					continue
				}
			}
		}
		ancestorID = ancestor.ParentID
	}

	return setupPending || setupFinalized, commitPending || commitFinalized, nil
}

func (m *Mutator) setupFinalized(counter uint64) (bool, error) {
	_, err := m.state.setups.ByCounter(counter)
	if err == nil {
		return true, nil
	}
	if errors.Is(err, storage.ErrNotFound) {
		return false, nil
	}
	return false, err
}

func (m *Mutator) commitFinalized(counter uint64) (bool, error) {
	_, err := m.state.commits.ByCounter(counter)
	if err == nil {
		return true, nil
	}
	if errors.Is(err, storage.ErrNotFound) {
		return false, nil
	}
	return false, err
=======
// epochStatus computes the EpochStatus for the given block
// BEFORE applying the block payload itself
// Specifically, we must determine whether block is the first block of a new
// epoch in its respective fork. We do this by comparing the block's view to
// the Epoch data from its parent. If the block's view is _larger_ than the
// final View of the parent's epoch, the block starts a new Epoch.
// case (a): block is in same Epoch as parent.
//           the parent's EpochStatus.CurrentEpoch also applies for the current block
// case (b): block starts new Epoch in its respective fork.
//           the parent's EpochStatus.NextEpoch is the current block's EpochStatus.CurrentEpoch
// As the parent was a valid extension of the chain, by induction, the parent satisfies all
// consistency requirements of the protocol.
func (m *Mutator) epochStatus(block *flow.Header) (*flow.EpochStatus, error) {

	parentStatus, err := m.state.epochStatuses.ByBlockID(block.ParentID)
	if err != nil {
		return nil, fmt.Errorf("could not retrieve epoch state for parent: %w", err)
	}

	// Retrieve EpochSetup and EpochCommit event for parent block's Epoch
	parentSetup, err := m.state.setups.ByID(parentStatus.CurrentEpoch.SetupID)
	if err != nil {
		return nil, fmt.Errorf("could not retrieve EpochSetup event for parent: %w", err)
	}

	if parentSetup.FinalView < block.View { // first block of a new epoch
		// sanity check: parent's epoch Preparation should be completed and have EpochSetup and EpochCommit events
		if parentStatus.NextEpoch.SetupID == flow.ZeroID {
			return nil, fmt.Errorf("missing setup event for starting next epoch")
		}
		if parentStatus.NextEpoch.CommitID == flow.ZeroID {
			return nil, fmt.Errorf("missing commit event for starting next epoch")
		}
		p := flow.NewEpochStatus(
			parentStatus.NextEpoch.SetupID, parentStatus.NextEpoch.CommitID,
			flow.ZeroID, flow.ZeroID,
		)
		return p, nil
	}

	// Block is in the same epoch as its parent, re-use the same epoch status
	// IMPORTANT: copy the status to avoid modifying the parent status in the cache
	blockStatus := flow.NewEpochStatus(
		parentStatus.CurrentEpoch.SetupID, parentStatus.CurrentEpoch.CommitID,
		parentStatus.NextEpoch.SetupID, parentStatus.NextEpoch.CommitID,
	)
	return blockStatus, nil
}

// handleServiceEvents checks the service events within the seals of a block.
// It returns an error if there are any invalid, malformed, or duplicate events,
// in which case this block should be rejected.
//
// If the service events are valid, or there are no service events, it returns
// a slice of Badger operations to apply while storing the block. This includes
// an operation to index the epoch status for every block, and operations to
// insert service events for blocks that include them.
func (m *Mutator) handleServiceEvents(block *flow.Block) ([]func(*badger.Txn) error, error) {

	// Determine epoch status for block's CURRENT epoch.
	//
	// This yields the tentative protocol state BEFORE applying the block payload.
	// As we don't have slashing yet, there is nothing in the payload which could
	// modify the protocol state for the current epoch.
	epochStatus, err := m.epochStatus(block.Header)
	if err != nil {
		return nil, fmt.Errorf("could not determine epoch status: %w", err)
	}

	activeSetup, err := m.state.setups.ByID(epochStatus.CurrentEpoch.SetupID)
	if err != nil {
		return nil, fmt.Errorf("could not retrieve current epoch setup event: %w", err)
	}
	counter := activeSetup.Counter

	// keep track of DB operations to apply when inserting this block
	var ops []func(*badger.Txn) error

	// The payload might contain epoch preparation service events for the next
	// epoch. In this case, we need to update the tentative protocol state.
	// We need to validate whether all information is available in the protocol
	// state to go to the next epoch when needed. In cases where there is a bug
	// in the smart contract, it could be that this happens too late and the
	// chain finalization should halt.
	for _, seal := range block.Payload.Seals {
		for _, event := range seal.ServiceEvents {

			switch ev := event.Event.(type) {
			case *flow.EpochSetup:

				// We should only have a single epoch setup event per epoch.
				if epochStatus.NextEpoch.SetupID != flow.ZeroID {
					// true iff EpochSetup event for NEXT epoch was already included before
					return nil, fmt.Errorf("duplicate epoch setup service event")
				}

				// The setup event should have the counter increased by one.
				if ev.Counter != counter+1 {
					return nil, fmt.Errorf("next epoch setup has invalid counter (%d => %d)", counter, ev.Counter)
				}

				// The final view needs to be after the current epoch final view.
				// NOTE: This kind of operates as an overflow check for the other checks.
				if ev.FinalView <= activeSetup.FinalView {
					return nil, fmt.Errorf("next epoch must be after current epoch (%d <= %d)", ev.FinalView, activeSetup.FinalView)
				}

				// Finally, the epoch setup event must contain all necessary information.
				err = validSetup(ev)
				if err != nil {
					return nil, fmt.Errorf("invalid epoch setup: %w", err)
				}

				// prevents multiple setup events for same Epoch (including multiple setup events in payload of same block)
				epochStatus.NextEpoch.SetupID = ev.ID()

				// we'll insert the setup event when we insert the block
				ops = append(ops, m.state.setups.StoreTx(ev))

			case *flow.EpochCommit:

				// We should only have a single epoch commit event per epoch.
				if epochStatus.NextEpoch.CommitID != flow.ZeroID {
					// true iff EpochEpochCommitSetup event for NEXT epoch was already included before
					return nil, fmt.Errorf("duplicate epoch commit service event")
				}

				// The epoch setup event needs to happen before the commit.
				if epochStatus.NextEpoch.SetupID == flow.ZeroID {
					return nil, fmt.Errorf("missing epoch setup for epoch commit")
				}

				// The commit event should have the counter increased by one.
				if ev.Counter != counter+1 {
					return nil, fmt.Errorf("next epoch commit has invalid counter (%d => %d)", counter, ev.Counter)
				}

				// Finally, the commit should commit all the necessary information.
				setup, err := m.state.setups.ByID(epochStatus.NextEpoch.SetupID)
				if err != nil {
					return nil, fmt.Errorf("could not retrieve next epoch setup: %w", err)
				}
				err = validCommit(ev, setup)
				if err != nil {
					return nil, fmt.Errorf("invalid epoch commit: %w", err)
				}

				// prevents multiple setup events for same Epoch (including multiple setup events in payload of same block)
				epochStatus.NextEpoch.CommitID = ev.ID()

				// we'll insert the commit event when we insert the block
				ops = append(ops, m.state.commits.StoreTx(ev))

			default:
				return nil, fmt.Errorf("invalid service event type: %s", event.Type)
			}
		}
	}

	// we always index the epoch status, even when there are no service events
	ops = append(ops, m.state.epochStatuses.StoreTx(block.ID(), epochStatus))

	return ops, nil
>>>>>>> 5e32ecc2
}<|MERGE_RESOLUTION|>--- conflicted
+++ resolved
@@ -4,14 +4,12 @@
 
 import (
 	"bytes"
-	"errors"
 	"fmt"
 
 	"github.com/dgraph-io/badger/v2"
 
 	"github.com/dapperlabs/flow-go/model/flow"
 	"github.com/dapperlabs/flow-go/state"
-	"github.com/dapperlabs/flow-go/storage"
 	"github.com/dapperlabs/flow-go/storage/badger/operation"
 	"github.com/dapperlabs/flow-go/storage/badger/procedure"
 )
@@ -162,15 +160,6 @@
 		if err != nil {
 			return fmt.Errorf("could not insert epoch height: %w", err)
 		}
-<<<<<<< HEAD
-		err = operation.InsertEpochSetup(setup.Counter, setup)(tx)
-		if err != nil {
-			return fmt.Errorf("could not insert epoch seed: %w", err)
-		}
-		err = operation.InsertEpochCommit(commit.Counter, commit)(tx)
-		if err != nil {
-			return fmt.Errorf("could not insert eoch end: %w", err)
-=======
 		err = m.state.setups.StoreTx(setup)(tx)
 		if err != nil {
 			return fmt.Errorf("could not insert EpochSetup event: %w", err)
@@ -182,7 +171,6 @@
 		err = m.state.epochStatuses.StoreTx(root.ID(), flow.NewEpochStatus(setup.ID(), commit.ID(), flow.ZeroID, flow.ZeroID))(tx)
 		if err != nil {
 			return fmt.Errorf("could not insert EpochStatus: %w", err)
->>>>>>> 5e32ecc2
 		}
 
 		m.state.metrics.FinalizedHeight(root.Header.Height)
@@ -414,106 +402,6 @@
 		return fmt.Errorf("not all seals connected to state (left: %d)", len(byBlock))
 	}
 
-<<<<<<< HEAD
-	// SIXTH: In case any of the payload seals includes system events, we need to
-	// check if they are valid and must apply them to the protocol state as needed.
-
-	// Retrieve the current epoch counter and the current epoch's service events.
-	var counter uint64
-	err = m.state.db.View(operation.RetrieveEpochCounter(&counter))
-	if err != nil {
-		return fmt.Errorf("could not retrieve epoch counter: %w", err)
-	}
-	activeSetup, err := m.state.setups.ByCounter(counter)
-	if err != nil {
-		return fmt.Errorf("could not retrieve current epoch setup: %w", err)
-	}
-
-	// Let's first establish the status quo of the current epoch. This function
-	// checks if we already had an epoch setup or commit event in the history of
-	// the blockchain, both the finalized and the pending part.
-	didSetup, didCommit, err := m.epochStatus(counter+1, header.ParentID)
-	if err != nil {
-		return fmt.Errorf("could not check epoch status: %w", err)
-	}
-
-	// For each service event included in the payload, check whether it
-	// is compliant with the protocol rules.
-	// NOTE: We could check that we have at most two service eventshere,
-	// but using more granular checks that catch invalid events one by one
-	// makes the code more extensible in the future.
-	for _, seal := range payload.Seals {
-		for _, event := range seal.ServiceEvents {
-
-			switch ev := event.Event.(type) {
-			case *flow.EpochSetup:
-
-				// We should only have a single epoch setup event per epoch.
-				if didSetup {
-					return fmt.Errorf("duplicate epoch setup service event")
-				}
-
-				// The setup event should have the counter increased by one.
-				if ev.Counter != counter+1 {
-					return fmt.Errorf("next epoch setup has invalid counter (%d => %d)", counter, ev.Counter)
-				}
-
-				// The final view needs to be after the current epoch final view.
-				// NOTE: This kind of operates as an overflow check for the other checks.
-				if ev.FinalView <= activeSetup.FinalView {
-					return fmt.Errorf("next epoch must be after current epoch (%d <= %d)", ev.FinalView, activeSetup.FinalView)
-				}
-
-				// Finally, the epoch setup event must contain all necessary information.
-				err = validSetup(ev)
-				if err != nil {
-					return fmt.Errorf("invalid epoch setup: %w", err)
-				}
-
-				// Make sure to disallow multiple commit events per payload.
-				didSetup = true
-
-			case *flow.EpochCommit:
-
-				// We should only have a single epoch commit event per epoch.
-				if didCommit {
-					return fmt.Errorf("duplicate epoch commit service event")
-				}
-
-				// The epoch setup event needs to happen before the commit.
-				if !didSetup {
-					return fmt.Errorf("missing epoch setup for epoch commit")
-				}
-
-				// The commit event should have the counter increased by one.
-				if ev.Counter != counter+1 {
-					return fmt.Errorf("next epoch commit has invalid counter (%d => %d)", counter, ev.Counter)
-				}
-
-				// Finally, the commit should commit all the necessary information.
-				setup, err := m.state.setups.ByCounter(ev.Counter)
-				if err != nil {
-					return fmt.Errorf("could not retrieve next epoch setup: %w", err)
-				}
-				err = validCommit(ev, setup)
-				if err != nil {
-					return fmt.Errorf("invalid epoch commit: %w", err)
-				}
-
-				// Make sure to disallow multiple commit events per payload.
-				didCommit = true
-
-			default:
-				return fmt.Errorf("invalid service event type: %s", event.Type)
-			}
-		}
-	}
-
-	// FINALLY: Both the header itself and its payload are in compliance with the
-	// protocol state. We can now store the candidate block, as well as adding
-	// its final seal to the seal index and initializing its children index.
-
-=======
 	// SIXTH: epoch transitions and service events
 	//    (i) Determine protocol state for block's _current_ Epoch.
 	//        As we don't have slashing yet, the protocol state is fully
@@ -531,19 +419,14 @@
 	// protocol state. We can now store the candidate block, as well as adding
 	// its final seal to the seal index and initializing its children index.
 
->>>>>>> 5e32ecc2
 	err = operation.RetryOnConflict(m.state.db.Update, func(tx *badger.Txn) error {
 		// insert the block into the database AND cache
 		err := m.state.blocks.StoreTx(candidate)(tx)
 		if err != nil {
 			return fmt.Errorf("could not store candidate block: %w", err)
 		}
-<<<<<<< HEAD
-		// index the block seal for this block
-=======
 
 		// index the latest sealed block in this fork
->>>>>>> 5e32ecc2
 		blockID := candidate.ID()
 		err = operation.IndexBlockSeal(blockID, last.ID())(tx)
 		if err != nil {
@@ -610,63 +493,6 @@
 		return fmt.Errorf("could not retrieve sealed header: %w", err)
 	}
 
-<<<<<<< HEAD
-	// THIRD: If we have system events in any of the seals, we should insert
-	// them into the protocol state accordingly on finalization. We create a
-	// list of operations to be applied on top of the rest.
-
-	payload := block.Payload
-	var ops []func(*badger.Txn) error
-	for _, seal := range payload.Seals {
-		for _, event := range seal.ServiceEvents {
-			switch ev := event.Event.(type) {
-			case *flow.EpochSetup:
-				fmt.Println("inserting setup", ev.Counter)
-				ops = append(ops, m.state.setups.StoreTx(ev))
-			case *flow.EpochCommit:
-				fmt.Println("inserting commit", ev.Counter)
-				ops = append(ops, m.state.commits.StoreTx(ev))
-			default:
-				return fmt.Errorf("invalid service event type in payload (%T)", event)
-			}
-		}
-	}
-
-	// EPOCH: We need to validate whether all information is available in the
-	// protocol state to go to the next epoch when needed. In cases where there
-	// is a bug in the smart contract, it could be that this happens too late
-	// and the chain finalization should halt.
-	// We also map the epoch to the height of its last finalized block; this is
-	// important in order to efficiently be able to look up epoch snapshots.
-
-	var counter uint64
-	err = m.state.db.View(operation.RetrieveEpochCounter(&counter))
-	if err != nil {
-		return fmt.Errorf("could not retrieve epoch counter: %w", err)
-	}
-	setup, err := m.state.setups.ByCounter(counter)
-	if err != nil {
-		return fmt.Errorf("could not retrieve epoch setup: %w", err)
-	}
-	if header.View > setup.FinalView {
-		didSetup, didCommit, err := m.epochStatus(counter+1, finalID)
-		if err != nil {
-			return fmt.Errorf("could not check epoch status: %w", err)
-		}
-		if !didSetup || !didCommit {
-			return fmt.Errorf("missing epoch transition event(s)!")
-		}
-		counter = counter + 1
-		ops = append(ops, operation.UpdateEpochCounter(counter))
-		ops = append(ops, operation.IndexEpochStart(counter, header.View))
-		ops = append(ops, operation.InsertEpochHeight(counter, header.Height))
-	} else {
-		ops = append(ops, operation.UpdateEpochHeight(counter, header.Height))
-	}
-
-	// FINALLY: A block inserted into the protocol state is already a valid
-	// extension; in order to make it final, we need to do just three things:
-=======
 	// EPOCH: A block inserted into the protocol state is already a valid
 	// extension;
 
@@ -693,7 +519,6 @@
 
 	// FINALLY: any block that is finalized is already a valid extension;
 	// in order to make it final, we need to do just three things:
->>>>>>> 5e32ecc2
 	// 1) Map its height to its index; there can no longer be other blocks at
 	// this height, as it becomes immutable.
 	// 2) Forward the last finalized height to its height as well. We now have
@@ -748,109 +573,6 @@
 	return nil
 }
 
-<<<<<<< HEAD
-// epochStatus returns booleans indicating the status of the epoch with the given
-// counter, with respect to the given ancestor block. Each boolean return value
-// indicates whether the given service event type has been included, either in a
-// finalized block or in a pending ancestor block.
-func (m *Mutator) epochStatus(counter uint64, ancestorID flow.Identifier) (isSetup bool, isCommitted bool, err error) {
-
-	// First, we check if both epoch events have already been finalized; if they have, we don't
-	// need to check anything else.
-	setupFinalized, err := m.setupFinalized(counter)
-	if err != nil {
-		return false, false, fmt.Errorf("could not check epoch setup finalization: %w", err)
-	}
-	commitFinalized, err := m.commitFinalized(counter)
-	if err != nil {
-		return false, false, fmt.Errorf("could not check next epoch commit finalization: %w", err)
-	}
-	if setupFinalized && commitFinalized {
-		return true, true, nil
-	}
-
-	// This code is only to prepare the below loop. We could inject them as parameters, but it
-	// is a little less elegant, and the values should be in the badger cache anyway. This keeps
-	// the function signature a bit simpler.
-	var finalized uint64
-	err = m.state.db.View(operation.RetrieveFinalizedHeight(&finalized))
-	if err != nil {
-		return false, false, fmt.Errorf("could not retrieve finalized height: %w", err)
-	}
-	var finalID flow.Identifier
-	err = m.state.db.View(operation.LookupBlockHeight(finalized, &finalID))
-	if err != nil {
-		return false, false, fmt.Errorf("could not lookup finalized block: %w", err)
-	}
-
-	// Next, we want to check if we find the events in one of the pending blocks. We shouldn't
-	// have to check the order of events here; if they were committed in the wrong order, we
-	// already have an invalid protocol state that could be finalized and everything is broken.
-	// This allows us to ignore the finalized status of the setup event.
-	setupPending := false
-	commitPending := false
-	for ancestorID != finalID {
-
-		// we need to get the ancestor to check its height for validity; it could be that the
-		// block is connected to an obsolete branch of the blockchain that can no longer be
-		// finalized, in which case we will never reach the finalID
-		ancestor, err := m.state.headers.ByBlockID(ancestorID)
-		if err != nil {
-			return false, false, fmt.Errorf("could not retrieve ancestor (%x): %w", ancestorID, err)
-		}
-		if ancestor.Height < finalized {
-			return false, false, state.NewOutdatedExtensionErrorf("candidate block conflicts with finalized state (ancestor: %d final: %d)", ancestor.Height, finalized)
-		}
-
-		// next, we retrieve the payload to look at the service events for all block seals included
-		// on the pending part of the blockchain; if both events were found, it means we can stop
-		// looking as we should only have one of each for the compliant part of the chain
-		payload, err := m.state.payloads.ByBlockID(ancestorID)
-		if err != nil {
-			return false, false, fmt.Errorf("could not retrieve payload (%x): %w", ancestorID, err)
-		}
-		for _, seal := range payload.Seals {
-			for _, event := range seal.ServiceEvents {
-				if setupPending && commitPending {
-					break
-				}
-				if _, ok := event.Event.(*flow.EpochSetup); ok {
-					setupPending = true
-					continue
-				}
-				if _, ok := event.Event.(*flow.EpochCommit); ok {
-					commitPending = true
-					continue
-				}
-			}
-		}
-		ancestorID = ancestor.ParentID
-	}
-
-	return setupPending || setupFinalized, commitPending || commitFinalized, nil
-}
-
-func (m *Mutator) setupFinalized(counter uint64) (bool, error) {
-	_, err := m.state.setups.ByCounter(counter)
-	if err == nil {
-		return true, nil
-	}
-	if errors.Is(err, storage.ErrNotFound) {
-		return false, nil
-	}
-	return false, err
-}
-
-func (m *Mutator) commitFinalized(counter uint64) (bool, error) {
-	_, err := m.state.commits.ByCounter(counter)
-	if err == nil {
-		return true, nil
-	}
-	if errors.Is(err, storage.ErrNotFound) {
-		return false, nil
-	}
-	return false, err
-=======
 // epochStatus computes the EpochStatus for the given block
 // BEFORE applying the block payload itself
 // Specifically, we must determine whether block is the first block of a new
@@ -1014,5 +736,4 @@
 	ops = append(ops, m.state.epochStatuses.StoreTx(block.ID(), epochStatus))
 
 	return ops, nil
->>>>>>> 5e32ecc2
 }