--- conflicted
+++ resolved
@@ -967,20 +967,4 @@
 	}
 
 	return nil
-<<<<<<< HEAD
-=======
-}
-
-// isEpochEmergencyFallbackTriggered checks whether epoch fallback has been globally triggered.
-// TODO(efm-recovery): Stop storing a global EFM flag, use parentState.EFMTriggered instead
-//
-// Returns:
-// * (true, nil) if epoch fallback is triggered
-// * (false, nil) if epoch fallback is not triggered (including if the flag is not set)
-// * (false, err) if an unexpected error occurs
-func (state *State) isEpochEmergencyFallbackTriggered() (bool, error) {
-	var triggered bool
-	err := state.db.View(operation.CheckEpochEmergencyFallbackTriggered(&triggered))
-	return triggered, err
->>>>>>> 61b1f267
 }