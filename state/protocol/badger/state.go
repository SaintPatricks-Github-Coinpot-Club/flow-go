--- conflicted
+++ resolved
@@ -334,17 +334,11 @@
 			if err != nil {
 				return fmt.Errorf("could not index SealingSegment extra block (id=%x): %w", blockID, err)
 			}
-<<<<<<< HEAD
-			err = qcs.StoreTx(proposal.Block.Header.QuorumCertificate())(tx)
-			if err != nil {
-				return fmt.Errorf("could not store qc for SealingSegment extra block (id=%x): %w", blockID, err)
-=======
-			if block.Header.ContainsParentQC() {
-				err = qcs.StoreTx(block.Header.ParentQC())(tx)
+			if proposal.Block.ToHeader().ContainsParentQC() {
+				err = qcs.StoreTx(proposal.Block.ToHeader().ParentQC())(tx)
 				if err != nil {
 					return fmt.Errorf("could not store qc for SealingSegment extra block (id=%x): %w", blockID, err)
 				}
->>>>>>> fade0c29
 			}
 		}
 
@@ -360,17 +354,11 @@
 			if err != nil {
 				return fmt.Errorf("could not index SealingSegment block (id=%x): %w", blockID, err)
 			}
-<<<<<<< HEAD
-			err = qcs.StoreTx(proposal.Block.Header.QuorumCertificate())(tx)
-			if err != nil {
-				return fmt.Errorf("could not store qc for SealingSegment block (id=%x): %w", blockID, err)
-=======
-			if block.Header.ContainsParentQC() {
-				err = qcs.StoreTx(block.Header.ParentQC())(tx)
+			if proposal.Block.ToHeader().ContainsParentQC() {
+				err = qcs.StoreTx(proposal.Block.ToHeader().ParentQC())(tx)
 				if err != nil {
 					return fmt.Errorf("could not store qc for SealingSegment block (id=%x): %w", blockID, err)
 				}
->>>>>>> fade0c29
 			}
 			// index the latest seal as of this block
 			latestSealID, ok := segment.LatestSeals[blockID]
