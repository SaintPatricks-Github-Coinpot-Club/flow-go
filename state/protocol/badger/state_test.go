package badger_test

import (
	"context"
	"fmt"
	"os"
	"testing"
	"time"

	"github.com/dgraph-io/badger/v2"
	"github.com/stretchr/testify/assert"
	"github.com/stretchr/testify/require"

	"github.com/onflow/flow-go/model/flow"
	"github.com/onflow/flow-go/module/metrics"
	mock "github.com/onflow/flow-go/module/mock"
	"github.com/onflow/flow-go/state/protocol"
	bprotocol "github.com/onflow/flow-go/state/protocol/badger"
	"github.com/onflow/flow-go/state/protocol/inmem"
	protoutil "github.com/onflow/flow-go/state/protocol/util"
	storagebadger "github.com/onflow/flow-go/storage/badger"
	storutil "github.com/onflow/flow-go/storage/util"
	"github.com/onflow/flow-go/utils/unittest"
)

// TestBootstrapAndOpen verifies after bootstrapping with a root snapshot
// we should be able to open it and got the same state.
func TestBootstrapAndOpen(t *testing.T) {

	// create a state root and bootstrap the protocol state with it
	participants := unittest.CompleteIdentitySet()
	rootSnapshot := unittest.RootSnapshotFixture(participants, func(block *flow.Block) {
		block.Header.ParentID = unittest.IdentifierFixture()
	})

	protoutil.RunWithBootstrapState(t, rootSnapshot, func(db *badger.DB, _ *bprotocol.State) {

		// expect the final view metric to be set to current epoch's final view
		epoch := rootSnapshot.Epochs().Current()
		finalView, err := epoch.FinalView()
		require.NoError(t, err)
		counter, err := epoch.Counter()
		require.NoError(t, err)
		phase, err := rootSnapshot.Phase()
		require.NoError(t, err)

		complianceMetrics := new(mock.ComplianceMetrics)
		complianceMetrics.On("CommittedEpochFinalView", finalView).Once()
		complianceMetrics.On("CurrentEpochCounter", counter).Once()
		complianceMetrics.On("CurrentEpochPhase", phase).Once()
		complianceMetrics.On("CurrentEpochFinalView", finalView).Once()

		dkgPhase1FinalView, dkgPhase2FinalView, dkgPhase3FinalView, err := protocol.DKGPhaseViews(epoch)
		require.NoError(t, err)
		complianceMetrics.On("CurrentDKGPhase1FinalView", dkgPhase1FinalView).Once()
		complianceMetrics.On("CurrentDKGPhase2FinalView", dkgPhase2FinalView).Once()
		complianceMetrics.On("CurrentDKGPhase3FinalView", dkgPhase3FinalView).Once()

		noopMetrics := new(metrics.NoopCollector)
		all := storagebadger.InitAll(noopMetrics, db)
		// protocol state has been bootstrapped, now open a protocol state with the database
		state, err := bprotocol.OpenState(complianceMetrics, db, all.Headers, all.Seals, all.Results, all.Blocks, all.Setups, all.EpochCommits, all.Statuses)
		require.NoError(t, err)

		complianceMetrics.AssertExpectations(t)

		unittest.AssertSnapshotsEqual(t, rootSnapshot, state.Final())
	})
}

// TestBootstrapAndOpen_EpochCommitted verifies after bootstrapping with a
// root snapshot from EpochCommitted phase  we should be able to open it and
// got the same state.
func TestBootstrapAndOpen_EpochCommitted(t *testing.T) {

	// create a state root and bootstrap the protocol state with it
	participants := unittest.CompleteIdentitySet()
	rootSnapshot := unittest.RootSnapshotFixture(participants, func(block *flow.Block) {
		block.Header.ParentID = unittest.IdentifierFixture()
	})
	rootBlock, err := rootSnapshot.Head()
	require.NoError(t, err)

	// build an epoch on the root state and return a snapshot from the committed phase
	committedPhaseSnapshot := snapshotAfter(t, rootSnapshot, func(state *bprotocol.FollowerState) protocol.Snapshot {
		unittest.NewEpochBuilder(t, state).BuildEpoch().CompleteEpoch()

		// find the point where we transition to the epoch committed phase
		for height := rootBlock.Height + 1; ; height++ {
			phase, err := state.AtHeight(height).Phase()
			require.NoError(t, err)
			if phase == flow.EpochPhaseCommitted {
				return state.AtHeight(height)
			}
		}
	})

	protoutil.RunWithBootstrapState(t, committedPhaseSnapshot, func(db *badger.DB, _ *bprotocol.State) {

		complianceMetrics := new(mock.ComplianceMetrics)

		// expect the final view metric to be set to next epoch's final view
		finalView, err := committedPhaseSnapshot.Epochs().Next().FinalView()
		require.NoError(t, err)
		complianceMetrics.On("CommittedEpochFinalView", finalView).Once()

		// expect counter to be set to current epochs counter
		counter, err := committedPhaseSnapshot.Epochs().Current().Counter()
		require.NoError(t, err)
		complianceMetrics.On("CurrentEpochCounter", counter).Once()

		// expect epoch phase to be set to current phase
		phase, err := committedPhaseSnapshot.Phase()
		require.NoError(t, err)
		complianceMetrics.On("CurrentEpochPhase", phase).Once()

		currentEpochFinalView, err := committedPhaseSnapshot.Epochs().Current().FinalView()
		require.NoError(t, err)
		complianceMetrics.On("CurrentEpochFinalView", currentEpochFinalView).Once()

		dkgPhase1FinalView, dkgPhase2FinalView, dkgPhase3FinalView, err := protocol.DKGPhaseViews(committedPhaseSnapshot.Epochs().Current())
		require.NoError(t, err)
		complianceMetrics.On("CurrentDKGPhase1FinalView", dkgPhase1FinalView).Once()
		complianceMetrics.On("CurrentDKGPhase2FinalView", dkgPhase2FinalView).Once()
		complianceMetrics.On("CurrentDKGPhase3FinalView", dkgPhase3FinalView).Once()

		noopMetrics := new(metrics.NoopCollector)
		all := storagebadger.InitAll(noopMetrics, db)
		state, err := bprotocol.OpenState(complianceMetrics, db, all.Headers, all.Seals, all.Results, all.Blocks, all.Setups, all.EpochCommits, all.Statuses)
		require.NoError(t, err)

		// assert update final view was called
		complianceMetrics.AssertExpectations(t)

		unittest.AssertSnapshotsEqual(t, committedPhaseSnapshot, state.Final())
	})
}

// TestBootstrapNonRoot tests bootstrapping the protocol state from arbitrary states.
//
// NOTE: for all these cases, we build a final child block (CHILD). This is
// needed otherwise the parent block would not have a valid QC, since the QC
// is stored in the child.
func TestBootstrapNonRoot(t *testing.T) {
	t.Parallel()
	// start with a regular post-spork root snapshot
	participants := unittest.CompleteIdentitySet()
	rootSnapshot := unittest.RootSnapshotFixture(participants)
	rootBlock, err := rootSnapshot.Head()
	require.NoError(t, err)

<<<<<<< HEAD
	// should be able to bootstrap from snapshot after building one block
	// ROOT <- B1 <- CHILD
	t.Run("with one block built", func(t *testing.T) {
		after := snapshotAfter(t, rootSnapshot, func(state *bprotocol.FollowerState) protocol.Snapshot {
			block1 := unittest.BlockWithParentFixture(rootBlock)
			buildBlock(t, state, block1)
			child := unittest.BlockWithParentFixture(block1.Header)
			buildBlock(t, state, child)

			return state.AtBlockID(block1.ID())
		})

		bootstrap(t, after, func(state *bprotocol.State, err error) {
			require.NoError(t, err)
			unittest.AssertSnapshotsEqual(t, after, state.Final())
		})
	})

=======
>>>>>>> f2907a25
	// should be able to bootstrap from snapshot after sealing a non-root block
	// ROOT <- B1 <- B2(S1) <- CHILD
	t.Run("with sealed block", func(t *testing.T) {
		after := snapshotAfter(t, rootSnapshot, func(state *bprotocol.FollowerState) protocol.Snapshot {
			block1 := unittest.BlockWithParentFixture(rootBlock)
			buildBlock(t, state, block1)

			receipt1, seal1 := unittest.ReceiptAndSealForBlock(block1)
			block2 := unittest.BlockWithParentFixture(block1.Header)
			block2.SetPayload(unittest.PayloadFixture(unittest.WithSeals(seal1), unittest.WithReceipts(receipt1)))
			buildBlock(t, state, block2)

			child := unittest.BlockWithParentFixture(block2.Header)
			buildBlock(t, state, child)

			return state.AtBlockID(block2.ID())
		})

		bootstrap(t, after, func(state *bprotocol.State, err error) {
			require.NoError(t, err)
			unittest.AssertSnapshotsEqual(t, after, state.Final())
		})
	})

	t.Run("with setup next epoch", func(t *testing.T) {
		after := snapshotAfter(t, rootSnapshot, func(state *bprotocol.FollowerState) protocol.Snapshot {
			unittest.NewEpochBuilder(t, state).BuildEpoch()

			// find the point where we transition to the epoch setup phase
			for height := rootBlock.Height + 1; ; height++ {
				phase, err := state.AtHeight(height).Phase()
				require.NoError(t, err)
				if phase == flow.EpochPhaseSetup {
					return state.AtHeight(height)
				}
			}
		})

		bootstrap(t, after, func(state *bprotocol.State, err error) {
			require.NoError(t, err)
			unittest.AssertSnapshotsEqual(t, after, state.Final())
		})
	})

	t.Run("with committed next epoch", func(t *testing.T) {
		after := snapshotAfter(t, rootSnapshot, func(state *bprotocol.FollowerState) protocol.Snapshot {
			unittest.NewEpochBuilder(t, state).BuildEpoch().CompleteEpoch()

			// find the point where we transition to the epoch committed phase
			for height := rootBlock.Height + 1; ; height++ {
				phase, err := state.AtHeight(height).Phase()
				require.NoError(t, err)
				if phase == flow.EpochPhaseCommitted {
					return state.AtHeight(height)
				}
			}
		})

		bootstrap(t, after, func(state *bprotocol.State, err error) {
			require.NoError(t, err)
			unittest.AssertSnapshotsEqual(t, after, state.Final())
		})
	})

	t.Run("with previous and next epoch", func(t *testing.T) {
		after := snapshotAfter(t, rootSnapshot, func(state *bprotocol.FollowerState) protocol.Snapshot {
			unittest.NewEpochBuilder(t, state).
				BuildEpoch().CompleteEpoch(). // build epoch 2
				BuildEpoch()                  // build epoch 3

			// find a snapshot from epoch setup phase in epoch 2
			epoch1Counter, err := rootSnapshot.Epochs().Current().Counter()
			require.NoError(t, err)
			for height := rootBlock.Height + 1; ; height++ {
				snap := state.AtHeight(height)
				counter, err := snap.Epochs().Current().Counter()
				require.NoError(t, err)
				phase, err := snap.Phase()
				require.NoError(t, err)
				if phase == flow.EpochPhaseSetup && counter == epoch1Counter+1 {
					return snap
				}
			}
		})

		bootstrap(t, after, func(state *bprotocol.State, err error) {
			require.NoError(t, err)
			unittest.AssertSnapshotsEqual(t, after, state.Final())
		})
	})
}

func TestBootstrap_InvalidIdentities(t *testing.T) {
	t.Run("duplicate node ID", func(t *testing.T) {
		participants := unittest.CompleteIdentitySet()
		dupeIDIdentity := unittest.IdentityFixture(unittest.WithNodeID(participants[0].NodeID))
		participants = append(participants, dupeIDIdentity)

		root := unittest.RootSnapshotFixture(participants)
		bootstrap(t, root, func(state *bprotocol.State, err error) {
			assert.Error(t, err)
		})
	})

	t.Run("zero stake", func(t *testing.T) {
		zeroStakeIdentity := unittest.IdentityFixture(unittest.WithRole(flow.RoleVerification), unittest.WithStake(0))
		participants := unittest.CompleteIdentitySet(zeroStakeIdentity)
		root := unittest.RootSnapshotFixture(participants)
		bootstrap(t, root, func(state *bprotocol.State, err error) {
			assert.Error(t, err)
		})
	})

	t.Run("missing role", func(t *testing.T) {
		requiredRoles := []flow.Role{
			flow.RoleConsensus,
			flow.RoleCollection,
			flow.RoleExecution,
			flow.RoleVerification,
		}

		for _, role := range requiredRoles {
			t.Run(fmt.Sprintf("no %s nodes", role), func(t *testing.T) {
				participants := unittest.IdentityListFixture(5, unittest.WithAllRolesExcept(role))
				root := unittest.RootSnapshotFixture(participants)
				bootstrap(t, root, func(state *bprotocol.State, err error) {
					assert.Error(t, err)
				})
			})
		}
	})

	t.Run("duplicate address", func(t *testing.T) {
		participants := unittest.CompleteIdentitySet()
		dupeAddressIdentity := unittest.IdentityFixture(unittest.WithAddress(participants[0].Address))
		participants = append(participants, dupeAddressIdentity)

		root := unittest.RootSnapshotFixture(participants)
		bootstrap(t, root, func(state *bprotocol.State, err error) {
			assert.Error(t, err)
		})
	})

	t.Run("non-canonical ordering", func(t *testing.T) {
		participants := unittest.IdentityListFixture(20, unittest.WithAllRoles())

		root := unittest.RootSnapshotFixture(participants)
		// randomly shuffle the identities so they are not canonically ordered
		encodable := root.Encodable()
		encodable.Identities = participants.DeterministicShuffle(time.Now().UnixNano())
		root = inmem.SnapshotFromEncodable(encodable)
		bootstrap(t, root, func(state *bprotocol.State, err error) {
			assert.Error(t, err)
		})
	})
}

func TestBootstrap_DisconnectedSealingSegment(t *testing.T) {
	rootSnapshot := unittest.RootSnapshotFixture(unittest.CompleteIdentitySet())
	// convert to encodable to easily modify snapshot
	encodable := rootSnapshot.Encodable()
	// add an un-connected tail block to the sealing segment
	tail := unittest.BlockFixture()
	encodable.SealingSegment.Blocks = append([]*flow.Block{&tail}, encodable.SealingSegment.Blocks...)
	rootSnapshot = inmem.SnapshotFromEncodable(encodable)

	bootstrap(t, rootSnapshot, func(state *bprotocol.State, err error) {
		assert.Error(t, err)
	})
}

func TestBootstrap_InvalidQuorumCertificate(t *testing.T) {
	rootSnapshot := unittest.RootSnapshotFixture(unittest.CompleteIdentitySet())
	// convert to encodable to easily modify snapshot
	encodable := rootSnapshot.Encodable()
	encodable.QuorumCertificate.BlockID = unittest.IdentifierFixture()
	rootSnapshot = inmem.SnapshotFromEncodable(encodable)

	bootstrap(t, rootSnapshot, func(state *bprotocol.State, err error) {
		assert.Error(t, err)
	})
}

func TestBootstrap_SealMismatch(t *testing.T) {
	t.Run("seal doesn't match tail block", func(t *testing.T) {
		rootSnapshot := unittest.RootSnapshotFixture(unittest.CompleteIdentitySet())
		// convert to encodable to easily modify snapshot
		encodable := rootSnapshot.Encodable()
		encodable.LatestSeal.BlockID = unittest.IdentifierFixture()

		bootstrap(t, rootSnapshot, func(state *bprotocol.State, err error) {
			assert.Error(t, err)
		})
	})

	t.Run("result doesn't match tail block", func(t *testing.T) {
		rootSnapshot := unittest.RootSnapshotFixture(unittest.CompleteIdentitySet())
		// convert to encodable to easily modify snapshot
		encodable := rootSnapshot.Encodable()
		encodable.LatestResult.BlockID = unittest.IdentifierFixture()

		bootstrap(t, rootSnapshot, func(state *bprotocol.State, err error) {
			assert.Error(t, err)
		})
	})

	t.Run("seal doesn't match result", func(t *testing.T) {
		rootSnapshot := unittest.RootSnapshotFixture(unittest.CompleteIdentitySet())
		// convert to encodable to easily modify snapshot
		encodable := rootSnapshot.Encodable()
		encodable.LatestSeal.ResultID = unittest.IdentifierFixture()

		bootstrap(t, rootSnapshot, func(state *bprotocol.State, err error) {
			assert.Error(t, err)
		})
	})
}

// bootstraps protocol state with the given snapshot and invokes the callback
// with the result of the constructor
func bootstrap(t *testing.T, rootSnapshot protocol.Snapshot, f func(*bprotocol.State, error)) {
	metrics := metrics.NewNoopCollector()
	dir := unittest.TempDir(t)
	defer os.RemoveAll(dir)
	db := unittest.BadgerDB(t, dir)
	defer db.Close()
	headers, _, seals, _, _, blocks, setups, commits, statuses, results := storutil.StorageLayer(t, db)
	state, err := bprotocol.Bootstrap(metrics, db, headers, seals, results, blocks, setups, commits, statuses, rootSnapshot)
	f(state, err)
}

// snapshotAfter bootstraps the protocol state from the root snapshot, applies
// the state-changing function f, clears the on-disk state, and returns a
// memory-backed snapshot corresponding to that returned by f.
//
// This is used for generating valid snapshots to use when testing bootstrapping
// from non-root states.
func snapshotAfter(t *testing.T, rootSnapshot protocol.Snapshot, f func(*bprotocol.FollowerState) protocol.Snapshot) protocol.Snapshot {
	var after protocol.Snapshot
	protoutil.RunWithFollowerProtocolState(t, rootSnapshot, func(db *badger.DB, state *bprotocol.FollowerState) {
		snap := f(state)
		var err error
		after, err = inmem.FromSnapshot(snap)
		require.NoError(t, err)
	})
	return after
}

// buildBlock builds and marks valid the given block
func buildBlock(t *testing.T, state protocol.MutableState, block *flow.Block) {
	err := state.Extend(context.Background(), block)
	require.NoError(t, err)
	err = state.MarkValid(block.ID())
	require.NoError(t, err)
}<|MERGE_RESOLUTION|>--- conflicted
+++ resolved
@@ -149,27 +149,6 @@
 	rootBlock, err := rootSnapshot.Head()
 	require.NoError(t, err)
 
-<<<<<<< HEAD
-	// should be able to bootstrap from snapshot after building one block
-	// ROOT <- B1 <- CHILD
-	t.Run("with one block built", func(t *testing.T) {
-		after := snapshotAfter(t, rootSnapshot, func(state *bprotocol.FollowerState) protocol.Snapshot {
-			block1 := unittest.BlockWithParentFixture(rootBlock)
-			buildBlock(t, state, block1)
-			child := unittest.BlockWithParentFixture(block1.Header)
-			buildBlock(t, state, child)
-
-			return state.AtBlockID(block1.ID())
-		})
-
-		bootstrap(t, after, func(state *bprotocol.State, err error) {
-			require.NoError(t, err)
-			unittest.AssertSnapshotsEqual(t, after, state.Final())
-		})
-	})
-
-=======
->>>>>>> f2907a25
 	// should be able to bootstrap from snapshot after sealing a non-root block
 	// ROOT <- B1 <- B2(S1) <- CHILD
 	t.Run("with sealed block", func(t *testing.T) {
