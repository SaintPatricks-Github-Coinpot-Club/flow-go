--- conflicted
+++ resolved
@@ -68,23 +68,15 @@
 	}
 
 	// get identities from the current epoch first
-<<<<<<< HEAD
-	identities := setup.Participants
-=======
 	identities := setup.Participants.Copy()
->>>>>>> 24c35ff4
 	lookup := identities.Lookup()
 
 	// get identities that are in either last/next epoch but NOT in the current epoch
 	var otherEpochIdentities flow.IdentityList
-<<<<<<< HEAD
-	phase := status.Phase()
-=======
 	phase, err := status.Phase()
 	if err != nil {
 		return nil, fmt.Errorf("could not get phase: %w", err)
 	}
->>>>>>> 24c35ff4
 	switch phase {
 	// during staking phase (the beginning of the epoch) we include identities
 	// from the previous epoch that are now un-staking
@@ -94,11 +86,6 @@
 		if err != nil {
 			return nil, fmt.Errorf("could not get first block of epoch: %w", err)
 		}
-<<<<<<< HEAD
-		// parent ID may zero if the first block in this epoch is the root block
-		// in this case there are no previous epoch identities to check anyway
-		if first.ParentID == flow.ZeroID {
-=======
 		// check whether this is the first epoch after the root block - in this
 		// case there are no previous epoch identities to check anyway
 		root, err := s.state.Params().Root()
@@ -106,7 +93,6 @@
 			return nil, fmt.Errorf("could not get root block: %w", err)
 		}
 		if first.Height == root.Height {
->>>>>>> 24c35ff4
 			break
 		}
 
