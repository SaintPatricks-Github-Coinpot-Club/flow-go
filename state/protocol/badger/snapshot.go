--- conflicted
+++ resolved
@@ -42,15 +42,10 @@
 	return head, err
 }
 
-<<<<<<< HEAD
-// QuorumCertificate returns a valid quorum certificate for the block at the
-// head of this snapshot, if one exists.
-=======
 // QuorumCertificate (QC) returns a valid quorum certificate pointing to the
 // header at this snapshot. With the exception of the root block, a valid child
 // block must be which contains the desired QC. The sentinel error
 // state.NoValidChildBlockError is returned if the the QC is unknown.
->>>>>>> 8471c3e7
 //
 // For root block snapshots, returns the root quorum certificate. For all other
 // blocks, generates a quorum certificate from a valid child, if one exists.
@@ -62,15 +57,7 @@
 		return nil, fmt.Errorf("could not get root: %w", err)
 	}
 
-<<<<<<< HEAD
-	head, err := s.Head()
-	if err != nil {
-		return nil, fmt.Errorf("could not get head: %w", err)
-	}
-	if head.Height == root.Height {
-=======
 	if s.blockID == root.ID() {
->>>>>>> 8471c3e7
 		// TODO store root QC and return here
 		return nil, fmt.Errorf("root qc not stored")
 	}
@@ -81,11 +68,6 @@
 		return nil, fmt.Errorf("could not get child: %w", err)
 	}
 
-<<<<<<< HEAD
-	qc := &flow.QuorumCertificate{
-		View:      head.View,
-		BlockID:   child.ParentID,
-=======
 	// sanity check: ensure the child has the snapshot block as parent
 	if child.ParentID != s.blockID {
 		return nil, fmt.Errorf("child parent id (%x) does not match snapshot id (%x)", child.ParentID, s.blockID)
@@ -100,7 +82,6 @@
 	qc := &flow.QuorumCertificate{
 		View:      head.View,
 		BlockID:   s.blockID,
->>>>>>> 8471c3e7
 		SignerIDs: child.ParentVoterIDs,
 		SigData:   child.ParentVoterSig,
 	}
@@ -109,16 +90,10 @@
 }
 
 // validChild returns a child of the snapshot head that has been validated
-<<<<<<< HEAD
-// by HotStuff, if such a child exists. Otherwise returns an error. Any valid
-// child may be returned. Subsequent calls are not guaranteed to return the
-// same child.
-=======
 // by HotStuff. Returns state.NoValidChildBlockError if no valid child exists.
 //
 // Any valid child may be returned. Subsequent calls are not guaranteed to
 // return the same child.
->>>>>>> 8471c3e7
 func (s *Snapshot) validChild() (*flow.Header, error) {
 
 	var childIDs []flow.Identifier
@@ -127,18 +102,8 @@
 		return nil, fmt.Errorf("could not look up children: %w", err)
 	}
 
-<<<<<<< HEAD
-	// check we have at least one child
-	if len(childIDs) == 0 {
-		return nil, state.NewNoValidChildBlockError("block doesn't have children yet")
-	}
-
-	// find the first child that has been validated
-	var validChildID flow.Identifier
-=======
 	// find the first child that has been validated
 	validChildID := flow.ZeroID
->>>>>>> 8471c3e7
 	for _, childID := range childIDs {
 		var valid bool
 		err = s.state.db.View(operation.RetrieveBlockValidity(childID, &valid))
@@ -156,11 +121,7 @@
 	}
 
 	if validChildID == flow.ZeroID {
-<<<<<<< HEAD
-		return nil, state.NewNoValidChildBlockError("block has no valid children")
-=======
 		return nil, state.NewNoValidChildBlockErrorf("block has no valid children (total children: %d)", len(childIDs))
->>>>>>> 8471c3e7
 	}
 
 	// get the header of the first child
@@ -420,11 +381,7 @@
 	if err != nil {
 		return invalid.NewEpoch(err)
 	}
-<<<<<<< HEAD
-	if first.Height == root.Height {
-=======
 	if first.ID() == root.ID() {
->>>>>>> 8471c3e7
 		return invalid.NewEpoch(protocol.ErrNoPreviousEpoch)
 	}
 
