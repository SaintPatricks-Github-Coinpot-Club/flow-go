--- conflicted
+++ resolved
@@ -234,16 +234,11 @@
 		return nil, fmt.Errorf("could not encode signer indices for rootQCVoteData.VoterIDs: %w", err)
 	}
 
-<<<<<<< HEAD
-	rootBlock := cluster.CanonicalRootBlock(epochCounter, members)
+	rootBlock, err := cluster.CanonicalRootBlock(epochCounter, members)
+	if err != nil {
+		return nil, fmt.Errorf("could not generate canonical root block: %w", err)
+	}
 	rootQC, err := flow.NewQuorumCertificate(flow.UntrustedQuorumCertificate{
-=======
-	rootBlock, err := cluster.CanonicalRootBlock(epochCounter, members)
-	if err != nil {
-		return nil, fmt.Errorf("could not generate canonical root block: %w", err)
-	}
-	rootQC := &flow.QuorumCertificate{
->>>>>>> f93a5114
 		View:          rootBlock.Header.View,
 		BlockID:       rootBlock.ID(),
 		SignerIndices: signerIndices,
