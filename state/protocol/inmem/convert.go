--- conflicted
+++ resolved
@@ -323,32 +323,10 @@
 		EpochCommitSafetyThreshold: epochCommitSafetyThreshold, // see protocol.Params for details
 	}
 
-<<<<<<< HEAD
 	rootProtocolState := ProtocolStateForBootstrapState(setup, commit)
 	if rootProtocolState.ID() != root.Payload.ProtocolStateID {
 		return nil, fmt.Errorf("incorrect protocol state ID in root block, expected (%x) but got (%x)",
 			root.Payload.ProtocolStateID, rootProtocolState.ID())
-=======
-	identities := make(flow.DynamicIdentityEntryList, 0, len(setup.Participants))
-	for _, identity := range setup.Participants {
-		identities = append(identities, &flow.DynamicIdentityEntry{
-			NodeID: identity.NodeID,
-			Dynamic: flow.DynamicIdentity{
-				Weight:  identity.InitialWeight,
-				Ejected: false,
-			},
-		})
-	}
-	protocolState := &flow.ProtocolStateEntry{
-		PreviousEpoch: nil,
-		CurrentEpoch: flow.EpochStateContainer{
-			SetupID:          setup.ID(),
-			CommitID:         commit.ID(),
-			ActiveIdentities: identities,
-		},
-		NextEpoch:                       nil,
-		InvalidStateTransitionAttempted: false,
->>>>>>> e210519b
 	}
 
 	snap := SnapshotFromEncodable(EncodableSnapshot{
@@ -385,7 +363,7 @@
 		})
 	}
 	return &flow.ProtocolStateEntry{
-		PreviousEpochEventIDs: flow.EventIDs{},
+		PreviousEpoch: nil,
 		CurrentEpoch: flow.EpochStateContainer{
 			SetupID:          setup.ID(),
 			CommitID:         commit.ID(),
