package epochs

import (
	"fmt"

	"github.com/onflow/flow-go/model/flow"
	"github.com/onflow/flow-go/state/protocol"
	"github.com/onflow/flow-go/state/protocol/protocol_state"
)

// FallbackStateMachine is a special structure that encapsulates logic for processing service events
// when protocol is in epoch fallback mode. The FallbackStateMachine ignores EpochSetup and EpochCommit
// events but still processes ejection events.
//
// Whenever invalid epoch state transition has been observed only epochFallbackStateMachines must be created for subsequent views.
type FallbackStateMachine struct {
	baseStateMachine
	parentState protocol.KVStoreReader
}

var _ StateMachine = (*FallbackStateMachine)(nil)

// NewFallbackStateMachine constructs a state machine for epoch fallback. It automatically sets
// EpochFallbackTriggered to true, thereby recording that we have entered epoch fallback mode.
// See flow.EpochPhase for detailed documentation about EFM and epoch phase transitions.
// No errors are expected during normal operations.
func NewFallbackStateMachine(
	parentState protocol.KVStoreReader,
	telemetry protocol_state.StateMachineTelemetryConsumer,
	view uint64,
	parentEpochState *flow.RichEpochStateEntry,
) (*FallbackStateMachine, error) {
	state := parentEpochState.EpochStateEntry.Copy()
	nextEpochCommitted := state.EpochPhase() == flow.EpochPhaseCommitted

	nextEpoch := state.NextEpoch
	nextEpochSetup := state.NextEpochSetup
	nextEpochCommit := state.NextEpochCommit

	// we are entering fallback mode, this logic needs to be executed only once
	if !state.EpochFallbackTriggered {
		// The next epoch has not been committed. Though setup event may be in the state, make sure it is cleared.
		// CAUTION: this logic must be consistent with the `MinEpochStateEntry.EpochPhase()`, which
		// determines the epoch phase based on the configuration of the fields we set here!
		// Specifically, if and only if the next epoch is already committed as of the parent state,
		// we go through with that committed epoch. Otherwise, we have tentative values of an epoch
		// not yet properly specified, which we have to clear out.
		if !nextEpochCommitted {
			nextEpoch = nil
			// update corresponding service events
			nextEpochSetup = nil
			nextEpochCommit = nil
		}

		minEpochStateEntry, err := flow.NewMinEpochStateEntry(
			flow.UntrustedMinEpochStateEntry{
				PreviousEpoch:          state.PreviousEpoch,
				CurrentEpoch:           state.CurrentEpoch,
				NextEpoch:              nextEpoch,
				EpochFallbackTriggered: true,
			},
		)
		if err != nil {
			return nil, fmt.Errorf("could not create min epoch state: %w", err)
		}

		state, err = flow.NewEpochStateEntry(
			flow.UntrustedEpochStateEntry{
				MinEpochStateEntry:  minEpochStateEntry,
				PreviousEpochSetup:  state.PreviousEpochSetup,
				PreviousEpochCommit: state.PreviousEpochCommit,
				CurrentEpochSetup:   state.CurrentEpochSetup,
				CurrentEpochCommit:  state.CurrentEpochCommit,
				NextEpochSetup:      nextEpochSetup,
				NextEpochCommit:     nextEpochCommit,
			},
		)
		if err != nil {
			return nil, fmt.Errorf("could not create epoch state entry: %w", err)
		}
	}

	base, err := newBaseStateMachine(telemetry, view, parentEpochState, state)
	if err != nil {
		return nil, fmt.Errorf("could not create base state machine: %w", err)
	}
	sm := &FallbackStateMachine{
		baseStateMachine: *base,
		parentState:      parentState,
	}

	if !nextEpochCommitted && view+parentState.GetFinalizationSafetyThreshold() >= state.CurrentEpochFinalView() {
		// we have reached safety threshold and we are still in the fallback mode
		// prepare a new extension for the current epoch.
		err := sm.extendCurrentEpoch(flow.EpochExtension{
			FirstView: state.CurrentEpochFinalView() + 1,
			FinalView: state.CurrentEpochFinalView() + parentState.GetEpochExtensionViewCount(),
		})
		if err != nil {
			return nil, err
		}
	}

	return sm, nil
}

// extendCurrentEpoch appends an epoch extension to the current epoch from underlying state.
// Internally, it performs sanity checks to ensure that the epoch extension is contiguous with the current epoch.
// It also ensures that the next epoch is not present, as epoch extensions are only allowed for the current epoch.
// No errors are expected during normal operation.
func (m *FallbackStateMachine) extendCurrentEpoch(epochExtension flow.EpochExtension) error {
	state := m.state
	if len(state.CurrentEpoch.EpochExtensions) > 0 {
		lastExtension := state.CurrentEpoch.EpochExtensions[len(state.CurrentEpoch.EpochExtensions)-1]
		if lastExtension.FinalView+1 != epochExtension.FirstView {
			return fmt.Errorf("epoch extension is not contiguous with the last extension")
		}
	} else {
		if epochExtension.FirstView != m.state.CurrentEpochSetup.FinalView+1 {
			return fmt.Errorf("first epoch extension is not contiguous with current epoch")
		}
	}

	if state.NextEpoch != nil {
		return fmt.Errorf("cannot extend current epoch when next epoch is present")
	}

	epochExtensions := append(state.CurrentEpoch.EpochExtensions, epochExtension)
	currentEpoch, err := flow.NewEpochStateContainer(
		flow.UntrustedEpochStateContainer{
			SetupID:          state.CurrentEpoch.SetupID,
			CommitID:         state.CurrentEpoch.CommitID,
			ActiveIdentities: state.CurrentEpoch.ActiveIdentities,
			EpochExtensions:  epochExtensions,
		},
	)
	if err != nil {
		return fmt.Errorf("could not construct current epoch state: %w", err)
	}
	state.CurrentEpoch = *currentEpoch

	return nil
}

// ProcessEpochSetup processes epoch setup service events, for epoch fallback we are ignoring this event.
func (m *FallbackStateMachine) ProcessEpochSetup(setup *flow.EpochSetup) (bool, error) {
	m.telemetry.OnServiceEventReceived(setup.ServiceEvent())
	m.telemetry.OnInvalidServiceEvent(setup.ServiceEvent(), protocol.NewInvalidServiceEventErrorf("received EpochSetup in Epoch Fallback Mode"))
	// Note that we are dropping _all_ EpochSetup events sealed by this block. As long as we are in EFM, this is
	// the natural behaviour, as we have given up on following the instructions from the Epoch Smart Contracts.
	//
	// CAUTION: This leaves an edge case where, a valid `EpochRecover` event followed by an `EpochSetup` is sealed in the
	// same block. Conceptually, this is a clear indication that the Epoch Smart contract is doing something unexpect. The
	// reason is that the block with the `EpochRecover` event is at least `FinalizationSafetyThreshold` views before the
	// switchover to the recovery epoch. Otherwise, the FallbackStateMachine constructor would have added an extension to
	// the current epoch. Axiomatically, the `FinalizationSafetyThreshold` is large enough that we guarantee finalization of
	// the epoch configuration (in this case the configuration of the recovery epoch provided by the `EpochRecover` event)
	// _before_ the recovery epoch starts. For finalization, the block sealing the `EpochRecover` event must have descendants
	// in the same epoch, i.e. an EpochSetup cannot occur in the same block as the `EpochRecover` event.
	//
	// Nevertheless, we ignore such an EpochSetup event here, despite knowing that it is an invalid input from the smart contract.
	// If the epoch smart contract continues to behave unexpectedly, we will just re-enter EFM in a subsequent block. Though,
	// if the smart contract happens to behave as expected for all subsequent blocks and manages to coordinate epoch transitions
	// from here on, that is also acceptable.
	// Essentially, the block sealing a valid EpochRecover event is a grace period, where we still tolerate unexpected events from
	// the Epoch Smart Contract. This significantly simplifies the implementation of the FallbackStateMachine without impacting the
	// robustness of the overall EFM mechanics.
	return false, nil
}

// ProcessEpochCommit processes epoch commit service events, for epoch fallback we are ignoring this event.
func (m *FallbackStateMachine) ProcessEpochCommit(setup *flow.EpochCommit) (bool, error) {
	m.telemetry.OnServiceEventReceived(setup.ServiceEvent())
	m.telemetry.OnInvalidServiceEvent(setup.ServiceEvent(), protocol.NewInvalidServiceEventErrorf("received EpochCommit in Epoch Fallback Mode"))
	// We ignore _all_ EpochCommit events here. This includes scenarios where a valid `EpochRecover` event is sealed in
	// a block followed by `EpochSetup` and/or `EpochCommit` events -- technically, a clear indication that the Epoch Smart
	// contract is doing something unexpected. For a detailed explanation why this is safe, see `ProcessEpochSetup` above.
	return false, nil
}

// ProcessEpochRecover updates the internally-maintained interim Epoch state with data from epoch recover
// event in an attempt to recover from Epoch Fallback Mode [EFM] and get back on happy path.
// Specifically, after successfully processing this event, we will have a next epoch (as specified by the
// EpochRecover event) in the protocol state, which is in the committed phase. Subsequently, the epoch
// protocol can proceed following the happy path. Therefore, we set `EpochFallbackTriggered` back to false.
//
// The boolean return indicates if the input event triggered a transition in the state machine or not.
// For the EpochRecover event, we never return an error to ensure that FallbackStateMachine is robust against any input and doesn't
// halt the chain even if the Epoch Smart Contract misbehaves. This is a safe choice since the error can only originate from
// an invalid EpochRecover event, in this case we just ignore the event and continue with the fallback mode.
//
// EDGE CASES: due to manual interventions for Epoch Recovery, there is a notable risk of unintended side-effects
// in terms of emitted events. Therefore, we aim to be resilient against invalid and/or inconsistent events:
//  1. Any amount of setup and commit events being sealed in the same block as an epoch recover event:
//     EpochSetup and EpochCommit are consistently ignored by the FallbackStateMachine, also after a successful recovery.
//     For a detailed explanation why this is safe, see `ProcessEpochSetup` above.
//  2. Multiple EpochRecover events sealed in the same block:
//     - Invalid `EpochRecover` events are reported to telemetry and dropped.
//     - The first valid `EpochRecover` event is accepted (if any is sealed in block)
//     - Subsequent valid events are no-ops iff they are identical to the first valid EpochRecover event.
//     Otherwise, they are reported to telemetry and dropped.
//     An `EpochRecover` event is considered valid in this context if it specifies a valid successor of the
//     current epoch (irrespective whether a `NextEpoch` in the `ProtocolStateEntry`)
//
// Error returns:
//   - During normal operations, this method internally handle erroneous inputs. Error returns are
//     symptoms of internal state corruption or critical bugs, making continuation impossible.
func (m *FallbackStateMachine) ProcessEpochRecover(epochRecover *flow.EpochRecover) (bool, error) {
	m.telemetry.OnServiceEventReceived(epochRecover.ServiceEvent())
	err := m.ensureValidEpochRecover(epochRecover)
	if err != nil {
		m.telemetry.OnInvalidServiceEvent(epochRecover.ServiceEvent(), err)
		return false, nil
	}
	nextEpoch := m.state.NextEpoch
	if nextEpoch != nil {
		// accept iff the EpochRecover is the same as the one we have already recovered.
		if nextEpoch.SetupID != epochRecover.EpochSetup.ID() ||
			nextEpoch.CommitID != epochRecover.EpochCommit.ID() {
			m.telemetry.OnInvalidServiceEvent(epochRecover.ServiceEvent(),
				protocol.NewInvalidServiceEventErrorf("multiple inconsistent EpochRecover events sealed in the same block"))
			return false, nil
		}
	}
	// m.state.NextEpoch is either nil, or its EpochSetup and EpochCommit are identical to the given `epochRecover`

	// assemble EpochStateContainer for next epoch:
	nextEpochParticipants, err := buildNextEpochActiveParticipants(
		m.state.CurrentEpoch.ActiveIdentities.Lookup(),
		m.state.CurrentEpochSetup,
		&epochRecover.EpochSetup)
	if err != nil {
		m.telemetry.OnInvalidServiceEvent(epochRecover.ServiceEvent(), fmt.Errorf("rejecting EpochRecover event: %w", err))
		return false, nil
	}
	nextEpochState, err := flow.NewEpochStateContainer(
		flow.UntrustedEpochStateContainer{
			SetupID:          epochRecover.EpochSetup.ID(),
			CommitID:         epochRecover.EpochCommit.ID(),
			ActiveIdentities: nextEpochParticipants,
			EpochExtensions:  nil,
		},
	)
	if err != nil {
		return false, fmt.Errorf("could not construct next epoch state: %w", err)
	}

<<<<<<< HEAD
	err = m.ejector.TrackDynamicIdentityList(nextEpochState.ActiveIdentities)
=======
	// update corresponding service events
	nextEpochSetup := epochRecover.EpochSetup
	nextEpochCommit := epochRecover.EpochCommit

	err = m.ejector.TrackDynamicIdentityList(nextEpoch.ActiveIdentities)
>>>>>>> f0fc1f9e
	if err != nil {
		if protocol.IsInvalidServiceEventError(err) {
			m.telemetry.OnInvalidServiceEvent(epochRecover.ServiceEvent(), fmt.Errorf("rejecting EpochRecover event: %w", err))
			return false, nil
		}
		return false, fmt.Errorf("unexpected errors tracking identity list: %w", err)
	}
	// if we have processed a valid EpochRecover event, we should exit EFM.
<<<<<<< HEAD
	m.state.NextEpoch = nextEpochState
	m.state.EpochFallbackTriggered = false
=======
	newMinEpochStateEntry, err := flow.NewMinEpochStateEntry(
		flow.UntrustedMinEpochStateEntry{
			PreviousEpoch:          m.state.PreviousEpoch,
			CurrentEpoch:           m.state.CurrentEpoch,
			NextEpoch:              nextEpoch,
			EpochFallbackTriggered: false,
		},
	)
	if err != nil {
		return false, fmt.Errorf("could not create min epoch state: %w", err)
	}

	m.state, err = flow.NewEpochStateEntry(
		flow.UntrustedEpochStateEntry{
			MinEpochStateEntry:  newMinEpochStateEntry,
			PreviousEpochSetup:  m.state.PreviousEpochSetup,
			PreviousEpochCommit: m.state.PreviousEpochCommit,
			CurrentEpochSetup:   m.state.CurrentEpochSetup,
			CurrentEpochCommit:  m.state.CurrentEpochCommit,
			NextEpochSetup:      &nextEpochSetup,
			NextEpochCommit:     &nextEpochCommit,
		},
	)
	if err != nil {
		return false, fmt.Errorf("could not construct epoch state entry: %w", err)
	}
>>>>>>> f0fc1f9e
	m.telemetry.OnServiceEventProcessed(epochRecover.ServiceEvent())
	return true, nil
}

// ensureValidEpochRecover performs validity checks on the epoch recover event.
// Expected errors during normal operations:
// * `protocol.InvalidServiceEventError` - if the service event is invalid or is not a valid state transition for the current protocol state.
// This is a side-effect-free function. This function only returns protocol.InvalidServiceEventError as errors.
func (m *FallbackStateMachine) ensureValidEpochRecover(epochRecover *flow.EpochRecover) error {
	if m.view+m.parentState.GetFinalizationSafetyThreshold() >= m.state.CurrentEpochFinalView() {
		return protocol.NewInvalidServiceEventErrorf("could not process epoch recover, safety threshold reached")
	}
	err := protocol.IsValidExtendingEpochSetup(&epochRecover.EpochSetup, m.state)
	if err != nil {
		return fmt.Errorf("invalid setup portion in EpochRecover event: %w", err)
	}
	err = protocol.IsValidEpochCommit(&epochRecover.EpochCommit, &epochRecover.EpochSetup)
	if err != nil {
		return fmt.Errorf("invalid commit portion in EpochRecover event: %w", err)
	}
	return nil
}<|MERGE_RESOLUTION|>--- conflicted
+++ resolved
@@ -137,7 +137,33 @@
 	if err != nil {
 		return fmt.Errorf("could not construct current epoch state: %w", err)
 	}
-	state.CurrentEpoch = *currentEpoch
+
+	newMinEpochStateEntry, err := flow.NewMinEpochStateEntry(
+		flow.UntrustedMinEpochStateEntry{
+			PreviousEpoch:          state.PreviousEpoch,
+			CurrentEpoch:           *currentEpoch,
+			NextEpoch:              state.NextEpoch,
+			EpochFallbackTriggered: state.EpochFallbackTriggered,
+		},
+	)
+	if err != nil {
+		return fmt.Errorf("could not create min epoch state: %w", err)
+	}
+
+	m.state, err = flow.NewEpochStateEntry(
+		flow.UntrustedEpochStateEntry{
+			MinEpochStateEntry:  newMinEpochStateEntry,
+			PreviousEpochSetup:  m.state.PreviousEpochSetup,
+			PreviousEpochCommit: m.state.PreviousEpochCommit,
+			CurrentEpochSetup:   m.state.CurrentEpochSetup,
+			CurrentEpochCommit:  m.state.CurrentEpochCommit,
+			NextEpochSetup:      m.state.NextEpochSetup,
+			NextEpochCommit:     m.state.NextEpochCommit,
+		},
+	)
+	if err != nil {
+		return fmt.Errorf("could not construct epoch state entry: %w", err)
+	}
 
 	return nil
 }
@@ -245,15 +271,11 @@
 		return false, fmt.Errorf("could not construct next epoch state: %w", err)
 	}
 
-<<<<<<< HEAD
-	err = m.ejector.TrackDynamicIdentityList(nextEpochState.ActiveIdentities)
-=======
 	// update corresponding service events
 	nextEpochSetup := epochRecover.EpochSetup
 	nextEpochCommit := epochRecover.EpochCommit
 
-	err = m.ejector.TrackDynamicIdentityList(nextEpoch.ActiveIdentities)
->>>>>>> f0fc1f9e
+	err = m.ejector.TrackDynamicIdentityList(nextEpochState.ActiveIdentities)
 	if err != nil {
 		if protocol.IsInvalidServiceEventError(err) {
 			m.telemetry.OnInvalidServiceEvent(epochRecover.ServiceEvent(), fmt.Errorf("rejecting EpochRecover event: %w", err))
@@ -262,15 +284,11 @@
 		return false, fmt.Errorf("unexpected errors tracking identity list: %w", err)
 	}
 	// if we have processed a valid EpochRecover event, we should exit EFM.
-<<<<<<< HEAD
-	m.state.NextEpoch = nextEpochState
-	m.state.EpochFallbackTriggered = false
-=======
 	newMinEpochStateEntry, err := flow.NewMinEpochStateEntry(
 		flow.UntrustedMinEpochStateEntry{
 			PreviousEpoch:          m.state.PreviousEpoch,
 			CurrentEpoch:           m.state.CurrentEpoch,
-			NextEpoch:              nextEpoch,
+			NextEpoch:              nextEpochState,
 			EpochFallbackTriggered: false,
 		},
 	)
@@ -292,7 +310,6 @@
 	if err != nil {
 		return false, fmt.Errorf("could not construct epoch state entry: %w", err)
 	}
->>>>>>> f0fc1f9e
 	m.telemetry.OnServiceEventProcessed(epochRecover.ServiceEvent())
 	return true, nil
 }
