package state

import (
	"errors"
	"testing"

	"github.com/stretchr/testify/mock"
	"github.com/stretchr/testify/require"
	"github.com/stretchr/testify/suite"
	"golang.org/x/exp/slices"

	"github.com/onflow/flow-go/model/flow"
	"github.com/onflow/flow-go/state/protocol"
	psmock "github.com/onflow/flow-go/state/protocol/mock"
	"github.com/onflow/flow-go/state/protocol/protocol_state"
	protocol_statemock "github.com/onflow/flow-go/state/protocol/protocol_state/mock"
	"github.com/onflow/flow-go/storage"
	"github.com/onflow/flow-go/storage/deferred"
	storagemock "github.com/onflow/flow-go/storage/mock"
	"github.com/onflow/flow-go/utils/unittest"
)

func TestProtocolStateMutator(t *testing.T) {
	suite.Run(t, new(StateMutatorSuite))
}

// StateMutatorSuite is a test suite for the MutableProtocolState, it holds the minimum mocked state to set up a tested instance.
// Tests in this suite are designed to rely on automatic assertions when leaving the scope of the test.
type StateMutatorSuite struct {
	suite.Suite

	// sub-components injected into MutableProtocolState
	headersDB               storagemock.Headers
	resultsDB               storagemock.ExecutionResults
	protocolKVStoreDB       protocol_statemock.ProtocolKVStore
	epochProtocolStateDB    storagemock.EpochProtocolStateEntries
	globalParams            psmock.GlobalParams
	kvStateMachines         []protocol_statemock.OrthogonalStoreStateMachine[protocol.KVStoreReader]
	kvStateMachineFactories []protocol_statemock.KeyValueStoreStateMachineFactory

	// basic setup for happy path test
	parentState           protocol_statemock.KVStoreAPI // Protocol state of `candidate`s parent block
	candidate             flow.Header                   // candidate block, potentially still under construction
	evolvingState         protocol_statemock.KVStoreMutator
	latestProtocolVersion uint64

	mutableState *MutableProtocolState
}

func (s *StateMutatorSuite) SetupTest() {
	s.epochProtocolStateDB = *storagemock.NewEpochProtocolStateEntries(s.T())
	s.protocolKVStoreDB = *protocol_statemock.NewProtocolKVStore(s.T())
	s.globalParams = *psmock.NewGlobalParams(s.T())
	s.headersDB = *storagemock.NewHeaders(s.T())
	s.resultsDB = *storagemock.NewExecutionResults(s.T())

	// Basic happy-path test scenario:
	// - candidate block:
	s.latestProtocolVersion = 1
	s.candidate = *unittest.BlockHeaderFixture(unittest.HeaderWithView(1000))

	// - protocol state as of `candidate`s parent
	s.parentState = *protocol_statemock.NewKVStoreAPI(s.T())
	s.protocolKVStoreDB.On("ByBlockID", s.candidate.ParentID).Return(&s.parentState, nil)
	s.parentState.On("GetProtocolStateVersion").Return(s.latestProtocolVersion)
	s.parentState.On("GetVersionUpgrade").Return(nil) // no version upgrade by default
	s.parentState.On("ID").Return(unittest.IdentifierFixture(), nil)
	s.parentState.On("Replicate", s.latestProtocolVersion).Return(&s.evolvingState, nil)

	// state replicated from the parent state; by default exactly the same as the parent state
	// CAUTION: ID of evolving state must be defined by the tests.
	s.evolvingState = *protocol_statemock.NewKVStoreMutator(s.T())

	// Factories for the state machines expect `s.parentState` as parent state and `s.replicatedState` as target state.
	// CAUTION: the behaviour of each state machine has to be defined by the tests.
	s.kvStateMachines = make([]protocol_statemock.OrthogonalStoreStateMachine[protocol.KVStoreReader], 2)
	s.kvStateMachineFactories = make([]protocol_statemock.KeyValueStoreStateMachineFactory, len(s.kvStateMachines))
	kvStateMachineFactories := make([]protocol_state.KeyValueStoreStateMachineFactory, len(s.kvStateMachines)) // slice of interface-typed pointers to the elements of s.kvStateMachineFactories
	for i := range s.kvStateMachines {
		s.kvStateMachineFactories[i] = *protocol_statemock.NewKeyValueStoreStateMachineFactory(s.T())
		s.kvStateMachineFactories[i].On("Create", s.candidate.View, s.candidate.ParentID, &s.parentState, &s.evolvingState).Return(&s.kvStateMachines[i], nil)
		kvStateMachineFactories[i] = &s.kvStateMachineFactories[i]
	}

	s.mutableState = newMutableProtocolState(
		&s.epochProtocolStateDB,
		&s.protocolKVStoreDB,
		&s.globalParams,
		&s.headersDB,
		&s.resultsDB,
		kvStateMachineFactories,
	)
}

// testEvolveState is the main logic for testing `EvolveState`. Specifically, we test:
//   - we _always_ require a deferred db update that indexes the protocol state by the candidate block's ID
//   - we expect a deferred db update that persists the protocol state if and only if there was a state change compared to the parent protocol state
//
// Note that the `MutableProtocolState` bundles all deferred database updates into a `DeferredBlockPersist`. Conceptually, it is possible that
// the `MutableProtocolState` wraps the deferred database operations in faulty code, such that they are eventually not executed. Therefore,
// we explicitly test here whether the storage functors *generated* by `ProtocolKVStore.IndexTx` and “ProtocolKVStore.StoreTx` are
// actually called when executing the returned `DeferredBlockPersist`
func (s *StateMutatorSuite) testEvolveState(seals []*flow.Seal, expectedResultingStateID flow.Identifier, stateChangeExpected bool) {
	// on the happy path, we _always_ require a deferred db update, which indexes the protocol state by the candidate block's ID
	rw := storagemock.NewReaderBatchWriter(s.T())
	s.protocolKVStoreDB.On("BatchIndex", mock.Anything, rw, s.candidate.ID(), expectedResultingStateID).Return(nil).Once()

	// expect calls to prepare a deferred update for indexing and storing the resulting state:
	// as state has not changed, we expect the parent blocks protocol state ID
	if stateChangeExpected {
		s.protocolKVStoreDB.On("BatchStore", mock.Anything, rw, expectedResultingStateID, &s.evolvingState).Return(nil).Once()
	}

	deferredDBOps := deferred.NewDeferredBlockPersist()
	resultingStateID, err := s.mutableState.EvolveState(deferredDBOps, s.candidate.ParentID, s.candidate.View, seals)
	require.NoError(s.T(), err)
	require.Equal(s.T(), expectedResultingStateID, resultingStateID)

	// Provide the blockID and execute the resulting `DeferredDBUpdate`. Thereby,
	// the expected mock methods should be called, which is asserted by the testify framework
	blockID := s.candidate.ID()
	err = deferredDBOps.Execute(nil, blockID, rw)
	require.NoError(s.T(), err)

	// The testify framework calls `AssertExpectations` on all mocks when the test finishes. However, note that we are calling
	// `testEvolveState` repeatedly across multiple sub-tests, which re-use mocks from the `StateMutatorSuite`. Therefore, by
	// default testify would only enforce that the expected mock calls happened in all sub-tests combined, but not specifically
	// in the sub-test where we expect them to. To avoid any problems, we call `AssertExpectations` below to enforce the expected
	// mock calls happened that `testEvolveState` added.
	s.protocolKVStoreDB.AssertExpectations(s.T())
	rw.AssertExpectations(s.T())
}

// Test_HappyPath_StateInvariant tests that `MutableProtocolState.EvolveState` returns all updates from sub-state state machines and
// prepares updates to the KV store, when building protocol state. Here, we focus on the path, where the *state remains invariant*.
func (s *StateMutatorSuite) Test_HappyPath_StateInvariant() {
	parentProtocolStateID := s.parentState.ID()
	s.evolvingState.On("ID").Return(parentProtocolStateID, nil)

	s.Run("nil seals slice, hence no service events", func() {
		for i := range s.kvStateMachines {
			s.kvStateMachines[i] = s.mockStateTransition().ServiceEventsMatch(emptySlice[flow.ServiceEvent]()).Mock()
		}

		s.testEvolveState(nil, parentProtocolStateID, false)
	})

	s.Run("empty seals slice, hence no service events", func() {
		for i := range s.kvStateMachines {
			s.kvStateMachines[i] = s.mockStateTransition().ServiceEventsMatch(emptySlice[flow.ServiceEvent]()).Mock()
		}

		s.testEvolveState([]*flow.Seal{}, parentProtocolStateID, false)
	})

	s.Run("seals without service events", func() {
		sealedBlock := unittest.BlockHeaderFixture(unittest.WithHeaderHeight(s.candidate.View - 10))
		sealedResult := unittest.ExecutionResultFixture()
		seal := unittest.Seal.Fixture(unittest.Seal.WithBlockID(sealedBlock.ID()))
		s.headersDB.On("ByBlockID", seal.BlockID).Return(sealedBlock, nil)
		s.resultsDB.On("ByID", seal.ResultID).Return(sealedResult, nil)

		for i := range s.kvStateMachines {
			s.kvStateMachines[i] = s.mockStateTransition().ServiceEventsMatch(emptySlice[flow.ServiceEvent]()).Mock()
		}

		s.testEvolveState([]*flow.Seal{seal}, parentProtocolStateID, false)
	})

	s.Run("seals with service events", func() {
		sealedBlock := unittest.BlockHeaderFixture(unittest.WithHeaderHeight(s.candidate.View - 10))
		serviceEvents := []flow.ServiceEvent{unittest.EpochSetupFixture().ServiceEvent()}
		sealedResult := unittest.ExecutionResultFixture(func(result *flow.ExecutionResult) {
			result.ServiceEvents = serviceEvents
		})
		seal := unittest.Seal.Fixture(unittest.Seal.WithBlockID(sealedBlock.ID()))
		s.headersDB.On("ByBlockID", seal.BlockID).Return(sealedBlock, nil)
		s.resultsDB.On("ByID", seal.ResultID).Return(sealedResult, nil)

		for i := range s.kvStateMachines {
			s.kvStateMachines[i] = s.mockStateTransition().ExpectedServiceEvents(serviceEvents).Mock()
		}

		s.testEvolveState([]*flow.Seal{seal}, parentProtocolStateID, false)
	})
}

// Test_HappyPath_StateChange tests that `MutableProtocolState.EvolveState` returns all updates from sub-state state machines and
// prepares updates to the KV store, when building protocol state. Here, we focus on the path, where the *state is modified*.
//
// All mocked state machines return a single deferred db update that will be subsequently returned and executed.
// We also expect that the resulting state will be indexed but *not* stored in the protocol KV store (as there are no changes). To
// assert that, we mock the corresponding storage methods and expect them to be called when applying deferred updates in caller code.
func (s *StateMutatorSuite) Test_HappyPath_StateChange() {
	s.Run("nil seals slice, hence no service events", func() {
		expectedResultingStateID := unittest.IdentifierFixture()
		modifyState := func(_ mock.Arguments) {
			s.evolvingState.On("ID").Return(expectedResultingStateID, nil).Once()
		}
		s.kvStateMachines[0] = s.mockStateTransition().ServiceEventsMatch(emptySlice[flow.ServiceEvent]()).DuringEvolveState(modifyState).Mock()
		s.kvStateMachines[1] = s.mockStateTransition().ServiceEventsMatch(emptySlice[flow.ServiceEvent]()).Mock()

		s.testEvolveState(nil, expectedResultingStateID, true)
	})

	s.Run("empty seals slice, hence no service events", func() {
		expectedResultingStateID := unittest.IdentifierFixture()
		modifyState := func(_ mock.Arguments) {
			s.evolvingState.On("ID").Return(expectedResultingStateID, nil).Once()
		}
		s.kvStateMachines[0] = s.mockStateTransition().ServiceEventsMatch(emptySlice[flow.ServiceEvent]()).DuringEvolveState(modifyState).Mock()
		s.kvStateMachines[1] = s.mockStateTransition().ServiceEventsMatch(emptySlice[flow.ServiceEvent]()).Mock()

		s.testEvolveState([]*flow.Seal{}, expectedResultingStateID, true)
	})

	s.Run("seals without service events", func() {
		sealedBlock := unittest.BlockHeaderFixture(unittest.WithHeaderHeight(s.candidate.View - 10))
		sealedResult := unittest.ExecutionResultFixture()
		seal := unittest.Seal.Fixture(unittest.Seal.WithBlockID(sealedBlock.ID()))
		s.headersDB.On("ByBlockID", seal.BlockID).Return(sealedBlock, nil)
		s.resultsDB.On("ByID", seal.ResultID).Return(sealedResult, nil)

		expectedResultingStateID := unittest.IdentifierFixture()
		modifyState := func(_ mock.Arguments) {
			s.evolvingState.On("ID").Return(expectedResultingStateID, nil).Once()
		}
		s.kvStateMachines[0] = s.mockStateTransition().ServiceEventsMatch(emptySlice[flow.ServiceEvent]()).DuringEvolveState(modifyState).Mock()
		s.kvStateMachines[1] = s.mockStateTransition().ServiceEventsMatch(emptySlice[flow.ServiceEvent]()).Mock()

		s.testEvolveState([]*flow.Seal{seal}, expectedResultingStateID, true)
	})

	s.Run("seals with service events", func() {
		sealedBlock := unittest.BlockHeaderFixture(unittest.WithHeaderHeight(s.candidate.View - 10))
		serviceEvents := []flow.ServiceEvent{unittest.EpochSetupFixture().ServiceEvent()}
		sealedResult := unittest.ExecutionResultFixture(func(result *flow.ExecutionResult) {
			result.ServiceEvents = serviceEvents
		})
		seal := unittest.Seal.Fixture(unittest.Seal.WithBlockID(sealedBlock.ID()))
		s.headersDB.On("ByBlockID", seal.BlockID).Return(sealedBlock, nil)
		s.resultsDB.On("ByID", seal.ResultID).Return(sealedResult, nil)

		expectedResultingStateID := unittest.IdentifierFixture()
		modifyState := func(_ mock.Arguments) {
			s.evolvingState.On("ID").Return(expectedResultingStateID, nil).Once()
		}
		s.kvStateMachines[0] = s.mockStateTransition().ExpectedServiceEvents(serviceEvents).DuringEvolveState(modifyState).Mock()
		s.kvStateMachines[1] = s.mockStateTransition().ExpectedServiceEvents(serviceEvents).Mock()

		s.testEvolveState([]*flow.Seal{seal}, expectedResultingStateID, true)
	})
}

// Test_VersionUpgrade tests the behavior when a Version Upgrade is in the kv store.
// Note that the Version Upgrade was already applied if and only if the candidate block's
// view at least the activation view.
// - Check if there is a version upgrade available.
// - Replicate the parent state to the actual version.
// - Create a state machine for each sub-state of the Dynamic Protocol State.
func (s *StateMutatorSuite) Test_VersionUpgrade() {
	parentStateID := unittest.IdentifierFixture()

	// The `ActivationView` for the upgrade is in the future of the candidate block. The MutableProtocolState
	// should then replicate the parent state into data model of the same version
	s.Run("upgrade at future view", func() {
		newVersion := s.latestProtocolVersion + 1
		s.parentState = *protocol_statemock.NewKVStoreAPI(s.T())
		s.parentState.On("ID").Return(parentStateID, nil)
		s.parentState.On("GetProtocolStateVersion").Return(s.latestProtocolVersion).Once()
		s.parentState.On("GetVersionUpgrade").Return(&protocol.ViewBasedActivator[uint64]{
			Data:           newVersion,
			ActivationView: s.candidate.View + 1,
		}).Once()
		s.parentState.On("Replicate", s.latestProtocolVersion).Return(&s.evolvingState, nil)
		s.evolvingState.On("ID").Return(parentStateID, nil).Once()

		for i := range s.kvStateMachines {
			s.kvStateMachines[i] = s.mockStateTransition().ServiceEventsMatch(emptySlice[flow.ServiceEvent]()).Mock()
		}
		s.testEvolveState([]*flow.Seal{}, parentStateID, false)
	})

	// The `ActivationView` for the upgrade equals the candidate block's view. The MutableProtocolState
	// should then replicate the parent state into the data model of the newer version.
	s.Run("upgrade at candidate block view", func() {
		newVersion := s.latestProtocolVersion + 1
		newStateID := unittest.IdentifierFixture()
		s.parentState = *protocol_statemock.NewKVStoreAPI(s.T())
		s.parentState.On("ID").Return(parentStateID, nil)
		s.parentState.On("GetProtocolStateVersion").Return(s.latestProtocolVersion).Once()
		s.parentState.On("GetVersionUpgrade").Return(&protocol.ViewBasedActivator[uint64]{
			Data:           newVersion,
			ActivationView: s.candidate.View,
		}).Once()
		s.parentState.On("Replicate", newVersion).Return(&s.evolvingState, nil)
		s.evolvingState.On("ID").Return(newStateID, nil).Once()

		for i := range s.kvStateMachines {
			s.kvStateMachines[i] = s.mockStateTransition().ServiceEventsMatch(emptySlice[flow.ServiceEvent]()).Mock()
		}
		s.testEvolveState([]*flow.Seal{}, newStateID, true)
	})

	// The `ActivationView` for the upgrade is _smaller_ than candidate block's view but has not yet been applied.
	// This happens, if there are no ancestors in this fork with views in [ActivationView, …, candidate.View-1]
	// The MutableProtocolState should realize that it needs to apply the version upgrade new and replicate
	// the parent state into the data model of the newer version.
	s.Run("upgrade still pending with past ActivationView", func() {
		newVersion := s.latestProtocolVersion + 1
		newStateID := unittest.IdentifierFixture()
		s.parentState = *protocol_statemock.NewKVStoreAPI(s.T())
		s.parentState.On("ID").Return(parentStateID, nil)
		s.parentState.On("GetProtocolStateVersion").Return(s.latestProtocolVersion).Once()
		s.parentState.On("GetVersionUpgrade").Return(&protocol.ViewBasedActivator[uint64]{
			Data:           newVersion,
			ActivationView: s.candidate.View - 1,
		}).Once()
		s.parentState.On("Replicate", newVersion).Return(&s.evolvingState, nil)
		s.evolvingState.On("ID").Return(newStateID, nil).Once()

		for i := range s.kvStateMachines {
			s.kvStateMachines[i] = s.mockStateTransition().ServiceEventsMatch(emptySlice[flow.ServiceEvent]()).Mock()
		}
		s.testEvolveState([]*flow.Seal{}, newStateID, true)
	})

	// By convention, we leave Version Upgrades past their activation view in the Protocol State (so we can
	// apply the upgrade, even if we don't produce blocks around the activation view). The MutableProtocolState
	// should realize that the upgrade has already been applied and replicate the parent state into a data model
	// of the same version.
	s.Run("upgrade already done at earlier view", func() {
		s.parentState = *protocol_statemock.NewKVStoreAPI(s.T())
		s.parentState.On("ID").Return(parentStateID, nil)
		s.parentState.On("GetProtocolStateVersion").Return(s.latestProtocolVersion).Once()
		s.parentState.On("GetVersionUpgrade").Return(&protocol.ViewBasedActivator[uint64]{
			Data:           s.latestProtocolVersion,
			ActivationView: s.candidate.View - 1,
		}).Once()
		s.parentState.On("Replicate", s.latestProtocolVersion).Return(&s.evolvingState, nil)
		s.evolvingState.On("ID").Return(parentStateID, nil).Once()

		for i := range s.kvStateMachines {
			s.kvStateMachines[i] = s.mockStateTransition().ServiceEventsMatch(emptySlice[flow.ServiceEvent]()).Mock()
		}
		s.testEvolveState([]*flow.Seal{}, parentStateID, false)
	})
}

// Test_SealsOrdered verifies that `MutableProtocolState.EvolveState` processes service events from seals ordered by *increasing* block
// height, independently of the order the seals are provided with. Here, we explicitly provide seals in order of *decreasing* block height.
func (s *StateMutatorSuite) Test_SealsOrdered() {
	// generate seals in order of *increasing* block height and store the resulting list of _ordered_ service events for reference in `orderedServiceEvents`
	numberSeals := 7
	var seals []*flow.Seal
	var orderedServiceEvents []flow.ServiceEvent
	for i := 1; i <= numberSeals; i++ {
		// create the seals in order of increasing block height:
		sealedBlock := unittest.BlockHeaderFixture(unittest.WithHeaderHeight(s.candidate.View - 50 + uint64(i)))
		sealedResult := unittest.ExecutionResultFixture(
			unittest.WithExecutionResultBlockID(sealedBlock.ID()),
			unittest.WithServiceEvents(i),
		)
		seal := unittest.Seal.Fixture(unittest.Seal.WithBlockID(sealedBlock.ID()), unittest.Seal.WithResult(sealedResult))
		orderedServiceEvents = append(orderedServiceEvents, sealedResult.ServiceEvents...)
		seals = append(seals, seal)

		s.headersDB.On("ByBlockID", sealedBlock.ID()).Return(sealedBlock, nil)
		s.resultsDB.On("ByID", seal.ResultID).Return(sealedResult, nil)
	}
	slices.Reverse(seals) // revert order of seals, thereby they are listed in order of _decreasing_ block height

	s.Run("service events leave state invariant", func() {
		parentProtocolStateID := s.parentState.ID()
		s.evolvingState.On("ID").Return(parentProtocolStateID, nil).Once()

		s.kvStateMachines[0] = s.mockStateTransition().ExpectedServiceEvents(orderedServiceEvents).Mock()
		s.kvStateMachines[1] = s.mockStateTransition().ExpectedServiceEvents(orderedServiceEvents).Mock()

		s.testEvolveState(seals, parentProtocolStateID, false)
	})

	s.Run("service events change state", func() {
		expectedResultingStateID := unittest.IdentifierFixture()
		modifyState := func(_ mock.Arguments) {
			s.evolvingState.On("ID").Return(expectedResultingStateID, nil).Once()
		}
		s.kvStateMachines[0] = s.mockStateTransition().ExpectedServiceEvents(orderedServiceEvents).DuringEvolveState(modifyState).Mock()
		s.kvStateMachines[1] = s.mockStateTransition().ExpectedServiceEvents(orderedServiceEvents).Mock()

		s.testEvolveState(seals, expectedResultingStateID, true)
	})

}

// Test_ParentNotFound checks the behaviour of `MutableProtocolState.EvolveState` when the specified parent block is not found.
func (s *StateMutatorSuite) Test_InvalidParent() {
	unknownParent := unittest.IdentifierFixture()
	s.protocolKVStoreDB.On("ByBlockID", unknownParent).Return(nil, storage.ErrNotFound)

	deferredDBOps := deferred.NewDeferredBlockPersist()
	_, err := s.mutableState.EvolveState(deferredDBOps, unknownParent, s.candidate.View, []*flow.Seal{})
	require.Error(s.T(), err)
	require.False(s.T(), protocol.IsInvalidServiceEventError(err))
<<<<<<< HEAD
	require.Nil(s.T(), deferredDBOps.Execute(nil, flow.ZeroID, nil))
=======
	require.Empty(s.T(), dbUpdates)
>>>>>>> 25df43b3
}

// Test_ReplicateFails verifies that errors during the parent state replication are escalated to the caller.
// Because the failure is arising early, we don't expect calls to the state machine constructors to be called
// (they require a replica of the parent state as target, which is not available if replication fails)
func (s *StateMutatorSuite) Test_ReplicateFails() {
	exception := errors.New("exception")
	s.parentState = *protocol_statemock.NewKVStoreAPI(s.T())
	s.parentState.On("GetProtocolStateVersion").Return(s.latestProtocolVersion)
	s.parentState.On("GetVersionUpgrade").Return(nil).Once()
	s.parentState.On("Replicate", s.latestProtocolVersion).Return(nil, exception).Once()

	// `SetupTest` initializes the mock factories to expect to be called, so we overwrite the mocks here:
	s.kvStateMachineFactories[0] = *protocol_statemock.NewKeyValueStoreStateMachineFactory(s.T())
	s.kvStateMachineFactories[1] = *protocol_statemock.NewKeyValueStoreStateMachineFactory(s.T())

	deferredDBOps := deferred.NewDeferredBlockPersist()
	_, err := s.mutableState.EvolveState(deferredDBOps, s.candidate.ParentID, s.candidate.View, []*flow.Seal{})
	require.ErrorIs(s.T(), err, exception)
<<<<<<< HEAD
	require.Nil(s.T(), deferredDBOps.Execute(nil, flow.ZeroID, nil))
=======
	require.Empty(s.T(), dbUpdates)
>>>>>>> 25df43b3
}

// Test_StateMachineFactoryFails verifies that errors received while creating the sub-state machines are escalated to the caller.
// Protocol Convention:
//   - The Orthogonal Store State Machines have a 3-step process to evolve their respective sub-states:
//     (i) construction (via the injected factories)
//     (ii) processing ordered service events from sealed results (in `EvolveState` call)
//     (iii) in the `Build` step, the state machine assembles their resulting sub-state and the corresponding database operations
//     to index and persist its substate.
//   - The protocol convention is that `MutableProtocolState` executes first step (i) on all state machines, then step (ii) and lastly (iii)
//
// This test also verifies that the `MutableProtocolState` does not engage in step (ii) or (iii) before the completing step (i) on all state machines.
func (s *StateMutatorSuite) Test_StateMachineFactoryFails() {
	workingFactory := *protocol_statemock.NewKeyValueStoreStateMachineFactory(s.T())
	stateMachine := protocol_statemock.NewOrthogonalStoreStateMachine[protocol.KVStoreReader](s.T()) // we expect no methods to be called on this state machine
	workingFactory.On("Create", s.candidate.View, s.candidate.ParentID, &s.parentState, &s.evolvingState).Return(stateMachine, nil).Maybe()

	exception := errors.New("exception")
	failingFactory := *protocol_statemock.NewKeyValueStoreStateMachineFactory(s.T())
	failingFactory.On("Create", s.candidate.View, s.candidate.ParentID, &s.parentState, &s.evolvingState).Return(nil, exception).Once()

	s.Run("failing factory is last", func() {
<<<<<<< HEAD
		s.kvStateMachines[0], s.kvErrors[0] = stateMachine, nil
		s.kvStateMachines[1], s.kvErrors[1] = nil, exception
		deferredDBOps := deferred.NewDeferredBlockPersist()
		_, err := s.mutableState.EvolveState(deferredDBOps, s.candidate.ParentID, s.candidate.View, []*flow.Seal{})
		require.ErrorIs(s.T(), err, exception)
		require.True(s.T(), deferredDBOps.IsEmpty())
=======
		s.kvStateMachineFactories[0], s.kvStateMachineFactories[1] = workingFactory, failingFactory //nolint:govet
		_, dbUpdates, err := s.mutableState.EvolveState(s.candidate.ParentID, s.candidate.View, []*flow.Seal{})
		require.ErrorIs(s.T(), err, exception)
		require.Empty(s.T(), dbUpdates)
>>>>>>> 25df43b3
	})

	failingFactory.On("Create", s.candidate.View, s.candidate.ParentID, &s.parentState, &s.evolvingState).Return(nil, exception).Once()
	s.Run("failing factory is first", func() {
<<<<<<< HEAD
		s.kvStateMachines[0], s.kvErrors[0] = nil, exception
		s.kvStateMachines[1], s.kvErrors[1] = stateMachine, nil
		deferredDBOps := deferred.NewDeferredBlockPersist()
		_, err := s.mutableState.EvolveState(deferredDBOps, s.candidate.ParentID, s.candidate.View, []*flow.Seal{})
		require.ErrorIs(s.T(), err, exception)
		require.True(s.T(), deferredDBOps.IsEmpty())
=======
		s.kvStateMachineFactories[0], s.kvStateMachineFactories[1] = failingFactory, workingFactory //nolint:govet
		_, dbUpdates, err := s.mutableState.EvolveState(s.candidate.ParentID, s.candidate.View, []*flow.Seal{})
		require.ErrorIs(s.T(), err, exception)
		require.Empty(s.T(), dbUpdates)
>>>>>>> 25df43b3
	})
}

// Test_StateMachineProcessingServiceEventsFails verifies that errors are escalated to the caller that any of the sub-state machines return
// when processing the service events. Specifically, the state machine should handle invalid events internally and only escalate internal
// errors in case of an irrecoverable problem. The MutableProtocolState should _not_ interpret errors from the sub-state machines as
// signs of invalid service events.
// Protocol Convention:
//   - The Orthogonal Store State Machines have a 3-step process to evolve their respective sub-states:
//     (i) construction (via the injected factories)
//     (ii) processing ordered service events from sealed results (in `EvolveState` call)
//     (iii) in the `Build` step, the state machine assembles their resulting sub-state and the corresponding database operations
//     to index and persist its substate.
//   - The protocol convention is that `MutableProtocolState` executes first step (i) on all state machines, then step (ii) and lastly (iii)
//
// This test also verifies that the `MutableProtocolState` does not engage in step (iii) before the completing step (ii) on all state machines.
func (s *StateMutatorSuite) Test_StateMachineProcessingServiceEventsFails() {
	workingStateMachine := *protocol_statemock.NewOrthogonalStoreStateMachine[protocol.KVStoreReader](s.T())
	workingStateMachine.On("EvolveState", mock.MatchedBy(emptySlice[flow.ServiceEvent]())).Return(nil).Once()

	exception := errors.New("exception")
	failingStateMachine := *protocol_statemock.NewOrthogonalStoreStateMachine[protocol.KVStoreReader](s.T())
	failingStateMachine.On("EvolveState", mock.MatchedBy(emptySlice[flow.ServiceEvent]())).Return(exception).Once()

	s.Run("failing state machine is last", func() {
		s.kvStateMachines[0], s.kvStateMachines[1] = workingStateMachine, failingStateMachine //nolint:govet
		deferredDBOps := deferred.NewDeferredBlockPersist()
		_, err := s.mutableState.EvolveState(deferredDBOps, s.candidate.ParentID, s.candidate.View, []*flow.Seal{})
		require.ErrorIs(s.T(), err, exception)
		require.False(s.T(), protocol.IsInvalidServiceEventError(err))
<<<<<<< HEAD
		require.Nil(s.T(), deferredDBOps.Execute(nil, flow.ZeroID, nil))
=======
		require.Empty(s.T(), dbUpdates)
>>>>>>> 25df43b3
	})

	failingStateMachine.On("EvolveState", mock.MatchedBy(emptySlice[flow.ServiceEvent]())).Return(exception).Once()
	s.Run("failing state machine is first", func() {
		s.kvStateMachines[0], s.kvStateMachines[1] = failingStateMachine, workingStateMachine //nolint:govet
		deferredDBOps := deferred.NewDeferredBlockPersist()
		_, err := s.mutableState.EvolveState(deferredDBOps, s.candidate.ParentID, s.candidate.View, []*flow.Seal{})
		require.ErrorIs(s.T(), err, exception)
		require.False(s.T(), protocol.IsInvalidServiceEventError(err))
<<<<<<< HEAD
		require.Nil(s.T(), deferredDBOps.Execute(nil, flow.ZeroID, nil))
=======
		require.Empty(s.T(), dbUpdates)
>>>>>>> 25df43b3
	})
}

// Test_StateMachineBuildFails verifies that errors are escalated to the caller that any of the sub-state machines return
// during their `Build` step. Specifically, the state machine should handle invalid events internally and only escalate internal
// errors in case of an irrecoverable problem.
func (s *StateMutatorSuite) Test_StateMachineBuildFails() {
	workingStateMachine := *protocol_statemock.NewOrthogonalStoreStateMachine[protocol.KVStoreReader](s.T())
	workingStateMachine.On("EvolveState", mock.MatchedBy(emptySlice[flow.ServiceEvent]())).Return(nil).Twice()
	workingStateMachine.On("Build").Return(deferred.NewDeferredBlockPersist(), nil).Maybe()

	exception := errors.New("exception")
	failingStateMachine := *protocol_statemock.NewOrthogonalStoreStateMachine[protocol.KVStoreReader](s.T())
	failingStateMachine.On("EvolveState", mock.MatchedBy(emptySlice[flow.ServiceEvent]())).Return(nil).Twice()
	failingStateMachine.On("Build").Return(nil, exception).Once()

	s.Run("failing state machine is last", func() {
		s.kvStateMachines[0], s.kvStateMachines[1] = workingStateMachine, failingStateMachine //nolint:govet
		deferredDBOps := deferred.NewDeferredBlockPersist()
		_, err := s.mutableState.EvolveState(deferredDBOps, s.candidate.ParentID, s.candidate.View, []*flow.Seal{})
		require.ErrorIs(s.T(), err, exception)
		require.False(s.T(), protocol.IsInvalidServiceEventError(err))
<<<<<<< HEAD
		require.Nil(s.T(), deferredDBOps.Execute(nil, flow.ZeroID, nil))
=======
		require.Empty(s.T(), dbUpdates)
>>>>>>> 25df43b3
	})

	failingStateMachine.On("Build").Return(nil, exception).Once()
	s.Run("failing state machine is first", func() {
		s.kvStateMachines[0], s.kvStateMachines[1] = failingStateMachine, workingStateMachine //nolint:govet
		deferredDBOps := deferred.NewDeferredBlockPersist()
		_, err := s.mutableState.EvolveState(deferredDBOps, s.candidate.ParentID, s.candidate.View, []*flow.Seal{})
		require.ErrorIs(s.T(), err, exception)
		require.False(s.T(), protocol.IsInvalidServiceEventError(err))
<<<<<<< HEAD
		require.Nil(s.T(), deferredDBOps.Execute(nil, flow.ZeroID, nil))
=======
		require.Empty(s.T(), dbUpdates)
>>>>>>> 25df43b3
	})
}

// Test_EncodeFailed tests that `stateMutator` returns an exception when encoding the resulting state fails.
func (s *StateMutatorSuite) Test_EncodeFailed() {
	exception := errors.New("exception")
	s.protocolKVStoreDB = *protocol_statemock.NewProtocolKVStore(s.T())
	s.protocolKVStoreDB.On("ByBlockID", s.candidate.ParentID).Return(&s.parentState, nil)

	expectedResultingStateID := unittest.IdentifierFixture()
	modifyState := func(_ mock.Arguments) {
		s.evolvingState.On("ID").Return(expectedResultingStateID, nil).Once()
	}
	s.kvStateMachines[0] = s.mockStateTransition().ServiceEventsMatch(emptySlice[flow.ServiceEvent]()).DuringEvolveState(modifyState).Mock()
	s.kvStateMachines[1] = s.mockStateTransition().ServiceEventsMatch(emptySlice[flow.ServiceEvent]()).Mock()

	rw := storagemock.NewReaderBatchWriter(s.T())
	s.protocolKVStoreDB.On("BatchIndex", mock.Anything, mock.Anything, s.candidate.ID(), expectedResultingStateID).Return(nil).Once()
	s.protocolKVStoreDB.On("BatchStore", mock.Anything, mock.Anything, expectedResultingStateID, &s.evolvingState).Return(exception).Once()

	deferredDBOps := deferred.NewDeferredBlockPersist()
	_, err := s.mutableState.EvolveState(deferredDBOps, s.candidate.ParentID, s.candidate.View, []*flow.Seal{})
	require.NoError(s.T(), err) // `EvolveState` should succeed, because storing the encoded snapshot only happens when we execute dbUpdates

	// Provide the blockID and execute the resulting `DeferredDBUpdate`. Thereby,
	// the expected mock methods should be called, which is asserted by the testify framework
	blockID := s.candidate.ID()
<<<<<<< HEAD
	err = deferredDBOps.Execute(nil, blockID, rw)
	require.ErrorIs(s.T(), err, exception)
=======
	for _, update := range dbUpdates {
		err := update(blockID, rw)
		if err != nil {
			// The error should be wrapped as an irrecoverable exception, so we check the message
			require.Contains(s.T(), err.Error(), "exception")
		}
	}
>>>>>>> 25df43b3

	s.protocolKVStoreDB.AssertExpectations(s.T())
}

/* *************************************************** utility methods *************************************************** */

// emptySlice returns a functor for testing that the input `slice` (with element type `T`)
// is empty. This functor is intended to be used with testify's `Matchby`
func emptySlice[T any]() func(interface{}) bool {
	return func(slice interface{}) bool {
		s := slice.([]T)
		return len(s) == 0
	}
}

// mockStateTransition instantiates a builder for configuring a `OrthogonalStoreStateMachine` mock with
// little code. See the struct `mockStateTransition` below for details.
func (s *StateMutatorSuite) mockStateTransition() *mockStateTransition {
	return &mockStateTransition{T: s.T()}
}

// mockStateTransition is a builder for configuring a `OrthogonalStoreStateMachine` mock with little code.
// The mock is tailored for the happy path and verifies that:
//   - `EvolveState` is _always_ called before `Build` and each method is called only once
//   - all deferred database operations that the state machine returns during the build step are eventually called
//
// In addition, `ExpectedServiceEvents` can be used to specify the exact slice of service events the state machine
// expects as inputs for its `EvolveState` call. Similarly, with `ServiceEventsMatch` you can provide an argument
// matcher to verify properties if the input slice of Service Events.
// Lastly, with `DuringEvolveState` we can specify logic to be executed during the state machine's `EvolveState`
// call. This is helpful for testing cases, where the state machine modifies the Protocol State.
type mockStateTransition struct {
	T                     *testing.T
	expectedServiceEvents interface{}
	runInEvolveState      func(_ mock.Arguments)
}

// ExpectedServiceEvents specifies the exact slice of service events the state machine expects as inputs for its
// `EvolveState` call. Note that `ExpectedServiceEvents` and `ServiceEventsMatch` override all prior checks for
// the input slice of Service Events. The method returns a self-reference for chaining.
func (m *mockStateTransition) ExpectedServiceEvents(es []flow.ServiceEvent) *mockStateTransition {
	m.expectedServiceEvents = es
	return m
}

// ServiceEventsMatch provides an argument matcher to verify properties if the input slice of Service Events.
// Note that `ExpectedServiceEvents` and `ServiceEventsMatch` override all prior checks for the input slice of Service Events.
// The method returns a self-reference for chaining.
func (m *mockStateTransition) ServiceEventsMatch(fn func(arg interface{}) bool) *mockStateTransition {
	m.expectedServiceEvents = mock.MatchedBy(fn)
	return m
}

// DuringEvolveState provides a functor to be executed during the state machine's `EvolveState` call. This is
// helpful for testing cases, where the state machine modifies the Protocol State. Note that `ExpectedServiceEvents`
// and `ServiceEventsMatch` override all prior checks for the input slice of Service Events. The method returns a
// self-reference for chaining.
func (m *mockStateTransition) DuringEvolveState(fn func(mock.Arguments)) *mockStateTransition {
	m.runInEvolveState = fn
	return m
}

// Mock constructs and configures the OrthogonalStoreStateMachine mock.
func (m *mockStateTransition) Mock() protocol_statemock.OrthogonalStoreStateMachine[protocol.KVStoreReader] {
	evolveStateCalled := false
	stateMachine := protocol_statemock.NewOrthogonalStoreStateMachine[protocol.KVStoreReader](m.T)
	if m.expectedServiceEvents == nil {
		m.expectedServiceEvents = mock.Anything
	}
	stateMachine.On("EvolveState", m.expectedServiceEvents).Run(func(args mock.Arguments) {
		evolveStateCalled = true // repeated `EvolveState` calls will be denied by the mock
		if m.runInEvolveState != nil {
			m.runInEvolveState(args)
		}
	}).Return(nil).Once()

	stateMachine.On("Build").Run(func(args mock.Arguments) {
		require.True(m.T, evolveStateCalled, "Method `OrthogonalStoreStateMachine.Build` called before `EvolveState`!")
<<<<<<< HEAD
	}).Return(deferred.NewDeferredBlockPersist(), nil).Once()
	return stateMachine //nolint:govet
=======
	}).Return([]storage.BlockIndexingBatchWrite{
		func(blockID flow.Identifier, rw storage.ReaderBatchWriter) error { return nil },
	}, nil).Once()
	return *stateMachine //nolint:govet
>>>>>>> 25df43b3
}<|MERGE_RESOLUTION|>--- conflicted
+++ resolved
@@ -402,11 +402,7 @@
 	_, err := s.mutableState.EvolveState(deferredDBOps, unknownParent, s.candidate.View, []*flow.Seal{})
 	require.Error(s.T(), err)
 	require.False(s.T(), protocol.IsInvalidServiceEventError(err))
-<<<<<<< HEAD
-	require.Nil(s.T(), deferredDBOps.Execute(nil, flow.ZeroID, nil))
-=======
-	require.Empty(s.T(), dbUpdates)
->>>>>>> 25df43b3
+	require.True(s.T(), deferredDBOps.IsEmpty())
 }
 
 // Test_ReplicateFails verifies that errors during the parent state replication are escalated to the caller.
@@ -426,11 +422,7 @@
 	deferredDBOps := deferred.NewDeferredBlockPersist()
 	_, err := s.mutableState.EvolveState(deferredDBOps, s.candidate.ParentID, s.candidate.View, []*flow.Seal{})
 	require.ErrorIs(s.T(), err, exception)
-<<<<<<< HEAD
-	require.Nil(s.T(), deferredDBOps.Execute(nil, flow.ZeroID, nil))
-=======
-	require.Empty(s.T(), dbUpdates)
->>>>>>> 25df43b3
+	require.True(s.T(), deferredDBOps.IsEmpty())
 }
 
 // Test_StateMachineFactoryFails verifies that errors received while creating the sub-state machines are escalated to the caller.
@@ -453,36 +445,21 @@
 	failingFactory.On("Create", s.candidate.View, s.candidate.ParentID, &s.parentState, &s.evolvingState).Return(nil, exception).Once()
 
 	s.Run("failing factory is last", func() {
-<<<<<<< HEAD
-		s.kvStateMachines[0], s.kvErrors[0] = stateMachine, nil
-		s.kvStateMachines[1], s.kvErrors[1] = nil, exception
+		s.kvStateMachineFactories[0], s.kvStateMachineFactories[1] = workingFactory, failingFactory //nolint:govet
+
 		deferredDBOps := deferred.NewDeferredBlockPersist()
 		_, err := s.mutableState.EvolveState(deferredDBOps, s.candidate.ParentID, s.candidate.View, []*flow.Seal{})
 		require.ErrorIs(s.T(), err, exception)
 		require.True(s.T(), deferredDBOps.IsEmpty())
-=======
-		s.kvStateMachineFactories[0], s.kvStateMachineFactories[1] = workingFactory, failingFactory //nolint:govet
-		_, dbUpdates, err := s.mutableState.EvolveState(s.candidate.ParentID, s.candidate.View, []*flow.Seal{})
-		require.ErrorIs(s.T(), err, exception)
-		require.Empty(s.T(), dbUpdates)
->>>>>>> 25df43b3
 	})
 
 	failingFactory.On("Create", s.candidate.View, s.candidate.ParentID, &s.parentState, &s.evolvingState).Return(nil, exception).Once()
 	s.Run("failing factory is first", func() {
-<<<<<<< HEAD
-		s.kvStateMachines[0], s.kvErrors[0] = nil, exception
-		s.kvStateMachines[1], s.kvErrors[1] = stateMachine, nil
+		s.kvStateMachineFactories[0], s.kvStateMachineFactories[1] = failingFactory, workingFactory //nolint:govet
 		deferredDBOps := deferred.NewDeferredBlockPersist()
 		_, err := s.mutableState.EvolveState(deferredDBOps, s.candidate.ParentID, s.candidate.View, []*flow.Seal{})
 		require.ErrorIs(s.T(), err, exception)
 		require.True(s.T(), deferredDBOps.IsEmpty())
-=======
-		s.kvStateMachineFactories[0], s.kvStateMachineFactories[1] = failingFactory, workingFactory //nolint:govet
-		_, dbUpdates, err := s.mutableState.EvolveState(s.candidate.ParentID, s.candidate.View, []*flow.Seal{})
-		require.ErrorIs(s.T(), err, exception)
-		require.Empty(s.T(), dbUpdates)
->>>>>>> 25df43b3
 	})
 }
 
@@ -513,11 +490,7 @@
 		_, err := s.mutableState.EvolveState(deferredDBOps, s.candidate.ParentID, s.candidate.View, []*flow.Seal{})
 		require.ErrorIs(s.T(), err, exception)
 		require.False(s.T(), protocol.IsInvalidServiceEventError(err))
-<<<<<<< HEAD
-		require.Nil(s.T(), deferredDBOps.Execute(nil, flow.ZeroID, nil))
-=======
-		require.Empty(s.T(), dbUpdates)
->>>>>>> 25df43b3
+		require.True(s.T(), deferredDBOps.IsEmpty())
 	})
 
 	failingStateMachine.On("EvolveState", mock.MatchedBy(emptySlice[flow.ServiceEvent]())).Return(exception).Once()
@@ -527,11 +500,7 @@
 		_, err := s.mutableState.EvolveState(deferredDBOps, s.candidate.ParentID, s.candidate.View, []*flow.Seal{})
 		require.ErrorIs(s.T(), err, exception)
 		require.False(s.T(), protocol.IsInvalidServiceEventError(err))
-<<<<<<< HEAD
-		require.Nil(s.T(), deferredDBOps.Execute(nil, flow.ZeroID, nil))
-=======
-		require.Empty(s.T(), dbUpdates)
->>>>>>> 25df43b3
+		require.True(s.T(), deferredDBOps.IsEmpty())
 	})
 }
 
@@ -554,11 +523,7 @@
 		_, err := s.mutableState.EvolveState(deferredDBOps, s.candidate.ParentID, s.candidate.View, []*flow.Seal{})
 		require.ErrorIs(s.T(), err, exception)
 		require.False(s.T(), protocol.IsInvalidServiceEventError(err))
-<<<<<<< HEAD
 		require.Nil(s.T(), deferredDBOps.Execute(nil, flow.ZeroID, nil))
-=======
-		require.Empty(s.T(), dbUpdates)
->>>>>>> 25df43b3
 	})
 
 	failingStateMachine.On("Build").Return(nil, exception).Once()
@@ -568,11 +533,7 @@
 		_, err := s.mutableState.EvolveState(deferredDBOps, s.candidate.ParentID, s.candidate.View, []*flow.Seal{})
 		require.ErrorIs(s.T(), err, exception)
 		require.False(s.T(), protocol.IsInvalidServiceEventError(err))
-<<<<<<< HEAD
 		require.Nil(s.T(), deferredDBOps.Execute(nil, flow.ZeroID, nil))
-=======
-		require.Empty(s.T(), dbUpdates)
->>>>>>> 25df43b3
 	})
 }
 
@@ -600,18 +561,8 @@
 	// Provide the blockID and execute the resulting `DeferredDBUpdate`. Thereby,
 	// the expected mock methods should be called, which is asserted by the testify framework
 	blockID := s.candidate.ID()
-<<<<<<< HEAD
 	err = deferredDBOps.Execute(nil, blockID, rw)
-	require.ErrorIs(s.T(), err, exception)
-=======
-	for _, update := range dbUpdates {
-		err := update(blockID, rw)
-		if err != nil {
-			// The error should be wrapped as an irrecoverable exception, so we check the message
-			require.Contains(s.T(), err.Error(), "exception")
-		}
-	}
->>>>>>> 25df43b3
+	require.Contains(s.T(), err.Error(), "exception")
 
 	s.protocolKVStoreDB.AssertExpectations(s.T())
 }
@@ -690,13 +641,6 @@
 
 	stateMachine.On("Build").Run(func(args mock.Arguments) {
 		require.True(m.T, evolveStateCalled, "Method `OrthogonalStoreStateMachine.Build` called before `EvolveState`!")
-<<<<<<< HEAD
 	}).Return(deferred.NewDeferredBlockPersist(), nil).Once()
-	return stateMachine //nolint:govet
-=======
-	}).Return([]storage.BlockIndexingBatchWrite{
-		func(blockID flow.Identifier, rw storage.ReaderBatchWriter) error { return nil },
-	}, nil).Once()
-	return *stateMachine //nolint:govet
->>>>>>> 25df43b3
+	return *stateMachine
 }