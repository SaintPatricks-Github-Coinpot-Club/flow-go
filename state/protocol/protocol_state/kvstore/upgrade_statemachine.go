--- conflicted
+++ resolved
@@ -16,12 +16,8 @@
 // All updates are applied to a copy of parent KV store, so parent KV store is not modified.
 // A separate instance should be created for each block to process the updates therein.
 type PSVersionUpgradeStateMachine struct {
-<<<<<<< HEAD
-	helper.BaseKeyValueStoreStateMachine
+	common.BaseKeyValueStoreStateMachine
 	telemetry protocol_state.StateMachineTelemetryConsumer
-=======
-	common.BaseKeyValueStoreStateMachine
->>>>>>> 61e96745
 }
 
 var _ protocol_state.KeyValueStoreStateMachine = (*PSVersionUpgradeStateMachine)(nil)
@@ -36,12 +32,8 @@
 	evolvingState protocol_state.KVStoreMutator,
 ) *PSVersionUpgradeStateMachine {
 	return &PSVersionUpgradeStateMachine{
-<<<<<<< HEAD
-		BaseKeyValueStoreStateMachine: helper.NewBaseKeyValueStoreStateMachine(candidateView, parentState, mutator),
+		BaseKeyValueStoreStateMachine: common.NewBaseKeyValueStoreStateMachine(candidateView, parentState, mutator),
 		telemetry:                     telemetry,
-=======
-		BaseKeyValueStoreStateMachine: common.NewBaseKeyValueStoreStateMachine(candidateView, parentState, evolvingState),
->>>>>>> 61e96745
 	}
 }
 
