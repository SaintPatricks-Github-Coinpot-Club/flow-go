// (c) 2019 Dapper Labs - ALL RIGHTS RESERVED

package protocol

import (
	"context"

	"github.com/onflow/flow-go/model/flow"
)

// State represents the full protocol state of the local node. It allows us to
// obtain snapshots of the state at any point of the protocol state history.
type State interface {

	// Params gives access to a number of stable parameters of the protocol state.
	Params() Params

	// Final returns the snapshot of the persistent protocol state at the latest
	// finalized block, and the returned snapshot is therefore immutable over
	// time.
	Final() Snapshot

	// Sealed returns the snapshot of the persistent protocol state at the
	// latest sealed block, and the returned snapshot is therefore immutable
	// over time.
	Sealed() Snapshot

	// AtHeight returns the snapshot of the persistent protocol state at the
	// given block number. It is only available for finalized blocks and the
	// returned snapshot is therefore immutable over time.
	AtHeight(height uint64) Snapshot

	// AtBlockID returns the snapshot of the persistent protocol state at the
	// given block ID. It is available for any block that was introduced into
	// the protocol state, and can thus represent an ambiguous state that was or
	// will never be finalized.
	AtBlockID(blockID flow.Identifier) Snapshot
}

type MutableState interface {
	State
	// Extend introduces the block with the given ID into the persistent
	// protocol state without modifying the current finalized state. It allows
	// us to execute fork-aware queries against ambiguous protocol state, while
	// still checking that the given block is a valid extension of the protocol state.
	// Depending on implementation it might be a lighter version that checks only block header.
	// The candidate block must have passed HotStuff validation before being passed to Extend.
	// Expected errors during normal operations:
	//  * state.OutdatedExtensionError if the candidate block is outdated (e.g. orphaned)
	//  * state.InvalidExtensionError if the candidate block is invalid
	Extend(ctx context.Context, candidate *flow.Block) error

	// Finalize finalizes the block with the given hash.
	// At this level, we can only finalize one block at a time. This implies
	// that the parent of the pending block that is to be finalized has
	// to be the last finalized block.
	// It modifies the persistent immutable protocol state accordingly and
	// forwards the pointer to the latest finalized state.
	// TODO error docs
	Finalize(ctx context.Context, blockID flow.Identifier) error
<<<<<<< HEAD
=======

	// MarkValid marks the block header with the given block hash as valid.
	// At this level, we can only mark one block at a time as valid. This
	// implies that the parent of the block to be marked as valid
	// has to be already valid.
	// It modifies the persistent immutable protocol state accordingly.
	// TODO error docs
	MarkValid(blockID flow.Identifier) error
>>>>>>> df958bbb
}<|MERGE_RESOLUTION|>--- conflicted
+++ resolved
@@ -58,15 +58,4 @@
 	// forwards the pointer to the latest finalized state.
 	// TODO error docs
 	Finalize(ctx context.Context, blockID flow.Identifier) error
-<<<<<<< HEAD
-=======
-
-	// MarkValid marks the block header with the given block hash as valid.
-	// At this level, we can only mark one block at a time as valid. This
-	// implies that the parent of the block to be marked as valid
-	// has to be already valid.
-	// It modifies the persistent immutable protocol state accordingly.
-	// TODO error docs
-	MarkValid(blockID flow.Identifier) error
->>>>>>> df958bbb
 }