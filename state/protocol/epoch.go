--- conflicted
+++ resolved
@@ -23,16 +23,11 @@
 	// CAUTION: epoch transition might not happen as described by the tentative configuration!
 	//
 	// Error returns:
-<<<<<<< HEAD
-	//   - ErrNextEpochNotSetup in the case that this method is queried w.r.t. a snapshot within the flow.EpochPhaseStaking phase
-	//   - ErrNextEpochAlreadyCommitted during the flow.EpochPhaseCommitted phase
-=======
 	//   - [ErrNextEpochNotSetup] in the case that this method is queried w.r.t. a snapshot
 	//     within the [flow.EpochPhaseStaking] phase or when we are in Epoch Fallback Mode.
 	//   - [ErrNextEpochAlreadyCommitted] if the tentative epoch is requested from
 	//     a snapshot within the [flow.EpochPhaseCommitted] phase.
 	//   - [state.ErrUnknownSnapshotReference] if the epoch is queried from an unresolvable snapshot.
->>>>>>> 759e6d97
 	//   - generic error in case of unexpected critical internal corruption or bugs
 	NextUnsafe() (TentativeEpoch, error)
 
@@ -41,13 +36,9 @@
 	// `EpochCommittedPhaseStarted` notification has been emitted.
 	//
 	// Error returns:
-<<<<<<< HEAD
-	//   - ErrNextEpochNotCommitted in the case that the current phase is flow.EpochPhaseStaking or flow.EpochPhaseSetup.
-=======
 	//   - [ErrNextEpochNotCommitted] - in the case that committed epoch has been requested w.r.t a snapshot within
 	//     the [flow.EpochPhaseStaking] or [flow.EpochPhaseSetup] phases.
 	//   - [state.ErrUnknownSnapshotReference] - if the epoch is queried from an unresolvable snapshot.
->>>>>>> 759e6d97
 	//   - generic error in case of unexpected critical internal corruption or bugs
 	NextCommitted() (CommittedEpoch, error)
 
