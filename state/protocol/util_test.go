--- conflicted
+++ resolved
@@ -82,12 +82,7 @@
 	})
 	t.Run("unordered", func(t *testing.T) {
 		headers := storagemock.NewHeaders(t)
-<<<<<<< HEAD
-
 		genesisBlock := unittest.Block.Genesis(flow.Localnet)
-=======
-		genesisBlock := flow.Genesis(flow.Localnet)
->>>>>>> f93a5114
 		blocks := unittest.ChainFixtureFrom(10, genesisBlock.ToHeader())
 		orderedSeals := unittest.Seal.Fixtures(len(blocks))
 		for i, seal := range orderedSeals {
