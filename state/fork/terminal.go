--- conflicted
+++ resolved
@@ -12,11 +12,7 @@
 //   - the `head` of the fork that should be traversed
 //   - the `lowestBlock` in that fork, which should be included in the traversal
 //
-<<<<<<< HEAD
-// The traversal walks `head <--> lowestBlock` (in either direction).
-=======
 // The traversal algorithm walks `head <--> lowestBlock` (in either direction).
->>>>>>> f9c12d63
 //
 // There are a variety of ways to precisely specify `head` and `lowestBlock`:
 //   - At least one block, `head` or `lowestBlock`, must be specified by its ID
