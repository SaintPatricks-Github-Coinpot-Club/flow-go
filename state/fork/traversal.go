package fork

import (
	"fmt"

	"github.com/onflow/flow-go/model/flow"
	"github.com/onflow/flow-go/storage"
)

// functor that will be called on each block header when traversing blocks.
type onVisitBlock = func(header *flow.Header) error

// TraverseBackward traverses the given fork (specified by block ID `forkHead`)
// in the order of decreasing height. The `terminal` defines when the traversal
// stops. The `visitor` callback is called for each block in this segment.
func TraverseBackward(headers storage.Headers, forkHead flow.Identifier, visitor onVisitBlock, terminal Terminal) error {
	startBlock, err := headers.ByBlockID(forkHead)
	if err != nil {
		return fmt.Errorf("could not retrieve fork head with id %x: %w", forkHead, err)
	}
	lowestHeightToVisit, err := terminal.LowestHeightToVisit(headers)
	if err != nil {
		return fmt.Errorf("error determinging terminal height: %w", err)
	}
	if startBlock.Height < lowestHeightToVisit {
		return nil
	}

	lowestBlock, err := unsafeTraverse(headers, startBlock, visitor, lowestHeightToVisit)
	if err != nil {
		return fmt.Errorf("traversing fork aborted: %w", err)
	}

	err = terminal.ConfirmTerminalReached(headers, lowestBlock)
	if err != nil {
		return fmt.Errorf("lowest visited block at height %d failed sanity check: %w", lowestHeightToVisit, err)
	}

	return nil
}

// TraverseForward traverses the given fork (specified by block ID `forkHead`)
// in the order of increasing height. The `terminal` defines when the traversal
// begins. The `visitor` callback is called for each block in this segment.
func TraverseForward(headers storage.Headers,
	forkHead flow.Identifier,
	visitor onVisitBlock,
	terminal Terminal,
) error {
	startBlock, err := headers.ByBlockID(forkHead)
	if err != nil {
		return fmt.Errorf("could not retrieve fork head with id %x: %w", forkHead, err)
	}
	lowestHeightToVisit, err := terminal.LowestHeightToVisit(headers)
	if err != nil {
		return fmt.Errorf("error determinging terminal height: %w", err)
	}
	if startBlock.Height < lowestHeightToVisit {
		return nil
	}

	blocks := make([]*flow.Header, 0, startBlock.Height-lowestHeightToVisit+1)
	lowestBlock, err := unsafeTraverse(headers,
		startBlock,
		func(header *flow.Header) error {
			blocks = append(blocks, header)
			return nil
		},
		lowestHeightToVisit,
	)
	if err != nil {
		return fmt.Errorf("traversing fork aborted: %w", err)
	}

	err = terminal.ConfirmTerminalReached(headers, lowestBlock)
	if err != nil {
		return fmt.Errorf("lowest visited block at height %d failed sanity check: %w", lowestHeightToVisit, err)
	}

	for i := len(blocks) - 1; i >= 0; i-- {
		block := blocks[i]
		err = visitor(block)
		if err != nil {
			return fmt.Errorf("visitor errored on block %x at height %d: %w", block.ID(), block.Height, err)
		}
	}

	return nil
}

// unsafeTraverse implements the fork traversal in the order of decreasing height.
// It is unsafe because:
// it assumes the stop condition for the for-loop has been pre-checked,
// which is `startBlock.Height < lowestHeightToVisit`. With the pre-check,
// it is guaranteed the for loop will stop eventually.
// In other words, this unsafe function should only be called after the pre-check.
// The `TraverseBackward` and `TraverseForward` are "safe" functions since they
// do the pre-check before calling the `unsafeTraverse`
func unsafeTraverse(headers storage.Headers, block *flow.Header, visitor onVisitBlock, lowestHeightToVisit uint64) (*flow.Header, error) {
	for {
		err := visitor(block)
		if err != nil {
			return nil, fmt.Errorf("visitor errored on block %x at height %d: %w", block.ID(), block.Height, err)
		}

		if block.Height == lowestHeightToVisit {
			return block, nil
		}

<<<<<<< HEAD
		parentID := block.ParentID
		block, err = headers.ByBlockID(parentID)
		if err != nil {
			return nil, fmt.Errorf("failed to retrieve block header %x: %w", parentID, err)
=======
		parent, err := headers.ByBlockID(block.ParentID)
		if err != nil {
			return nil, fmt.Errorf("failed to retrieve block header (id=%x height=%d): %w", block.ParentID, block.Height-1, err)
>>>>>>> dd9fb4cc
		}

		block = parent
	}
}<|MERGE_RESOLUTION|>--- conflicted
+++ resolved
@@ -107,16 +107,9 @@
 			return block, nil
 		}
 
-<<<<<<< HEAD
-		parentID := block.ParentID
-		block, err = headers.ByBlockID(parentID)
-		if err != nil {
-			return nil, fmt.Errorf("failed to retrieve block header %x: %w", parentID, err)
-=======
 		parent, err := headers.ByBlockID(block.ParentID)
 		if err != nil {
 			return nil, fmt.Errorf("failed to retrieve block header (id=%x height=%d): %w", block.ParentID, block.Height-1, err)
->>>>>>> dd9fb4cc
 		}
 
 		block = parent
