--- conflicted
+++ resolved
@@ -203,15 +203,6 @@
 	//
 	// If invalid parameters will be supplied SubscribeBlockDigestsFromLatest will return a failed subscription.
 	SubscribeBlockDigestsFromLatest(ctx context.Context, blockStatus flow.BlockStatus) subscription.Subscription
-<<<<<<< HEAD
-	// SubscribeTransactionStatuses subscribes to transaction status updates for a given transaction ID. Monitoring begins
-	// from the last block ID. The subscription streams status updates until the transaction reaches the final state
-	// ([flow.TransactionStatusSealed] or [flow.TransactionStatusExpired]). When the transaction reaches one of these
-	// final states, the subscription will automatically terminate.
-	//
-	// Parameters:
-	//   - ctx: The context to manage the subscription's lifecycle, including cancellation.
-=======
 	// SubscribeTransactionStatuses subscribes to transaction status updates for a given transaction ID. Monitoring starts
 	// from the latest block to obtain the current transaction status. If the transaction is already in a final state
 	// ([flow.TransactionStatusSealed] or [flow.TransactionStatusExpired]), all statuses will be prepared and sent to the client
@@ -220,7 +211,6 @@
 	//
 	// Parameters:
 	//   - ctx: Context to manage the subscription's lifecycle, including cancellation.
->>>>>>> 06bd16a8
 	//   - txID: The unique identifier of the transaction to monitor.
 	//   - requiredEventEncodingVersion: The version of event encoding required for the subscription.
 	SubscribeTransactionStatuses(ctx context.Context, txID flow.Identifier, requiredEventEncodingVersion entities.EventEncodingVersion) subscription.Subscription
