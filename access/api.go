--- conflicted
+++ resolved
@@ -62,10 +62,6 @@
 	// Each block is filtered by the provided block status, and only
 	// those blocks that match the status are returned.
 	SubscribeBlocks(ctx context.Context, startBlockID flow.Identifier, startHeight uint64, blockStatus flow.BlockStatus) subscription.Subscription
-<<<<<<< HEAD
-	// SendAndSubscribeTransactionStatuses subscribe to the transaction statuses
-	SendAndSubscribeTransactionStatuses(ctx context.Context, tx *flow.TransactionBody) subscription.Subscription
-=======
 	// SubscribeBlockHeaders streams finalized or sealed block headers starting at the requested
 	// start block, up until the latest available block header. Once the latest is
 	// reached, the stream will remain open and responses are sent for each new
@@ -82,7 +78,8 @@
 	// Each lightweight block are filtered by the provided block status, and only
 	// those blocks that match the status are returned.
 	SubscribeBlockDigests(ctx context.Context, startBlockID flow.Identifier, startHeight uint64, blockStatus flow.BlockStatus) subscription.Subscription
->>>>>>> b629916b
+	// SendAndSubscribeTransactionStatuses subscribe to the transaction statuses
+	SendAndSubscribeTransactionStatuses(ctx context.Context, tx *flow.TransactionBody) subscription.Subscription
 }
 
 // TODO: Combine this with flow.TransactionResult?
