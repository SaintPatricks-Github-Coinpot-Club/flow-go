--- conflicted
+++ resolved
@@ -749,206 +749,7 @@
 	}
 }
 
-<<<<<<< HEAD
-// TODO: this is fixture for old verification node (i.e., the one currently in place)
-// remove it once we have the new verification node rolled-in.
-func VerificationNode(t testing.TB,
-	hub *stub.Hub,
-	identity *flow.Identity,
-	identities []*flow.Identity,
-	assigner module.ChunkAssigner,
-	requestInterval time.Duration,
-	processInterval time.Duration,
-	receiptsLimit uint,
-	chunksLimit uint,
-	failureThreshold uint,
-	chainID flow.ChainID,
-	collector module.VerificationMetrics, // used to enable collecting metrics on happy path integration
-	mempoolCollector module.MempoolMetrics, // used to enable collecting metrics on happy path integration
-	opts ...VerificationOpt) testmock.VerificationNode {
-
-	var err error
-	var node testmock.VerificationNode
-
-	for _, apply := range opts {
-		apply(&node)
-	}
-
-	if node.GenericNode == nil {
-		gn := GenericNodeFromParticipants(t, hub, identity, identities, chainID)
-		node.GenericNode = &gn
-	}
-
-	if node.CachedReceipts == nil {
-		node.CachedReceipts, err = stdmap.NewReceiptDataPacks(receiptsLimit)
-		require.Nil(t, err)
-		// registers size method of backend for metrics
-		err = mempoolCollector.Register(metrics.ResourceCachedReceipt, node.CachedReceipts.Size)
-		require.Nil(t, err)
-	}
-
-	if node.PendingReceipts == nil {
-		node.PendingReceipts, err = stdmap.NewReceiptDataPacks(receiptsLimit)
-		require.Nil(t, err)
-
-		// registers size method of backend for metrics
-		err = mempoolCollector.Register(metrics.ResourcePendingReceipt, node.PendingReceipts.Size)
-		require.Nil(t, err)
-	}
-
-	if node.ReadyReceipts == nil {
-		node.ReadyReceipts, err = stdmap.NewReceiptDataPacks(receiptsLimit)
-		require.Nil(t, err)
-		// registers size method of backend for metrics
-		err = mempoolCollector.Register(metrics.ResourceReceipt, node.ReadyReceipts.Size)
-		require.Nil(t, err)
-	}
-
-	if node.PendingResults == nil {
-		node.PendingResults = stdmap.NewResultDataPacks(receiptsLimit)
-		require.Nil(t, err)
-
-		// registers size method of backend for metrics
-		err = mempoolCollector.Register(metrics.ResourcePendingResult, node.PendingResults.Size)
-		require.Nil(t, err)
-	}
-
-	if node.PendingChunks == nil {
-		node.PendingChunks = match.NewChunks(chunksLimit)
-
-		// registers size method of backend for metrics
-		err = mempoolCollector.Register(metrics.ResourcePendingChunk, node.PendingChunks.Size)
-		require.Nil(t, err)
-	}
-
-	if node.ProcessedResultIDs == nil {
-		node.ProcessedResultIDs, err = stdmap.NewIdentifiers(receiptsLimit)
-		require.Nil(t, err)
-
-		// registers size method of backend for metrics
-		err = mempoolCollector.Register(metrics.ResourceProcessedResultID, node.ProcessedResultIDs.Size)
-		require.Nil(t, err)
-	}
-
-	if node.DiscardedResultIDs == nil {
-		node.DiscardedResultIDs, err = stdmap.NewIdentifiers(receiptsLimit)
-		require.Nil(t, err)
-
-		// registers size method of backend for metrics
-		err = mempoolCollector.Register(metrics.ResourceDiscardedResultID, node.DiscardedResultIDs.Size)
-		require.Nil(t, err)
-	}
-
-	if node.BlockIDsCache == nil {
-		node.BlockIDsCache, err = stdmap.NewIdentifiers(1000)
-		require.Nil(t, err)
-
-		// registers size method of backend for metrics
-		err = mempoolCollector.Register(metrics.ResourceCachedBlockID, node.BlockIDsCache.Size)
-		require.Nil(t, err)
-	}
-
-	if node.PendingReceiptIDsByBlock == nil {
-		node.PendingReceiptIDsByBlock, err = stdmap.NewIdentifierMap(receiptsLimit)
-		require.Nil(t, err)
-
-		// registers size method of backend for metrics
-		err = mempoolCollector.Register(metrics.ResourcePendingReceiptIDsByBlock, node.PendingReceiptIDsByBlock.Size)
-		require.Nil(t, err)
-	}
-
-	if node.ReceiptIDsByResult == nil {
-		node.ReceiptIDsByResult, err = stdmap.NewIdentifierMap(receiptsLimit)
-		require.Nil(t, err)
-
-		// registers size method of backend for metrics
-		err = mempoolCollector.Register(metrics.ResourceReceiptIDsByResult, node.ReceiptIDsByResult.Size)
-		require.Nil(t, err)
-	}
-
-	if node.ChunkIDsByResult == nil {
-		node.ChunkIDsByResult, err = stdmap.NewIdentifierMap(chunksLimit)
-		require.Nil(t, err)
-
-		// registers size method of backend for metrics
-		err = mempoolCollector.Register(metrics.ResourceChunkIDsByResult, node.ChunkIDsByResult.Size)
-		require.Nil(t, err)
-	}
-
-	if node.VerifierEngine == nil {
-		rt := fvm.NewInterpreterRuntime()
-
-		vm := fvm.NewVirtualMachine(rt)
-
-		blockFinder := fvm.NewBlockFinder(node.Headers)
-
-		vmCtx := fvm.NewContext(
-			node.Log,
-			fvm.WithChain(node.ChainID.Chain()),
-			fvm.WithBlocks(blockFinder),
-		)
-
-		chunkVerifier := chunks.NewChunkVerifier(vm, vmCtx)
-
-		approvalStorage := storage.NewResultApprovals(node.Metrics, node.DB)
-
-		node.VerifierEngine, err = verifier.New(node.Log,
-			collector,
-			node.Tracer,
-			node.Net,
-			node.State,
-			node.Me,
-			chunkVerifier,
-			approvalStorage)
-		require.Nil(t, err)
-	}
-
-	if node.MatchEngine == nil {
-		node.MatchEngine, err = match.New(node.Log,
-			collector,
-			node.Tracer,
-			node.Net,
-			node.Me,
-			node.PendingResults,
-			node.ChunkIDsByResult,
-			node.VerifierEngine,
-			assigner,
-			node.State,
-			node.PendingChunks,
-			node.Headers,
-			requestInterval,
-			int(failureThreshold))
-		require.Nil(t, err)
-	}
-
-	if node.FinderEngine == nil {
-		node.FinderEngine, err = finder.New(node.Log,
-			collector,
-			node.Tracer,
-			node.Net,
-			node.Me,
-			node.State,
-			node.MatchEngine,
-			node.CachedReceipts,
-			node.PendingReceipts,
-			node.ReadyReceipts,
-			node.Headers,
-			node.ProcessedResultIDs,
-			node.DiscardedResultIDs,
-			node.PendingReceiptIDsByBlock,
-			node.ReceiptIDsByResult,
-			node.BlockIDsCache,
-			processInterval)
-		require.Nil(t, err)
-	}
-
-	return node
-}
-
-// NewVerificationNode creates a verification node with all functional engines and actual modules for purpose of
-=======
 // VerificationNode creates a verification node with all functional engines and actual modules for purpose of
->>>>>>> 98dc4aa5
 // (integration) testing.
 func VerificationNode(t testing.TB,
 	hub *stub.Hub,
