package engine

import (
	"fmt"
	"net"

	"github.com/rs/zerolog"
	"google.golang.org/grpc"

	"github.com/onflow/flow-go/engine"
	ghost "github.com/onflow/flow-go/engine/ghost/protobuf"
	"github.com/onflow/flow-go/model/flow"
	"github.com/onflow/flow-go/model/messages"
	"github.com/onflow/flow-go/module"
	"github.com/onflow/flow-go/network"
	"github.com/onflow/flow-go/network/channels"
	cborcodec "github.com/onflow/flow-go/network/codec/cbor"
	"github.com/onflow/flow-go/state/protocol"
)

// Config defines the configurable options for the gRPC server.
type Config struct {
	ListenAddr string
	MaxMsgSize uint // In bytes
}

// RPC implements a gRPC server for the Ghost node
type RPC struct {
	unit    *engine.Unit
	log     zerolog.Logger
	handler *Handler     // the gRPC service implementation
	server  *grpc.Server // the gRPC server
	config  Config
	me      module.Local
	codec   network.Codec

	// the channel between the engine (producer) and the handler (consumer). The rpc engine receives libp2p messages,
	// converts it to a flow messages and writes it to the channel.
	// The Handler reads from the channel and returns it as GRPC stream to the client
	messages chan ghost.FlowMessage
}

// New returns a new RPC engine.
func New(net network.EngineRegistry, log zerolog.Logger, me module.Local, state protocol.State, config Config) (*RPC, error) {

	log = log.With().Str("engine", "rpc").Logger()

	// create a channel to buffer messages in case the consumer is slow
	messages := make(chan ghost.FlowMessage, 1000)

	codec := cborcodec.NewCodec()

	eng := &RPC{
		log:  log,
		unit: engine.NewUnit(),
		me:   me,
		server: grpc.NewServer(
			grpc.MaxRecvMsgSize(int(config.MaxMsgSize)),
			grpc.MaxSendMsgSize(int(config.MaxMsgSize)),
		),
		config:   config,
		messages: messages,
		codec:    codec,
	}

	conduitMap, err := registerConduits(net, state, eng)
	if err != nil {
		return nil, fmt.Errorf("failed to initialize RPC: %w", err)
	}

	handler := NewHandler(log, conduitMap, messages, codec)
	eng.handler = handler

	ghost.RegisterGhostNodeAPIServer(eng.server, eng.handler)

	return eng, nil
}

// registerConduits registers for ALL channels and returns a map of engine id to conduit
func registerConduits(net network.EngineRegistry, state protocol.State, eng network.Engine) (map[channels.Channel]network.Conduit, error) {

	// create a list of all channels that don't change over time
	channelList := channels.ChannelList{
		channels.ConsensusCommittee,
		channels.SyncCommittee,
		channels.PushTransactions,
		channels.PushGuarantees,
		channels.PushBlocks,
		channels.PushReceipts,
		channels.PushApprovals,
		channels.RequestCollections,
		channels.RequestChunks,
	}

	// add channels that are dependent on protocol state and change over time
	// TODO need to update to register dynamic channels that are created on later epoch transitions
	epoch, err := state.Final().Epochs().Current()
	if err != nil {
		return nil, fmt.Errorf("could not get current epoch: %w", err)
	}

	clusters, err := epoch.Clustering()
	if err != nil {
		return nil, fmt.Errorf("could not get clusters: %w", err)
	}

	for i := range clusters {
		cluster, err := epoch.Cluster(uint(i))
		if err != nil {
			return nil, fmt.Errorf("could not get cluster: %w", err)
		}
		clusterID := cluster.RootBlock().ChainID

		// add the dynamic channels for the cluster
		channelList = append(
			channelList,
			channels.ConsensusCluster(clusterID),
			channels.SyncCluster(clusterID),
		)
	}

	conduitMap := make(map[channels.Channel]network.Conduit, len(channelList))

	// Register for ALL channels here and return a map of conduits
	for _, e := range channelList {
		c, err := net.Register(e, eng)
		if err != nil {
			return nil, fmt.Errorf("could not register collection provider engine: %w", err)
		}
		conduitMap[e] = c
	}

	return conduitMap, nil

}

// Ready returns a ready channel that is closed once the engine has fully
// started. The RPC engine is ready when the gRPC server has successfully
// started.
func (e *RPC) Ready() <-chan struct{} {
	e.unit.Launch(e.serve)
	return e.unit.Ready()
}

// Done returns a done channel that is closed once the engine has fully stopped.
// It sends a signal to stop the gRPC server, then closes the channel.
func (e *RPC) Done() <-chan struct{} {
	return e.unit.Done(e.server.GracefulStop)
}

// SubmitLocal submits an event originating on the local node.
func (e *RPC) SubmitLocal(event interface{}) {
	e.unit.Launch(func() {
		err := e.process(e.me.NodeID(), event)
		if err != nil {
			e.log.Error().Err(err).Msg("could not process submitted event")
		}
	})
}

// Submit submits the given event from the node with the given origin ID
// for processing in a non-blocking manner. It returns instantly and logs
// a potential processing error internally when done.
func (e *RPC) Submit(channel channels.Channel, originID flow.Identifier, event interface{}) {
	e.unit.Launch(func() {
		err := e.process(originID, event)
		if err != nil {
			e.log.Error().Err(err).Msg("could not process submitted event")
		}
	})
}

// ProcessLocal processes an event originating on the local node.
func (e *RPC) ProcessLocal(event interface{}) error {
	return e.unit.Do(func() error {
		return e.process(e.me.NodeID(), event)
	})
}

// Process processes the given event from the node with the given origin ID in
// a blocking manner. It returns the potential processing error when done.
func (e *RPC) Process(channel channels.Channel, originID flow.Identifier, event interface{}) error {
	return e.unit.Do(func() error {
		return e.process(originID, event)
	})
}

func (e *RPC) process(originID flow.Identifier, event interface{}) error {
	msg, err := messages.InternalToMessage(event)
	if err != nil {
		return fmt.Errorf("failed to convert event to message: %v", err)
	}
	// json encode the message into bytes
	encodedMsg, err := e.codec.Encode(msg)
	if err != nil {
		return fmt.Errorf("failed to encode message: %v", err)
	}

	// create a protobuf message
	flowMessage := ghost.FlowMessage{
		SenderID: originID[:],
		Message:  encodedMsg,
	}

	// write it to the channel
	select {
	case e.messages <- flowMessage:
	default:
		return fmt.Errorf("dropping message since queue is full: %v", err)
	}
	return nil
}

// serve starts the gRPC server .
//
// When this function returns, the server is considered ready.
func (e *RPC) serve() {
	e.log.Info().Msgf("starting server on address %s", e.config.ListenAddr)

	l, err := net.Listen("tcp", e.config.ListenAddr)
	if err != nil {
		e.log.Err(err).Msg("failed to start server")
		return
	}

	err = e.server.Serve(l)
	if err != nil {
		e.log.Err(err).Msg("fatal error in server")
	}
<<<<<<< HEAD
}

// internalToMessage converts an internal types into the
// corresponding UntrustedMessage for network.
//
// This is the inverse of ToInternal: instead of decoding a network
// message into an internal model, it wraps or casts internal objects
// so they can be encoded and sent over the network. Encoding and always
// requires an UntrustedMessage.
//
// No errors are expected during normal operation.
func internalToMessage(event interface{}) (messages.UntrustedMessage, error) {
	switch internal := event.(type) {
	case *flow.Proposal:
		return (*messages.Proposal)(internal), nil
	case *cluster.Proposal:
		return (*messages.ClusterProposal)(internal), nil
	case *flow.EntityRequest:
		return (*messages.EntityRequest)(internal), nil
	case *flow.EntityResponse:
		return (*messages.EntityResponse)(internal), nil
	case *flow.CollectionGuarantee:
		return (*messages.CollectionGuarantee)(internal), nil
	case *flow.SyncRequest:
		return (*messages.SyncRequest)(internal), nil
	case *flow.SyncResponse:
		return (*messages.SyncResponse)(internal), nil
	case *flow.BatchRequest:
		return (*messages.BatchRequest)(internal), nil
	case *flow.ExecutionReceipt:
		return (*messages.ExecutionReceipt)(internal), nil
	case messages.UntrustedMessage:
		// Already a valid UntrustedMessage
		// TODO(immutable M2): expand when ToInternal changes for other M2 types
		return internal, nil
	default:
		return nil, fmt.Errorf("cannot convert unsupported type %T", event)
	}
=======
>>>>>>> d7ec9203
}<|MERGE_RESOLUTION|>--- conflicted
+++ resolved
@@ -227,45 +227,4 @@
 	if err != nil {
 		e.log.Err(err).Msg("fatal error in server")
 	}
-<<<<<<< HEAD
-}
-
-// internalToMessage converts an internal types into the
-// corresponding UntrustedMessage for network.
-//
-// This is the inverse of ToInternal: instead of decoding a network
-// message into an internal model, it wraps or casts internal objects
-// so they can be encoded and sent over the network. Encoding and always
-// requires an UntrustedMessage.
-//
-// No errors are expected during normal operation.
-func internalToMessage(event interface{}) (messages.UntrustedMessage, error) {
-	switch internal := event.(type) {
-	case *flow.Proposal:
-		return (*messages.Proposal)(internal), nil
-	case *cluster.Proposal:
-		return (*messages.ClusterProposal)(internal), nil
-	case *flow.EntityRequest:
-		return (*messages.EntityRequest)(internal), nil
-	case *flow.EntityResponse:
-		return (*messages.EntityResponse)(internal), nil
-	case *flow.CollectionGuarantee:
-		return (*messages.CollectionGuarantee)(internal), nil
-	case *flow.SyncRequest:
-		return (*messages.SyncRequest)(internal), nil
-	case *flow.SyncResponse:
-		return (*messages.SyncResponse)(internal), nil
-	case *flow.BatchRequest:
-		return (*messages.BatchRequest)(internal), nil
-	case *flow.ExecutionReceipt:
-		return (*messages.ExecutionReceipt)(internal), nil
-	case messages.UntrustedMessage:
-		// Already a valid UntrustedMessage
-		// TODO(immutable M2): expand when ToInternal changes for other M2 types
-		return internal, nil
-	default:
-		return nil, fmt.Errorf("cannot convert unsupported type %T", event)
-	}
-=======
->>>>>>> d7ec9203
 }