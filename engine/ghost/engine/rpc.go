package engine

import (
	"fmt"
	"net"

	"github.com/rs/zerolog"
	"google.golang.org/grpc"

	"github.com/onflow/flow-go/engine"
	ghost "github.com/onflow/flow-go/engine/ghost/protobuf"
	"github.com/onflow/flow-go/model/cluster"
	"github.com/onflow/flow-go/model/flow"
	"github.com/onflow/flow-go/model/messages"
	"github.com/onflow/flow-go/module"
	"github.com/onflow/flow-go/network"
	"github.com/onflow/flow-go/network/channels"
	cborcodec "github.com/onflow/flow-go/network/codec/cbor"
	"github.com/onflow/flow-go/state/protocol"
)

// Config defines the configurable options for the gRPC server.
type Config struct {
	ListenAddr string
	MaxMsgSize uint // In bytes
}

// RPC implements a gRPC server for the Ghost node
type RPC struct {
	unit    *engine.Unit
	log     zerolog.Logger
	handler *Handler     // the gRPC service implementation
	server  *grpc.Server // the gRPC server
	config  Config
	me      module.Local
	codec   network.Codec

	// the channel between the engine (producer) and the handler (consumer). The rpc engine receives libp2p messages,
	// converts it to a flow messages and writes it to the channel.
	// The Handler reads from the channel and returns it as GRPC stream to the client
	messages chan ghost.FlowMessage
}

// New returns a new RPC engine.
func New(net network.EngineRegistry, log zerolog.Logger, me module.Local, state protocol.State, config Config) (*RPC, error) {

	log = log.With().Str("engine", "rpc").Logger()

	// create a channel to buffer messages in case the consumer is slow
	messages := make(chan ghost.FlowMessage, 1000)

	codec := cborcodec.NewCodec()

	eng := &RPC{
		log:  log,
		unit: engine.NewUnit(),
		me:   me,
		server: grpc.NewServer(
			grpc.MaxRecvMsgSize(int(config.MaxMsgSize)),
			grpc.MaxSendMsgSize(int(config.MaxMsgSize)),
		),
		config:   config,
		messages: messages,
		codec:    codec,
	}

	conduitMap, err := registerConduits(net, state, eng)
	if err != nil {
		return nil, fmt.Errorf("failed to initialize RPC: %w", err)
	}

	handler := NewHandler(log, conduitMap, messages, codec)
	eng.handler = handler

	ghost.RegisterGhostNodeAPIServer(eng.server, eng.handler)

	return eng, nil
}

// registerConduits registers for ALL channels and returns a map of engine id to conduit
func registerConduits(net network.EngineRegistry, state protocol.State, eng network.Engine) (map[channels.Channel]network.Conduit, error) {

	// create a list of all channels that don't change over time
	channelList := channels.ChannelList{
		channels.ConsensusCommittee,
		channels.SyncCommittee,
		channels.PushTransactions,
		channels.PushGuarantees,
		channels.PushBlocks,
		channels.PushReceipts,
		channels.PushApprovals,
		channels.RequestCollections,
		channels.RequestChunks,
	}

	// add channels that are dependent on protocol state and change over time
	// TODO need to update to register dynamic channels that are created on later epoch transitions
	epoch, err := state.Final().Epochs().Current()
	if err != nil {
		return nil, fmt.Errorf("could not get current epoch: %w", err)
	}

	clusters, err := epoch.Clustering()
	if err != nil {
		return nil, fmt.Errorf("could not get clusters: %w", err)
	}

	for i := range clusters {
		cluster, err := epoch.Cluster(uint(i))
		if err != nil {
			return nil, fmt.Errorf("could not get cluster: %w", err)
		}
		clusterID := cluster.RootBlock().ChainID

		// add the dynamic channels for the cluster
		channelList = append(
			channelList,
			channels.ConsensusCluster(clusterID),
			channels.SyncCluster(clusterID),
		)
	}

	conduitMap := make(map[channels.Channel]network.Conduit, len(channelList))

	// Register for ALL channels here and return a map of conduits
	for _, e := range channelList {
		c, err := net.Register(e, eng)
		if err != nil {
			return nil, fmt.Errorf("could not register collection provider engine: %w", err)
		}
		conduitMap[e] = c
	}

	return conduitMap, nil

}

// Ready returns a ready channel that is closed once the engine has fully
// started. The RPC engine is ready when the gRPC server has successfully
// started.
func (e *RPC) Ready() <-chan struct{} {
	e.unit.Launch(e.serve)
	return e.unit.Ready()
}

// Done returns a done channel that is closed once the engine has fully stopped.
// It sends a signal to stop the gRPC server, then closes the channel.
func (e *RPC) Done() <-chan struct{} {
	return e.unit.Done(e.server.GracefulStop)
}

// SubmitLocal submits an event originating on the local node.
func (e *RPC) SubmitLocal(event interface{}) {
	e.unit.Launch(func() {
		err := e.process(e.me.NodeID(), event)
		if err != nil {
			e.log.Error().Err(err).Msg("could not process submitted event")
		}
	})
}

// Submit submits the given event from the node with the given origin ID
// for processing in a non-blocking manner. It returns instantly and logs
// a potential processing error internally when done.
func (e *RPC) Submit(channel channels.Channel, originID flow.Identifier, event interface{}) {
	e.unit.Launch(func() {
		err := e.process(originID, event)
		if err != nil {
			e.log.Error().Err(err).Msg("could not process submitted event")
		}
	})
}

// ProcessLocal processes an event originating on the local node.
func (e *RPC) ProcessLocal(event interface{}) error {
	return e.unit.Do(func() error {
		return e.process(e.me.NodeID(), event)
	})
}

// Process processes the given event from the node with the given origin ID in
// a blocking manner. It returns the potential processing error when done.
func (e *RPC) Process(channel channels.Channel, originID flow.Identifier, event interface{}) error {
	return e.unit.Do(func() error {
		return e.process(originID, event)
	})
}

func (e *RPC) process(originID flow.Identifier, event interface{}) error {
	msg, err := internalToMessage(event)
	if err != nil {
		return fmt.Errorf("failed to convert event to message: %v", err)
	}
	// json encode the message into bytes
	encodedMsg, err := e.codec.Encode(msg)
	if err != nil {
		return fmt.Errorf("failed to encode message: %v", err)
	}

	// create a protobuf message
	flowMessage := ghost.FlowMessage{
		SenderID: originID[:],
		Message:  encodedMsg,
	}

	// write it to the channel
	select {
	case e.messages <- flowMessage:
	default:
		return fmt.Errorf("dropping message since queue is full: %v", err)
	}
	return nil
}

// serve starts the gRPC server .
//
// When this function returns, the server is considered ready.
func (e *RPC) serve() {
	e.log.Info().Msgf("starting server on address %s", e.config.ListenAddr)

	l, err := net.Listen("tcp", e.config.ListenAddr)
	if err != nil {
		e.log.Err(err).Msg("failed to start server")
		return
	}

	err = e.server.Serve(l)
	if err != nil {
		e.log.Err(err).Msg("fatal error in server")
	}
}

// internalToMessage converts an internal types into the
// corresponding UntrustedMessage for network.
//
// This is the inverse of ToInternal: instead of decoding a network
// message into an internal model, it wraps or casts internal objects
// so they can be encoded and sent over the network. Encoding and always
// requires an UntrustedMessage.
//
// No errors are expected during normal operation.
func internalToMessage(event interface{}) (messages.UntrustedMessage, error) {
	switch internal := event.(type) {
	case *flow.Proposal:
		return (*messages.Proposal)(internal), nil
	case *cluster.Proposal:
		return (*messages.ClusterProposal)(internal), nil
	case *flow.CollectionGuarantee:
		return (*messages.CollectionGuarantee)(internal), nil
<<<<<<< HEAD
	case *flow.TransactionBody:
		return (*messages.TransactionBody)(internal), nil
	case *flow.Transaction:
		return (*messages.Transaction)(internal), nil
=======
	case *flow.SyncRequest:
		return (*messages.SyncRequest)(internal), nil
	case *flow.SyncResponse:
		return (*messages.SyncResponse)(internal), nil
	case *flow.BatchRequest:
		return (*messages.BatchRequest)(internal), nil
>>>>>>> 2913c6ff
	case messages.UntrustedMessage:
		// Already a valid UntrustedMessage
		// TODO(immutable M2): expand when ToInternal changes for other M2 types
		return internal, nil
	default:
		return nil, fmt.Errorf("cannot convert unsupported type %T", event)
	}
}<|MERGE_RESOLUTION|>--- conflicted
+++ resolved
@@ -247,19 +247,16 @@
 		return (*messages.ClusterProposal)(internal), nil
 	case *flow.CollectionGuarantee:
 		return (*messages.CollectionGuarantee)(internal), nil
-<<<<<<< HEAD
 	case *flow.TransactionBody:
 		return (*messages.TransactionBody)(internal), nil
 	case *flow.Transaction:
 		return (*messages.Transaction)(internal), nil
-=======
 	case *flow.SyncRequest:
 		return (*messages.SyncRequest)(internal), nil
 	case *flow.SyncResponse:
 		return (*messages.SyncResponse)(internal), nil
 	case *flow.BatchRequest:
 		return (*messages.BatchRequest)(internal), nil
->>>>>>> 2913c6ff
 	case messages.UntrustedMessage:
 		// Already a valid UntrustedMessage
 		// TODO(immutable M2): expand when ToInternal changes for other M2 types
