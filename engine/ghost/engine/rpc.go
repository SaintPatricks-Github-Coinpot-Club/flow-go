package engine

import (
	"fmt"
	"net"

	"github.com/rs/zerolog"
	"google.golang.org/grpc"

	"github.com/onflow/flow-go/engine"
	ghost "github.com/onflow/flow-go/engine/ghost/protobuf"
	"github.com/onflow/flow-go/model/cluster"
	"github.com/onflow/flow-go/model/flow"
	"github.com/onflow/flow-go/model/messages"
	"github.com/onflow/flow-go/module"
	"github.com/onflow/flow-go/network"
	"github.com/onflow/flow-go/network/channels"
	cborcodec "github.com/onflow/flow-go/network/codec/cbor"
	"github.com/onflow/flow-go/state/protocol"
)

// Config defines the configurable options for the gRPC server.
type Config struct {
	ListenAddr string
	MaxMsgSize uint // In bytes
}

// RPC implements a gRPC server for the Ghost node
type RPC struct {
	unit    *engine.Unit
	log     zerolog.Logger
	handler *Handler     // the gRPC service implementation
	server  *grpc.Server // the gRPC server
	config  Config
	me      module.Local
	codec   network.Codec

	// the channel between the engine (producer) and the handler (consumer). The rpc engine receives libp2p messages,
	// converts it to a flow messages and writes it to the channel.
	// The Handler reads from the channel and returns it as GRPC stream to the client
	messages chan ghost.FlowMessage
}

// New returns a new RPC engine.
func New(net network.EngineRegistry, log zerolog.Logger, me module.Local, state protocol.State, config Config) (*RPC, error) {

	log = log.With().Str("engine", "rpc").Logger()

	// create a channel to buffer messages in case the consumer is slow
	messages := make(chan ghost.FlowMessage, 1000)

	codec := cborcodec.NewCodec()

	eng := &RPC{
		log:  log,
		unit: engine.NewUnit(),
		me:   me,
		server: grpc.NewServer(
			grpc.MaxRecvMsgSize(int(config.MaxMsgSize)),
			grpc.MaxSendMsgSize(int(config.MaxMsgSize)),
		),
		config:   config,
		messages: messages,
		codec:    codec,
	}

	conduitMap, err := registerConduits(net, state, eng)
	if err != nil {
		return nil, fmt.Errorf("failed to initialize RPC: %w", err)
	}

	handler := NewHandler(log, conduitMap, messages, codec)
	eng.handler = handler

	ghost.RegisterGhostNodeAPIServer(eng.server, eng.handler)

	return eng, nil
}

// registerConduits registers for ALL channels and returns a map of engine id to conduit
func registerConduits(net network.EngineRegistry, state protocol.State, eng network.Engine) (map[channels.Channel]network.Conduit, error) {

	// create a list of all channels that don't change over time
	channelList := channels.ChannelList{
		channels.ConsensusCommittee,
		channels.SyncCommittee,
		channels.PushTransactions,
		channels.PushGuarantees,
		channels.PushBlocks,
		channels.PushReceipts,
		channels.PushApprovals,
		channels.RequestCollections,
		channels.RequestChunks,
	}

	// add channels that are dependent on protocol state and change over time
	// TODO need to update to register dynamic channels that are created on later epoch transitions
	epoch, err := state.Final().Epochs().Current()
	if err != nil {
		return nil, fmt.Errorf("could not get current epoch: %w", err)
	}

	clusters, err := epoch.Clustering()
	if err != nil {
		return nil, fmt.Errorf("could not get clusters: %w", err)
	}

	for i := range clusters {
		cluster, err := epoch.Cluster(uint(i))
		if err != nil {
			return nil, fmt.Errorf("could not get cluster: %w", err)
		}
		clusterID := cluster.RootBlock().ChainID

		// add the dynamic channels for the cluster
		channelList = append(
			channelList,
			channels.ConsensusCluster(clusterID),
			channels.SyncCluster(clusterID),
		)
	}

	conduitMap := make(map[channels.Channel]network.Conduit, len(channelList))

	// Register for ALL channels here and return a map of conduits
	for _, e := range channelList {
		c, err := net.Register(e, eng)
		if err != nil {
			return nil, fmt.Errorf("could not register collection provider engine: %w", err)
		}
		conduitMap[e] = c
	}

	return conduitMap, nil

}

// Ready returns a ready channel that is closed once the engine has fully
// started. The RPC engine is ready when the gRPC server has successfully
// started.
func (e *RPC) Ready() <-chan struct{} {
	e.unit.Launch(e.serve)
	return e.unit.Ready()
}

// Done returns a done channel that is closed once the engine has fully stopped.
// It sends a signal to stop the gRPC server, then closes the channel.
func (e *RPC) Done() <-chan struct{} {
	return e.unit.Done(e.server.GracefulStop)
}

// SubmitLocal submits an event originating on the local node.
func (e *RPC) SubmitLocal(event interface{}) {
	e.unit.Launch(func() {
		err := e.process(e.me.NodeID(), event)
		if err != nil {
			e.log.Error().Err(err).Msg("could not process submitted event")
		}
	})
}

// Submit submits the given event from the node with the given origin ID
// for processing in a non-blocking manner. It returns instantly and logs
// a potential processing error internally when done.
func (e *RPC) Submit(channel channels.Channel, originID flow.Identifier, event interface{}) {
	e.unit.Launch(func() {
		err := e.process(originID, event)
		if err != nil {
			e.log.Error().Err(err).Msg("could not process submitted event")
		}
	})
}

// ProcessLocal processes an event originating on the local node.
func (e *RPC) ProcessLocal(event interface{}) error {
	return e.unit.Do(func() error {
		return e.process(e.me.NodeID(), event)
	})
}

// Process processes the given event from the node with the given origin ID in
// a blocking manner. It returns the potential processing error when done.
func (e *RPC) Process(channel channels.Channel, originID flow.Identifier, event interface{}) error {
	return e.unit.Do(func() error {
		return e.process(originID, event)
	})
}

func (e *RPC) process(originID flow.Identifier, event interface{}) error {
	msg, err := internalToMessage(event)
	if err != nil {
		return fmt.Errorf("failed to convert event to message: %v", err)
	}
	// json encode the message into bytes
	encodedMsg, err := e.codec.Encode(msg)
	if err != nil {
		return fmt.Errorf("failed to encode message: %v", err)
	}

	// create a protobuf message
	flowMessage := ghost.FlowMessage{
		SenderID: originID[:],
		Message:  encodedMsg,
	}

	// write it to the channel
	select {
	case e.messages <- flowMessage:
	default:
		return fmt.Errorf("dropping message since queue is full: %v", err)
	}
	return nil
}

// serve starts the gRPC server .
//
// When this function returns, the server is considered ready.
func (e *RPC) serve() {
	e.log.Info().Msgf("starting server on address %s", e.config.ListenAddr)

	l, err := net.Listen("tcp", e.config.ListenAddr)
	if err != nil {
		e.log.Err(err).Msg("failed to start server")
		return
	}

	err = e.server.Serve(l)
	if err != nil {
		e.log.Err(err).Msg("fatal error in server")
	}
}

// internalToMessage converts an internal types into the
// corresponding UntrustedMessage for network.
//
// This is the inverse of ToInternal: instead of decoding a network
// message into an internal model, it wraps or casts internal objects
// so they can be encoded and sent over the network. Encoding and always
// requires an UntrustedMessage.
//
// No errors are expected during normal operation.
func internalToMessage(event interface{}) (messages.UntrustedMessage, error) {
	switch internal := event.(type) {
	case *flow.Proposal:
		return (*messages.Proposal)(internal), nil
	case *cluster.Proposal:
		return (*messages.ClusterProposal)(internal), nil
<<<<<<< HEAD
	case *flow.ChunkDataRequest:
		return (*messages.ChunkDataRequest)(internal), nil
	case *flow.ChunkDataResponse:
		return &messages.ChunkDataResponse{
			ChunkDataPack: flow.UntrustedChunkDataPack(internal.ChunkDataPack),
			Nonce:         internal.Nonce,
		}, nil
	case *flow.RangeRequest:
		return (*messages.RangeRequest)(internal), nil
=======
	case *flow.CollectionGuarantee:
		return (*messages.CollectionGuarantee)(internal), nil
>>>>>>> f363f846
	case messages.UntrustedMessage:
		// Already a valid UntrustedMessage
		// TODO(immutable M2): expand when ToInternal changes for other M2 types
		return internal, nil
	default:
		return nil, fmt.Errorf("cannot convert unsupported type %T", event)
	}
}<|MERGE_RESOLUTION|>--- conflicted
+++ resolved
@@ -245,7 +245,8 @@
 		return (*messages.Proposal)(internal), nil
 	case *cluster.Proposal:
 		return (*messages.ClusterProposal)(internal), nil
-<<<<<<< HEAD
+	case *flow.CollectionGuarantee:
+		return (*messages.CollectionGuarantee)(internal), nil
 	case *flow.ChunkDataRequest:
 		return (*messages.ChunkDataRequest)(internal), nil
 	case *flow.ChunkDataResponse:
@@ -255,10 +256,6 @@
 		}, nil
 	case *flow.RangeRequest:
 		return (*messages.RangeRequest)(internal), nil
-=======
-	case *flow.CollectionGuarantee:
-		return (*messages.CollectionGuarantee)(internal), nil
->>>>>>> f363f846
 	case messages.UntrustedMessage:
 		// Already a valid UntrustedMessage
 		// TODO(immutable M2): expand when ToInternal changes for other M2 types
