package testutil

import (
	"crypto/rand"
	"encoding/hex"
	"errors"
	"fmt"
	"strings"
	"testing"

	"github.com/onflow/cadence"
	jsoncdc "github.com/onflow/cadence/encoding/json"
	"github.com/stretchr/testify/require"

	"github.com/dapperlabs/flow-go/crypto"
	"github.com/dapperlabs/flow-go/crypto/hash"
	"github.com/dapperlabs/flow-go/engine/execution/utils"
	"github.com/dapperlabs/flow-go/fvm"
	"github.com/dapperlabs/flow-go/fvm/state"
	"github.com/dapperlabs/flow-go/model/flow"
	"github.com/dapperlabs/flow-go/utils/unittest"
)

func CreateContractDeploymentTransaction(contract string, authorizer flow.Address, chain flow.Chain) *flow.TransactionBody {
	encoded := hex.EncodeToString([]byte(contract))

	return flow.NewTransactionBody().
		SetScript([]byte(fmt.Sprintf(`transaction {
              prepare(signer: AuthAccount, service: AuthAccount) {
                signer.setCode("%s".decodeHex())
              }
            }`, encoded)),
		).
		AddAuthorizer(authorizer).
		AddAuthorizer(chain.ServiceAddress())
}

func CreateUnauthorizedContractDeploymentTransaction(contract string, authorizer flow.Address) *flow.TransactionBody {
	encoded := hex.EncodeToString([]byte(contract))

	return flow.NewTransactionBody().
		SetScript([]byte(fmt.Sprintf(`transaction {
              prepare(signer: AuthAccount) {
                signer.setCode("%s".decodeHex())
              }
            }`, encoded)),
		).
		AddAuthorizer(authorizer)
}

func SignPayload(
	tx *flow.TransactionBody,
	account flow.Address,
	privateKey flow.AccountPrivateKey,
) error {
	hasher, err := utils.NewHasher(privateKey.HashAlgo)
	if err != nil {
		return fmt.Errorf("failed to create hasher: %w", err)
	}

	err = tx.SignPayload(account, 0, privateKey.PrivateKey, hasher)

	if err != nil {
		return fmt.Errorf("failed to sign transaction: %w", err)
	}

	return nil
}

func SignEnvelope(tx *flow.TransactionBody, account flow.Address, privateKey flow.AccountPrivateKey) error {
	hasher, err := utils.NewHasher(privateKey.HashAlgo)
	if err != nil {
		return fmt.Errorf("failed to create hasher: %w", err)
	}

	err = tx.SignEnvelope(account, 0, privateKey.PrivateKey, hasher)

	if err != nil {
		return fmt.Errorf("failed to sign transaction: %w", err)
	}

	return nil
}

func SignTransaction(
	tx *flow.TransactionBody,
	address flow.Address,
	privateKey flow.AccountPrivateKey,
	seqNum uint64,
) error {
	tx.SetProposalKey(address, 0, seqNum)
	tx.SetPayer(address)
	return SignEnvelope(tx, address, privateKey)
}

func SignTransactionAsServiceAccount(tx *flow.TransactionBody, seqNum uint64, chain flow.Chain) error {
	return SignTransaction(tx, chain.ServiceAddress(), unittest.ServiceAccountPrivateKey, seqNum)
}

// GenerateAccountPrivateKeys generates a number of private keys.
func GenerateAccountPrivateKeys(numberOfPrivateKeys int) ([]flow.AccountPrivateKey, error) {
	var privateKeys []flow.AccountPrivateKey
	for i := 0; i < numberOfPrivateKeys; i++ {
		pk, err := GenerateAccountPrivateKey()
		if err != nil {
			return nil, err
		}
		privateKeys = append(privateKeys, pk)
	}

	return privateKeys, nil
}

// GenerateAccountPrivateKey generates a private key.
func GenerateAccountPrivateKey() (flow.AccountPrivateKey, error) {
	seed := make([]byte, crypto.KeyGenSeedMinLenECDSAP256)
	_, err := rand.Read(seed)
	if err != nil {
		return flow.AccountPrivateKey{}, err
	}
	privateKey, err := crypto.GeneratePrivateKey(crypto.ECDSAP256, seed)
	if err != nil {
		return flow.AccountPrivateKey{}, err
	}
	pk := flow.AccountPrivateKey{
		PrivateKey: privateKey,
		SignAlgo:   crypto.ECDSAP256,
		HashAlgo:   hash.SHA2_256,
	}
	return pk, nil
}

// CreateAccounts inserts accounts into the ledger using the provided private keys.
func CreateAccounts(
	vm *fvm.VirtualMachine,
	ledger state.Ledger,
	privateKeys []flow.AccountPrivateKey,
	chain flow.Chain,
) ([]flow.Address, error) {
	return CreateAccountsWithSimpleAddresses(vm, ledger, privateKeys, chain)
}

func CreateAccountsWithSimpleAddresses(
	vm *fvm.VirtualMachine,
	ledger state.Ledger,
	privateKeys []flow.AccountPrivateKey,
	chain flow.Chain,
) ([]flow.Address, error) {
	ctx := fvm.NewContext(
		fvm.WithTransactionProcessors([]fvm.TransactionProcessor{
			fvm.NewTransactionInvocator(),
		}),
	)

	var accounts []flow.Address

	script := []byte(`
	  transaction(publicKey: [Int]) {
	    prepare(signer: AuthAccount) {
	  	  let acct = AuthAccount(payer: signer)
	  	  acct.addPublicKey(publicKey)
	    }
	  }
	`)

	serviceAddress := chain.ServiceAddress()

	for _, privateKey := range privateKeys {
		accountKey := privateKey.PublicKey(fvm.AccountKeyWeightThreshold)
		encAccountKey, _ := flow.EncodeRuntimeAccountPublicKey(accountKey)
		cadAccountKey := BytesToCadenceArray(encAccountKey)
		encCadAccountKey, _ := jsoncdc.Encode(cadAccountKey)

		txBody := flow.NewTransactionBody().
			SetScript(script).
			AddArgument(encCadAccountKey).
			AddAuthorizer(serviceAddress)

		tx := fvm.Transaction(txBody)
		err := vm.Run(ctx, tx, ledger)
		if err != nil {
			return nil, err
		}

		if tx.Err != nil {
			return nil, fmt.Errorf("failed to create account: %w", tx.Err)
		}

		var addr flow.Address

		for _, event := range tx.Events {
			if event.EventType.ID() == string(flow.EventAccountCreated) {
				addr = event.Fields[0].ToGoValue().([8]byte)
				break
			}

			return nil, errors.New("no account creation event emitted")
		}

		accounts = append(accounts, addr)
	}

	return accounts, nil
}

<<<<<<< HEAD
func RootBootstrappedLedger(vm *fvm.VirtualMachine, ctx fvm.Context) *fvm.MapLedger {
	ledger := fvm.NewMapLedger()
=======
func RootBootstrappedLedger(vm *fvm.VirtualMachine, ctx fvm.Context) *state.MapLedger {
	ledger := state.NewMapLedger()
>>>>>>> 92895ba8

	_ = vm.Run(
		ctx,
		fvm.Bootstrap(unittest.ServiceAccountPublicKey, unittest.GenesisTokenSupply),
		ledger,
	)

	return ledger
}

func BytesToCadenceArray(l []byte) cadence.Array {
	values := make([]cadence.Value, len(l))
	for i, b := range l {
		values[i] = cadence.NewInt(int(b))
	}

	return cadence.NewArray(values)
}

// CreateAccountCreationTransaction creates a transaction which will create a new account.
//
// This function returns a randomly generated private key and the transaction.
func CreateAccountCreationTransaction(t *testing.T, chain flow.Chain) (flow.AccountPrivateKey, *flow.TransactionBody) {
	accountKey, err := GenerateAccountPrivateKey()
	require.NoError(t, err)

	keyBytes, err := flow.EncodeRuntimeAccountPublicKey(accountKey.PublicKey(1000))
	require.NoError(t, err)

	// define the cadence script
	script := fmt.Sprintf(`
		transaction {
		  prepare(signer: AuthAccount) {
			let acct = AuthAccount(payer: signer)
			acct.addPublicKey("%s".decodeHex())
		  }
		}
	`, hex.EncodeToString(keyBytes))

	// create the transaction to create the account
	tx := flow.NewTransactionBody().
		SetScript([]byte(script)).
		AddAuthorizer(chain.ServiceAddress())

	return accountKey, tx
}

// CreateAddAccountKeyTransaction generates a tx that adds a key to an account.
func CreateAddAccountKeyTransaction(t *testing.T, accountKey *flow.AccountPrivateKey) *flow.TransactionBody {
	keyBytes, err := flow.EncodeRuntimeAccountPublicKey(accountKey.PublicKey(1000))
	require.NoError(t, err)

	// encode the bytes to cadence string
	encodedKey := languageEncodeBytes(keyBytes)

	script := fmt.Sprintf(`
        transaction {
          prepare(signer: AuthAccount) {
            signer.addPublicKey(%s)
          }
        }
   	`, encodedKey)

	return &flow.TransactionBody{
		Script: []byte(script),
	}
}

// CreateRemoveAccountKeyTransaction generates a tx that removes a key from an account.
func CreateRemoveAccountKeyTransaction(index int) *flow.TransactionBody {
	script := fmt.Sprintf(`
		transaction {
		  prepare(signer: AuthAccount) {
	    	signer.removePublicKey(%d)
		  }
		}
	`, index)

	return &flow.TransactionBody{
		Script: []byte(script),
	}
}

func languageEncodeBytes(b []byte) string {
	if len(b) == 0 {
		return "[]"
	}
	return strings.Join(strings.Fields(fmt.Sprintf("%d", b)), ",")
}<|MERGE_RESOLUTION|>--- conflicted
+++ resolved
@@ -203,13 +203,8 @@
 	return accounts, nil
 }
 
-<<<<<<< HEAD
-func RootBootstrappedLedger(vm *fvm.VirtualMachine, ctx fvm.Context) *fvm.MapLedger {
-	ledger := fvm.NewMapLedger()
-=======
 func RootBootstrappedLedger(vm *fvm.VirtualMachine, ctx fvm.Context) *state.MapLedger {
 	ledger := state.NewMapLedger()
->>>>>>> 92895ba8
 
 	_ = vm.Run(
 		ctx,
