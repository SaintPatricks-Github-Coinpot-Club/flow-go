--- conflicted
+++ resolved
@@ -1620,21 +1620,11 @@
 		completeCollections[collection.Guarantee.CollectionID] = collection
 	}
 
-<<<<<<< HEAD
-	block := flow.Block{
-		Header: &flow.Header{
-			HeaderBody: flow.HeaderBody{
-				Timestamp: uint64(flow.GenesisTime.UnixMilli()),
-				Height:    42,
-				View:      42,
-			},
-=======
 	block := flow.NewBlock(
 		flow.HeaderBody{
-			Timestamp: flow.GenesisTime,
+			Timestamp: uint64(flow.GenesisTime.UnixMilli()),
 			Height:    42,
 			View:      42,
->>>>>>> c9933382
 		},
 		flow.Payload{
 			Guarantees: guarantees,
