--- conflicted
+++ resolved
@@ -1622,12 +1622,8 @@
 
 	block := flow.NewBlock(
 		flow.HeaderBody{
-<<<<<<< HEAD
+			ChainID:   flow.Emulator,
 			Timestamp: uint64(flow.GenesisTime.UnixMilli()),
-=======
-			ChainID:   flow.Emulator,
-			Timestamp: flow.GenesisTime,
->>>>>>> f93a5114
 			Height:    42,
 			View:      42,
 		},
