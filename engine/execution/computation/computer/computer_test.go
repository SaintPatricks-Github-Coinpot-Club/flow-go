package computer_test

import (
	"bytes"
	"context"
	"encoding/json"
	"fmt"
	"math/rand"
	"strings"
	"sync"
	"sync/atomic"
	"testing"

	"github.com/ipfs/boxo/blockstore"
	"github.com/ipfs/go-datastore"
	dssync "github.com/ipfs/go-datastore/sync"
	"github.com/onflow/cadence"
	"github.com/onflow/cadence/common"
	"github.com/onflow/cadence/encoding/ccf"
	jsoncdc "github.com/onflow/cadence/encoding/json"
	"github.com/onflow/cadence/interpreter"
	"github.com/onflow/cadence/runtime"
	"github.com/onflow/cadence/sema"
	"github.com/onflow/cadence/stdlib"
	"github.com/rs/zerolog"
	"github.com/stretchr/testify/assert"
	"github.com/stretchr/testify/mock"
	"github.com/stretchr/testify/require"

	"github.com/onflow/flow-go/engine/execution"
	"github.com/onflow/flow-go/engine/execution/computation/committer"
	"github.com/onflow/flow-go/engine/execution/computation/computer"
	computermock "github.com/onflow/flow-go/engine/execution/computation/computer/mock"
	"github.com/onflow/flow-go/engine/execution/storehouse"
	"github.com/onflow/flow-go/engine/execution/testutil"
	"github.com/onflow/flow-go/fvm"
	"github.com/onflow/flow-go/fvm/environment"
	fvmErrors "github.com/onflow/flow-go/fvm/errors"
	fvmmock "github.com/onflow/flow-go/fvm/mock"
	reusableRuntime "github.com/onflow/flow-go/fvm/runtime"
	"github.com/onflow/flow-go/fvm/storage"
	"github.com/onflow/flow-go/fvm/storage/derived"
	"github.com/onflow/flow-go/fvm/storage/logical"
	"github.com/onflow/flow-go/fvm/storage/snapshot"
	"github.com/onflow/flow-go/fvm/storage/state"
	"github.com/onflow/flow-go/fvm/systemcontracts"
	"github.com/onflow/flow-go/ledger"
	"github.com/onflow/flow-go/ledger/common/convert"
	"github.com/onflow/flow-go/ledger/common/pathfinder"
	"github.com/onflow/flow-go/ledger/complete"
	"github.com/onflow/flow-go/model/flow"
	"github.com/onflow/flow-go/module"
	"github.com/onflow/flow-go/module/epochs"
	"github.com/onflow/flow-go/module/executiondatasync/execution_data"
	"github.com/onflow/flow-go/module/executiondatasync/provider"
	mocktracker "github.com/onflow/flow-go/module/executiondatasync/tracker/mock"
	"github.com/onflow/flow-go/module/mempool/entity"
	"github.com/onflow/flow-go/module/metrics"
	modulemock "github.com/onflow/flow-go/module/mock"
	requesterunit "github.com/onflow/flow-go/module/state_synchronization/requester/unittest"
	"github.com/onflow/flow-go/module/trace"
	"github.com/onflow/flow-go/utils/unittest"
)

const (
	testMaxConcurrency = 2
)

func incStateCommitment(startState flow.StateCommitment) flow.StateCommitment {
	endState := flow.StateCommitment(startState)
	endState[0] += 1
	return endState
}

type fakeCommitter struct {
	callCount int
}

func (committer *fakeCommitter) CommitView(
	view *snapshot.ExecutionSnapshot,
	baseStorageSnapshot execution.ExtendableStorageSnapshot,
) (
	flow.StateCommitment,
	[]byte,
	*ledger.TrieUpdate,
	execution.ExtendableStorageSnapshot,
	error,
) {
	committer.callCount++

	startState := baseStorageSnapshot.Commitment()
	endState := incStateCommitment(startState)

	reg := unittest.MakeOwnerReg("key", fmt.Sprintf("%v", committer.callCount))
	regKey := convert.RegisterIDToLedgerKey(reg.Key)
	path, err := pathfinder.KeyToPath(
		regKey,
		complete.DefaultPathFinderVersion,
	)
	if err != nil {
		return flow.DummyStateCommitment, nil, nil, nil, err
	}
	trieUpdate := &ledger.TrieUpdate{
		RootHash: ledger.RootHash(startState),
		Paths: []ledger.Path{
			path,
		},
		Payloads: []*ledger.Payload{
			ledger.NewPayload(regKey, reg.Value),
		},
	}

	newStorageSnapshot := baseStorageSnapshot.Extend(endState, map[flow.RegisterID]flow.RegisterValue{
		reg.Key: reg.Value,
	})

	return newStorageSnapshot.Commitment(),
		[]byte{byte(committer.callCount)},
		trieUpdate,
		newStorageSnapshot,
		nil
}

func TestBlockExecutor_ExecuteBlock(t *testing.T) {
	rag := &RandomAddressGenerator{}

	executorID := unittest.IdentifierFixture()

	me := new(modulemock.Local)
	me.On("NodeID").Return(executorID)
	me.On("Sign", mock.Anything, mock.Anything).Return(unittest.SignatureFixture(), nil)
	me.On("SignFunc", mock.Anything, mock.Anything, mock.Anything).
		Return(nil, nil)

	t.Run("single collection", func(t *testing.T) {

		execCtx := fvm.NewContext()

		vm := &testVM{
			t:                    t,
			eventsPerTransaction: 1,
		}

		committer := &fakeCommitter{
			callCount: 0,
		}

		exemetrics := new(modulemock.ExecutionMetrics)
		exemetrics.On("ExecutionBlockExecuted",
			mock.Anything,
			mock.Anything).
			Return(nil).
			Times(1)

		exemetrics.On("ExecutionCollectionExecuted",
			mock.Anything,
			mock.Anything).
			Return(nil).
			Times(2) // 1 collection + system collection

		exemetrics.On("ExecutionTransactionExecuted",
			mock.Anything,
			mock.MatchedBy(func(arg module.TransactionExecutionResultStats) bool {
				return !arg.Failed // only successful transactions
			}),
			mock.Anything).
			Return(nil).
			Times(2 + 1) // 2 txs in collection + system chunk tx

		exemetrics.On(
			"ExecutionChunkDataPackGenerated",
			mock.Anything,
			mock.Anything).
			Return(nil).
			Times(2) // 1 collection + system collection

		expectedProgramsInCache := 1 // we set one program in the cache
		exemetrics.On(
			"ExecutionBlockCachedPrograms",
			expectedProgramsInCache).
			Return(nil).
			Times(1) // 1 block

		bservice := requesterunit.MockBlobService(blockstore.NewBlockstore(dssync.MutexWrap(datastore.NewMapDatastore())))
		trackerStorage := mocktracker.NewMockStorage()

		prov := provider.NewProvider(
			zerolog.Nop(),
			metrics.NewNoopCollector(),
			execution_data.DefaultSerializer,
			bservice,
			trackerStorage,
		)

		exe, err := computer.NewBlockComputer(
			vm,
			execCtx,
			exemetrics,
			trace.NewNoopTracer(),
			zerolog.Nop(),
			committer,
			me,
			prov,
			nil,
			testutil.ProtocolStateWithSourceFixture(nil),
			testMaxConcurrency)
		require.NoError(t, err)

		// create a block with 1 collection with 2 transactions
		block := generateBlock(1, 2, rag)

		parentBlockExecutionResultID := unittest.IdentifierFixture()
		result, err := exe.ExecuteBlock(
			context.Background(),
			parentBlockExecutionResultID,
			block,
			nil,
			derived.NewEmptyDerivedBlockData(0))
		assert.NoError(t, err)
		assert.Len(t, result.AllExecutionSnapshots(), 1+1) // +1 system chunk

		require.Equal(t, 2, committer.callCount)

		assert.Equal(t, block.BlockID(), result.BlockExecutionData.BlockID)

		expectedChunk1EndState := incStateCommitment(*block.StartState)
		expectedChunk2EndState := incStateCommitment(expectedChunk1EndState)

		assert.Equal(t, expectedChunk2EndState, result.CurrentEndState())

		assertEventHashesMatch(t, 1+1, result)

		// Verify ExecutionReceipt
		receipt := result.ExecutionReceipt

		assert.Equal(t, executorID, receipt.ExecutorID)
		assert.Equal(
			t,
			parentBlockExecutionResultID,
			receipt.PreviousResultID)
		assert.Equal(t, block.BlockID(), receipt.BlockID)
		assert.NotEqual(t, flow.ZeroID, receipt.ExecutionDataID)

		assert.Len(t, receipt.Chunks, 1+1) // +1 system chunk

		chunk1 := receipt.Chunks[0]

		eventCommits := result.AllEventCommitments()
		assert.Equal(t, block.BlockID(), chunk1.BlockID)
		assert.Equal(t, uint(0), chunk1.CollectionIndex)
		assert.Equal(t, uint64(2), chunk1.NumberOfTransactions)
		assert.Equal(t, eventCommits[0], chunk1.EventCollection)

		assert.Equal(t, *block.StartState, chunk1.StartState)

		assert.NotEqual(t, *block.StartState, chunk1.EndState)
		assert.NotEqual(t, flow.DummyStateCommitment, chunk1.EndState)
		assert.Equal(t, expectedChunk1EndState, chunk1.EndState)

		chunk2 := receipt.Chunks[1]
		assert.Equal(t, block.BlockID(), chunk2.BlockID)
		assert.Equal(t, uint(1), chunk2.CollectionIndex)
		assert.Equal(t, uint64(1), chunk2.NumberOfTransactions)
		assert.Equal(t, eventCommits[1], chunk2.EventCollection)

		assert.Equal(t, expectedChunk1EndState, chunk2.StartState)

		assert.NotEqual(t, *block.StartState, chunk2.EndState)
		assert.NotEqual(t, flow.DummyStateCommitment, chunk2.EndState)
		assert.NotEqual(t, expectedChunk1EndState, chunk2.EndState)
		assert.Equal(t, expectedChunk2EndState, chunk2.EndState)

		// Verify ChunkDataPacks

		chunkDataPacks, err := result.AllChunkDataPacks()
		require.NoError(t, err)
		assert.Len(t, chunkDataPacks, 1+1) // +1 system chunk

		chunkDataPack1 := chunkDataPacks[0]

		assert.Equal(t, chunk1.ID(), chunkDataPack1.ChunkID)
		assert.Equal(t, *block.StartState, chunkDataPack1.StartState)
		assert.Equal(t, []byte{1}, chunkDataPack1.Proof)
		assert.NotNil(t, chunkDataPack1.Collection)

		chunkDataPack2 := chunkDataPacks[1]

		assert.Equal(t, chunk2.ID(), chunkDataPack2.ChunkID)
		assert.Equal(t, chunk2.StartState, chunkDataPack2.StartState)
		assert.Equal(t, []byte{2}, chunkDataPack2.Proof)
		assert.Nil(t, chunkDataPack2.Collection)

		// Verify BlockExecutionData

		assert.Len(t, result.ChunkExecutionDatas, 1+1) // +1 system chunk

		chunkExecutionData1 := result.ChunkExecutionDatas[0]
		assert.Equal(
			t,
			chunkDataPack1.Collection,
			chunkExecutionData1.Collection)
		assert.NotNil(t, chunkExecutionData1.TrieUpdate)
		assert.Equal(t, ledger.RootHash(chunk1.StartState), chunkExecutionData1.TrieUpdate.RootHash)

		chunkExecutionData2 := result.ChunkExecutionDatas[1]
		assert.NotNil(t, chunkExecutionData2.Collection)
		assert.NotNil(t, chunkExecutionData2.TrieUpdate)
		assert.Equal(t, ledger.RootHash(chunk2.StartState), chunkExecutionData2.TrieUpdate.RootHash)

		assert.GreaterOrEqual(t, vm.CallCount(), 3)
		// if every transaction is retried once, then the call count should be
		// (1+totalTransactionCount) /2 * totalTransactionCount
		assert.LessOrEqual(t, vm.CallCount(), (1+3)/2*3)
	})

	t.Run("empty block still computes system chunk", func(t *testing.T) {

		execCtx := fvm.NewContext()

		vm := new(fvmmock.VM)
		committer := new(computermock.ViewCommitter)

		bservice := requesterunit.MockBlobService(blockstore.NewBlockstore(dssync.MutexWrap(datastore.NewMapDatastore())))
		trackerStorage := mocktracker.NewMockStorage()

		prov := provider.NewProvider(
			zerolog.Nop(),
			metrics.NewNoopCollector(),
			execution_data.DefaultSerializer,
			bservice,
			trackerStorage,
		)

		exe, err := computer.NewBlockComputer(
			vm,
			execCtx,
			metrics.NewNoopCollector(),
			trace.NewNoopTracer(),
			zerolog.Nop(),
			committer,
			me,
			prov,
			nil,
			testutil.ProtocolStateWithSourceFixture(nil),
			testMaxConcurrency)
		require.NoError(t, err)

		// create an empty block
		block := generateBlock(0, 0, rag)
		derivedBlockData := derived.NewEmptyDerivedBlockData(0)

		vm.On("NewExecutor", mock.Anything, mock.Anything, mock.Anything).
			Return(noOpExecutor{}).
			Once() // just system chunk

		snapshot := storehouse.NewExecutingBlockSnapshot(
			snapshot.MapStorageSnapshot{},
			unittest.StateCommitmentFixture(),
		)

		committer.On("CommitView", mock.Anything, mock.Anything).
			Return(nil, nil, nil, snapshot, nil).
			Once() // just system chunk

		result, err := exe.ExecuteBlock(
			context.Background(),
			unittest.IdentifierFixture(),
			block,
			nil,
			derivedBlockData)
		assert.NoError(t, err)
		assert.Len(t, result.AllExecutionSnapshots(), 1)
		assert.Len(t, result.AllTransactionResults(), 1)
		assert.Len(t, result.ChunkExecutionDatas, 1)

		assertEventHashesMatch(t, 1, result)

		vm.AssertExpectations(t)
	})

	t.Run("system chunk transaction should not fail", func(t *testing.T) {
		// include all fees. System chunk should ignore them
		contextOptions := []fvm.Option{
			fvm.WithEVMEnabled(true),
			fvm.WithTransactionFeesEnabled(true),
			fvm.WithAccountStorageLimit(true),
			fvm.WithBlocks(&environment.NoopBlockFinder{}),
		}
		// set 0 clusters to pass n_collectors >= n_clusters check
		epochConfig := epochs.DefaultEpochConfig()
		epochConfig.NumCollectorClusters = 0
		bootstrapOptions := []fvm.BootstrapProcedureOption{
			fvm.WithTransactionFee(fvm.DefaultTransactionFees),
			fvm.WithAccountCreationFee(fvm.DefaultAccountCreationFee),
			fvm.WithMinimumStorageReservation(fvm.DefaultMinimumStorageReservation),
			fvm.WithStorageMBPerFLOW(fvm.DefaultStorageMBPerFLOW),
			fvm.WithEpochConfig(epochConfig),
		}

		chain := flow.Localnet.Chain()
		vm := fvm.NewVirtualMachine()
		derivedBlockData := derived.NewEmptyDerivedBlockData(0)
		baseOpts := []fvm.Option{
			fvm.WithChain(chain),
			fvm.WithDerivedBlockData(derivedBlockData),
		}

		opts := append(baseOpts, contextOptions...)
		ctx := fvm.NewContext(opts...)
		snapshotTree := snapshot.NewSnapshotTree(nil)

		baseBootstrapOpts := []fvm.BootstrapProcedureOption{
			fvm.WithInitialTokenSupply(unittest.GenesisTokenSupply),
		}
		bootstrapOpts := append(baseBootstrapOpts, bootstrapOptions...)
		executionSnapshot, _, err := vm.Run(
			ctx,
			fvm.Bootstrap(unittest.ServiceAccountPublicKey, bootstrapOpts...),
			snapshotTree)
		require.NoError(t, err)

		snapshotTree = snapshotTree.Append(executionSnapshot)

		comm := new(computermock.ViewCommitter)

		bservice := requesterunit.MockBlobService(blockstore.NewBlockstore(dssync.MutexWrap(datastore.NewMapDatastore())))
		trackerStorage := mocktracker.NewMockStorage()

		prov := provider.NewProvider(
			zerolog.Nop(),
			metrics.NewNoopCollector(),
			execution_data.DefaultSerializer,
			bservice,
			trackerStorage,
		)

		exe, err := computer.NewBlockComputer(
			vm,
			ctx,
			metrics.NewNoopCollector(),
			trace.NewNoopTracer(),
			zerolog.Nop(),
			comm,
			me,
			prov,
			nil,
			testutil.ProtocolStateWithSourceFixture(nil),
			testMaxConcurrency)
		require.NoError(t, err)

		// create an empty block
		block := generateBlock(0, 0, rag)

		snapshot := storehouse.NewExecutingBlockSnapshot(
			snapshot.MapStorageSnapshot{},
			unittest.StateCommitmentFixture(),
		)

		comm.On("CommitView", mock.Anything, mock.Anything).
			Return(nil, nil, nil, snapshot, nil).
			Once() // just system chunk

		result, err := exe.ExecuteBlock(
			context.Background(),
			unittest.IdentifierFixture(),
			block,
			snapshotTree,
			derivedBlockData.NewChildDerivedBlockData())
		assert.NoError(t, err)
		assert.Len(t, result.AllExecutionSnapshots(), 1)
		assert.Len(t, result.AllTransactionResults(), 1)
		assert.Len(t, result.ChunkExecutionDatas, 1)

		assert.Empty(t, result.AllTransactionResults()[0].ErrorMessage)
	})

	t.Run("multiple collections", func(t *testing.T) {
		execCtx := fvm.NewContext()

		committer := new(computermock.ViewCommitter)

		bservice := requesterunit.MockBlobService(blockstore.NewBlockstore(dssync.MutexWrap(datastore.NewMapDatastore())))
		trackerStorage := mocktracker.NewMockStorage()

		prov := provider.NewProvider(
			zerolog.Nop(),
			metrics.NewNoopCollector(),
			execution_data.DefaultSerializer,
			bservice,
			trackerStorage,
		)

		eventsPerTransaction := 2
		vm := &testVM{
			t:                    t,
			eventsPerTransaction: eventsPerTransaction,
			err: fvmErrors.NewInvalidAddressErrorf(
				flow.EmptyAddress,
				"no payer address provided"),
		}

		exe, err := computer.NewBlockComputer(
			vm,
			execCtx,
			metrics.NewNoopCollector(),
			trace.NewNoopTracer(),
			zerolog.Nop(),
			committer,
			me,
			prov,
			nil,
			testutil.ProtocolStateWithSourceFixture(nil),
			testMaxConcurrency)
		require.NoError(t, err)

		collectionCount := 2
		transactionsPerCollection := 2
		eventsPerCollection := eventsPerTransaction * transactionsPerCollection
		totalTransactionCount := (collectionCount * transactionsPerCollection) + 1 // +1 for system chunk
		// totalEventCount := eventsPerTransaction * totalTransactionCount

		// create a block with 2 collections with 2 transactions each
		block := generateBlock(collectionCount, transactionsPerCollection, rag)
		derivedBlockData := derived.NewEmptyDerivedBlockData(0)

		snapshot := storehouse.NewExecutingBlockSnapshot(
			snapshot.MapStorageSnapshot{},
			unittest.StateCommitmentFixture(),
		)

		committer.On("CommitView", mock.Anything, mock.Anything).
			Return(nil, nil, nil, snapshot, nil).
			Times(collectionCount + 1)

		result, err := exe.ExecuteBlock(
			context.Background(),
			unittest.IdentifierFixture(),
			block,
			nil,
			derivedBlockData)
		assert.NoError(t, err)

		// chunk count should match collection count
		assert.Equal(t, result.BlockExecutionResult.Size(), collectionCount+1) // system chunk

		// all events should have been collected
		for i := 0; i < collectionCount; i++ {
			events := result.CollectionExecutionResultAt(i).Events()
			assert.Len(t, events, eventsPerCollection)
		}

		// system chunk
		assert.Len(t, result.CollectionExecutionResultAt(collectionCount).Events(), eventsPerTransaction)

		events := result.AllEvents()

		// events should have been indexed by transaction and event
		k := 0
		for expectedTxIndex := 0; expectedTxIndex < totalTransactionCount; expectedTxIndex++ {
			for expectedEventIndex := 0; expectedEventIndex < eventsPerTransaction; expectedEventIndex++ {
				e := events[k]
				assert.EqualValues(t, expectedEventIndex, int(e.EventIndex))
				assert.EqualValues(t, expectedTxIndex, e.TransactionIndex)
				k++
			}
		}

		expectedResults := make([]flow.TransactionResult, 0)
		for _, c := range block.CompleteCollections {
			for _, t := range c.Collection.Transactions {
				txResult := flow.TransactionResult{
					TransactionID: t.ID(),
					ErrorMessage: fvmErrors.NewInvalidAddressErrorf(
						flow.EmptyAddress,
						"no payer address provided").Error(),
				}
				expectedResults = append(expectedResults, txResult)
			}
		}
		txResults := result.AllTransactionResults()
		assert.ElementsMatch(t, expectedResults, txResults[0:len(txResults)-1]) // strip system chunk

		assertEventHashesMatch(t, collectionCount+1, result)

		assert.GreaterOrEqual(t, vm.CallCount(), totalTransactionCount)
		// if every transaction is retried once, then the call count should be
		// (1+totalTransactionCount) /2 * totalTransactionCount
		assert.LessOrEqual(t, vm.CallCount(), (1+totalTransactionCount)/2*totalTransactionCount)
	})

	// TODO: this test is flaky with a low probability of failing
	t.Run(
		"service events are emitted", func(t *testing.T) {
			execCtx := fvm.NewContext(
				fvm.WithAuthorizationChecksEnabled(false),
				fvm.WithSequenceNumberCheckAndIncrementEnabled(false),
			)

			collectionCount := 2
			transactionsPerCollection := 2

			// create a block with 2 collections with 2 transactions each
			block := generateBlock(collectionCount, transactionsPerCollection, rag)

			chainID := execCtx.Chain.ChainID()
			serviceEvents := systemcontracts.ServiceEventsForChain(chainID)

			randomSource := unittest.EpochSetupRandomSourceFixture()
			payload, err := ccf.Decode(nil, unittest.EpochSetupFixtureCCF(randomSource))
			require.NoError(t, err)

			serviceEventA, ok := payload.(cadence.Event)
			require.True(t, ok)

			serviceEventA.EventType.Location = common.AddressLocation{
				Address: common.Address(serviceEvents.EpochSetup.Address),
			}
			serviceEventA.EventType.QualifiedIdentifier = serviceEvents.EpochSetup.QualifiedIdentifier()

			payload, err = ccf.Decode(nil, unittest.EpochCommitFixtureCCF)
			require.NoError(t, err)

			serviceEventB, ok := payload.(cadence.Event)
			require.True(t, ok)

			serviceEventB.EventType.Location = common.AddressLocation{
				Address: common.Address(serviceEvents.EpochCommit.Address),
			}
			serviceEventB.EventType.QualifiedIdentifier = serviceEvents.EpochCommit.QualifiedIdentifier()

			payload, err = ccf.Decode(nil, unittest.VersionBeaconFixtureCCF)
			require.NoError(t, err)

			serviceEventC, ok := payload.(cadence.Event)
			require.True(t, ok)

			serviceEventC.EventType.Location = common.AddressLocation{
				Address: common.Address(serviceEvents.VersionBeacon.Address),
			}
			serviceEventC.EventType.QualifiedIdentifier = serviceEvents.VersionBeacon.QualifiedIdentifier()

			transactions := []*flow.TransactionBody{}
			for _, col := range block.Collections() {
				transactions = append(transactions, col.Collection.Transactions...)
			}

			// events to emit for each iteration/transaction
			events := map[common.Location][]cadence.Event{
				common.TransactionLocation(transactions[0].ID()): nil,
				common.TransactionLocation(transactions[1].ID()): {
					serviceEventA,
					{
						EventType: &cadence.EventType{
							Location:            stdlib.FlowLocation{},
							QualifiedIdentifier: "what.ever",
						},
					},
				},
				common.TransactionLocation(transactions[2].ID()): {
					{
						EventType: &cadence.EventType{
							Location:            stdlib.FlowLocation{},
							QualifiedIdentifier: "what.ever",
						},
					},
				},
				common.TransactionLocation(transactions[3].ID()): nil,
			}

			systemTransactionEvents := []cadence.Event{
				serviceEventB,
				serviceEventC,
			}

			emittingRuntime := &testRuntime{
				executeTransaction: func(
					script runtime.Script,
					context runtime.Context,
				) error {
					scriptEvents, ok := events[context.Location]
					if !ok {
						scriptEvents = systemTransactionEvents
					}

					for _, e := range scriptEvents {
						err := context.Interface.EmitEvent(e)
						if err != nil {
							return err
						}
					}
					return nil
				},
				readStored: func(
					address common.Address,
					path cadence.Path,
					r runtime.Context,
				) (cadence.Value, error) {
					return nil, nil
				},
			}

			execCtx = fvm.NewContextFromParent(
				execCtx,
				fvm.WithReusableCadenceRuntimePool(
					reusableRuntime.NewCustomReusableCadenceRuntimePool(
						0,
						runtime.Config{},
						func(_ runtime.Config) runtime.Runtime {
							return emittingRuntime
						},
					),
				),
			)

			vm := fvm.NewVirtualMachine()

			bservice := requesterunit.MockBlobService(blockstore.NewBlockstore(dssync.MutexWrap(datastore.NewMapDatastore())))
			trackerStorage := mocktracker.NewMockStorage()

			prov := provider.NewProvider(
				zerolog.Nop(),
				metrics.NewNoopCollector(),
				execution_data.DefaultSerializer,
				bservice,
				trackerStorage,
			)

			exe, err := computer.NewBlockComputer(
				vm,
				execCtx,
				metrics.NewNoopCollector(),
				trace.NewNoopTracer(),
				zerolog.Nop(),
				committer.NewNoopViewCommitter(),
				me,
				prov,
				nil,
				testutil.ProtocolStateWithSourceFixture(nil),
				testMaxConcurrency)
			require.NoError(t, err)

			result, err := exe.ExecuteBlock(
				context.Background(),
				unittest.IdentifierFixture(),
				block,
				nil,
				derived.NewEmptyDerivedBlockData(0),
			)
			require.NoError(t, err)

			// make sure event index sequence are valid
			for i := 0; i < result.BlockExecutionResult.Size(); i++ {
				collectionResult := result.CollectionExecutionResultAt(i)
				unittest.EnsureEventsIndexSeq(t, collectionResult.Events(), chainID)
			}

			sEvents := result.AllServiceEvents() // all events should have been collected
			require.Len(t, sEvents, 3)

			// events are ordered
			require.Equal(
				t,
				serviceEventA.EventType.ID(),
				string(sEvents[0].Type),
			)
			require.Equal(
				t,
				serviceEventB.EventType.ID(),
				string(sEvents[1].Type),
			)

			require.Equal(
				t,
				serviceEventC.EventType.ID(),
				string(sEvents[2].Type),
			)

			assertEventHashesMatch(t, collectionCount+1, result)
		},
	)

	t.Run("succeeding transactions store programs", func(t *testing.T) {

		execCtx := fvm.NewContext()

		address := common.Address{0x1}
		contractLocation := common.AddressLocation{
			Address: address,
			Name:    "Test",
		}

		contractProgram := &runtime.Program{}

		rt := &testRuntime{
			executeTransaction: func(script runtime.Script, r runtime.Context) error {

				_, err := r.Interface.GetOrLoadProgram(
					contractLocation,
					func() (*runtime.Program, error) {
						return contractProgram, nil
					},
				)
				require.NoError(t, err)

				return nil
			},
			readStored: func(
				address common.Address,
				path cadence.Path,
				r runtime.Context,
			) (cadence.Value, error) {
				return nil, nil
			},
		}

		execCtx = fvm.NewContextFromParent(
			execCtx,
			fvm.WithReusableCadenceRuntimePool(
				reusableRuntime.NewCustomReusableCadenceRuntimePool(
					0,
					runtime.Config{},
					func(_ runtime.Config) runtime.Runtime {
						return rt
					})),
		)

		vm := fvm.NewVirtualMachine()

		bservice := requesterunit.MockBlobService(blockstore.NewBlockstore(dssync.MutexWrap(datastore.NewMapDatastore())))
		trackerStorage := mocktracker.NewMockStorage()

		prov := provider.NewProvider(
			zerolog.Nop(),
			metrics.NewNoopCollector(),
			execution_data.DefaultSerializer,
			bservice,
			trackerStorage,
		)

		exe, err := computer.NewBlockComputer(
			vm,
			execCtx,
			metrics.NewNoopCollector(),
			trace.NewNoopTracer(),
			zerolog.Nop(),
			committer.NewNoopViewCommitter(),
			me,
			prov,
			nil,
			testutil.ProtocolStateWithSourceFixture(nil),
			testMaxConcurrency)
		require.NoError(t, err)

		const collectionCount = 2
		const transactionCount = 2
		block := generateBlock(collectionCount, transactionCount, rag)

		key := flow.AccountStatusRegisterID(
			flow.BytesToAddress(address.Bytes()))
		value := environment.NewAccountStatus().ToBytes()

		result, err := exe.ExecuteBlock(
			context.Background(),
			unittest.IdentifierFixture(),
			block,
			snapshot.MapStorageSnapshot{key: value},
			derived.NewEmptyDerivedBlockData(0))
		assert.NoError(t, err)
		assert.Len(t, result.AllExecutionSnapshots(), collectionCount+1) // +1 system chunk
	})

	t.Run("failing transactions do not store programs", func(t *testing.T) {
		execCtx := fvm.NewContext(
			fvm.WithAuthorizationChecksEnabled(false),
			fvm.WithSequenceNumberCheckAndIncrementEnabled(false),
		)

		address := common.Address{0x1}

		contractLocation := common.AddressLocation{
			Address: address,
			Name:    "Test",
		}

		contractProgram := &runtime.Program{}

		const collectionCount = 2
		const transactionCount = 2
		block := generateBlock(collectionCount, transactionCount, rag)

		normalTransactions := map[common.Location]struct{}{}
		for _, col := range block.Collections() {
			for _, txn := range col.Collection.Transactions {
				loc := common.TransactionLocation(txn.ID())
				normalTransactions[loc] = struct{}{}
			}
		}

		rt := &testRuntime{
			executeTransaction: func(script runtime.Script, r runtime.Context) error {

				// NOTE: set a program and revert all transactions but the
				// system chunk transaction
				_, err := r.Interface.GetOrLoadProgram(
					contractLocation,
					func() (*runtime.Program, error) {
						return contractProgram, nil
					},
				)
				require.NoError(t, err)

				_, ok := normalTransactions[r.Location]
				if ok {
					return runtime.Error{
						Err: fmt.Errorf("TX reverted"),
					}
				}

				return nil
			},
			readStored: func(
				address common.Address,
				path cadence.Path,
				r runtime.Context,
			) (cadence.Value, error) {
				return nil, nil
			},
		}

		execCtx = fvm.NewContextFromParent(
			execCtx,
			fvm.WithReusableCadenceRuntimePool(
				reusableRuntime.NewCustomReusableCadenceRuntimePool(
					0,
					runtime.Config{},
					func(_ runtime.Config) runtime.Runtime {
						return rt
					})),
		)

		vm := fvm.NewVirtualMachine()

		bservice := requesterunit.MockBlobService(blockstore.NewBlockstore(dssync.MutexWrap(datastore.NewMapDatastore())))
		trackerStorage := mocktracker.NewMockStorage()

		prov := provider.NewProvider(
			zerolog.Nop(),
			metrics.NewNoopCollector(),
			execution_data.DefaultSerializer,
			bservice,
			trackerStorage,
		)

		exe, err := computer.NewBlockComputer(
			vm,
			execCtx,
			metrics.NewNoopCollector(),
			trace.NewNoopTracer(),
			zerolog.Nop(),
			committer.NewNoopViewCommitter(),
			me,
			prov,
			nil,
			testutil.ProtocolStateWithSourceFixture(nil),
			testMaxConcurrency)
		require.NoError(t, err)

		key := flow.AccountStatusRegisterID(
			flow.BytesToAddress(address.Bytes()))
		value := environment.NewAccountStatus().ToBytes()

		result, err := exe.ExecuteBlock(
			context.Background(),
			unittest.IdentifierFixture(),
			block,
			snapshot.MapStorageSnapshot{key: value},
			derived.NewEmptyDerivedBlockData(0))
		require.NoError(t, err)
		assert.Len(t, result.AllExecutionSnapshots(), collectionCount+1) // +1 system chunk
	})

	t.Run("internal error", func(t *testing.T) {
		execCtx := fvm.NewContext()

		committer := new(computermock.ViewCommitter)

		bservice := requesterunit.MockBlobService(
			blockstore.NewBlockstore(
				dssync.MutexWrap(datastore.NewMapDatastore())))
		trackerStorage := mocktracker.NewMockStorage()

		prov := provider.NewProvider(
			zerolog.Nop(),
			metrics.NewNoopCollector(),
			execution_data.DefaultSerializer,
			bservice,
			trackerStorage)

		exe, err := computer.NewBlockComputer(
			errorVM{errorAt: 5},
			execCtx,
			metrics.NewNoopCollector(),
			trace.NewNoopTracer(),
			zerolog.Nop(),
			committer,
			me,
			prov,
			nil,
			testutil.ProtocolStateWithSourceFixture(nil),
			testMaxConcurrency)
		require.NoError(t, err)

		collectionCount := 5
		transactionsPerCollection := 3
		block := generateBlock(collectionCount, transactionsPerCollection, rag)

		snapshot := storehouse.NewExecutingBlockSnapshot(
			snapshot.MapStorageSnapshot{},
			unittest.StateCommitmentFixture(),
		)

		committer.On("CommitView", mock.Anything, mock.Anything).
			Return(nil, nil, nil, snapshot, nil).
			Times(collectionCount + 1)

		_, err = exe.ExecuteBlock(
			context.Background(),
			unittest.IdentifierFixture(),
			block,
			nil,
			derived.NewEmptyDerivedBlockData(0))
		assert.ErrorContains(t, err, "boom - internal error")
	})

}

func assertEventHashesMatch(
	t *testing.T,
	expectedNoOfChunks int,
	result *execution.ComputationResult,
) {
	execResSize := result.BlockExecutionResult.Size()
	attestResSize := result.BlockAttestationResult.Size()
	require.Equal(t, execResSize, expectedNoOfChunks)
	require.Equal(t, execResSize, attestResSize)

	for i := 0; i < expectedNoOfChunks; i++ {
		events := result.CollectionExecutionResultAt(i).Events()
		calculatedHash, err := flow.EventsMerkleRootHash(events)
		require.NoError(t, err)
		require.Equal(t, calculatedHash, result.CollectionAttestationResultAt(i).EventCommitment())
	}
}

type testTransactionExecutor struct {
	executeTransaction func(runtime.Script, runtime.Context) error

	script  runtime.Script
	context runtime.Context
}

func (executor *testTransactionExecutor) Preprocess() error {
	// Do nothing.
	return nil
}

func (executor *testTransactionExecutor) Execute() error {
	return executor.executeTransaction(executor.script, executor.context)
}

func (executor *testTransactionExecutor) Result() (cadence.Value, error) {
	panic("Result not expected")
}

type testRuntime struct {
	executeScript      func(runtime.Script, runtime.Context) (cadence.Value, error)
	executeTransaction func(runtime.Script, runtime.Context) error
	readStored         func(common.Address, cadence.Path, runtime.Context) (
		cadence.Value,
		error,
	)
}

var _ runtime.Runtime = &testRuntime{}

func (e *testRuntime) Config() runtime.Config {
	panic("Config not expected")
}

func (e *testRuntime) NewScriptExecutor(
	script runtime.Script,
	c runtime.Context,
) runtime.Executor {
	panic("NewScriptExecutor not expected")
}

func (e *testRuntime) NewTransactionExecutor(
	script runtime.Script,
	c runtime.Context,
) runtime.Executor {
	return &testTransactionExecutor{
		executeTransaction: e.executeTransaction,
		script:             script,
		context:            c,
	}
}

func (e *testRuntime) NewContractFunctionExecutor(
	contractLocation common.AddressLocation,
	functionName string,
	arguments []cadence.Value,
	argumentTypes []sema.Type,
	context runtime.Context,
) runtime.Executor {
	panic("NewContractFunctionExecutor not expected")
}

func (e *testRuntime) SetInvalidatedResourceValidationEnabled(_ bool) {
	panic("SetInvalidatedResourceValidationEnabled not expected")
}

func (e *testRuntime) SetTracingEnabled(_ bool) {
	panic("SetTracingEnabled not expected")
}

func (e *testRuntime) SetResourceOwnerChangeHandlerEnabled(_ bool) {
	panic("SetResourceOwnerChangeHandlerEnabled not expected")
}

func (e *testRuntime) InvokeContractFunction(
	_ common.AddressLocation,
	_ string,
	_ []cadence.Value,
	_ []sema.Type,
	_ runtime.Context,
) (cadence.Value, error) {
	panic("InvokeContractFunction not expected")
}

func (e *testRuntime) ExecuteScript(
	script runtime.Script,
	context runtime.Context,
) (cadence.Value, error) {
	return e.executeScript(script, context)
}

func (e *testRuntime) ExecuteTransaction(
	script runtime.Script,
	context runtime.Context,
) error {
	return e.executeTransaction(script, context)
}

func (*testRuntime) ParseAndCheckProgram(
	_ []byte,
	_ runtime.Context,
) (*interpreter.Program, error) {
	panic("ParseAndCheckProgram not expected")
}

func (*testRuntime) SetCoverageReport(_ *runtime.CoverageReport) {
	panic("SetCoverageReport not expected")
}

func (*testRuntime) SetContractUpdateValidationEnabled(_ bool) {
	panic("SetContractUpdateValidationEnabled not expected")
}

func (*testRuntime) SetAtreeValidationEnabled(_ bool) {
	panic("SetAtreeValidationEnabled not expected")
}

func (e *testRuntime) ReadStored(
	a common.Address,
	p cadence.Path,
	c runtime.Context,
) (cadence.Value, error) {
	return e.readStored(a, p, c)
}

func (*testRuntime) SetDebugger(_ *interpreter.Debugger) {
	panic("SetDebugger not expected")
}

type RandomAddressGenerator struct{}

func (r *RandomAddressGenerator) NextAddress() (flow.Address, error) {
	return flow.HexToAddress(fmt.Sprintf("0%d", rand.Intn(1000))), nil
}

func (r *RandomAddressGenerator) CurrentAddress() flow.Address {
	return flow.HexToAddress(fmt.Sprintf("0%d", rand.Intn(1000)))
}

func (r *RandomAddressGenerator) Bytes() []byte {
	panic("not implemented")
}

func (r *RandomAddressGenerator) AddressCount() uint64 {
	panic("not implemented")
}

func (testRuntime) Storage(runtime.Context) (
	*runtime.Storage,
	*interpreter.Interpreter,
	error,
) {
	panic("Storage not expected")
}

type FixedAddressGenerator struct {
	Address flow.Address
}

func (f *FixedAddressGenerator) NextAddress() (flow.Address, error) {
	return f.Address, nil
}

func (f *FixedAddressGenerator) CurrentAddress() flow.Address {
	return f.Address
}

func (f *FixedAddressGenerator) Bytes() []byte {
	panic("not implemented")
}

func (f *FixedAddressGenerator) AddressCount() uint64 {
	panic("not implemented")
}

func Test_ExecutingSystemCollection(t *testing.T) {

	execCtx := fvm.NewContext(
		fvm.WithEVMEnabled(true),
		fvm.WithChain(flow.Localnet.Chain()),
		fvm.WithBlocks(&environment.NoopBlockFinder{}),
	)

	vm := fvm.NewVirtualMachine()

	rag := &RandomAddressGenerator{}

	ledger := testutil.RootBootstrappedLedger(vm, execCtx)

	committer := new(computermock.ViewCommitter)
	snapshot := storehouse.NewExecutingBlockSnapshot(
		snapshot.MapStorageSnapshot{},
		unittest.StateCommitmentFixture(),
	)

	committer.On("CommitView", mock.Anything, mock.Anything).
		Return(nil, nil, nil, snapshot, nil).
		Times(1) // only system chunk

	noopCollector := metrics.NewNoopCollector()

	expectedNumberOfEvents := 4
	expectedMinEventSize := 1000

	metrics := new(modulemock.ExecutionMetrics)
	metrics.On("ExecutionBlockExecuted",
		mock.Anything,
		mock.Anything).
		Return(nil).
		Times(1)

	metrics.On("ExecutionCollectionExecuted",
		mock.Anything,
		mock.Anything).
		Return(nil).
		Times(1) // system collection

	metrics.On("ExecutionTransactionExecuted",
		mock.Anything, // duration
		mock.MatchedBy(func(arg module.TransactionExecutionResultStats) bool {
			return arg.EventCounts == expectedNumberOfEvents &&
				arg.EventSize >= expectedMinEventSize &&
				!arg.Failed
		}),
		mock.Anything).
		Return(nil).
		Times(1) // system chunk tx

	metrics.On(
		"ExecutionChunkDataPackGenerated",
		mock.Anything,
		mock.Anything).
		Return(nil).
		Times(1) // system collection

	metrics.On(
		"ExecutionBlockCachedPrograms",
		mock.Anything).
		Run(func(args mock.Arguments) {
			actual := args[0].(int)
			// bootstrapping already caches some programs
			require.Greater(t, actual, 0)
		}).
		Return(nil).
		Times(1) // block

	metrics.On(
		"ExecutionBlockExecutionEffortVectorComponent",
		mock.Anything,
		mock.Anything).
		Return(nil)

	metrics.On("RuntimeTransactionParsed", mock.Anything)
	metrics.On("RuntimeTransactionProgramsCacheMiss")
	metrics.On("RuntimeTransactionProgramsCacheHit")
	metrics.On("RuntimeTransactionChecked", mock.Anything)
	metrics.On("RuntimeTransactionInterpreted", mock.Anything)

	metrics.On("EVMBlockExecuted",
		mock.Anything,
		mock.Anything,
		mock.Anything,
	)

	bservice := requesterunit.MockBlobService(blockstore.NewBlockstore(dssync.MutexWrap(datastore.NewMapDatastore())))
	trackerStorage := mocktracker.NewMockStorage()

	prov := provider.NewProvider(
		zerolog.Nop(),
		noopCollector,
		execution_data.DefaultSerializer,
		bservice,
		trackerStorage,
	)

	me := new(modulemock.Local)
	me.On("NodeID").Return(unittest.IdentifierFixture())
	me.On("Sign", mock.Anything, mock.Anything).Return(unittest.SignatureFixture(), nil)
	me.On("SignFunc", mock.Anything, mock.Anything, mock.Anything).
		Return(nil, nil)

	constRandomSource := make([]byte, 32)

	exe, err := computer.NewBlockComputer(
		vm,
		execCtx,
		metrics,
		trace.NewNoopTracer(),
		zerolog.Nop(),
		committer,
		me,
		prov,
		nil,
		testutil.ProtocolStateWithSourceFixture(constRandomSource),
		testMaxConcurrency)
	require.NoError(t, err)

	// create empty block, it will have system collection attached while executing
	block := generateBlock(0, 0, rag)

	result, err := exe.ExecuteBlock(
		context.Background(),
		unittest.IdentifierFixture(),
		block,
		ledger,
		derived.NewEmptyDerivedBlockData(0))
	assert.NoError(t, err)
	assert.Len(t, result.AllExecutionSnapshots(), 1) // +1 system chunk
	assert.Len(t, result.AllTransactionResults(), 1)

	assert.Empty(t, result.AllTransactionResults()[0].ErrorMessage)

	committer.AssertExpectations(t)
}

func Test_ScheduledCallback(t *testing.T) {
	chain := flow.Testnet.Chain()

	t.Run("process with no scheduled callback", func(t *testing.T) {
		testScheduledCallback(t, chain, []cadence.Event{}, 2) // process callback + system chunk
	})

	t.Run("process with 2 scheduled callbacks", func(t *testing.T) {
		// create callback events that process callback will return
		env := systemcontracts.SystemContractsForChain(chain.ChainID())
		location := common.NewAddressLocation(nil, common.Address(env.FlowCallbackScheduler.Address), "FlowTransactionScheduler")

		eventType := cadence.NewEventType(
			location,
			"PendingExecution",
			[]cadence.Field{
				{Identifier: "id", Type: cadence.UInt64Type},
				{Identifier: "priority", Type: cadence.UInt8Type},
				{Identifier: "executionEffort", Type: cadence.UInt64Type},
				{Identifier: "fees", Type: cadence.UFix64Type},
				{Identifier: "callbackOwner", Type: cadence.AddressType},
			},
			nil,
		)

		callbackID1 := uint64(1)
		callbackID2 := uint64(2)

		fees, err := cadence.NewUFix64("0.0")
		require.NoError(t, err)

		callbackEvent1 := cadence.NewEvent(
			[]cadence.Value{
				cadence.NewUInt64(callbackID1),
				cadence.NewUInt8(1),
				cadence.NewUInt64(1000), // execution effort
				fees,
				cadence.NewAddress(env.FlowServiceAccount.Address),
			},
		).WithType(eventType)

		callbackEvent2 := cadence.NewEvent(
			[]cadence.Value{
				cadence.NewUInt64(callbackID2),
				cadence.NewUInt8(1),
				cadence.NewUInt64(2000), // execution effort
				fees,
				cadence.NewAddress(env.FlowServiceAccount.Address),
			},
		).WithType(eventType)

		testScheduledCallback(t, chain, []cadence.Event{callbackEvent1, callbackEvent2}, 4) // process callback + 2 callbacks + system chunk
	})

	t.Run("process callback transaction execution error", func(t *testing.T) {
		processCallbackError := fvmErrors.NewInvalidAddressErrorf(flow.EmptyAddress, "process callback execution failed")
		testScheduledCallbackWithError(t, chain, []cadence.Event{}, 0, processCallbackError, nil)
	})

	t.Run("process callback transaction output error", func(t *testing.T) {
		processCallbackError := fvmErrors.NewInvalidAddressErrorf(flow.EmptyAddress, "process callback output error")
		testScheduledCallbackWithError(t, chain, []cadence.Event{}, 2, nil, processCallbackError)
	})
}

func testScheduledCallback(t *testing.T, chain flow.Chain, callbackEvents []cadence.Event, expectedTransactionCount int) {
	testScheduledCallbackWithError(t, chain, callbackEvents, expectedTransactionCount, nil, nil)
}

func testScheduledCallbackWithError(
	t *testing.T,
	chain flow.Chain,
	callbackEvents []cadence.Event,
	expectedTransactionCount int,
	processExecuteError fvmErrors.CodedError,
	processOutputError fvmErrors.CodedError,
) {
	rag := &RandomAddressGenerator{}
	executorID := unittest.IdentifierFixture()

	testLogger := NewTestLogger()

	execCtx := fvm.NewContext(
		fvm.WithScheduleCallbacksEnabled(true), // Enable callbacks
		fvm.WithChain(chain),
		fvm.WithLogger(testLogger.Logger),
	)

	// track which transactions were executed and their details
	executedTransactions := make(map[string]string)
	var executedTransactionsMutex sync.Mutex

	// encode events to create flow event payloads
	eventPayloads := make([][]byte, len(callbackEvents))
	callbackIDs := make([]uint64, len(callbackEvents))
	for i, event := range callbackEvents {
		payload, err := ccf.Encode(event)
		require.NoError(t, err)
		eventPayloads[i] = payload

		// extract callback ID from event for later comparison
		if len(callbackEvents) > 0 {
			decodedEvent, err := ccf.Decode(nil, payload)
			require.NoError(t, err)
			if cadenceEvent, ok := decodedEvent.(cadence.Event); ok {
				// search for the ID field in the event
				idField := cadence.SearchFieldByName(cadenceEvent, "id")
				if idValue, ok := idField.(cadence.UInt64); ok {
					callbackIDs[i] = uint64(idValue)
				}
			}
		}
	}

	// create a VM that will track execution and return appropriate events
	vm := &callbackTestVM{
		testVM: testVM{
			t:                    t,
			eventsPerTransaction: 0,                   // we'll handle events manually
			err:                  processExecuteError, // inject error if provided
		},
		processOutputErr:     processOutputError,
		executedTransactions: executedTransactions,
		executedMutex:        &executedTransactionsMutex,
		eventPayloads:        eventPayloads,
		callbackIDs:          callbackIDs,
	}

	committer := &fakeCommitter{
		callCount: 0,
	}

	me := new(modulemock.Local)
	me.On("NodeID").Return(executorID)
	me.On("Sign", mock.Anything, mock.Anything).Return(unittest.SignatureFixture(), nil)
	me.On("SignFunc", mock.Anything, mock.Anything, mock.Anything).
		Return(unittest.SignatureFixture(), nil)

	exemetrics := new(modulemock.ExecutionMetrics)
	exemetrics.On("ExecutionBlockExecuted",
		mock.Anything,
		mock.Anything).
		Return(nil).
		Times(1)

	// expect 1 system collection execution
	exemetrics.On("ExecutionCollectionExecuted",
		mock.Anything,
		mock.Anything).
		Return(nil).
		Times(1)

<<<<<<< HEAD
	if processOutputError != nil {
		// expect 1 failed transaction (process callback) + 1 successful transaction (system chunk)
		exemetrics.On("ExecutionTransactionExecuted",
			mock.Anything,
			mock.MatchedBy(func(arg module.TransactionExecutionResultStats) bool {
				return arg.Failed && arg.SystemTransaction
			}),
			mock.Anything).
			Return(nil).
			Times(1)
		exemetrics.On("ExecutionTransactionExecuted",
			mock.Anything,
			mock.MatchedBy(func(arg module.TransactionExecutionResultStats) bool {
				return !arg.Failed && arg.SystemTransaction
			}),
			mock.Anything).
			Return(nil).
			Times(expectedTransactionCount - 1)
	} else {
		exemetrics.On("ExecutionTransactionExecuted",
			mock.Anything,
			mock.MatchedBy(func(arg module.TransactionExecutionResultStats) bool {
				return !arg.Failed && arg.SystemTransaction
			}),
			mock.Anything).
			Return(nil).
			Times(expectedTransactionCount)
	}
=======
	// expect the specified number of transactions
	exemetrics.On("ExecutionTransactionExecuted",
		mock.Anything,
		mock.MatchedBy(func(arg module.TransactionExecutionResultStats) bool {
			return !arg.Failed && (arg.SystemTransaction || arg.ScheduledTransaction)
		}),
		mock.Anything).
		Return(nil).
		Times(expectedTransactionCount)
>>>>>>> 7a3c1ee1

	exemetrics.On(
		"ExecutionChunkDataPackGenerated",
		mock.Anything,
		mock.Anything).
		Return(nil).
		Times(1) // system collection

	exemetrics.On(
		"ExecutionBlockCachedPrograms",
		mock.Anything).
		Return(nil).
		Times(1)

	// expect callback execution metrics if there are callbacks
	if len(callbackEvents) > 0 {
		exemetrics.On("ExecutionCallbacksExecuted",
			mock.Anything,
			mock.Anything,
			mock.Anything).
			Return(nil).
			Times(1)
	}

	bservice := requesterunit.MockBlobService(blockstore.NewBlockstore(dssync.MutexWrap(datastore.NewMapDatastore())))
	trackerStorage := mocktracker.NewMockStorage()

	prov := provider.NewProvider(
		zerolog.Nop(),
		metrics.NewNoopCollector(),
		execution_data.DefaultSerializer,
		bservice,
		trackerStorage,
	)

	exe, err := computer.NewBlockComputer(
		vm,
		execCtx,
		exemetrics,
		trace.NewNoopTracer(),
		testLogger.Logger,
		committer,
		me,
		prov,
		nil,
		testutil.ProtocolStateWithSourceFixture(nil),
		testMaxConcurrency)
	require.NoError(t, err)

	// create empty block (no user collections)
	block := generateBlock(0, 0, rag)

	parentBlockExecutionResultID := unittest.IdentifierFixture()
	result, err := exe.ExecuteBlock(
		context.Background(),
		parentBlockExecutionResultID,
		block,
		nil,
		derived.NewEmptyDerivedBlockData(0))

	// If we expect an error, verify it and return early
	if processExecuteError != nil {
		require.Error(t, err)
		require.Contains(t, err.Error(), "system process transaction")
		return
	}

	if processOutputError != nil {
		require.NoError(t, err)
		require.Truef(
			t,
			testLogger.HasLogWithField("system process transaction output error", "critical_error", true),
			"expected critical error log not found",
		)

		// verify the process callback transaction failed as expected
		require.Len(t, result.AllTransactionResults(), expectedTransactionCount)
		processCallbackResult := result.AllTransactionResults()[0]
		require.NotEmpty(t, processCallbackResult.ErrorMessage, "process callback transaction should have failed")
		require.Contains(t, processCallbackResult.ErrorMessage, "process callback output error")

		// verify system chunk transaction succeeded
		systemChunkResult := result.AllTransactionResults()[1]
		require.Empty(t, systemChunkResult.ErrorMessage, "system chunk transaction should not have failed")
		return
	}

	require.NoError(t, err)

	// verify execution results
	assert.Len(t, result.AllExecutionSnapshots(), 1) // Only system chunk
	assert.Len(t, result.AllTransactionResults(), expectedTransactionCount)

	// verify correct number of commits (1 for system collection)
	assert.Equal(t, 1, committer.callCount)
	assert.Equal(t, expectedTransactionCount, len(executedTransactions))

	// verify we executed each type of transaction
	hasProcessCallback := false
	hasSystemChunk := false
	callbackNames := make(map[string]bool)

	for _, txType := range executedTransactions {
		switch txType {
		case "process_callback":
			hasProcessCallback = true
		case "system_chunk":
			hasSystemChunk = true
		default:
			if strings.HasPrefix(txType, "callback") {
				// add unique callbacks to the map
				callbackNames[txType] = true
			}
		}
	}

	assert.True(t, hasProcessCallback, "process callback transaction should have been executed")
	assert.True(t, hasSystemChunk, "system chunk transaction should have been executed")
	assert.Equal(t, len(callbackEvents), len(callbackNames), "should have executed the expected number of callback transactions")

	// verify no transaction errors
	for _, txResult := range result.AllTransactionResults() {
		assert.Empty(t, txResult.ErrorMessage, "transaction should not have failed")
	}

	// verify receipt structure
	receipt := result.ExecutionReceipt
	assert.Equal(t, executorID, receipt.ExecutorID)
	assert.Equal(t, parentBlockExecutionResultID, receipt.PreviousResultID)
	assert.Equal(t, block.BlockID(), receipt.BlockID)
	assert.Len(t, receipt.Chunks, 1) // Only system chunk

	// verify system chunk details
	systemChunk := receipt.Chunks[0]
	assert.Equal(t, block.BlockID(), systemChunk.BlockID)
	assert.Equal(t, uint(0), systemChunk.CollectionIndex) // System collection is at index 0 for empty block
	assert.Equal(t, uint64(expectedTransactionCount), systemChunk.NumberOfTransactions)

	// verify all mocks were called as expected
	exemetrics.AssertExpectations(t)
}

// callbackTestVM is a custom VM for testing callback execution
type callbackTestVM struct {
	testVM
	processOutputErr     fvmErrors.CodedError
	executedTransactions map[string]string
	executedMutex        *sync.Mutex
	eventPayloads        [][]byte
	callbackIDs          []uint64
}

func (vm *callbackTestVM) NewExecutor(
	ctx fvm.Context,
	proc fvm.Procedure,
	txnState storage.TransactionPreparer,
) fvm.ProcedureExecutor {
	// Create a custom executor that tracks execution and returns proper events
	return &callbackTestExecutor{
		testExecutor: testExecutor{
			testVM:   &vm.testVM,
			ctx:      ctx,
			proc:     proc,
			txnState: txnState,
		},
		vm: vm,
	}
}

// callbackTestExecutor is a custom executor for testing callback execution
type callbackTestExecutor struct {
	testExecutor
	vm *callbackTestVM
}

func (c *callbackTestExecutor) Execute() error {
	// Return error if one was injected for process callback transaction
	if c.vm.err != nil {
		txProc, ok := c.proc.(*fvm.TransactionProcedure)
		if ok {
			script := string(txProc.Transaction.Script)
			if strings.Contains(script, "scheduler.process") {
				return c.vm.err
			}
		}
	}

	return c.testExecutor.Execute()
}

// we need to reimplement this Output since the events are consumed in the block computer
// from the output of the procedure executor
func (c *callbackTestExecutor) Output() fvm.ProcedureOutput {
	// Return error if one was injected for process callback transaction
	if c.vm.processOutputErr != nil {
		txProc, ok := c.proc.(*fvm.TransactionProcedure)
		if ok {
			script := string(txProc.Transaction.Script)
			if strings.Contains(script, "scheduler.process") {
				return fvm.ProcedureOutput{
					Err: c.vm.processOutputErr,
				}
			}
		}
	}

	c.vm.executedMutex.Lock()
	defer c.vm.executedMutex.Unlock()

	txProc, ok := c.proc.(*fvm.TransactionProcedure)
	if !ok {
		return fvm.ProcedureOutput{}
	}

	const callbackSchedulerImport = `import "FlowTransactionScheduler"`
	txBody := txProc.Transaction
	txID := fmt.Sprintf("tx_%d", txProc.TxIndex)

	switch {
	// scheduled callbacks process transaction
	case strings.Contains(string(txBody.Script), "scheduler.process"):
		c.vm.executedTransactions[txID] = "process_callback"
		env := systemcontracts.SystemContractsForChain(c.ctx.Chain.ChainID()).AsTemplateEnv()
		eventTypeString := fmt.Sprintf("A.%v.FlowTransactionScheduler.PendingExecution", env.FlowTransactionSchedulerAddress)

		// return events for each scheduled callback
		events := make([]flow.Event, len(c.vm.eventPayloads))
		for i, payload := range c.vm.eventPayloads {
			events[i] = flow.Event{
				Type:             flow.EventType(eventTypeString),
				TransactionID:    txProc.ID,
				TransactionIndex: txProc.TxIndex,
				EventIndex:       uint32(i),
				Payload:          payload,
			}
		}

		return fvm.ProcedureOutput{
			Events: events,
		}
	// scheduled callbacks execute transaction
	case strings.Contains(string(txBody.Script), "scheduler.executeTransaction"):
		// extract the callback ID from the arguments
		if len(txBody.Arguments) == 0 {
			return fvm.ProcedureOutput{}
		}

		// decode the argument to check which callback it is
		argValue, err := jsoncdc.Decode(nil, txBody.Arguments[0])
		if err == nil {
			if idValue, ok := argValue.(cadence.UInt64); ok {
				// find which callback this is
				callbackIndex := -1
				for i, callbackID := range c.vm.callbackIDs {
					if uint64(idValue) == callbackID {
						callbackIndex = i
						break
					}
				}

				if callbackIndex >= 0 {
					c.vm.executedTransactions[txID] = fmt.Sprintf("callback%d", callbackIndex+1)
				} else {
					c.vm.executedTransactions[txID] = "unknown_callback"
				}
			}
		}

		return fvm.ProcedureOutput{}
	// system chunk transaction
	default:
		c.vm.executedTransactions[txID] = "system_chunk"
		return fvm.ProcedureOutput{}
	}
}

func generateBlock(
	collectionCount, transactionCount int,
	addressGenerator flow.AddressGenerator,
) *entity.ExecutableBlock {
	return generateBlockWithVisitor(collectionCount, transactionCount, addressGenerator, nil)
}

func generateBlockWithVisitor(
	collectionCount, transactionCount int,
	addressGenerator flow.AddressGenerator,
	visitor func(body *flow.TransactionBody),
) *entity.ExecutableBlock {
	collections := make([]*entity.CompleteCollection, collectionCount)
	guarantees := make([]*flow.CollectionGuarantee, collectionCount)
	completeCollections := make(map[flow.Identifier]*entity.CompleteCollection)

	for i := 0; i < collectionCount; i++ {
		collection := generateCollection(transactionCount, addressGenerator, visitor)
		collections[i] = collection
		guarantees[i] = collection.Guarantee
		completeCollections[collection.Guarantee.CollectionID] = collection
	}

	block := unittest.BlockFixture(
		unittest.Block.WithHeight(42),
		unittest.Block.WithView(42),
		unittest.Block.WithParentView(41),
		unittest.Block.WithPayload(
			unittest.PayloadFixture(unittest.WithGuarantees(guarantees...)),
		),
	)

	return &entity.ExecutableBlock{
		Block:               block,
		CompleteCollections: completeCollections,
		StartState:          unittest.StateCommitmentPointerFixture(),
	}
}

func generateCollection(
	transactionCount int,
	addressGenerator flow.AddressGenerator,
	visitor func(body *flow.TransactionBody),
) *entity.CompleteCollection {
	transactions := make([]*flow.TransactionBody, transactionCount)

	for i := 0; i < transactionCount; i++ {
		nextAddress, err := addressGenerator.NextAddress()
		if err != nil {
			panic(fmt.Errorf("cannot generate next address in test: %w", err))
		}
		txBody := &flow.TransactionBody{
			Payer:  nextAddress, // a unique payer for each tx to generate a unique id
			Script: []byte("transaction { execute {} }"),
		}
		if visitor != nil {
			visitor(txBody)
		}
		transactions[i] = txBody
	}

	collection := flow.Collection{Transactions: transactions}

	guarantee := &flow.CollectionGuarantee{CollectionID: collection.ID()}

	return &entity.CompleteCollection{
		Guarantee:  guarantee,
		Collection: &flow.Collection{Transactions: transactions},
	}
}

type noOpExecutor struct{}

func (noOpExecutor) Cleanup() {}

func (noOpExecutor) Preprocess() error {
	return nil
}

func (noOpExecutor) Execute() error {
	return nil
}

func (noOpExecutor) Output() fvm.ProcedureOutput {
	return fvm.ProcedureOutput{}
}

type testVM struct {
	t                    *testing.T
	eventsPerTransaction int

	callCount int32 // atomic variable
	err       fvmErrors.CodedError
}

type testExecutor struct {
	*testVM

	ctx      fvm.Context
	proc     fvm.Procedure
	txnState storage.TransactionPreparer
}

func (testExecutor) Cleanup() {
}

func (testExecutor) Preprocess() error {
	return nil
}

func (executor *testExecutor) Execute() error {
	atomic.AddInt32(&executor.callCount, 1)

	getSetAProgram(executor.t, executor.txnState)

	return nil
}

func (executor *testExecutor) Output() fvm.ProcedureOutput {
	txn := executor.proc.(*fvm.TransactionProcedure)

	return fvm.ProcedureOutput{
		Events: generateEvents(executor.eventsPerTransaction, txn.TxIndex),
		Err:    executor.err,
	}
}

func (vm *testVM) NewExecutor(
	ctx fvm.Context,
	proc fvm.Procedure,
	txnState storage.TransactionPreparer,
) fvm.ProcedureExecutor {
	return &testExecutor{
		testVM:   vm,
		proc:     proc,
		ctx:      ctx,
		txnState: txnState,
	}
}

func (vm *testVM) CallCount() int {
	return int(atomic.LoadInt32(&vm.callCount))
}

func (vm *testVM) Run(
	ctx fvm.Context,
	proc fvm.Procedure,
	storageSnapshot snapshot.StorageSnapshot,
) (
	*snapshot.ExecutionSnapshot,
	fvm.ProcedureOutput,
	error,
) {
	database := storage.NewBlockDatabase(
		storageSnapshot,
		proc.ExecutionTime(),
		ctx.DerivedBlockData)

	txn, err := database.NewTransaction(
		proc.ExecutionTime(),
		state.DefaultParameters())
	require.NoError(vm.t, err)

	executor := vm.NewExecutor(ctx, proc, txn)
	err = fvm.Run(executor)
	require.NoError(vm.t, err)

	err = txn.Finalize()
	require.NoError(vm.t, err)

	executionSnapshot, err := txn.Commit()
	require.NoError(vm.t, err)

	return executionSnapshot, executor.Output(), nil
}

func (testVM) GetAccount(
	_ fvm.Context,
	_ flow.Address,
	_ snapshot.StorageSnapshot,
) (
	*flow.Account,
	error,
) {
	panic("not implemented")
}

func generateEvents(eventCount int, txIndex uint32) []flow.Event {
	events := make([]flow.Event, eventCount)
	for i := 0; i < eventCount; i++ {
		// creating some dummy event
		event := flow.Event{
			Type:             "whatever",
			EventIndex:       uint32(i),
			TransactionIndex: txIndex,
		}
		events[i] = event
	}
	return events
}

type errorVM struct {
	errorAt logical.Time
}

type errorExecutor struct {
	err error
}

func (errorExecutor) Cleanup() {}

func (errorExecutor) Preprocess() error {
	return nil
}

func (e errorExecutor) Execute() error {
	return e.err
}

func (errorExecutor) Output() fvm.ProcedureOutput {
	return fvm.ProcedureOutput{}
}

func (vm errorVM) NewExecutor(
	ctx fvm.Context,
	proc fvm.Procedure,
	txn storage.TransactionPreparer,
) fvm.ProcedureExecutor {
	var err error
	if proc.ExecutionTime() == vm.errorAt {
		err = fmt.Errorf("boom - internal error")
	}

	return errorExecutor{err: err}
}

func (vm errorVM) Run(
	ctx fvm.Context,
	proc fvm.Procedure,
	storageSnapshot snapshot.StorageSnapshot,
) (
	*snapshot.ExecutionSnapshot,
	fvm.ProcedureOutput,
	error,
) {
	var err error
	if proc.ExecutionTime() == vm.errorAt {
		err = fmt.Errorf("boom - internal error")
	}
	return &snapshot.ExecutionSnapshot{}, fvm.ProcedureOutput{}, err
}

func (errorVM) GetAccount(
	ctx fvm.Context,
	addr flow.Address,
	storageSnapshot snapshot.StorageSnapshot,
) (
	*flow.Account,
	error,
) {
	panic("not implemented")
}

func getSetAProgram(
	t *testing.T,
	txnState storage.TransactionPreparer,
) {
	loc := common.AddressLocation{
		Name:    "SomeContract",
		Address: common.MustBytesToAddress([]byte{0x1}),
	}
	_, err := txnState.GetOrComputeProgram(
		txnState,
		loc,
		&programLoader{
			load: func() (*derived.Program, error) {
				return &derived.Program{}, nil
			},
		},
	)
	require.NoError(t, err)
}

type programLoader struct {
	load func() (*derived.Program, error)
}

func (p *programLoader) Compute(
	_ state.NestedTransactionPreparer,
	_ common.AddressLocation,
) (
	*derived.Program,
	error,
) {
	return p.load()
}

// TestLogger captures log output for testing and provides methods to verify logged messages.
type TestLogger struct {
	buffer bytes.Buffer
	Logger zerolog.Logger
}

func NewTestLogger() *TestLogger {
	tl := &TestLogger{}
	tl.Logger = zerolog.New(&tl.buffer).Level(zerolog.DebugLevel)
	return tl
}

type LogEntry struct {
	Level   string
	Message string
	Fields  map[string]interface{}
}

func (tl *TestLogger) Logs() []LogEntry {
	var entries []LogEntry
	lines := strings.Split(tl.buffer.String(), "\n")
	for _, line := range lines {
		if line == "" {
			continue
		}
		var rawEntry map[string]interface{}
		if err := json.Unmarshal([]byte(line), &rawEntry); err != nil {
			continue
		}
		entry := LogEntry{
			Fields: make(map[string]interface{}),
		}
		for k, v := range rawEntry {
			switch k {
			case "level":
				entry.Level = fmt.Sprintf("%v", v)
			case "message":
				entry.Message = fmt.Sprintf("%v", v)
			default:
				entry.Fields[k] = v
			}
		}
		entries = append(entries, entry)
	}
	return entries
}

func (tl *TestLogger) HasLog(message string) bool {
	return strings.Contains(tl.buffer.String(), message)
}

func (tl *TestLogger) HasLogWithField(message string, fieldName string, fieldValue interface{}) bool {
	for _, entry := range tl.Logs() {
		if strings.Contains(entry.Message, message) {
			if val, ok := entry.Fields[fieldName]; ok {
				if val == fieldValue {
					return true
				}
			}
		}
	}
	return false
}<|MERGE_RESOLUTION|>--- conflicted
+++ resolved
@@ -1520,13 +1520,12 @@
 		Return(nil).
 		Times(1)
 
-<<<<<<< HEAD
 	if processOutputError != nil {
 		// expect 1 failed transaction (process callback) + 1 successful transaction (system chunk)
 		exemetrics.On("ExecutionTransactionExecuted",
 			mock.Anything,
 			mock.MatchedBy(func(arg module.TransactionExecutionResultStats) bool {
-				return arg.Failed && arg.SystemTransaction
+				return arg.Failed && (arg.SystemTransaction || arg.ScheduledTransaction)
 			}),
 			mock.Anything).
 			Return(nil).
@@ -1534,7 +1533,7 @@
 		exemetrics.On("ExecutionTransactionExecuted",
 			mock.Anything,
 			mock.MatchedBy(func(arg module.TransactionExecutionResultStats) bool {
-				return !arg.Failed && arg.SystemTransaction
+				return !arg.Failed && (arg.SystemTransaction || arg.ScheduledTransaction)
 			}),
 			mock.Anything).
 			Return(nil).
@@ -1543,23 +1542,12 @@
 		exemetrics.On("ExecutionTransactionExecuted",
 			mock.Anything,
 			mock.MatchedBy(func(arg module.TransactionExecutionResultStats) bool {
-				return !arg.Failed && arg.SystemTransaction
+				return !arg.Failed && (arg.SystemTransaction || arg.ScheduledTransaction)
 			}),
 			mock.Anything).
 			Return(nil).
 			Times(expectedTransactionCount)
 	}
-=======
-	// expect the specified number of transactions
-	exemetrics.On("ExecutionTransactionExecuted",
-		mock.Anything,
-		mock.MatchedBy(func(arg module.TransactionExecutionResultStats) bool {
-			return !arg.Failed && (arg.SystemTransaction || arg.ScheduledTransaction)
-		}),
-		mock.Anything).
-		Return(nil).
-		Times(expectedTransactionCount)
->>>>>>> 7a3c1ee1
 
 	exemetrics.On(
 		"ExecutionChunkDataPackGenerated",
