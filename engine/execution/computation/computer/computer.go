package computer

import (
	"context"
	"fmt"
	"sync"

	"github.com/onflow/crypto/hash"
	"github.com/rs/zerolog"
	"go.opentelemetry.io/otel/attribute"
	otelTrace "go.opentelemetry.io/otel/trace"

	"github.com/onflow/flow-go/engine/execution"
	"github.com/onflow/flow-go/engine/execution/computation/result"
	"github.com/onflow/flow-go/engine/execution/utils"
	"github.com/onflow/flow-go/fvm"
	"github.com/onflow/flow-go/fvm/blueprints"
	"github.com/onflow/flow-go/fvm/storage/derived"
	"github.com/onflow/flow-go/fvm/storage/errors"
	"github.com/onflow/flow-go/fvm/storage/logical"
	"github.com/onflow/flow-go/fvm/storage/snapshot"
	"github.com/onflow/flow-go/model/flow"
	"github.com/onflow/flow-go/module"
	"github.com/onflow/flow-go/module/executiondatasync/provider"
	"github.com/onflow/flow-go/module/mempool/entity"
	"github.com/onflow/flow-go/module/trace"
	"github.com/onflow/flow-go/state/protocol"
)

const (
	SystemChunkEventCollectionMaxSize = 256_000_000 // ~256MB
)

type collectionInfo struct {
	blockId     flow.Identifier
	blockIdStr  string
	blockHeight uint64

	collectionIndex int
	*entity.CompleteCollection

	isSystemTransaction bool
}

type TransactionRequest struct {
	collectionInfo

	txnId    flow.Identifier
	txnIdStr string

	txnIndex uint32

	lastTransactionInCollection bool

	ctx fvm.Context
	*fvm.TransactionProcedure
}

func newTransactionRequest(
	collection collectionInfo,
	collectionCtx fvm.Context,
	collectionLogger zerolog.Logger,
	txnIndex uint32,
	txnBody *flow.TransactionBody,
	lastTransactionInCollection bool,
) TransactionRequest {
	txnId := txnBody.ID()
	txnIdStr := txnId.String()

	return TransactionRequest{
		collectionInfo: collection,
		txnId:          txnId,
		txnIdStr:       txnIdStr,
		txnIndex:       txnIndex,
		ctx: fvm.NewContextFromParent(
			collectionCtx,
			fvm.WithLogger(
				collectionLogger.With().
					Str("tx_id", txnIdStr).
					Uint32("tx_index", txnIndex).
					Logger())),
		TransactionProcedure: fvm.NewTransaction(
			txnId,
			txnIndex,
			txnBody),
		lastTransactionInCollection: lastTransactionInCollection,
	}
}

// A BlockComputer executes the transactions in a block.
type BlockComputer interface {
	ExecuteBlock(
		ctx context.Context,
		parentBlockExecutionResultID flow.Identifier,
		block *entity.ExecutableBlock,
		snapshot snapshot.StorageSnapshot,
		derivedBlockData *derived.DerivedBlockData,
	) (
		*execution.ComputationResult,
		error,
	)
}

type blockComputer struct {
	vm                    fvm.VM
	vmCtx                 fvm.Context
	systemChunkCtx        fvm.Context
	callbackCtx           fvm.Context
	metrics               module.ExecutionMetrics
	tracer                module.Tracer
	log                   zerolog.Logger
	systemTxn             *flow.TransactionBody
	processCallbackTxn    *flow.TransactionBody
	committer             ViewCommitter
	executionDataProvider provider.Provider
	signer                module.Local
	spockHasher           hash.Hasher
	receiptHasher         hash.Hasher
	colResCons            []result.ExecutedCollectionConsumer
	protocolState         protocol.SnapshotExecutionSubsetProvider
	maxConcurrency        int
}

// SystemChunkContext is the context for the system chunk transaction.
func SystemChunkContext(vmCtx fvm.Context, metrics module.ExecutionMetrics) fvm.Context {
	return fvm.NewContextFromParent(
		vmCtx,
		fvm.WithAuthorizationChecksEnabled(false),
		fvm.WithSequenceNumberCheckAndIncrementEnabled(false),
		fvm.WithTransactionFeesEnabled(false),
		fvm.WithMetricsReporter(metrics),
		fvm.WithContractDeploymentRestricted(false),
		fvm.WithContractRemovalRestricted(false),
		fvm.WithEventCollectionSizeLimit(SystemChunkEventCollectionMaxSize),
		fvm.WithMemoryAndInteractionLimitsDisabled(),
		// only the system transaction is allowed to call the block entropy provider
		fvm.WithRandomSourceHistoryCallAllowed(true),
		fvm.WithAccountStorageLimit(false),
	)
}

// CallbackContext is the context for the scheduled callback transactions.
func CallbackContext(vmCtx fvm.Context, metrics module.ExecutionMetrics) fvm.Context {
	return fvm.NewContextFromParent(
		vmCtx,
		fvm.WithAuthorizationChecksEnabled(false),
		fvm.WithSequenceNumberCheckAndIncrementEnabled(false),
		fvm.WithTransactionFeesEnabled(false),
		fvm.WithMetricsReporter(metrics),
	)
}

// NewBlockComputer creates a new block executor.
func NewBlockComputer(
	vm fvm.VM,
	vmCtx fvm.Context,
	metrics module.ExecutionMetrics,
	tracer module.Tracer,
	logger zerolog.Logger,
	committer ViewCommitter,
	signer module.Local,
	executionDataProvider provider.Provider,
	colResCons []result.ExecutedCollectionConsumer,
	state protocol.SnapshotExecutionSubsetProvider,
	maxConcurrency int,
) (BlockComputer, error) {
	if maxConcurrency < 1 {
		return nil, fmt.Errorf("invalid maxConcurrency: %d", maxConcurrency)
	}

	// this is a safeguard to prevent scripts from writing to the program cache on Execution nodes.
	// writes are only allowed by transactions.
	if vmCtx.AllowProgramCacheWritesInScripts {
		return nil, fmt.Errorf("program cache writes are not allowed in scripts on Execution nodes")
	}

	vmCtx = fvm.NewContextFromParent(
		vmCtx,
		fvm.WithMetricsReporter(metrics),
		fvm.WithTracer(tracer))

	systemTxn, err := blueprints.SystemChunkTransaction(vmCtx.Chain)
	if err != nil {
		return nil, fmt.Errorf("could not build system chunk transaction: %w", err)
	}

	processCallbackTxn, err := blueprints.ProcessCallbacksTransaction(vmCtx.Chain)
	if err != nil {
		return nil, fmt.Errorf("failed to generate callbacks script: %w", err)
	}

	return &blockComputer{
		vm:                    vm,
		vmCtx:                 vmCtx,
		callbackCtx:           CallbackContext(vmCtx, metrics),
		systemChunkCtx:        SystemChunkContext(vmCtx, metrics),
		metrics:               metrics,
		tracer:                tracer,
		log:                   logger,
		systemTxn:             systemTxn,
		processCallbackTxn:    processCallbackTxn,
		committer:             committer,
		executionDataProvider: executionDataProvider,
		signer:                signer,
		spockHasher:           utils.NewSPOCKHasher(),
		receiptHasher:         utils.NewExecutionReceiptHasher(),
		colResCons:            colResCons,
		protocolState:         state,
		maxConcurrency:        maxConcurrency,
	}, nil
}

// ExecuteBlock executes a block and returns the resulting chunks.
func (e *blockComputer) ExecuteBlock(
	ctx context.Context,
	parentBlockExecutionResultID flow.Identifier,
	block *entity.ExecutableBlock,
	snapshot snapshot.StorageSnapshot,
	derivedBlockData *derived.DerivedBlockData,
) (
	*execution.ComputationResult,
	error,
) {
	results, err := e.executeBlock(
		ctx,
		parentBlockExecutionResultID,
		block,
		snapshot,
		derivedBlockData)
	if err != nil {
		return nil, fmt.Errorf("failed to execute transactions: %w", err)
	}

	return results, nil
}

func (e *blockComputer) userTransactionsCount(collections []*entity.CompleteCollection) int {
	count := 0
	for _, collection := range collections {
		count += len(collection.Collection.Transactions)
	}

	return count
}

// queueUserTransactions enqueues transaction processing requests for all user and
// system transactions in the given block.
//
// If constructing the Collection for the system transaction fails (for example, because
// NewCollection returned an error due to invalid input), this method returns an
// irrecoverable exception. Such an error indicates a fatal, unexpected condition and
// should abort block execution.
//
// Returns:
//   - nil on success,
//   - error if an irrecoverable error is received if the system transaction’s Collection cannot be constructed.
func (e *blockComputer) queueUserTransactions(
	blockId flow.Identifier,
	blockHeader *flow.Header,
	rawCollections []*entity.CompleteCollection,
	userTxCount int,
) chan TransactionRequest {
	txQueue := make(chan TransactionRequest, userTxCount)
	defer close(txQueue)

	txnIndex := uint32(0)
	blockIdStr := blockId.String()

	collectionCtx := fvm.NewContextFromParent(
		e.vmCtx,
		fvm.WithBlockHeader(blockHeader),
		fvm.WithProtocolStateSnapshot(e.protocolState.AtBlockID(blockId)),
	)

	for idx, collection := range rawCollections {
		collectionLogger := collectionCtx.Logger.With().
			Str("block_id", blockIdStr).
			Uint64("height", blockHeader.Height).
			Bool("system_chunk", false).
			Bool("system_transaction", false).
			Logger()

		collectionInfo := collectionInfo{
			blockId:             blockId,
			blockIdStr:          blockIdStr,
			blockHeight:         blockHeader.Height,
			collectionIndex:     idx,
			CompleteCollection:  collection,
			isSystemTransaction: false,
		}

		for i, txnBody := range collection.Collection.Transactions {
			txQueue <- newTransactionRequest(
				collectionInfo,
				collectionCtx,
				collectionLogger,
				txnIndex,
				txnBody,
				i == len(collection.Collection.Transactions)-1)
			txnIndex += 1
		}
	}

	return txQueue
}

func (e *blockComputer) queueSystemTransactions(
	callbackCtx fvm.Context,
	systemChunkCtx fvm.Context,
	systemColection collectionInfo,
	systemTxn *flow.TransactionBody,
	executeCallbackTxs []*flow.TransactionBody,
	txnIndex uint32,
	systemLogger zerolog.Logger,
) chan TransactionRequest {
	allTxs := append(executeCallbackTxs, systemTxn)
	systemTxs := systemColection.CompleteCollection.Collection.Transactions
	systemLogger = systemLogger.With().Uint32("num_txs", uint32(len(systemTxs))).Logger()

	txQueue := make(chan TransactionRequest, len(allTxs))
	defer close(txQueue)

	for i, txBody := range allTxs {
		last := i == len(allTxs)-1 // Is this last tx in collection

		ctx := callbackCtx
		// last transaction is system chunk and has own context
		if last {
			ctx = systemChunkCtx
		}

		txQueue <- newTransactionRequest(
			systemColection,
			ctx,
			systemLogger,
			txnIndex,
			txBody,
			last,
		)

		txnIndex++
	}

	return txQueue
}

func (e *blockComputer) executeBlock(
	ctx context.Context,
	parentBlockExecutionResultID flow.Identifier,
	block *entity.ExecutableBlock,
	baseSnapshot snapshot.StorageSnapshot,
	derivedBlockData *derived.DerivedBlockData,
) (
	*execution.ComputationResult,
	error,
) {
	// check the start state is set
	if !block.HasStartState() {
		return nil, fmt.Errorf("executable block start state is not set")
	}

	rawCollections := block.Collections()
	userTxCount := e.userTransactionsCount(rawCollections)

	blockSpan := e.tracer.StartSpanFromParent(
		e.tracer.BlockRootSpan(block.BlockID()),
		trace.EXEComputeBlock)
	blockSpan.SetAttributes(
		attribute.String("block_id", block.BlockID().String()),
		attribute.Int("collection_counts", len(rawCollections)))
	defer blockSpan.End()

	collector := newResultCollector(
		e.tracer,
		blockSpan,
		e.metrics,
		e.committer,
		e.signer,
		e.executionDataProvider,
		e.spockHasher,
		e.receiptHasher,
		parentBlockExecutionResultID,
		block,
		// Add buffer just in case result collection becomes slower than the execution
		e.maxConcurrency*2,
		e.colResCons,
		baseSnapshot,
	)
	defer collector.Stop()

	database := newTransactionCoordinator(
		e.vm,
		baseSnapshot,
		derivedBlockData,
		collector)

	e.executeUserTransactions(
		block,
		blockSpan,
		database,
		rawCollections,
		userTxCount,
	)

	err := e.executeSystemTransactions(
		block,
		blockSpan,
		database,
		rawCollections,
		userTxCount,
	)
	if err != nil {
		return nil, err
	}

	err = database.Error()
	if err != nil {
		return nil, err
	}

	res, err := collector.Finalize(ctx)
	if err != nil {
		return nil, fmt.Errorf("cannot finalize computation result: %w", err)
	}

	e.log.Debug().
		Str("block_id", block.BlockID().String()).
		Msg("all views committed")

	e.metrics.ExecutionBlockCachedPrograms(derivedBlockData.CachedPrograms())

	return res, nil
}

// executeUserTransactions executes the user transactions in the block.
// It queues the user transactions into a request queue and then executes them in parallel.
func (e *blockComputer) executeUserTransactions(
	block *entity.ExecutableBlock,
	blockSpan otelTrace.Span,
	database *transactionCoordinator,
	rawCollections []*entity.CompleteCollection,
	userTxCount int,
) {
	txQueue := e.queueUserTransactions(
		block.BlockID(),
		block.Block.ToHeader(),
		rawCollections,
		userTxCount,
	)

	e.executeQueue(blockSpan, database, txQueue)
}

// executeSystemTransactions executes all system transactions in the block as part of the system collection.
//
// When scheduled callbacks are enabled, system transactions are executed in the following order:
//  1. Process callback transaction - queries the scheduler contract to identify ready callbacks
//     and emits events containing callback IDs and execution effort requirements
//  2. Callback execution transactions - one transaction per callback ID from step 1 events,
//     each executing a single scheduled callback with its specified effort limit
//  3. System chunk transaction - performs standard system operations
//
// When scheduled callbacks are disabled, only the system chunk transaction is executed.
//
// All errors are indicators of bugs or corrupted internal state (continuation impossible)
func (e *blockComputer) executeSystemTransactions(
	block *entity.ExecutableBlock,
	blockSpan otelTrace.Span,
	database *transactionCoordinator,
	rawCollections []*entity.CompleteCollection,
	userTxCount int,
) error {
	userCollectionCount := len(rawCollections)
	txIndex := uint32(userTxCount)

	callbackCtx := fvm.NewContextFromParent(
		e.callbackCtx,
		fvm.WithBlockHeader(block.Block.ToHeader()),
		fvm.WithProtocolStateSnapshot(e.protocolState.AtBlockID(block.BlockID())),
	)

	systemChunkCtx := fvm.NewContextFromParent(
		e.systemChunkCtx,
		fvm.WithBlockHeader(block.Block.ToHeader()),
		fvm.WithProtocolStateSnapshot(e.protocolState.AtBlockID(block.BlockID())),
	)

	systemLogger := callbackCtx.Logger.With().
		Str("block_id", block.BlockID().String()).
		Uint64("height", block.Block.Height).
		Bool("system_chunk", true).
		Bool("system_transaction", true).
		Int("num_collections", userCollectionCount).
		Logger()

	systemCollectionInfo := collectionInfo{
<<<<<<< HEAD
		blockId:             block.BlockID(),
		blockIdStr:          block.BlockID().String(),
		blockHeight:         block.Block.Height,
		collectionIndex:     len(rawCollections),
		CompleteCollection:  nil, // We do not yet know all the scheduled callbacks, so postpone construction of the collection.
=======
		blockId:         block.BlockID(),
		blockIdStr:      block.BlockID().String(),
		blockHeight:     block.Block.Height,
		collectionIndex: userCollectionCount,
		CompleteCollection: &entity.CompleteCollection{
			Collection: flow.NewEmptyCollection(), // TODO(7749)
		},
>>>>>>> 597c9a9e
		isSystemTransaction: true,
	}

	var callbackTxs []*flow.TransactionBody

	if e.vmCtx.ScheduleCallbacksEnabled {
		// We pass in the `systemCollectionInfo` here. However, note that at this point, the composition of the system chunk
		// is not yet known. Specifically, the `entity.CompleteCollection` represents the *final* output of a process and is
		// immutable by protocol mandate. If we had a bug in our software that accidentally illegally mutated such structs,
		// likely the node encountering that bug would misbehave and get slashed, or in the worst case the flow protocol might
		// be compromised. Therefore, we have the rigorous convention in our code base that the `CompleteCollection` is only
		// constructed once the final composition of the system chunk has been determined.
		// To that end, the CompleteCollection is nil here, such that any attempt to access the Collection will panic.
		callbacks, updatedTxnIndex, err := e.executeProcessCallback(
			callbackCtx,
			systemCollectionInfo,
			database,
			blockSpan,
			txIndex,
			systemLogger,
		)
		if err != nil {
			return err
		}

		callbackTxs = callbacks
		txIndex = updatedTxnIndex

		finalCollection, err := flow.NewCollection(flow.UntrustedCollection{
			Transactions: append(append([]*flow.TransactionBody{e.processCallbackTxn}, callbackTxs...), e.systemTxn),
		})
		if err != nil {
			return err
		}
		systemCollectionInfo.CompleteCollection = &entity.CompleteCollection{
			Collection: finalCollection,
		}
	} else {
		finalCollection, err := flow.NewCollection(flow.UntrustedCollection{
			Transactions: []*flow.TransactionBody{e.systemTxn},
		})
		if err != nil {
			return err
		}
		systemCollectionInfo.CompleteCollection = &entity.CompleteCollection{
			Collection: finalCollection,
		}
	}

	// Update logger with number of transactions once they've become known
	// (user tx + callbacks + 2 (process, system)
	systemLogger = systemLogger.With().
		Uint32("num_txs", uint32(userTxCount+len(callbackTxs)+2)).
		Logger()

	txQueue := e.queueSystemTransactions(
		callbackCtx,
		systemChunkCtx,
		systemCollectionInfo,
		e.systemTxn,
		callbackTxs,
		txIndex,
		systemLogger,
	)

	e.executeQueue(blockSpan, database, txQueue)

	return nil
}

// executeQueue executes the transactions in the request queue in parallel with the maxConcurrency workers.
func (e *blockComputer) executeQueue(
	blockSpan otelTrace.Span,
	database *transactionCoordinator,
	txQueue chan TransactionRequest,
) {
	wg := &sync.WaitGroup{}
	wg.Add(e.maxConcurrency)

	for range e.maxConcurrency {
		go e.executeTransactions(
			blockSpan,
			database,
			txQueue,
			wg)
	}

	wg.Wait()
}

// executeProcessCallback submits a transaction that invokes the `process` method
// on the callback scheduler contract.
//
// The `process` method scans for scheduled callbacks and emits an event for each that should
// be executed. These emitted events are used to construct callback execution transactions,
// which are then added to the system transaction collection.
//
// If the `process` transaction fails, a fatal error is returned.
//
// Note: this transaction is executed serially and not concurrently with the system transaction.
// This is because it's unclear whether the callback executions triggered by `process`
// will result in additional system transactions.
// In theory, if no additional transactions are emitted, concurrent execution could be optimized.
// However, due to the added complexity, this optimization was deferred.
func (e *blockComputer) executeProcessCallback(
	systemCtx fvm.Context,
	systemCollectionInfo collectionInfo,
	database *transactionCoordinator,
	blockSpan otelTrace.Span,
	txnIndex uint32,
	systemLogger zerolog.Logger,
) ([]*flow.TransactionBody, uint32, error) {
	request := newTransactionRequest(
		systemCollectionInfo,
		systemCtx,
		systemLogger,
		txnIndex,
		e.processCallbackTxn,
		false)

	txnIndex++

	txn, err := e.executeTransactionInternal(blockSpan, database, request, 0)
	if err != nil {
		snapshotTime := logical.Time(0)
		if txn != nil {
			snapshotTime = txn.SnapshotTime()
		}

		return nil, 0, fmt.Errorf(
			"failed to execute system process transaction %v (%d@%d) for block %s at height %v: %w",
			request.txnIdStr,
			request.txnIndex,
			snapshotTime,
			request.blockIdStr,
			request.ctx.BlockHeader.Height,
			err)
	}

	if txn.Output().Err != nil {
		return nil, 0, fmt.Errorf(
			"process callback transaction %s error: %v",
			request.txnIdStr,
			txn.Output().Err)
	}

	callbackTxs, err := blueprints.ExecuteCallbacksTransactions(e.vmCtx.Chain, txn.Output().Events)
	if err != nil {
		return nil, 0, err
	}

	return callbackTxs, txnIndex, nil
}

func (e *blockComputer) executeTransactions(
	blockSpan otelTrace.Span,
	database *transactionCoordinator,
	requestQueue chan TransactionRequest,
	wg *sync.WaitGroup,
) {
	defer wg.Done()

	for request := range requestQueue {
		attempt := 0
		for {
			request.ctx.Logger.Info().
				Int("attempt", attempt).
				Msg("executing transaction")

			attempt += 1
			err := e.executeTransaction(blockSpan, database, request, attempt)

			if errors.IsRetryableConflictError(err) {
				request.ctx.Logger.Info().
					Int("attempt", attempt).
					Str("conflict_error", err.Error()).
					Msg("conflict detected. retrying transaction")
				continue
			}

			if err != nil {
				database.AbortAllOutstandingTransactions(err)
				return
			}

			break // process next transaction
		}
	}
}

func (e *blockComputer) executeTransaction(
	blockSpan otelTrace.Span,
	database *transactionCoordinator,
	request TransactionRequest,
	attempt int,
) error {
	txn, err := e.executeTransactionInternal(
		blockSpan,
		database,
		request,
		attempt)
	if err != nil {
		prefix := ""
		if request.isSystemTransaction {
			prefix = "system "
		}

		snapshotTime := logical.Time(0)
		if txn != nil {
			snapshotTime = txn.SnapshotTime()
		}

		return fmt.Errorf(
			"failed to execute %stransaction %v (%d@%d) for block %s "+
				"at height %v: %w",
			prefix,
			request.txnIdStr,
			request.txnIndex,
			snapshotTime,
			request.blockIdStr,
			request.ctx.BlockHeader.Height,
			err)
	}

	return nil
}

func (e *blockComputer) executeTransactionInternal(
	blockSpan otelTrace.Span,
	database *transactionCoordinator,
	request TransactionRequest,
	attempt int,
) (
	*transaction,
	error,
) {
	txSpan := e.tracer.StartSampledSpanFromParent(
		blockSpan,
		request.txnId,
		trace.EXEComputeTransaction)
	txSpan.SetAttributes(
		attribute.String("tx_id", request.txnIdStr),
		attribute.Int64("tx_index", int64(request.txnIndex)),
		attribute.Int("col_index", request.collectionIndex),
	)
	defer txSpan.End()

	request.ctx = fvm.NewContextFromParent(request.ctx, fvm.WithSpan(txSpan))

	txn, err := database.NewTransaction(request, attempt)
	if err != nil {
		return nil, err
	}
	defer txn.Cleanup()

	err = txn.Preprocess()
	if err != nil {
		return txn, err
	}

	// Validating here gives us an opportunity to early abort/retry the
	// transaction in case the conflict is detectable after preprocessing.
	// This is strictly an optimization and hence we don't need to wait for
	// updates (removing this validate call won't impact correctness).
	err = txn.Validate()
	if err != nil {
		return txn, err
	}

	err = txn.Execute()
	if err != nil {
		return txn, err
	}

	err = txn.Finalize()
	if err != nil {
		return txn, err
	}

	// Snapshot time smaller than execution time indicates there are outstanding
	// transaction(s) that must be committed before this transaction can be
	// committed.
	for txn.SnapshotTime() < request.ExecutionTime() {
		err = txn.WaitForUpdates()
		if err != nil {
			return txn, err
		}

		err = txn.Validate()
		if err != nil {
			return txn, err
		}
	}

	return txn, txn.Commit()
}<|MERGE_RESOLUTION|>--- conflicted
+++ resolved
@@ -494,21 +494,11 @@
 		Logger()
 
 	systemCollectionInfo := collectionInfo{
-<<<<<<< HEAD
 		blockId:             block.BlockID(),
 		blockIdStr:          block.BlockID().String(),
 		blockHeight:         block.Block.Height,
-		collectionIndex:     len(rawCollections),
+		collectionIndex:     userCollectionCount,
 		CompleteCollection:  nil, // We do not yet know all the scheduled callbacks, so postpone construction of the collection.
-=======
-		blockId:         block.BlockID(),
-		blockIdStr:      block.BlockID().String(),
-		blockHeight:     block.Block.Height,
-		collectionIndex: userCollectionCount,
-		CompleteCollection: &entity.CompleteCollection{
-			Collection: flow.NewEmptyCollection(), // TODO(7749)
-		},
->>>>>>> 597c9a9e
 		isSystemTransaction: true,
 	}
 
