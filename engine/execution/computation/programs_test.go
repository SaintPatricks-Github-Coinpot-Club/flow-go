--- conflicted
+++ resolved
@@ -91,16 +91,10 @@
 		Signature:    nil,
 	}
 
-<<<<<<< HEAD
 	block := &flow.Block{
 		Header: flow.HeaderBody{
-			View: 26,
-=======
-	block := flow.NewBlock(
-		flow.HeaderBody{
 			ChainID: flow.Emulator,
 			View:    26,
->>>>>>> 9ee987bb
 		},
 		Payload: flow.Payload{
 			Guarantees: []*flow.CollectionGuarantee{&guarantee},
@@ -280,16 +274,10 @@
 	)
 
 	t.Run("executing block1 (no collection)", func(t *testing.T) {
-<<<<<<< HEAD
 		block1 = &flow.Block{
 			Header: flow.HeaderBody{
-				View: 1,
-=======
-		block1 = flow.NewBlock(
-			flow.HeaderBody{
 				View:    1,
 				ChainID: flow.Emulator,
->>>>>>> 9ee987bb
 			},
 			Payload: flow.Payload{
 				Guarantees: []*flow.CollectionGuarantee{},
@@ -511,14 +499,9 @@
 		Signature:    nil,
 	}
 
-<<<<<<< HEAD
 	block := &flow.Block{
 		Header: flow.HeaderBody{
-=======
-	block := flow.NewBlock(
-		flow.HeaderBody{
 			ChainID:   flow.Emulator,
->>>>>>> 9ee987bb
 			ParentID:  parentBlock.ID(),
 			View:      parentBlock.Header.Height + 1,
 			Timestamp: time.Now(),
