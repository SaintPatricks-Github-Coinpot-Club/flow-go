package computation

import (
	"context"
	"fmt"
	"testing"
	"time"

	"github.com/ipfs/boxo/blockstore"
	"github.com/ipfs/go-datastore"
	dssync "github.com/ipfs/go-datastore/sync"
	"github.com/onflow/cadence"
	"github.com/onflow/cadence/encoding/ccf"
	"github.com/rs/zerolog"
	"github.com/stretchr/testify/assert"
	"github.com/stretchr/testify/mock"
	"github.com/stretchr/testify/require"

	"github.com/onflow/flow-go/engine/execution"
	"github.com/onflow/flow-go/engine/execution/computation/committer"
	"github.com/onflow/flow-go/engine/execution/computation/computer"
	"github.com/onflow/flow-go/engine/execution/testutil"
	"github.com/onflow/flow-go/fvm"
	"github.com/onflow/flow-go/fvm/storage/derived"
	"github.com/onflow/flow-go/fvm/storage/snapshot"
	"github.com/onflow/flow-go/model/flow"
	"github.com/onflow/flow-go/module/executiondatasync/execution_data"
	"github.com/onflow/flow-go/module/executiondatasync/provider"
	mocktracker "github.com/onflow/flow-go/module/executiondatasync/tracker/mock"
	"github.com/onflow/flow-go/module/mempool/entity"
	"github.com/onflow/flow-go/module/metrics"
	module "github.com/onflow/flow-go/module/mock"
	requesterunit "github.com/onflow/flow-go/module/state_synchronization/requester/unittest"
	"github.com/onflow/flow-go/module/trace"
	"github.com/onflow/flow-go/utils/unittest"
)

const (
	testMaxConcurrency = 2
)

func TestPrograms_TestContractUpdates(t *testing.T) {
	chain := flow.Mainnet.Chain()
	vm := fvm.NewVirtualMachine()
	execCtx := fvm.NewContext(fvm.WithChain(chain))

	privateKeys, err := testutil.GenerateAccountPrivateKeys(1)
	require.NoError(t, err)
	snapshotTree, accounts, err := testutil.CreateAccounts(
		vm,
		testutil.RootBootstrappedLedger(vm, execCtx),
		privateKeys,
		chain)
	require.NoError(t, err)

	// setup transactions
	account := accounts[0]
	privKey := privateKeys[0]
	// tx1 deploys contract version 1
	tx1 := testutil.DeployEventContractTransaction(account, chain, 1)
	prepareTx(t, tx1, account, privKey, 0, chain)

	// tx2 calls the method of the contract (version 1)
	tx2 := testutil.CreateEmitEventTransaction(account, account)
	prepareTx(t, tx2, account, privKey, 1, chain)

	// tx3 updates the contract to version 2
	tx3 := testutil.UpdateEventContractTransaction(account, chain, 2)
	prepareTx(t, tx3, account, privKey, 2, chain)

	// tx4 calls the method of the contract (version 2)
	tx4 := testutil.CreateEmitEventTransaction(account, account)
	prepareTx(t, tx4, account, privKey, 3, chain)

	// tx5 updates the contract to version 3 but fails (no env signature of service account)
	tx5 := testutil.UnauthorizedDeployEventContractTransaction(account, chain, 3)
	tx5.SetProposalKey(account, 0, 4).SetPayer(account)
	err = testutil.SignEnvelope(tx5, account, privKey)
	require.NoError(t, err)

	// tx6 calls the method of the contract (version 2 expected)
	tx6 := testutil.CreateEmitEventTransaction(account, account)
	prepareTx(t, tx6, account, privKey, 5, chain)

	transactions := []*flow.TransactionBody{tx1, tx2, tx3, tx4, tx5, tx6}

	col := flow.Collection{Transactions: transactions}

	guarantee := &flow.CollectionGuarantee{
		CollectionID: col.ID(),
		Signature:    nil,
	}

<<<<<<< HEAD
	block := flow.NewBlock(
		flow.HeaderBody{
			ChainID:   flow.Emulator,
			View:      26,
			Timestamp: uint64(time.Now().UnixMilli()),
		},
		flow.Payload{
			Guarantees: []*flow.CollectionGuarantee{&guarantee},
		},
=======
	block := unittest.BlockFixture(
		unittest.Block.WithView(26),
		unittest.Block.WithParentView(25),
		unittest.Block.WithPayload(
			unittest.PayloadFixture(unittest.WithGuarantees(guarantee)),
		),
>>>>>>> 144e5e94
	)

	executableBlock := &entity.ExecutableBlock{
		Block: block,
		CompleteCollections: map[flow.Identifier]*entity.CompleteCollection{
			guarantee.CollectionID: {
				Guarantee:  guarantee,
				Collection: &col,
			},
		},
		StartState: unittest.StateCommitmentPointerFixture(),
	}

	me := new(module.Local)
	me.On("NodeID").Return(unittest.IdentifierFixture())
	me.On("Sign", mock.Anything, mock.Anything).Return(unittest.SignatureFixture(), nil)
	me.On("SignFunc", mock.Anything, mock.Anything, mock.Anything).
		Return(nil, nil)

	bservice := requesterunit.MockBlobService(blockstore.NewBlockstore(dssync.MutexWrap(datastore.NewMapDatastore())))
	trackerStorage := mocktracker.NewMockStorage()

	prov := provider.NewProvider(
		zerolog.Nop(),
		metrics.NewNoopCollector(),
		execution_data.DefaultSerializer,
		bservice,
		trackerStorage,
	)

	blockComputer, err := computer.NewBlockComputer(
		vm,
		execCtx,
		metrics.NewNoopCollector(),
		trace.NewNoopTracer(),
		zerolog.Nop(),
		committer.NewNoopViewCommitter(),
		me,
		prov,
		nil,
		testutil.ProtocolStateWithSourceFixture(nil),
		testMaxConcurrency)
	require.NoError(t, err)

	derivedChainData, err := derived.NewDerivedChainData(10)
	require.NoError(t, err)

	engine := &Manager{
		blockComputer:    blockComputer,
		derivedChainData: derivedChainData,
	}

	returnedComputationResult, err := engine.ComputeBlock(
		context.Background(),
		unittest.IdentifierFixture(),
		executableBlock,
		snapshotTree)
	require.NoError(t, err)

	events := returnedComputationResult.AllEvents()

	// first event should be contract deployed
	assert.EqualValues(t, "flow.AccountContractAdded", events[0].Type)

	// second event should have a value of 1 (since is calling version 1 of contract)
	hasValidEventValue(t, events[1], 1)

	// third event should be contract updated
	assert.EqualValues(t, "flow.AccountContractUpdated", events[2].Type)

	// 4th event should have a value of 2 (since is calling version 2 of contract)
	hasValidEventValue(t, events[3], 2)

	// 5th event should have a value of 2 (since is calling version 2 of contract)
	hasValidEventValue(t, events[4], 2)
}

type blockProvider struct {
	blocks map[uint64]*flow.Block
}

func (b blockProvider) ByHeightFrom(height uint64, _ *flow.Header) (*flow.Header, error) {
	block, has := b.blocks[height]
	if has {
		return block.ToHeader(), nil
	}
	return nil, fmt.Errorf("block for height (%d) is not available", height)
}

// TestPrograms_TestBlockForks tests the functionality of
// derivedChainData under contract deployment and contract updates on
// different block forks
//
// block structure and operations
// Block1 (empty block)
//
//	    -> Block11 (deploy contract v1)
//	        -> Block111  (emit event - version should be 1) and (update contract to v3)
//	            -> Block1111   (emit event - version should be 3)
//		       -> Block112 (emit event - version should be 1) and (update contract to v4)
//	            -> Block1121  (emit event - version should be 4)
//	    -> Block12 (deploy contract v2)
//	        -> Block121 (emit event - version should be 2)
//	            -> Block1211 (emit event - version should be 2)
func TestPrograms_TestBlockForks(t *testing.T) {
	block := unittest.BlockFixture()
	chain := flow.Emulator.Chain()
	vm := fvm.NewVirtualMachine()
	execCtx := fvm.NewContext(
		fvm.WithEVMEnabled(true),
		fvm.WithBlockHeader(block.ToHeader()),
		fvm.WithBlocks(blockProvider{map[uint64]*flow.Block{0: block}}),
		fvm.WithChain(chain))
	privateKeys, err := testutil.GenerateAccountPrivateKeys(1)
	require.NoError(t, err)
	snapshotTree, accounts, err := testutil.CreateAccounts(
		vm,
		testutil.RootBootstrappedLedger(vm, execCtx),
		privateKeys,
		chain)
	require.NoError(t, err)

	account := accounts[0]
	privKey := privateKeys[0]

	me := new(module.Local)
	me.On("NodeID").Return(unittest.IdentifierFixture())
	me.On("Sign", mock.Anything, mock.Anything).Return(unittest.SignatureFixture(), nil)
	me.On("SignFunc", mock.Anything, mock.Anything, mock.Anything).
		Return(nil, nil)

	bservice := requesterunit.MockBlobService(blockstore.NewBlockstore(dssync.MutexWrap(datastore.NewMapDatastore())))
	trackerStorage := mocktracker.NewMockStorage()

	prov := provider.NewProvider(
		zerolog.Nop(),
		metrics.NewNoopCollector(),
		execution_data.DefaultSerializer,
		bservice,
		trackerStorage,
	)

	blockComputer, err := computer.NewBlockComputer(
		vm,
		execCtx,
		metrics.NewNoopCollector(),
		trace.NewNoopTracer(),
		zerolog.Nop(),
		committer.NewNoopViewCommitter(),
		me,
		prov,
		nil,
		testutil.ProtocolStateWithSourceFixture(nil),
		testMaxConcurrency)
	require.NoError(t, err)

	derivedChainData, err := derived.NewDerivedChainData(10)
	require.NoError(t, err)

	engine := &Manager{
		blockComputer:    blockComputer,
		derivedChainData: derivedChainData,
	}

	var (
		res *execution.ComputationResult

		block1, block11, block111, block112, block1121,
		block1111, block12, block121, block1211 *flow.Block

		block1Snapshot, block11Snapshot, block111Snapshot, block112Snapshot,
		block12Snapshot, block121Snapshot snapshot.SnapshotTree
	)

	t.Run("executing block1 (no collection)", func(t *testing.T) {
		block1 = &flow.Block{
			Header: flow.HeaderBody{
				View:      1,
				ChainID:   flow.Emulator,
				Timestamp: uint64(time.Now().UnixMilli()),
			},
			Payload: flow.Payload{
				Guarantees: []*flow.CollectionGuarantee{},
			},
		}
		block1Snapshot = snapshotTree
		executableBlock := &entity.ExecutableBlock{
			Block:      block1,
			StartState: unittest.StateCommitmentPointerFixture(),
		}
		_, err := engine.ComputeBlock(
			context.Background(),
			unittest.IdentifierFixture(),
			executableBlock,
			block1Snapshot)
		require.NoError(t, err)
	})

	t.Run("executing block11 (deploys contract version 1)", func(t *testing.T) {
		block11tx1 := testutil.DeployEventContractTransaction(account, chain, 1)
		prepareTx(t, block11tx1, account, privKey, 0, chain)

		txs11 := []*flow.TransactionBody{block11tx1}
		col11 := flow.Collection{Transactions: txs11}
		block11, res, block11Snapshot = createTestBlockAndRun(
			t,
			engine,
			block1,
			col11,
			block1Snapshot)
		// cache should include value for this block
		require.NotNil(t, derivedChainData.Get(block11.ID()))
		// 1st event should be contract deployed

		assert.EqualValues(t, "flow.AccountContractAdded", res.AllEvents()[0].Type)
	})

	t.Run("executing block111 (emit event (expected v1), update contract to v3)", func(t *testing.T) {
		block111ExpectedValue := 1
		// emit event
		block111tx1 := testutil.CreateEmitEventTransaction(account, account)
		prepareTx(t, block111tx1, account, privKey, 1, chain)

		// update contract version 3
		block111tx2 := testutil.UpdateEventContractTransaction(account, chain, 3)
		prepareTx(t, block111tx2, account, privKey, 2, chain)

		col111 := flow.Collection{Transactions: []*flow.TransactionBody{block111tx1, block111tx2}}
		block111, res, block111Snapshot = createTestBlockAndRun(
			t,
			engine,
			block11,
			col111,
			block11Snapshot)
		// cache should include a program for this block
		require.NotNil(t, derivedChainData.Get(block111.ID()))

		events := res.AllEvents()
		require.Equal(t, res.BlockExecutionResult.Size(), 2)

		// 1st event
		hasValidEventValue(t, events[0], block111ExpectedValue)
		// second event should be contract deployed
		assert.EqualValues(t, "flow.AccountContractUpdated", events[1].Type)
	})

	t.Run("executing block1111 (emit event (expected v3))", func(t *testing.T) {
		block1111ExpectedValue := 3
		block1111tx1 := testutil.CreateEmitEventTransaction(account, account)
		prepareTx(t, block1111tx1, account, privKey, 3, chain)

		col1111 := flow.Collection{Transactions: []*flow.TransactionBody{block1111tx1}}
		block1111, res, _ = createTestBlockAndRun(
			t,
			engine,
			block111,
			col1111,
			block111Snapshot)
		// cache should include a program for this block
		require.NotNil(t, derivedChainData.Get(block1111.ID()))

		events := res.AllEvents()
		require.Equal(t, res.BlockExecutionResult.Size(), 2)

		// 1st event
		hasValidEventValue(t, events[0], block1111ExpectedValue)
	})

	t.Run("executing block112 (emit event (expected v1))", func(t *testing.T) {
		block112ExpectedValue := 1
		block112tx1 := testutil.CreateEmitEventTransaction(account, account)
		prepareTx(t, block112tx1, account, privKey, 1, chain)

		// update contract version 4
		block112tx2 := testutil.UpdateEventContractTransaction(account, chain, 4)
		prepareTx(t, block112tx2, account, privKey, 2, chain)

		col112 := flow.Collection{Transactions: []*flow.TransactionBody{block112tx1, block112tx2}}
		block112, res, block112Snapshot = createTestBlockAndRun(
			t,
			engine,
			block11,
			col112,
			block11Snapshot)
		// cache should include a program for this block
		require.NotNil(t, derivedChainData.Get(block112.ID()))

		events := res.AllEvents()
		require.Equal(t, res.BlockExecutionResult.Size(), 2)

		// 1st event
		hasValidEventValue(t, events[0], block112ExpectedValue)
		// second event should be contract deployed
		assert.EqualValues(t, "flow.AccountContractUpdated", events[1].Type)

	})
	t.Run("executing block1121 (emit event (expected v4))", func(t *testing.T) {
		block1121ExpectedValue := 4
		block1121tx1 := testutil.CreateEmitEventTransaction(account, account)
		prepareTx(t, block1121tx1, account, privKey, 3, chain)

		col1121 := flow.Collection{Transactions: []*flow.TransactionBody{block1121tx1}}
		block1121, res, _ = createTestBlockAndRun(
			t,
			engine,
			block112,
			col1121,
			block112Snapshot)
		// cache should include a program for this block
		require.NotNil(t, derivedChainData.Get(block1121.ID()))

		events := res.AllEvents()
		require.Equal(t, res.BlockExecutionResult.Size(), 2)

		// 1st event
		hasValidEventValue(t, events[0], block1121ExpectedValue)

	})
	t.Run("executing block12 (deploys contract V2)", func(t *testing.T) {

		block12tx1 := testutil.DeployEventContractTransaction(account, chain, 2)
		prepareTx(t, block12tx1, account, privKey, 0, chain)

		col12 := flow.Collection{Transactions: []*flow.TransactionBody{block12tx1}}
		block12, res, block12Snapshot = createTestBlockAndRun(
			t,
			engine,
			block1,
			col12,
			block1Snapshot)
		// cache should include a program for this block
		require.NotNil(t, derivedChainData.Get(block12.ID()))

		events := res.AllEvents()
		require.Equal(t, res.BlockExecutionResult.Size(), 2)

		assert.EqualValues(t, "flow.AccountContractAdded", events[0].Type)
	})
	t.Run("executing block121 (emit event (expected V2)", func(t *testing.T) {
		block121ExpectedValue := 2
		block121tx1 := testutil.CreateEmitEventTransaction(account, account)
		prepareTx(t, block121tx1, account, privKey, 1, chain)

		col121 := flow.Collection{Transactions: []*flow.TransactionBody{block121tx1}}
		block121, res, block121Snapshot = createTestBlockAndRun(
			t,
			engine,
			block12,
			col121,
			block12Snapshot)
		// cache should include a program for this block
		require.NotNil(t, derivedChainData.Get(block121.ID()))

		events := res.AllEvents()
		require.Equal(t, res.BlockExecutionResult.Size(), 2)

		// 1st event
		hasValidEventValue(t, events[0], block121ExpectedValue)
	})
	t.Run("executing Block1211 (emit event (expected V2)", func(t *testing.T) {
		block1211ExpectedValue := 2
		block1211tx1 := testutil.CreateEmitEventTransaction(account, account)
		prepareTx(t, block1211tx1, account, privKey, 2, chain)

		col1211 := flow.Collection{Transactions: []*flow.TransactionBody{block1211tx1}}
		block1211, res, _ = createTestBlockAndRun(
			t,
			engine,
			block121,
			col1211,
			block121Snapshot)
		// cache should include a program for this block
		require.NotNil(t, derivedChainData.Get(block1211.ID()))
		// had no change so cache should be equal to parent
		require.Equal(t, derivedChainData.Get(block121.ID()), derivedChainData.Get(block1211.ID()))

		events := res.AllEvents()
		require.Equal(t, res.BlockExecutionResult.Size(), 2)

		// 1st event
		hasValidEventValue(t, events[0], block1211ExpectedValue)
	})

}

func createTestBlockAndRun(
	t *testing.T,
	engine *Manager,
	parentBlock *flow.Block,
	col flow.Collection,
	snapshotTree snapshot.SnapshotTree,
) (
	*flow.Block,
	*execution.ComputationResult,
	snapshot.SnapshotTree,
) {
	guarantee := &flow.CollectionGuarantee{
		CollectionID: col.ID(),
		Signature:    nil,
	}

<<<<<<< HEAD
	block := flow.NewBlock(
		flow.HeaderBody{
			ChainID:   flow.Emulator,
			ParentID:  parentBlock.ID(),
			View:      parentBlock.Header.Height + 1,
			Timestamp: uint64(time.Now().UnixMilli()),
		},
		flow.Payload{
			Guarantees: []*flow.CollectionGuarantee{&guarantee},
		},
=======
	block := unittest.BlockFixture(
		unittest.Block.WithParent(parentBlock.ID(), parentBlock.Header.View, parentBlock.Header.Height),
		unittest.Block.WithView(parentBlock.Header.View+1),
		unittest.Block.WithPayload(
			unittest.PayloadFixture(unittest.WithGuarantees(guarantee)),
		),
>>>>>>> 144e5e94
	)

	executableBlock := &entity.ExecutableBlock{
		Block: block,
		CompleteCollections: map[flow.Identifier]*entity.CompleteCollection{
			guarantee.CollectionID: {
				Guarantee:  guarantee,
				Collection: &col,
			},
		},
		StartState: unittest.StateCommitmentPointerFixture(),
	}
	returnedComputationResult, err := engine.ComputeBlock(
		context.Background(),
		unittest.IdentifierFixture(),
		executableBlock,
		snapshotTree)
	require.NoError(t, err)

	for _, txResult := range returnedComputationResult.AllTransactionResults() {
		require.Empty(t, txResult.ErrorMessage)
	}

	for _, snapshot := range returnedComputationResult.AllExecutionSnapshots() {
		snapshotTree = snapshotTree.Append(snapshot)
	}

	return block, returnedComputationResult, snapshotTree
}

func prepareTx(t *testing.T,
	tx *flow.TransactionBody,
	account flow.Address,
	privKey flow.AccountPrivateKey,
	seqNumber uint64,
	chain flow.Chain) {
	tx.SetProposalKey(account, 0, seqNumber).
		SetPayer(chain.ServiceAddress())
	err := testutil.SignPayload(tx, account, privKey)
	require.NoError(t, err)
	err = testutil.SignEnvelope(tx, chain.ServiceAddress(), unittest.ServiceAccountPrivateKey)
	require.NoError(t, err)
}

func hasValidEventValue(t *testing.T, event flow.Event, value int) {
	data, err := ccf.Decode(nil, event.Payload)
	require.NoError(t, err)
	assert.Equal(t,
		cadence.Int16(value),
		cadence.SearchFieldByName(data.(cadence.Event), "value"),
	)
}<|MERGE_RESOLUTION|>--- conflicted
+++ resolved
@@ -91,24 +91,12 @@
 		Signature:    nil,
 	}
 
-<<<<<<< HEAD
-	block := flow.NewBlock(
-		flow.HeaderBody{
-			ChainID:   flow.Emulator,
-			View:      26,
-			Timestamp: uint64(time.Now().UnixMilli()),
-		},
-		flow.Payload{
-			Guarantees: []*flow.CollectionGuarantee{&guarantee},
-		},
-=======
 	block := unittest.BlockFixture(
 		unittest.Block.WithView(26),
 		unittest.Block.WithParentView(25),
 		unittest.Block.WithPayload(
 			unittest.PayloadFixture(unittest.WithGuarantees(guarantee)),
 		),
->>>>>>> 144e5e94
 	)
 
 	executableBlock := &entity.ExecutableBlock{
@@ -510,25 +498,12 @@
 		Signature:    nil,
 	}
 
-<<<<<<< HEAD
-	block := flow.NewBlock(
-		flow.HeaderBody{
-			ChainID:   flow.Emulator,
-			ParentID:  parentBlock.ID(),
-			View:      parentBlock.Header.Height + 1,
-			Timestamp: uint64(time.Now().UnixMilli()),
-		},
-		flow.Payload{
-			Guarantees: []*flow.CollectionGuarantee{&guarantee},
-		},
-=======
 	block := unittest.BlockFixture(
 		unittest.Block.WithParent(parentBlock.ID(), parentBlock.Header.View, parentBlock.Header.Height),
 		unittest.Block.WithView(parentBlock.Header.View+1),
 		unittest.Block.WithPayload(
 			unittest.PayloadFixture(unittest.WithGuarantees(guarantee)),
 		),
->>>>>>> 144e5e94
 	)
 
 	executableBlock := &entity.ExecutableBlock{
