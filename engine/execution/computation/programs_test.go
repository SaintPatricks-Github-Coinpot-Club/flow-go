--- conflicted
+++ resolved
@@ -504,17 +504,11 @@
 
 	block := &flow.Block{
 		Header: &flow.Header{
-<<<<<<< HEAD
-			ParentID:  parentBlock.ID(),
-			View:      parentBlock.Header.Height + 1,
-			Timestamp: uint64(time.Now().UnixMilli()),
-=======
 			HeaderBody: flow.HeaderBody{
 				ParentID:  parentBlock.ID(),
 				View:      parentBlock.Header.Height + 1,
-				Timestamp: time.Now(),
+				Timestamp: uint64(time.Now().UnixMilli()),
 			},
->>>>>>> 6ac77b4a
 		},
 		Payload: &flow.Payload{
 			Guarantees: []*flow.CollectionGuarantee{&guarantee},
