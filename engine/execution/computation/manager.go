--- conflicted
+++ resolved
@@ -60,11 +60,8 @@
 	vm VirtualMachine,
 	vmCtx fvm.Context,
 	programsCacheSize uint,
-<<<<<<< HEAD
+	committer computer.ViewCommitter,
 	scriptLogThreshold time.Duration,
-=======
-	committer computer.ViewCommitter,
->>>>>>> 467d8fe7
 ) (*Manager, error) {
 	log := logger.With().Str("engine", "computation").Logger()
 
