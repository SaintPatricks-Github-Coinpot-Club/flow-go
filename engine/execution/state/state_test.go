package state_test

import (
	"fmt"
	"testing"

	"github.com/dgraph-io/badger/v2"
	"github.com/rs/zerolog"
	"github.com/stretchr/testify/require"

	"github.com/onflow/flow-go/engine/execution/state"
	"github.com/onflow/flow-go/engine/execution/storehouse"
	"github.com/onflow/flow-go/fvm/storage/snapshot"
	led "github.com/onflow/flow-go/ledger"
	ledger "github.com/onflow/flow-go/ledger/complete"
	"github.com/onflow/flow-go/ledger/complete/wal/fixtures"
	"github.com/onflow/flow-go/model/flow"
	"github.com/onflow/flow-go/module/metrics"
	"github.com/onflow/flow-go/module/trace"
	storageerr "github.com/onflow/flow-go/storage"
	storage "github.com/onflow/flow-go/storage/mock"
	"github.com/onflow/flow-go/storage/operation/badgerimpl"
	"github.com/onflow/flow-go/utils/unittest"
)

func prepareTest(f func(t *testing.T, es state.ExecutionState, l *ledger.Ledger, headers *storage.Headers, commits *storage.Commits)) func(*testing.T) {
	return func(t *testing.T) {
		unittest.RunWithBadgerDB(t, func(badgerDB *badger.DB) {
			metricsCollector := &metrics.NoopCollector{}
			diskWal := &fixtures.NoopWAL{}
			ls, err := ledger.NewLedger(diskWal, 100, metricsCollector, zerolog.Nop(), ledger.DefaultPathFinderVersion)
			require.NoError(t, err)
			compactor := fixtures.NewNoopCompactor(ls)
			<-compactor.Ready()
			defer func() {
				<-ls.Done()
				<-compactor.Done()
			}()

			stateCommitments := storage.NewCommits(t)
			headers := storage.NewHeaders(t)
			blocks := storage.NewBlocks(t)
			events := storage.NewEvents(t)
			serviceEvents := storage.NewServiceEvents(t)
			txResults := storage.NewTransactionResults(t)
			chunkDataPacks := storage.NewChunkDataPacks(t)
			results := storage.NewExecutionResults(t)
			myReceipts := storage.NewMyExecutionReceipts(t)

			getLatestFinalized := func() (uint64, error) {
				return 0, nil
			}

			db := badgerimpl.ToDB(badgerDB)
			es := state.NewExecutionState(
<<<<<<< HEAD
				ls, stateCommitments, blocks, headers, chunkDataPacks, results, myReceipts, events, serviceEvents, txResults, badgerDB, trace.NewNoopTracer(),
=======
				ls, stateCommitments, blocks, headers, collections, chunkDataPacks, results, myReceipts, events, serviceEvents, txResults, db, getLatestFinalized, trace.NewNoopTracer(),
>>>>>>> 93369dfb
				nil,
				false,
			)

			f(t, es, ls, headers, stateCommitments)
		})
	}
}

func TestExecutionStateWithTrieStorage(t *testing.T) {
	t.Run("commit write and read new state", prepareTest(func(
		t *testing.T, es state.ExecutionState, l *ledger.Ledger, headers *storage.Headers, stateCommitments *storage.Commits) {
		header1 := unittest.BlockHeaderFixture()
		sc1 := flow.StateCommitment(l.InitialState())

		reg1 := unittest.MakeOwnerReg("fruit", "apple")
		reg2 := unittest.MakeOwnerReg("vegetable", "carrot")
		executionSnapshot := &snapshot.ExecutionSnapshot{
			WriteSet: map[flow.RegisterID]flow.RegisterValue{
				reg1.Key: reg1.Value,
				reg2.Key: reg2.Value,
			},
		}

		sc2, update, sc2Snapshot, err := state.CommitDelta(l, executionSnapshot,
			storehouse.NewExecutingBlockSnapshot(state.NewLedgerStorageSnapshot(l, sc1), sc1))
		require.NoError(t, err)

		// validate new snapshot
		val, err := sc2Snapshot.Get(reg1.Key)
		require.NoError(t, err)
		require.Equal(t, reg1.Value, val)

		val, err = sc2Snapshot.Get(reg2.Key)
		require.NoError(t, err)
		require.Equal(t, reg2.Value, val)

		require.Equal(t, sc1[:], update.RootHash[:])
		require.Len(t, update.Paths, 2)
		require.Len(t, update.Payloads, 2)

		// validate sc2
		require.Equal(t, sc2, sc2Snapshot.Commitment())
		validateUpdate(t, update, sc1, executionSnapshot)

		header2 := unittest.BlockHeaderWithParentFixture(header1)
		storageSnapshot := es.NewStorageSnapshot(sc2, header2.ID(), header2.Height)

		b1, err := storageSnapshot.Get(reg1.Key)
		require.NoError(t, err)
		b2, err := storageSnapshot.Get(reg2.Key)
		require.NoError(t, err)

		require.Equal(t, flow.RegisterValue("apple"), b1)
		require.Equal(t, flow.RegisterValue("carrot"), b2)

		// verify has state
		require.True(t, l.HasState(led.State(sc2)))
		require.False(t, l.HasState(led.State(unittest.StateCommitmentFixture())))
	}))

	t.Run("commit write and read previous state", prepareTest(func(
		t *testing.T, es state.ExecutionState, l *ledger.Ledger, headers *storage.Headers, stateCommitments *storage.Commits) {
		header1 := unittest.BlockHeaderFixture()
		sc1 := flow.StateCommitment(l.InitialState())

		reg1 := unittest.MakeOwnerReg("fruit", "apple")
		executionSnapshot1 := &snapshot.ExecutionSnapshot{
			WriteSet: map[flow.RegisterID]flow.RegisterValue{
				reg1.Key: reg1.Value,
			},
		}

		sc2, _, sc2Snapshot, err := state.CommitDelta(l, executionSnapshot1,
			storehouse.NewExecutingBlockSnapshot(state.NewLedgerStorageSnapshot(l, sc1), sc1),
		)
		require.NoError(t, err)

		// update value and get resulting state commitment
		executionSnapshot2 := &snapshot.ExecutionSnapshot{
			WriteSet: map[flow.RegisterID]flow.RegisterValue{
				reg1.Key: flow.RegisterValue("orange"),
			},
		}

		sc3, _, _, err := state.CommitDelta(l, executionSnapshot2, sc2Snapshot)
		require.NoError(t, err)

		header2 := unittest.BlockHeaderWithParentFixture(header1)
		// create a view for previous state version
		storageSnapshot3 := es.NewStorageSnapshot(sc2, header2.ID(), header2.Height)

		header3 := unittest.BlockHeaderWithParentFixture(header1)
		// create a view for new state version
		storageSnapshot4 := es.NewStorageSnapshot(sc3, header3.ID(), header3.Height)

		// header2 and header3 are different blocks
		require.True(t, header2.ID() != (header3.ID()))

		// fetch the value at both versions
		b1, err := storageSnapshot3.Get(reg1.Key)
		require.NoError(t, err)

		b2, err := storageSnapshot4.Get(reg1.Key)
		require.NoError(t, err)

		require.Equal(t, flow.RegisterValue("apple"), b1)
		require.Equal(t, flow.RegisterValue("orange"), b2)
	}))

	t.Run("commit delta and read new state", prepareTest(func(
		t *testing.T, es state.ExecutionState, l *ledger.Ledger, headers *storage.Headers, stateCommitments *storage.Commits) {
		header1 := unittest.BlockHeaderFixture()
		sc1 := flow.StateCommitment(l.InitialState())

		reg1 := unittest.MakeOwnerReg("fruit", "apple")
		reg2 := unittest.MakeOwnerReg("vegetable", "carrot")
		// set initial value
		executionSnapshot1 := &snapshot.ExecutionSnapshot{
			WriteSet: map[flow.RegisterID]flow.RegisterValue{
				reg1.Key: reg1.Value,
				reg2.Key: reg2.Value,
			},
		}

		sc2, _, sc2Snapshot, err := state.CommitDelta(l, executionSnapshot1,
			storehouse.NewExecutingBlockSnapshot(state.NewLedgerStorageSnapshot(l, sc1), sc1),
		)
		require.NoError(t, err)

		// update value and get resulting state commitment
		executionSnapshot2 := &snapshot.ExecutionSnapshot{
			WriteSet: map[flow.RegisterID]flow.RegisterValue{
				reg1.Key: nil,
			},
		}

		sc3, _, _, err := state.CommitDelta(l, executionSnapshot2, sc2Snapshot)
		require.NoError(t, err)

		header2 := unittest.BlockHeaderWithParentFixture(header1)
		// create a view for previous state version
		storageSnapshot3 := es.NewStorageSnapshot(sc2, header2.ID(), header2.Height)

		header3 := unittest.BlockHeaderWithParentFixture(header2)
		// create a view for new state version
		storageSnapshot4 := es.NewStorageSnapshot(sc3, header3.ID(), header3.Height)

		// fetch the value at both versions
		b1, err := storageSnapshot3.Get(reg1.Key)
		require.NoError(t, err)

		b2, err := storageSnapshot4.Get(reg1.Key)
		require.NoError(t, err)

		require.Equal(t, flow.RegisterValue("apple"), b1)
		require.Empty(t, b2)
	}))

	t.Run("commit delta and persist state commit for the second time should be OK", prepareTest(func(
		t *testing.T, es state.ExecutionState, l *ledger.Ledger, headers *storage.Headers, stateCommitments *storage.Commits) {
		sc1 := flow.StateCommitment(l.InitialState())

		reg1 := unittest.MakeOwnerReg("fruit", "apple")
		reg2 := unittest.MakeOwnerReg("vegetable", "carrot")
		// set initial value
		executionSnapshot1 := &snapshot.ExecutionSnapshot{
			WriteSet: map[flow.RegisterID]flow.RegisterValue{
				reg1.Key: reg1.Value,
				reg2.Key: reg2.Value,
			},
		}

		sc2, _, _, err := state.CommitDelta(l, executionSnapshot1,
			storehouse.NewExecutingBlockSnapshot(state.NewLedgerStorageSnapshot(l, sc1), sc1),
		)
		require.NoError(t, err)

		// committing for the second time should be OK
		sc2Same, _, _, err := state.CommitDelta(l, executionSnapshot1,
			storehouse.NewExecutingBlockSnapshot(state.NewLedgerStorageSnapshot(l, sc1), sc1),
		)
		require.NoError(t, err)

		require.Equal(t, sc2, sc2Same)
	}))

	t.Run("commit write and create snapshot", prepareTest(func(
		t *testing.T, es state.ExecutionState, l *ledger.Ledger, headers *storage.Headers, stateCommitments *storage.Commits) {
		header1 := unittest.BlockHeaderFixture()
		header2 := unittest.BlockHeaderWithParentFixture(header1)
		sc1 := flow.StateCommitment(l.InitialState())

		reg1 := unittest.MakeOwnerReg("fruit", "apple")
		reg2 := unittest.MakeOwnerReg("vegetable", "carrot")
		executionSnapshot := &snapshot.ExecutionSnapshot{
			WriteSet: map[flow.RegisterID]flow.RegisterValue{
				reg1.Key: reg1.Value,
				reg2.Key: reg2.Value,
			},
		}

		sc2, _, _, err := state.CommitDelta(l, executionSnapshot,
			storehouse.NewExecutingBlockSnapshot(state.NewLedgerStorageSnapshot(l, sc1), sc1))
		require.NoError(t, err)

		// test CreateStorageSnapshot for known and executed block
		headers.On("ByBlockID", header2.ID()).Return(header2, nil)
		stateCommitments.On("ByBlockID", header2.ID()).Return(sc2, nil)
		snapshot2, h2, err := es.CreateStorageSnapshot(header2.ID())
		require.NoError(t, err)
		require.Equal(t, header2.ID(), h2.ID())

		val, err := snapshot2.Get(reg1.Key)
		require.NoError(t, err)
		require.Equal(t, val, reg1.Value)

		val, err = snapshot2.Get(reg2.Key)
		require.NoError(t, err)
		require.Equal(t, val, reg2.Value)

		// test CreateStorageSnapshot for unknown block
		unknown := unittest.BlockHeaderFixture()
		headers.On("ByBlockID", unknown.ID()).Return(nil, fmt.Errorf("unknown: %w", storageerr.ErrNotFound))
		_, _, err = es.CreateStorageSnapshot(unknown.ID())
		require.ErrorIs(t, err, storageerr.ErrNotFound)

		// test CreateStorageSnapshot for known and unexecuted block
		unexecuted := unittest.BlockHeaderFixture()
		headers.On("ByBlockID", unexecuted.ID()).Return(unexecuted, nil)
		stateCommitments.On("ByBlockID", unexecuted.ID()).Return(nil, fmt.Errorf("not found: %w", storageerr.ErrNotFound))
		_, _, err = es.CreateStorageSnapshot(unexecuted.ID())
		require.ErrorIs(t, err, state.ErrNotExecuted)

		// test CreateStorageSnapshot for pruned block
		pruned := unittest.BlockHeaderFixture()
		prunedState := unittest.StateCommitmentFixture()
		headers.On("ByBlockID", pruned.ID()).Return(pruned, nil)
		stateCommitments.On("ByBlockID", pruned.ID()).Return(prunedState, nil)
		_, _, err = es.CreateStorageSnapshot(pruned.ID())
		require.ErrorIs(t, err, state.ErrExecutionStatePruned)
	}))

}<|MERGE_RESOLUTION|>--- conflicted
+++ resolved
@@ -53,11 +53,7 @@
 
 			db := badgerimpl.ToDB(badgerDB)
 			es := state.NewExecutionState(
-<<<<<<< HEAD
-				ls, stateCommitments, blocks, headers, chunkDataPacks, results, myReceipts, events, serviceEvents, txResults, badgerDB, trace.NewNoopTracer(),
-=======
-				ls, stateCommitments, blocks, headers, collections, chunkDataPacks, results, myReceipts, events, serviceEvents, txResults, db, getLatestFinalized, trace.NewNoopTracer(),
->>>>>>> 93369dfb
+				ls, stateCommitments, blocks, headers, chunkDataPacks, results, myReceipts, events, serviceEvents, txResults, db, getLatestFinalized, trace.NewNoopTracer(),
 				nil,
 				false,
 			)
