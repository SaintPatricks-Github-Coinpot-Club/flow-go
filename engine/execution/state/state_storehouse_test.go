package state_test

import (
	"context"
	"testing"

	"github.com/dgraph-io/badger/v2"
	"github.com/ipfs/go-cid"
	"github.com/rs/zerolog"
	"github.com/stretchr/testify/mock"
	"github.com/stretchr/testify/require"

	"github.com/onflow/crypto"

	"github.com/onflow/flow-go/engine/execution"
	"github.com/onflow/flow-go/engine/execution/state"
	"github.com/onflow/flow-go/engine/execution/storehouse"
	"github.com/onflow/flow-go/engine/execution/testutil"
	"github.com/onflow/flow-go/fvm/meter"
	"github.com/onflow/flow-go/fvm/storage/snapshot"
	led "github.com/onflow/flow-go/ledger"
	"github.com/onflow/flow-go/ledger/common/convert"
	"github.com/onflow/flow-go/ledger/common/pathfinder"
	ledger "github.com/onflow/flow-go/ledger/complete"
	"github.com/onflow/flow-go/ledger/complete/wal/fixtures"
	"github.com/onflow/flow-go/model/flow"
	"github.com/onflow/flow-go/module/executiondatasync/execution_data"
	"github.com/onflow/flow-go/module/mempool/entity"
	"github.com/onflow/flow-go/module/metrics"
	"github.com/onflow/flow-go/module/trace"
	badgerstorage "github.com/onflow/flow-go/storage/badger"
	"github.com/onflow/flow-go/storage/badger/operation"
	storage "github.com/onflow/flow-go/storage/mock"
	"github.com/onflow/flow-go/storage/operation/badgerimpl"
	"github.com/onflow/flow-go/storage/pebble"
	"github.com/onflow/flow-go/utils/unittest"
)

func prepareStorehouseTest(f func(t *testing.T, es state.ExecutionState, l *ledger.Ledger, headers *storage.Headers, commits *storage.Commits, finalized *testutil.MockFinalizedReader)) func(*testing.T) {
	return func(t *testing.T) {
		unittest.RunWithBadgerDB(t, func(badgerDB *badger.DB) {
			metricsCollector := &metrics.NoopCollector{}
			diskWal := &fixtures.NoopWAL{}
			ls, err := ledger.NewLedger(diskWal, 100, metricsCollector, zerolog.Nop(), ledger.DefaultPathFinderVersion)
			require.NoError(t, err)
			compactor := fixtures.NewNoopCompactor(ls)
			<-compactor.Ready()
			defer func() {
				<-ls.Done()
				<-compactor.Done()
			}()

			stateCommitments := storage.NewCommits(t)
			stateCommitments.On("BatchStore", mock.Anything, mock.Anything, mock.Anything).Return(nil)
			headers := storage.NewHeaders(t)
			blocks := storage.NewBlocks(t)
			events := storage.NewEvents(t)
			events.On("BatchStore", mock.Anything, mock.Anything, mock.Anything).Return(nil)
			serviceEvents := storage.NewServiceEvents(t)
			serviceEvents.On("BatchStore", mock.Anything, mock.Anything, mock.Anything).Return(nil)
			txResults := storage.NewTransactionResults(t)
			txResults.On("BatchStore", mock.Anything, mock.Anything, mock.Anything).Return(nil)
			chunkDataPacks := storage.NewChunkDataPacks(t)
			chunkDataPacks.On("Store", mock.Anything).Return(nil)
			results := storage.NewExecutionResults(t)
			results.On("BatchStore", mock.Anything, mock.Anything).Return(nil)
			results.On("BatchIndex", mock.Anything, mock.Anything, mock.Anything).Return(nil)
			myReceipts := storage.NewMyExecutionReceipts(t)
			myReceipts.On("BatchStoreMyReceipt", mock.Anything, mock.Anything).Return(nil)

			withRegisterStore(t, func(t *testing.T,
				rs *storehouse.RegisterStore,
				diskStore execution.OnDiskRegisterStore,
				finalized *testutil.MockFinalizedReader,
				rootHeight uint64,
				endHeight uint64,
				finalizedHeaders map[uint64]*flow.Header,
			) {

				rootID, err := finalized.FinalizedBlockIDAtHeight(10)
				require.NoError(t, err)
				require.NoError(t,
					badgerDB.Update(operation.InsertExecutedBlock(rootID)),
				)

				metrics := metrics.NewNoopCollector()
				headersDB := badgerstorage.NewHeaders(metrics, badgerDB)
				require.NoError(t, headersDB.Store(finalizedHeaders[10]))

				getLatestFinalized := func() (uint64, error) {
					return rootHeight, nil
				}

				es := state.NewExecutionState(
<<<<<<< HEAD
					ls, stateCommitments, blocks, headers, chunkDataPacks, results, myReceipts, events, serviceEvents, txResults, badgerDB, trace.NewNoopTracer(),
=======
					ls, stateCommitments, blocks, headers, collections, chunkDataPacks, results, myReceipts, events, serviceEvents, txResults, badgerimpl.ToDB(badgerDB),
					getLatestFinalized,
					trace.NewNoopTracer(),
>>>>>>> 109b7e28
					rs,
					true,
				)

				f(t, es, ls, headers, stateCommitments, finalized)

			})
		})
	}
}

func withRegisterStore(t *testing.T, fn func(
	t *testing.T,
	rs *storehouse.RegisterStore,
	diskStore execution.OnDiskRegisterStore,
	finalized *testutil.MockFinalizedReader,
	rootHeight uint64,
	endHeight uint64,
	headers map[uint64]*flow.Header,
)) {
	// block 10 is executed block
	pebble.RunWithRegistersStorageAtInitialHeights(t, 10, 10, func(diskStore *pebble.Registers) {
		log := unittest.Logger()
		var wal execution.ExecutedFinalizedWAL
		finalized, headerByHeight, highest := testutil.NewMockFinalizedReader(10, 100)
		rs, err := storehouse.NewRegisterStore(diskStore, wal, finalized, log, storehouse.NewNoopNotifier())
		require.NoError(t, err)
		fn(t, rs, diskStore, finalized, 10, highest, headerByHeight)
	})
}

func TestExecutionStateWithStorehouse(t *testing.T) {
	t.Run("commit write and read new state", prepareStorehouseTest(func(
		t *testing.T, es state.ExecutionState, l *ledger.Ledger, headers *storage.Headers, stateCommitments *storage.Commits, finalized *testutil.MockFinalizedReader) {

		// block 11 is the block to be executed
		block11 := finalized.BlockAtHeight(11)
		header11 := block11.Header
		sc10 := flow.StateCommitment(l.InitialState())

		reg1 := unittest.MakeOwnerReg("fruit", "apple")
		reg2 := unittest.MakeOwnerReg("vegetable", "carrot")
		executionSnapshot := &snapshot.ExecutionSnapshot{
			WriteSet: map[flow.RegisterID]flow.RegisterValue{
				reg1.Key: reg1.Value,
				reg2.Key: reg2.Value,
			},
			Meter: meter.NewMeter(meter.DefaultParameters()),
		}

		// create Block 11's end statecommitment
		sc2, update, sc2Snapshot, err := state.CommitDelta(l, executionSnapshot,
			storehouse.NewExecutingBlockSnapshot(state.NewLedgerStorageSnapshot(l, sc10), sc10))
		require.NoError(t, err)

		// validate new snapshot
		val, err := sc2Snapshot.Get(reg1.Key)
		require.NoError(t, err)
		require.Equal(t, reg1.Value, val)

		val, err = sc2Snapshot.Get(reg2.Key)
		require.NoError(t, err)
		require.Equal(t, reg2.Value, val)

		validateUpdate(t, update, sc10, executionSnapshot)

		// validate storage snapshot
		completeBlock := &entity.ExecutableBlock{
			Block:               block11,
			CompleteCollections: map[flow.Identifier]*entity.CompleteCollection{},
			StartState:          &sc10,
			Executing:           false,
		}

		computationResult := makeComputationResult(t, completeBlock, executionSnapshot, sc2)

		// save result and store registers
		require.NoError(t, es.SaveExecutionResults(context.Background(), computationResult))

		storageSnapshot := es.NewStorageSnapshot(sc2, header11.ID(), header11.Height)

		// validate the storage snapshot has the registers
		b1, err := storageSnapshot.Get(reg1.Key)
		require.NoError(t, err)
		b2, err := storageSnapshot.Get(reg2.Key)
		require.NoError(t, err)

		require.Equal(t, flow.RegisterValue("apple"), b1)
		require.Equal(t, flow.RegisterValue("carrot"), b2)

		// verify has state
		require.True(t, l.HasState(led.State(sc2)))
		require.False(t, l.HasState(led.State(unittest.StateCommitmentFixture())))
	}))
}

func validateUpdate(t *testing.T, update *led.TrieUpdate, commit flow.StateCommitment, executionSnapshot *snapshot.ExecutionSnapshot) {
	require.Equal(t, commit[:], update.RootHash[:])
	require.Len(t, update.Paths, len(executionSnapshot.WriteSet))
	require.Len(t, update.Payloads, len(executionSnapshot.WriteSet))

	regs := executionSnapshot.UpdatedRegisters()
	for i, reg := range regs {
		key := convert.RegisterIDToLedgerKey(reg.Key)
		path, err := pathfinder.KeyToPath(key, ledger.DefaultPathFinderVersion)
		require.NoError(t, err)

		require.Equal(t, path, update.Paths[i])
		require.Equal(t, led.Value(reg.Value), update.Payloads[i].Value())
	}
}

func makeComputationResult(
	t *testing.T,
	completeBlock *entity.ExecutableBlock,
	executionSnapshot *snapshot.ExecutionSnapshot,
	commit flow.StateCommitment,
) *execution.ComputationResult {

	computationResult := execution.NewEmptyComputationResult(completeBlock, flow.NewChunk)
	numberOfChunks := 1
	ceds := make([]*execution_data.ChunkExecutionData, numberOfChunks)
	ceds[0] = unittest.ChunkExecutionDataFixture(t, 1024)
	computationResult.CollectionExecutionResultAt(0).UpdateExecutionSnapshot(executionSnapshot)
	computationResult.AppendCollectionAttestationResult(
		*completeBlock.StartState,
		commit,
		nil,
		unittest.IdentifierFixture(),
		ceds[0],
	)

	bed := unittest.BlockExecutionDataFixture(
		unittest.WithBlockExecutionDataBlockID(completeBlock.Block.ID()),
		unittest.WithChunkExecutionDatas(ceds...),
	)

	executionDataID, err := execution_data.CalculateID(context.Background(), bed, execution_data.DefaultSerializer)
	require.NoError(t, err)

	executionResult := flow.NewExecutionResult(
		unittest.IdentifierFixture(),
		completeBlock.ID(),
		computationResult.AllChunks(),
		flow.ServiceEventList{},
		executionDataID)

	computationResult.BlockAttestationResult.BlockExecutionResult.ExecutionDataRoot = &flow.BlockExecutionDataRoot{
		BlockID:               completeBlock.ID(),
		ChunkExecutionDataIDs: []cid.Cid{flow.IdToCid(unittest.IdentifierFixture())},
	}

	computationResult.ExecutionReceipt = &flow.ExecutionReceipt{
		ExecutionResult:   *executionResult,
		Spocks:            make([]crypto.Signature, numberOfChunks),
		ExecutorSignature: crypto.Signature{},
	}
	return computationResult
}<|MERGE_RESOLUTION|>--- conflicted
+++ resolved
@@ -92,13 +92,9 @@
 				}
 
 				es := state.NewExecutionState(
-<<<<<<< HEAD
-					ls, stateCommitments, blocks, headers, chunkDataPacks, results, myReceipts, events, serviceEvents, txResults, badgerDB, trace.NewNoopTracer(),
-=======
-					ls, stateCommitments, blocks, headers, collections, chunkDataPacks, results, myReceipts, events, serviceEvents, txResults, badgerimpl.ToDB(badgerDB),
+					ls, stateCommitments, blocks, headers, chunkDataPacks, results, myReceipts, events, serviceEvents, txResults, badgerimpl.ToDB(badgerDB),
 					getLatestFinalized,
 					trace.NewNoopTracer(),
->>>>>>> 109b7e28
 					rs,
 					true,
 				)
