package state

import (
	"context"
	"errors"
	"fmt"
	"math"
	"sync"

	"github.com/onflow/flow-go/engine/execution"
	"github.com/onflow/flow-go/engine/execution/storehouse"
	"github.com/onflow/flow-go/fvm/storage/snapshot"
	"github.com/onflow/flow-go/ledger"
	"github.com/onflow/flow-go/ledger/common/convert"
	"github.com/onflow/flow-go/model/flow"
	"github.com/onflow/flow-go/module"
	"github.com/onflow/flow-go/module/trace"
	"github.com/onflow/flow-go/storage"
	"github.com/onflow/flow-go/storage/operation"
)

var ErrExecutionStatePruned = fmt.Errorf("execution state is pruned")
var ErrNotExecuted = fmt.Errorf("block not executed")

// ReadOnlyExecutionState allows to read the execution state
type ReadOnlyExecutionState interface {
	ScriptExecutionState

	// ChunkDataPackByChunkID retrieve a chunk data pack given the chunk ID.
	ChunkDataPackByChunkID(flow.Identifier) (*flow.ChunkDataPack, error)

	GetExecutionResultID(context.Context, flow.Identifier) (flow.Identifier, error)

	GetLastExecutedBlockID(context.Context) (uint64, flow.Identifier, error)
}

// ScriptExecutionState is a subset of the `state.ExecutionState` interface purposed to only access the state
// used for script execution and not mutate the execution state of the blockchain.
type ScriptExecutionState interface {
	// NewStorageSnapshot creates a new ready-only view at the given block.
	NewStorageSnapshot(commit flow.StateCommitment, blockID flow.Identifier, height uint64) snapshot.StorageSnapshot

	// CreateStorageSnapshot creates a new ready-only view at the given block.
	// It returns:
	// - (nil, nil, storage.ErrNotFound) if block is unknown
	// - (nil, nil, state.ErrNotExecuted) if block is not executed
	// - (nil, nil, state.ErrExecutionStatePruned) if the execution state has been pruned
	CreateStorageSnapshot(blockID flow.Identifier) (snapshot.StorageSnapshot, *flow.Header, error)

	// StateCommitmentByBlockID returns the final state commitment for the provided block ID.
	StateCommitmentByBlockID(flow.Identifier) (flow.StateCommitment, error)

	// Any error returned is exception
	IsBlockExecuted(height uint64, blockID flow.Identifier) (bool, error)
}

func IsParentExecuted(state ReadOnlyExecutionState, header *flow.Header) (bool, error) {
	// sanity check, caller should not pass a root block
	if header.Height == 0 {
		return false, fmt.Errorf("root block does not have parent block")
	}
	return state.IsBlockExecuted(header.Height-1, header.ParentID)
}

// FinalizedExecutionState is an interface used to access the finalized execution state
type FinalizedExecutionState interface {
	GetHighestFinalizedExecuted() (uint64, error)
}

// TODO Many operations here are should be transactional, so we need to refactor this
// to store a reference to DB and compose operations and procedures rather then
// just being amalgamate of proxies for single transactions operation

// ExecutionState is an interface used to access and mutate the execution state of the blockchain.
type ExecutionState interface {
	ReadOnlyExecutionState

	UpdateLastExecutedBlock(context.Context, flow.Identifier) error

	SaveExecutionResults(
		ctx context.Context,
		result *execution.ComputationResult,
	) error

	// only available with storehouse enabled
	// panic when called with storehouse disabled (which should be a bug)
	GetHighestFinalizedExecuted() (uint64, error)
}

type state struct {
	tracer             module.Tracer
	ls                 ledger.Ledger
	commits            storage.Commits
	blocks             storage.Blocks
	headers            storage.Headers
	chunkDataPacks     storage.ChunkDataPacks
	results            storage.ExecutionResults
	myReceipts         storage.MyExecutionReceipts
	events             storage.Events
	serviceEvents      storage.ServiceEvents
	transactionResults storage.TransactionResults
	db                 storage.DB
	getLatestFinalized func() (uint64, error)

	registerStore execution.RegisterStore
	// when it is true, registers are stored in both register store and ledger
	// and register queries will send to the register store instead of ledger
	enableRegisterStore bool
}

// NewExecutionState returns a new execution state access layer for the given ledger storage.
func NewExecutionState(
	ls ledger.Ledger,
	commits storage.Commits,
	blocks storage.Blocks,
	headers storage.Headers,
	chunkDataPacks storage.ChunkDataPacks,
	results storage.ExecutionResults,
	myReceipts storage.MyExecutionReceipts,
	events storage.Events,
	serviceEvents storage.ServiceEvents,
	transactionResults storage.TransactionResults,
	db storage.DB,
	getLatestFinalized func() (uint64, error),
	tracer module.Tracer,
	registerStore execution.RegisterStore,
	enableRegisterStore bool,
) ExecutionState {
	return &state{
		tracer:              tracer,
		ls:                  ls,
		commits:             commits,
		blocks:              blocks,
		headers:             headers,
		chunkDataPacks:      chunkDataPacks,
		results:             results,
		myReceipts:          myReceipts,
		events:              events,
		serviceEvents:       serviceEvents,
		transactionResults:  transactionResults,
		db:                  db,
		getLatestFinalized:  getLatestFinalized,
		registerStore:       registerStore,
		enableRegisterStore: enableRegisterStore,
	}

}

func makeSingleValueQuery(commitment flow.StateCommitment, id flow.RegisterID) (*ledger.QuerySingleValue, error) {
	return ledger.NewQuerySingleValue(ledger.State(commitment),
		convert.RegisterIDToLedgerKey(id),
	)
}

func RegisterEntriesToKeysValues(
	entries flow.RegisterEntries,
) (
	[]ledger.Key,
	[]ledger.Value,
) {
	keys := make([]ledger.Key, len(entries))
	values := make([]ledger.Value, len(entries))
	for i, entry := range entries {
		keys[i] = convert.RegisterIDToLedgerKey(entry.Key)
		values[i] = entry.Value
	}
	return keys, values
}

type LedgerStorageSnapshot struct {
	ledger     ledger.Ledger
	commitment flow.StateCommitment

	mutex     sync.RWMutex
	readCache map[flow.RegisterID]flow.RegisterValue // Guarded by mutex.
}

func NewLedgerStorageSnapshot(
	ldg ledger.Ledger,
	commitment flow.StateCommitment,
) snapshot.StorageSnapshot {
	return &LedgerStorageSnapshot{
		ledger:     ldg,
		commitment: commitment,
		readCache:  make(map[flow.RegisterID]flow.RegisterValue),
	}
}

func (storage *LedgerStorageSnapshot) getFromCache(
	id flow.RegisterID,
) (
	flow.RegisterValue,
	bool,
) {
	storage.mutex.RLock()
	defer storage.mutex.RUnlock()

	value, ok := storage.readCache[id]
	return value, ok
}

func (storage *LedgerStorageSnapshot) getFromLedger(
	id flow.RegisterID,
) (
	flow.RegisterValue,
	error,
) {
	query, err := makeSingleValueQuery(storage.commitment, id)
	if err != nil {
		return nil, fmt.Errorf("cannot create ledger query: %w", err)
	}

	value, err := storage.ledger.GetSingleValue(query)
	if err != nil {
		return nil, fmt.Errorf(
			"error getting register (%s) value at %x: %w",
			id,
			storage.commitment,
			err)
	}

	return value, nil
}

func (storage *LedgerStorageSnapshot) Get(
	id flow.RegisterID,
) (
	flow.RegisterValue,
	error,
) {
	value, ok := storage.getFromCache(id)
	if ok {
		return value, nil
	}

	value, err := storage.getFromLedger(id)
	if err != nil {
		return nil, err
	}

	storage.mutex.Lock()
	defer storage.mutex.Unlock()

	storage.readCache[id] = value
	return value, nil
}

func (s *state) NewStorageSnapshot(
	commitment flow.StateCommitment,
	blockID flow.Identifier,
	height uint64,
) snapshot.StorageSnapshot {
	if s.enableRegisterStore {
		return storehouse.NewBlockEndStateSnapshot(s.registerStore, blockID, height)
	}
	return NewLedgerStorageSnapshot(s.ls, commitment)
}

func (s *state) CreateStorageSnapshot(
	blockID flow.Identifier,
) (snapshot.StorageSnapshot, *flow.Header, error) {
	header, err := s.headers.ByBlockID(blockID)
	if err != nil {
		return nil, nil, fmt.Errorf("cannot get header by block ID: %w", err)
	}

	// make sure the block is executed
	commit, err := s.commits.ByBlockID(blockID)
	if err != nil {
		// statecommitment not exists means the block hasn't been executed yet
		if errors.Is(err, storage.ErrNotFound) {
			return nil, nil, fmt.Errorf("block %v is never executed: %w", blockID, ErrNotExecuted)
		}

		return nil, header, fmt.Errorf("cannot get commit by block ID: %w", err)
	}

	// make sure we have trie state for this block
	ledgerHasState := s.ls.HasState(ledger.State(commit))
	if !ledgerHasState {
		return nil, header, fmt.Errorf("state not found in ledger for commit %x (block %v): %w", commit, blockID, ErrExecutionStatePruned)
	}

	if s.enableRegisterStore {
		isExecuted, err := s.registerStore.IsBlockExecuted(header.Height, blockID)
		if err != nil {
			return nil, header, fmt.Errorf("cannot check if block %v is executed: %w", blockID, err)
		}
		if !isExecuted {
			return nil, header, fmt.Errorf("block %v is not executed yet: %w", blockID, ErrNotExecuted)
		}
	}

	return s.NewStorageSnapshot(commit, blockID, header.Height), header, nil
}

type RegisterUpdatesHolder interface {
	UpdatedRegisters() flow.RegisterEntries
	UpdatedRegisterSet() map[flow.RegisterID]flow.RegisterValue
}

// CommitDelta takes a base storage snapshot and creates a new storage snapshot
// with the register updates from the given RegisterUpdatesHolder
// a new statecommitment is returned from the ledger, along with the trie update
// any error returned are exceptions
func CommitDelta(
	ldg ledger.Ledger,
	ruh RegisterUpdatesHolder,
	baseStorageSnapshot execution.ExtendableStorageSnapshot,
) (flow.StateCommitment, *ledger.TrieUpdate, execution.ExtendableStorageSnapshot, error) {

	updatedRegisters := ruh.UpdatedRegisters()
	keys, values := RegisterEntriesToKeysValues(updatedRegisters)
	baseState := baseStorageSnapshot.Commitment()
	update, err := ledger.NewUpdate(ledger.State(baseState), keys, values)

	if err != nil {
		return flow.DummyStateCommitment, nil, nil, fmt.Errorf("cannot create ledger update: %w", err)
	}

	newState, trieUpdate, err := ldg.Set(update)
	if err != nil {
		return flow.DummyStateCommitment, nil, nil, fmt.Errorf("could not update ledger: %w", err)
	}

	newCommit := flow.StateCommitment(newState)

	newStorageSnapshot := baseStorageSnapshot.Extend(newCommit, ruh.UpdatedRegisterSet())

	return newCommit, trieUpdate, newStorageSnapshot, nil
}

func (s *state) StateCommitmentByBlockID(blockID flow.Identifier) (flow.StateCommitment, error) {
	return s.commits.ByBlockID(blockID)
}

func (s *state) ChunkDataPackByChunkID(chunkID flow.Identifier) (*flow.ChunkDataPack, error) {
	chunkDataPack, err := s.chunkDataPacks.ByChunkID(chunkID)
	if err != nil {
		return nil, fmt.Errorf("could not retrieve stored chunk data pack: %w", err)
	}

	return chunkDataPack, nil
}

func (s *state) GetExecutionResultID(ctx context.Context, blockID flow.Identifier) (flow.Identifier, error) {
	span, _ := s.tracer.StartSpanFromContext(ctx, trace.EXEGetExecutionResultID)
	defer span.End()

	result, err := s.results.ByBlockID(blockID)
	if err != nil {
		return flow.ZeroID, err
	}
	return result.ID(), nil
}

func (s *state) SaveExecutionResults(
	ctx context.Context,
	result *execution.ComputationResult,
) error {
	span, childCtx := s.tracer.StartSpanFromContext(
		ctx,
		trace.EXEStateSaveExecutionResults)
	defer span.End()

	err := s.saveExecutionResults(ctx, result)
	if err != nil {
		return fmt.Errorf("could not save execution results: %w", err)
	}

	if s.enableRegisterStore {
		// save registers to register store
		err = s.registerStore.SaveRegisters(
			result.BlockExecutionResult.ExecutableBlock.Block.Header,
			result.BlockExecutionResult.AllUpdatedRegisters(),
		)

		if err != nil {
			return fmt.Errorf("could not save updated registers: %w", err)
		}
	}

	//outside batch because it requires read access
	err = s.UpdateLastExecutedBlock(childCtx, result.ExecutableBlock.BlockID())
	if err != nil {
		return fmt.Errorf("cannot update highest executed block: %w", err)
	}
	return nil
}

func (s *state) saveExecutionResults(
	ctx context.Context,
	result *execution.ComputationResult,
) (err error) {
	blockID := result.ExecutableBlock.BlockID()

	err = s.chunkDataPacks.Store(result.AllChunkDataPacks())
	if err != nil {
		return fmt.Errorf("can not store multiple chunk data pack: %w", err)
	}

	// Write Batch is BadgerDB feature designed for handling lots of writes
	// in efficient and atomic manner, hence pushing all the updates we can
	// as tightly as possible to let Badger manage it.
	// Note, that it does not guarantee atomicity as transactions has size limit,
	// but it's the closest thing to atomicity we could have
	return s.db.WithReaderBatchWriter(func(batch storage.ReaderBatchWriter) error {

		batch.AddCallback(func(err error) {
			// Rollback if an error occurs during batch operations
			if err != nil {
				chunks := result.AllChunkDataPacks()
				chunkIDs := make([]flow.Identifier, 0, len(chunks))
				for _, chunk := range chunks {
					chunkIDs = append(chunkIDs, chunk.ID())
				}
				_ = s.chunkDataPacks.Remove(chunkIDs)
			}
		})

		err = s.events.BatchStore(blockID, []flow.EventsList{result.AllEvents()}, batch)
		if err != nil {
<<<<<<< HEAD
			chunks := result.AllChunkDataPacks()
			chunkIDs := make([]flow.Identifier, 0, len(chunks))
			for _, chunk := range chunks {
				chunkIDs = append(chunkIDs, chunk.ChunkID)
			}
			_ = s.chunkDataPacks.Remove(chunkIDs)
=======
			return fmt.Errorf("cannot store events: %w", err)
>>>>>>> 96e2e2bc
		}

		err = s.serviceEvents.BatchStore(blockID, result.AllServiceEvents(), batch)
		if err != nil {
			return fmt.Errorf("cannot store service events: %w", err)
		}

		err = s.transactionResults.BatchStore(
			blockID,
			result.AllTransactionResults(),
			batch)
		if err != nil {
			return fmt.Errorf("cannot store transaction result: %w", err)
		}

		executionResult := &result.ExecutionReceipt.ExecutionResult
		// saving my receipts will also save the execution result
		err = s.myReceipts.BatchStoreMyReceipt(result.ExecutionReceipt, batch)
		if err != nil {
			return fmt.Errorf("could not persist execution result: %w", err)
		}

		err = s.results.BatchIndex(blockID, executionResult.ID(), batch)
		if err != nil {
			return fmt.Errorf("cannot index execution result: %w", err)
		}

		// the state commitment is the last data item to be stored, so that
		// IsBlockExecuted can be implemented by checking whether state commitment exists
		// in the database
		err = s.commits.BatchStore(blockID, result.CurrentEndState(), batch)
		if err != nil {
			return fmt.Errorf("cannot store state commitment: %w", err)
		}

		return nil
	})

}

func (s *state) UpdateLastExecutedBlock(ctx context.Context, executedID flow.Identifier) error {
	return s.db.WithReaderBatchWriter(func(rw storage.ReaderBatchWriter) error {
		return operation.UpdateExecutedBlock(rw.Writer(), executedID)
	})
}

// deprecated by storehouse's GetHighestFinalizedExecuted
func (s *state) GetLastExecutedBlockID(ctx context.Context) (uint64, flow.Identifier, error) {
	if s.enableRegisterStore {
		// when storehouse is enabled, the highest executed block is consisted as
		// the highest finalized and executed block
		height, err := s.GetHighestFinalizedExecuted()
		if err != nil {
			return 0, flow.ZeroID, fmt.Errorf("could not get highest finalized executed: %w", err)
		}

		finalizedID, err := s.headers.BlockIDByHeight(height)
		if err != nil {
			return 0, flow.ZeroID, fmt.Errorf("could not get header by height %v: %w", height, err)
		}
		return height, finalizedID, nil
	}

	var blockID flow.Identifier
	err := operation.RetrieveExecutedBlock(s.db.Reader(), &blockID)
	if err != nil {
		return 0, flow.ZeroID, err
	}

	lastExecuted, err := s.headers.ByBlockID(blockID)
	if err != nil {
		return 0, flow.ZeroID, fmt.Errorf("could not retrieve executed header %v: %w", blockID, err)
	}

	return lastExecuted.Height, blockID, nil
}

func (s *state) GetHighestFinalizedExecuted() (uint64, error) {
	if s.enableRegisterStore {
		return s.registerStore.LastFinalizedAndExecutedHeight(), nil
	}

	// last finalized height
	finalizedHeight, err := s.getLatestFinalized()
	if err != nil {
		return 0, fmt.Errorf("could not retrieve finalized: %w", err)
	}

	// last executed height
	executedHeight, _, err := s.GetLastExecutedBlockID(context.Background())
	if err != nil {
		return 0, fmt.Errorf("could not get highest executed block: %w", err)
	}

	// the highest finalized and executed height is the min of the two
	highest := uint64(math.Min(float64(finalizedHeight), float64(executedHeight)))

	// double check the higesht block is executed
	blockID, err := s.headers.BlockIDByHeight(highest)
	if err != nil {
		return 0, fmt.Errorf("could not get header by height %v: %w", highest, err)
	}

	isExecuted, err := s.IsBlockExecuted(highest, blockID)
	if err != nil {
		return 0, fmt.Errorf("could not check if block %v (height: %v) is executed: %w", blockID, highest, err)
	}

	if !isExecuted {
		return 0, fmt.Errorf("block %v (height: %v) is not executed yet", blockID, highest)
	}

	return highest, nil
}

// IsBlockExecuted returns true if the block is executed, which means registers, events,
// results, etc are all stored.
// otherwise returns false
func (s *state) IsBlockExecuted(height uint64, blockID flow.Identifier) (bool, error) {
	if s.enableRegisterStore {
		return s.registerStore.IsBlockExecuted(height, blockID)
	}

	// ledger-based execution state uses commitment to determine if a block has been executed
	_, err := s.StateCommitmentByBlockID(blockID)

	// statecommitment exists means the block has been executed
	if err == nil {
		return true, nil
	}

	// statecommitment not exists means the block hasn't been executed yet
	if errors.Is(err, storage.ErrNotFound) {
		return false, nil
	}

	return false, err

}<|MERGE_RESOLUTION|>--- conflicted
+++ resolved
@@ -412,7 +412,7 @@
 				chunks := result.AllChunkDataPacks()
 				chunkIDs := make([]flow.Identifier, 0, len(chunks))
 				for _, chunk := range chunks {
-					chunkIDs = append(chunkIDs, chunk.ID())
+					chunkIDs = append(chunkIDs, chunk.ChunkID)
 				}
 				_ = s.chunkDataPacks.Remove(chunkIDs)
 			}
@@ -420,16 +420,7 @@
 
 		err = s.events.BatchStore(blockID, []flow.EventsList{result.AllEvents()}, batch)
 		if err != nil {
-<<<<<<< HEAD
-			chunks := result.AllChunkDataPacks()
-			chunkIDs := make([]flow.Identifier, 0, len(chunks))
-			for _, chunk := range chunks {
-				chunkIDs = append(chunkIDs, chunk.ChunkID)
-			}
-			_ = s.chunkDataPacks.Remove(chunkIDs)
-=======
 			return fmt.Errorf("cannot store events: %w", err)
->>>>>>> 96e2e2bc
 		}
 
 		err = s.serviceEvents.BatchStore(blockID, result.AllServiceEvents(), batch)
