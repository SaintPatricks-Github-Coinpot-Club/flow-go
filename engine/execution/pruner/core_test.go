package pruner

import (
	"context"
	"fmt"
	"testing"
	"time"

	"github.com/cockroachdb/pebble/v2"
	"github.com/dgraph-io/badger/v2"
	"github.com/stretchr/testify/require"

	"github.com/onflow/flow-go/model/flow"
	"github.com/onflow/flow-go/model/verification"
	"github.com/onflow/flow-go/module/metrics"
	"github.com/onflow/flow-go/storage"
	"github.com/onflow/flow-go/storage/operation"
	"github.com/onflow/flow-go/storage/operation/badgerimpl"
	"github.com/onflow/flow-go/storage/operation/pebbleimpl"
	"github.com/onflow/flow-go/storage/store"
	"github.com/onflow/flow-go/utils/unittest"
	unittestMocks "github.com/onflow/flow-go/utils/unittest/mocks"
)

func TestLoopPruneExecutionDataFromRootToLatestSealed(t *testing.T) {
	unittest.RunWithBadgerDB(t, func(bdb *badger.DB) {
		unittest.RunWithPebbleDB(t, func(pdb *pebble.DB) {
			lockManager := storage.NewTestingLockManager()
			// create dependencies
			ps := unittestMocks.NewProtocolState()
			blocks, rootResult, rootSeal := unittest.ChainFixture(0)
			genesis := blocks[0]
			require.NoError(t, ps.Bootstrap(genesis, rootResult, rootSeal))

			db := badgerimpl.ToDB(bdb)
			ctx, cancel := context.WithCancel(context.Background())
			metrics := metrics.NewNoopCollector()
			all := store.InitAll(metrics, db)
			headers := all.Headers
			blockstore := all.Blocks
			results := all.Results

			transactions := store.NewTransactions(metrics, db)
			collections := store.NewCollections(db, transactions)
			chunkDataPacks := store.NewChunkDataPacks(metrics, pebbleimpl.ToDB(pdb), collections, 1000)

			lastSealedHeight := 30
			lastFinalizedHeight := lastSealedHeight + 2 // 2 finalized but unsealed
			// indexed by height
			chunks := make([]*verification.VerifiableChunkData, lastFinalizedHeight+2)
			parentID := genesis.ID()
<<<<<<< HEAD
			lctxGenesis := lockManager.NewContext()
			require.NoError(t, lctxGenesis.AcquireLock(storage.LockInsertBlock))
			require.NoError(t, db.WithReaderBatchWriter(func(rw storage.ReaderBatchWriter) error {
				return blockstore.BatchStore(lctxGenesis, rw, genesis)
			}))
			lctxGenesis.Release()

=======
			// By convention, root block has no proposer signature - implementation has to handle this edge case
			require.NoError(t, headers.Store(&flow.ProposalHeader{Header: genesis.ToHeader(), ProposerSigData: nil}))
>>>>>>> 5fccb89d
			for i := 1; i <= lastFinalizedHeight; i++ {
				chunk, block := unittest.VerifiableChunkDataFixture(0, func(headerBody *flow.HeaderBody) {
					headerBody.Height = uint64(i)
					headerBody.ParentID = parentID
				})
				chunks[i] = chunk // index by height
<<<<<<< HEAD
				lctxBlock := lockManager.NewContext()
				require.NoError(t, lctxBlock.AcquireLock(storage.LockInsertBlock))
				require.NoError(t, db.WithReaderBatchWriter(func(rw storage.ReaderBatchWriter) error {
					return blockstore.BatchStore(lctxBlock, rw, block)
				}))
				lctxBlock.Release()
				lctxFinality := lockManager.NewContext()
				require.NoError(t, lctxFinality.AcquireLock(storage.LockFinalizeBlock))
				require.NoError(t, db.WithReaderBatchWriter(func(rw storage.ReaderBatchWriter) error {
					return operation.IndexFinalizedBlockByHeight(lctxFinality, rw, chunk.Header.Height, chunk.Header.ID())
				}))
				lctxFinality.Release()
=======
				require.NoError(t, headers.Store(unittest.ProposalHeaderFromHeader(chunk.Header)))
				require.NoError(t, bdb.Update(operation.IndexBlockHeight(chunk.Header.Height, chunk.Header.ID())))
>>>>>>> 5fccb89d
				require.NoError(t, results.Store(chunk.Result))
				require.NoError(t, results.Index(chunk.Result.BlockID, chunk.Result.ID()))
				require.NoError(t, chunkDataPacks.Store([]*flow.ChunkDataPack{chunk.ChunkDataPack}))
				_, storeErr := collections.Store(chunk.ChunkDataPack.Collection)
				require.NoError(t, storeErr)
				// verify that chunk data pack fixture can be found by the result
				for _, c := range chunk.Result.Chunks {
					chunkID := c.ID()
					require.Equal(t, chunk.ChunkDataPack.ChunkID, chunkID)
					_, err := chunkDataPacks.ByChunkID(chunkID)
					require.NoError(t, err)
				}
				// verify the result can be found by block
				_, err := results.ByBlockID(chunk.Header.ID())
				require.NoError(t, err)

				// Finalize block
				require.NoError(t, ps.Extend(block))
				require.NoError(t, ps.Finalize(block.ID()))
				parentID = block.ID()
			}

			// update the index "latest executed block (max height)" to latest sealed block
			require.NoError(t, db.WithReaderBatchWriter(func(rw storage.ReaderBatchWriter) error {
				return operation.UpdateExecutedBlock(rw.Writer(), chunks[lastFinalizedHeight].Header.ID())
			}))

			lastSealed := chunks[lastSealedHeight].Header
			require.NoError(t, ps.MakeSeal(lastSealed.ID()))

			// create config
			cfg := PruningConfig{
				Threshold:                 10,
				BatchSize:                 3,
				SleepAfterEachBatchCommit: 1 * time.Millisecond,
				SleepAfterEachIteration:   100 * time.Millisecond,
			}

			// wait long enough for chunks data packs are pruned
			go (func(cancel func()) {
				time.Sleep(1 * time.Second)
				// cancel the context to stop the loop
				cancel()
			})(cancel)

			require.NoError(t, LoopPruneExecutionDataFromRootToLatestSealed(
				ctx, unittest.Logger(), metrics, ps, badgerimpl.ToDB(bdb), headers, chunkDataPacks, results, pdb, cfg,
			))

			// verify the chunk data packs beyond the threshold are pruned
			// if lastSealedHeight is 2, threshold is 1, then block height 1 and 2 will be stored,
			// and we only prune block 1, the last pruned height is 1 (block 2 is not pruned)
			// so the lastPrunedHeight should be calculated as lastSealedHeight (2) - threshold(1)  = 1
			lastPrunedHeight := lastSealedHeight - int(cfg.Threshold) // 90
			for i := 1; i <= lastPrunedHeight; i++ {
				expected := chunks[i]
				_, err := chunkDataPacks.ByChunkID(expected.ChunkDataPack.ChunkID)
				require.Error(t, err, fmt.Errorf("chunk data pack at height %v should be pruned, but not", i))
				require.ErrorIs(t, err, storage.ErrNotFound)
			}

			// verify the chunk data packs within the threshold are not pruned
			for i := lastPrunedHeight + 1; i <= lastFinalizedHeight; i++ {
				expected := chunks[i]
				actual, err := chunkDataPacks.ByChunkID(expected.ChunkDataPack.ChunkID)
				require.NoError(t, err)
				require.Equal(t, expected.ChunkDataPack, actual)
			}
		})
	})
}

func TestEstimateBatchProcessing(t *testing.T) {
	tests := []struct {
		name                      string
		start, end                uint64
		batchSize                 uint
		sleepAfterEachBatchCommit time.Duration
		commitDuration            time.Duration
		expectedBatchCount        uint64
		expectedTotalDuration     time.Duration
	}{
		{
			name:                      "Normal case with multiple batches",
			start:                     0,
			end:                       100,
			batchSize:                 10,
			sleepAfterEachBatchCommit: time.Second,
			commitDuration:            500 * time.Millisecond,
			expectedBatchCount:        11,
			expectedTotalDuration:     10*time.Second + 11*500*time.Millisecond,
		},
		{
			name:                      "Single batch",
			start:                     0,
			end:                       5,
			batchSize:                 10,
			sleepAfterEachBatchCommit: time.Second,
			commitDuration:            500 * time.Millisecond,
			expectedBatchCount:        1,
			expectedTotalDuration:     500 * time.Millisecond,
		},
		{
			name:                      "Zero batch size",
			start:                     0,
			end:                       100,
			batchSize:                 0,
			sleepAfterEachBatchCommit: time.Second,
			commitDuration:            500 * time.Millisecond,
			expectedBatchCount:        0,
			expectedTotalDuration:     0,
		},
		{
			name:                      "Start greater than end",
			start:                     100,
			end:                       50,
			batchSize:                 10,
			sleepAfterEachBatchCommit: time.Second,
			commitDuration:            500 * time.Millisecond,
			expectedBatchCount:        0,
			expectedTotalDuration:     0,
		},
		{
			name:                      "Start equal to end",
			start:                     50,
			end:                       50,
			batchSize:                 10,
			sleepAfterEachBatchCommit: time.Second,
			commitDuration:            500 * time.Millisecond,
			expectedBatchCount:        1,
			expectedTotalDuration:     500 * time.Millisecond,
		},
	}

	for _, tt := range tests {
		t.Run(tt.name, func(t *testing.T) {
			batchCount, totalDuration := EstimateBatchProcessing(tt.start, tt.end, tt.batchSize, tt.sleepAfterEachBatchCommit, tt.commitDuration)

			if batchCount != tt.expectedBatchCount {
				t.Errorf("expected batchCount %d, got %d", tt.expectedBatchCount, batchCount)
			}
			if totalDuration != tt.expectedTotalDuration {
				t.Errorf("expected totalDuration %v, got %v", tt.expectedTotalDuration, totalDuration)
			}
		})
	}
}<|MERGE_RESOLUTION|>--- conflicted
+++ resolved
@@ -14,7 +14,8 @@
 	"github.com/onflow/flow-go/model/verification"
 	"github.com/onflow/flow-go/module/metrics"
 	"github.com/onflow/flow-go/storage"
-	"github.com/onflow/flow-go/storage/operation"
+	badgerstorage "github.com/onflow/flow-go/storage/badger"
+	"github.com/onflow/flow-go/storage/badger/operation"
 	"github.com/onflow/flow-go/storage/operation/badgerimpl"
 	"github.com/onflow/flow-go/storage/operation/pebbleimpl"
 	"github.com/onflow/flow-go/storage/store"
@@ -25,23 +26,19 @@
 func TestLoopPruneExecutionDataFromRootToLatestSealed(t *testing.T) {
 	unittest.RunWithBadgerDB(t, func(bdb *badger.DB) {
 		unittest.RunWithPebbleDB(t, func(pdb *pebble.DB) {
-			lockManager := storage.NewTestingLockManager()
 			// create dependencies
 			ps := unittestMocks.NewProtocolState()
 			blocks, rootResult, rootSeal := unittest.ChainFixture(0)
 			genesis := blocks[0]
 			require.NoError(t, ps.Bootstrap(genesis, rootResult, rootSeal))
 
-			db := badgerimpl.ToDB(bdb)
 			ctx, cancel := context.WithCancel(context.Background())
 			metrics := metrics.NewNoopCollector()
-			all := store.InitAll(metrics, db)
-			headers := all.Headers
-			blockstore := all.Blocks
-			results := all.Results
-
-			transactions := store.NewTransactions(metrics, db)
-			collections := store.NewCollections(db, transactions)
+			headers := badgerstorage.NewHeaders(metrics, bdb)
+			results := badgerstorage.NewExecutionResults(metrics, bdb)
+
+			transactions := badgerstorage.NewTransactions(metrics, bdb)
+			collections := badgerstorage.NewCollections(bdb, transactions)
 			chunkDataPacks := store.NewChunkDataPacks(metrics, pebbleimpl.ToDB(pdb), collections, 1000)
 
 			lastSealedHeight := 30
@@ -49,46 +46,20 @@
 			// indexed by height
 			chunks := make([]*verification.VerifiableChunkData, lastFinalizedHeight+2)
 			parentID := genesis.ID()
-<<<<<<< HEAD
-			lctxGenesis := lockManager.NewContext()
-			require.NoError(t, lctxGenesis.AcquireLock(storage.LockInsertBlock))
-			require.NoError(t, db.WithReaderBatchWriter(func(rw storage.ReaderBatchWriter) error {
-				return blockstore.BatchStore(lctxGenesis, rw, genesis)
-			}))
-			lctxGenesis.Release()
-
-=======
 			// By convention, root block has no proposer signature - implementation has to handle this edge case
 			require.NoError(t, headers.Store(&flow.ProposalHeader{Header: genesis.ToHeader(), ProposerSigData: nil}))
->>>>>>> 5fccb89d
 			for i := 1; i <= lastFinalizedHeight; i++ {
 				chunk, block := unittest.VerifiableChunkDataFixture(0, func(headerBody *flow.HeaderBody) {
 					headerBody.Height = uint64(i)
 					headerBody.ParentID = parentID
 				})
 				chunks[i] = chunk // index by height
-<<<<<<< HEAD
-				lctxBlock := lockManager.NewContext()
-				require.NoError(t, lctxBlock.AcquireLock(storage.LockInsertBlock))
-				require.NoError(t, db.WithReaderBatchWriter(func(rw storage.ReaderBatchWriter) error {
-					return blockstore.BatchStore(lctxBlock, rw, block)
-				}))
-				lctxBlock.Release()
-				lctxFinality := lockManager.NewContext()
-				require.NoError(t, lctxFinality.AcquireLock(storage.LockFinalizeBlock))
-				require.NoError(t, db.WithReaderBatchWriter(func(rw storage.ReaderBatchWriter) error {
-					return operation.IndexFinalizedBlockByHeight(lctxFinality, rw, chunk.Header.Height, chunk.Header.ID())
-				}))
-				lctxFinality.Release()
-=======
 				require.NoError(t, headers.Store(unittest.ProposalHeaderFromHeader(chunk.Header)))
 				require.NoError(t, bdb.Update(operation.IndexBlockHeight(chunk.Header.Height, chunk.Header.ID())))
->>>>>>> 5fccb89d
 				require.NoError(t, results.Store(chunk.Result))
 				require.NoError(t, results.Index(chunk.Result.BlockID, chunk.Result.ID()))
 				require.NoError(t, chunkDataPacks.Store([]*flow.ChunkDataPack{chunk.ChunkDataPack}))
-				_, storeErr := collections.Store(chunk.ChunkDataPack.Collection)
-				require.NoError(t, storeErr)
+				require.NoError(t, collections.Store(chunk.ChunkDataPack.Collection))
 				// verify that chunk data pack fixture can be found by the result
 				for _, c := range chunk.Result.Chunks {
 					chunkID := c.ID()
@@ -106,11 +77,8 @@
 				parentID = block.ID()
 			}
 
-			// update the index "latest executed block (max height)" to latest sealed block
-			require.NoError(t, db.WithReaderBatchWriter(func(rw storage.ReaderBatchWriter) error {
-				return operation.UpdateExecutedBlock(rw.Writer(), chunks[lastFinalizedHeight].Header.ID())
-			}))
-
+			// last seale and executed is the last sealed
+			require.NoError(t, bdb.Update(operation.InsertExecutedBlock(chunks[lastFinalizedHeight].Header.ID())))
 			lastSealed := chunks[lastSealedHeight].Header
 			require.NoError(t, ps.MakeSeal(lastSealed.ID()))
 
