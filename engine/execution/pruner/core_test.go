--- conflicted
+++ resolved
@@ -60,16 +60,12 @@
 					header.ParentID = parentID
 				})
 				chunks[i] = chunk // index by height
-<<<<<<< HEAD
-				require.NoError(t, headers.Store(chunk.Header))
-=======
 				lctx := manager.NewContext()
 				require.NoError(t, lctx.AcquireLock(storage.LockInsertBlock))
 				require.NoError(t, db.WithReaderBatchWriter(func(rw storage.ReaderBatchWriter) error {
 					return blockstore.BatchStore(lctx, rw, block)
 				}))
 				lctx.Release()
->>>>>>> 5f846b05
 				require.NoError(t, bdb.Update(operation.IndexFinalizedBlockByHeight(chunk.Header.Height, chunk.Header.ID())))
 				require.NoError(t, results.Store(chunk.Result))
 				require.NoError(t, results.Index(chunk.Result.BlockID, chunk.Result.ID()))
