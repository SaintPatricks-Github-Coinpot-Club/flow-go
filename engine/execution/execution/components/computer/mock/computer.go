// Code generated by mockery v1.0.0. DO NOT EDIT.

package mock

import computer "github.com/dapperlabs/flow-go/engine/execution/execution/components/computer"
import flow "github.com/dapperlabs/flow-go/model/flow"
import ledger "github.com/dapperlabs/flow-go/engine/execution/execution/modules/ledger"
import mock "github.com/stretchr/testify/mock"

// Computer is an autogenerated mock type for the Computer type
type Computer struct {
	mock.Mock
}

<<<<<<< HEAD
// ExecuteTransaction provides a mock function with given fields: _a0, tx
func (_m *Computer) ExecuteTransaction(_a0 *ledger.View, tx *flow.Transaction) (*computer.TransactionResult, error) {
	ret := _m.Called(_a0, tx)

	var r0 *computer.TransactionResult
	if rf, ok := ret.Get(0).(func(*ledger.View, *flow.Transaction) *computer.TransactionResult); ok {
		r0 = rf(_a0, tx)
=======
// ExecuteTransaction provides a mock function with given fields: tx
func (_m *Computer) ExecuteTransaction(tx flow.TransactionBody) (*computer.TransactionResult, error) {
	ret := _m.Called(tx)

	var r0 *computer.TransactionResult
	if rf, ok := ret.Get(0).(func(flow.TransactionBody) *computer.TransactionResult); ok {
		r0 = rf(tx)
>>>>>>> d397f785
	} else {
		if ret.Get(0) != nil {
			r0 = ret.Get(0).(*computer.TransactionResult)
		}
	}

	var r1 error
<<<<<<< HEAD
	if rf, ok := ret.Get(1).(func(*ledger.View, *flow.Transaction) error); ok {
		r1 = rf(_a0, tx)
=======
	if rf, ok := ret.Get(1).(func(flow.TransactionBody) error); ok {
		r1 = rf(tx)
>>>>>>> d397f785
	} else {
		r1 = ret.Error(1)
	}

	return r0, r1
}<|MERGE_RESOLUTION|>--- conflicted
+++ resolved
@@ -12,23 +12,13 @@
 	mock.Mock
 }
 
-<<<<<<< HEAD
 // ExecuteTransaction provides a mock function with given fields: _a0, tx
-func (_m *Computer) ExecuteTransaction(_a0 *ledger.View, tx *flow.Transaction) (*computer.TransactionResult, error) {
+func (_m *Computer) ExecuteTransaction(_a0 *ledger.View, tx flow.TransactionBody) (*computer.TransactionResult, error) {
 	ret := _m.Called(_a0, tx)
 
 	var r0 *computer.TransactionResult
-	if rf, ok := ret.Get(0).(func(*ledger.View, *flow.Transaction) *computer.TransactionResult); ok {
+	if rf, ok := ret.Get(0).(func(*ledger.View, flow.TransactionBody) *computer.TransactionResult); ok {
 		r0 = rf(_a0, tx)
-=======
-// ExecuteTransaction provides a mock function with given fields: tx
-func (_m *Computer) ExecuteTransaction(tx flow.TransactionBody) (*computer.TransactionResult, error) {
-	ret := _m.Called(tx)
-
-	var r0 *computer.TransactionResult
-	if rf, ok := ret.Get(0).(func(flow.TransactionBody) *computer.TransactionResult); ok {
-		r0 = rf(tx)
->>>>>>> d397f785
 	} else {
 		if ret.Get(0) != nil {
 			r0 = ret.Get(0).(*computer.TransactionResult)
@@ -36,13 +26,8 @@
 	}
 
 	var r1 error
-<<<<<<< HEAD
-	if rf, ok := ret.Get(1).(func(*ledger.View, *flow.Transaction) error); ok {
+	if rf, ok := ret.Get(1).(func(*ledger.View, flow.TransactionBody) error); ok {
 		r1 = rf(_a0, tx)
-=======
-	if rf, ok := ret.Get(1).(func(flow.TransactionBody) error); ok {
-		r1 = rf(tx)
->>>>>>> d397f785
 	} else {
 		r1 = ret.Error(1)
 	}
