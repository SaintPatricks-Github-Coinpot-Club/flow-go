// Code generated by mockery v1.0.0. DO NOT EDIT.

package mock

import flow "github.com/dapperlabs/flow-go/model/flow"
import mock "github.com/stretchr/testify/mock"
import state "github.com/dapperlabs/flow-go/engine/execution/execution/state"

// ExecutionState is an autogenerated mock type for the ExecutionState type
type ExecutionState struct {
	mock.Mock
}

// CommitDelta provides a mock function with given fields: _a0
func (_m *ExecutionState) CommitDelta(_a0 state.Delta) (flow.StateCommitment, error) {
	ret := _m.Called(_a0)

	var r0 flow.StateCommitment
	if rf, ok := ret.Get(0).(func(state.Delta) flow.StateCommitment); ok {
		r0 = rf(_a0)
	} else {
		if ret.Get(0) != nil {
			r0 = ret.Get(0).(flow.StateCommitment)
		}
	}

	var r1 error
	if rf, ok := ret.Get(1).(func(state.Delta) error); ok {
		r1 = rf(_a0)
	} else {
		r1 = ret.Error(1)
	}

	return r0, r1
}

// NewView provides a mock function with given fields: _a0
func (_m *ExecutionState) NewView(_a0 flow.StateCommitment) *state.View {
	ret := _m.Called(_a0)

	var r0 *state.View
	if rf, ok := ret.Get(0).(func(flow.StateCommitment) *state.View); ok {
		r0 = rf(_a0)
	} else {
		if ret.Get(0) != nil {
			r0 = ret.Get(0).(*state.View)
		}
	}

	return r0
}

<<<<<<< HEAD
// PersistStateCommitment provides a mock function with given fields: _a0, _a1
func (_m *ExecutionState) PersistStateCommitment(_a0 crypto.Hash, _a1 *flow.StateCommitment) error {
	ret := _m.Called(_a0, _a1)

	var r0 error
	if rf, ok := ret.Get(0).(func(crypto.Hash, *flow.StateCommitment) error); ok {
		r0 = rf(_a0, _a1)
	} else {
		r0 = ret.Error(0)
	}

	return r0
}

// StateCommitmentByBlockHash provides a mock function with given fields: _a0
func (_m *ExecutionState) StateCommitmentByBlockHash(_a0 crypto.Hash) (flow.StateCommitment, error) {
=======
// StateCommitmentByBlockID provides a mock function with given fields: _a0
func (_m *ExecutionState) StateCommitmentByBlockID(_a0 flow.Identifier) (flow.StateCommitment, error) {
>>>>>>> 21482e79
	ret := _m.Called(_a0)

	var r0 flow.StateCommitment
	if rf, ok := ret.Get(0).(func(flow.Identifier) flow.StateCommitment); ok {
		r0 = rf(_a0)
	} else {
		if ret.Get(0) != nil {
			r0 = ret.Get(0).(flow.StateCommitment)
		}
	}

	var r1 error
	if rf, ok := ret.Get(1).(func(flow.Identifier) error); ok {
		r1 = rf(_a0)
	} else {
		r1 = ret.Error(1)
	}

	return r0, r1
}<|MERGE_RESOLUTION|>--- conflicted
+++ resolved
@@ -50,27 +50,8 @@
 	return r0
 }
 
-<<<<<<< HEAD
-// PersistStateCommitment provides a mock function with given fields: _a0, _a1
-func (_m *ExecutionState) PersistStateCommitment(_a0 crypto.Hash, _a1 *flow.StateCommitment) error {
-	ret := _m.Called(_a0, _a1)
-
-	var r0 error
-	if rf, ok := ret.Get(0).(func(crypto.Hash, *flow.StateCommitment) error); ok {
-		r0 = rf(_a0, _a1)
-	} else {
-		r0 = ret.Error(0)
-	}
-
-	return r0
-}
-
-// StateCommitmentByBlockHash provides a mock function with given fields: _a0
-func (_m *ExecutionState) StateCommitmentByBlockHash(_a0 crypto.Hash) (flow.StateCommitment, error) {
-=======
 // StateCommitmentByBlockID provides a mock function with given fields: _a0
 func (_m *ExecutionState) StateCommitmentByBlockID(_a0 flow.Identifier) (flow.StateCommitment, error) {
->>>>>>> 21482e79
 	ret := _m.Called(_a0)
 
 	var r0 flow.StateCommitment
