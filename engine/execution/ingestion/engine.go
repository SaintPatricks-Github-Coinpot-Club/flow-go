--- conflicted
+++ resolved
@@ -1262,18 +1262,10 @@
 	}
 
 	er := &flow.ExecutionResult{
-<<<<<<< HEAD
-		ExecutionResultBody: flow.ExecutionResultBody{
-			PreviousResultID: previousErID,
-			BlockID:          block.ID(),
-			Chunks:           chunks,
-			ServiceEvents:    serviceEvents,
-		},
-=======
 		PreviousResultID: previousErID,
 		BlockID:          block.ID(),
 		Chunks:           chunks,
->>>>>>> 8c3dc26f
+		ServiceEvents:    serviceEvents,
 	}
 
 	return er, nil
@@ -1315,435 +1307,6 @@
 	return receipt, nil
 }
 
-<<<<<<< HEAD
-func (e *Engine) isSyncingState() bool {
-	syncHeight := e.syncingHeight.Load()
-	return syncHeight > 0
-}
-
-func (e *Engine) stopSyncing(syncingHeight uint64) bool {
-	stopped := e.syncingHeight.CAS(syncingHeight, 0)
-	return stopped
-}
-
-func (e *Engine) startSyncing(syncHeight uint64) bool {
-	return e.syncingHeight.CAS(0, syncHeight)
-}
-
-// check whether we need to trigger state sync
-// firstUnexecutedHeight - the height that is unexecuted
-// we will check the state sync if the number of sealed and unexecuted blocks
-// has passed a certain threshold.
-// we will sync state only for sealed blocks, since that guarantees
-// the consensus nodes have seen the result, and the statecommitment
-// has been approved by the consensus nodes.
-func (e *Engine) checkStateSyncStart(firstUnexecutedHeight uint64) {
-	isSyncing := e.isSyncingState()
-	if isSyncing {
-		// state sync is already triggered, no need to check
-		return
-	}
-
-	// getting the blocks for determining whether to trigger.
-	// the queue head has the lowest height, which is also the first unexecuted block
-	lastSealed, err := e.state.Sealed().Head()
-	if err != nil {
-		e.log.Fatal().Err(err).Msg("failed to query last sealed")
-	}
-
-	startHeight, endHeight := firstUnexecutedHeight, lastSealed.Height
-
-	// check whether we should trigger state sync
-	trigger := shouldTriggerStateSync(startHeight, endHeight, e.syncThreshold)
-
-	if !trigger {
-		return
-	}
-
-	err = e.startStateSync(startHeight, endHeight)
-	if err != nil {
-		e.log.Error().
-			Err(err).
-			Uint64("from", startHeight).
-			Uint64("to", endHeight).Msg("failed to start state sync")
-	}
-}
-
-// if the state sync is on, check whether it can be turned off by checking
-// whether the executed block has passed the target height.
-func (e *Engine) checkStateSyncStop(executedHeight uint64) {
-	syncHeight := e.syncingHeight.Load()
-	if syncHeight == 0 {
-		// state sync was not started
-		return
-	}
-
-	reachedSyncTarget := executedHeight >= syncHeight
-
-	if !reachedSyncTarget {
-		// have not reached sync target
-		return
-	}
-
-	// reached the sync target, we should turn off the syncing
-	stopped := e.stopSyncing(syncHeight)
-	if stopped {
-		e.metrics.ExecutionSync(false)
-	}
-
-	// if there is race condition that the syncState was
-	// changed to a different value, this will be a noop,
-	// and we will wait for the next time to call checkStateSyncStop
-	// and check again.
-}
-
-// check whether state sync should be triggered by taking
-// the start and end heights for sealed and unexecuted blocks,
-// as well as a threshold
-// if the threshold is 10, it means if there are 10 sealed but unexecuted blocks,
-// the state sync will be trigger. So for instance, if the first sealed and unexecuted
-// block's height is 20, then the state sync will not trigger until the last sealed and
-// unexecuted block's height is higher than or equal to than 29.
-func shouldTriggerStateSync(startHeight, endHeight uint64, threshold int) bool {
-	return int64(endHeight)-int64(startHeight)+1 >= int64(threshold)
-}
-
-func (e *Engine) startStateSync(fromHeight, toHeight uint64) error {
-	started := e.startSyncing(toHeight)
-	if !started {
-		// some other process has already entered the startStateSync
-		return nil
-	}
-
-	e.metrics.ExecutionSync(true)
-
-	otherNodes, err := e.state.Final().Identities(
-		filter.And(filter.HasRole(flow.RoleExecution), e.me.NotMeFilter(), e.syncFilter))
-
-	if err != nil {
-		return fmt.Errorf("error while finding other execution nodes identities")
-	}
-
-	if len(otherNodes) == 0 {
-		e.log.Error().Msg("no available execution node to sync state from")
-		e.stopSyncing(toHeight)
-		return nil
-	}
-
-	// randomly choose an execution node to sync state from,
-	// use syncFilter to sync from a specific execution node
-	randomExecutionNode := otherNodes[rand.Intn(len(otherNodes))]
-
-	exeStateReq := messages.ExecutionStateSyncRequest{
-		FromHeight: fromHeight,
-		ToHeight:   toHeight,
-	}
-
-	e.log.Info().
-		Hex("target_node", logging.Entity(randomExecutionNode)).
-		Uint64("from", fromHeight).
-		Uint64("to", toHeight).
-		Msg("state sync triggered, requesting execution state deltas")
-
-	// TODO: there is a chance the randomly picked execution node is also behind,
-	// better to retry state syncing request with another node if we haven't
-	// reached the targeted height after a while.
-	// for now, we could also rely on the syncFilter to force syncing from a
-	// specific node.
-	err = e.syncConduit.Unicast(&exeStateReq, randomExecutionNode.NodeID)
-
-	if err != nil {
-		return fmt.Errorf("error while sending state sync req to other node (%v): %w",
-			randomExecutionNode,
-			err)
-	}
-
-	return nil
-}
-
-// handle the state sync request from other execution.
-// the state sync requests are for sealed blocks.
-// we will check if the requested heights have been sealed and
-// executed, return return the state deltas as much as possible.
-func (e *Engine) handleStateSyncRequest(
-	originID flow.Identifier,
-	req *messages.ExecutionStateSyncRequest) error {
-
-	// the request must be from an execution node
-	id, err := e.state.Final().Identity(originID)
-	if err != nil {
-		return fmt.Errorf("invalid origin id (%s): %w", id, err)
-	}
-
-	// TODO: restrict the sender has to be an execution node.
-	// if id.Role != flow.RoleExecution {
-	// 	return fmt.Errorf("invalid role for requesting state synchronization: %v, %s", originID, id.Role)
-	// }
-
-	// validate that from height must be smaller than to height
-	if req.FromHeight >= req.ToHeight {
-		return engine.NewInvalidInputErrorf("invalid state sync request (from: %x, to: %d)",
-			req.FromHeight, req.ToHeight)
-	}
-
-	lastSealed, err := e.state.Sealed().Head()
-	if err != nil {
-		return fmt.Errorf("could not get last sealed: %w", err)
-	}
-
-	sealedHeight := lastSealed.Height
-
-	log := e.log.With().
-		Hex("sender", originID[:]).
-		Uint64("sealed", sealedHeight).
-		Uint64("from", req.FromHeight).
-		Uint64("to", req.ToHeight).
-		Logger()
-
-	// ignore requests for unsealed height
-	if req.FromHeight > sealedHeight {
-		log.Info().Msg("receives state sync requests for unsealed height, ignore")
-		return nil
-	}
-
-	// fromHeight, toHeight must be sealed height
-	fromHeight, toHeight := req.FromHeight, req.ToHeight
-	if toHeight > sealedHeight {
-		toHeight = sealedHeight
-	}
-
-	// for each height starting from fromHeight to toHeight,
-	// query the statecommitment, and if exists, send the
-	// state delta
-	// TOOD: add context
-	ctx := e.unit.Ctx()
-	err = e.deltaRange(ctx, fromHeight, toHeight,
-		func(delta *messages.ExecutionStateDelta) {
-			err := e.syncConduit.Unicast(delta, originID)
-			if err != nil {
-				e.log.Error().Err(err).Msg("could not submit block delta")
-			}
-		})
-
-	if err != nil {
-		return fmt.Errorf("could not send deltas: %w", err)
-	}
-
-	log.Info().Msg("responded state deltas for a height range")
-
-	return nil
-}
-
-// deltaRange querys it's local execution state to find deltas for a height
-// range between the fromHeight to the toHeight. If delta is found, then
-// pass it to the onDelta callback.
-func (e *Engine) deltaRange(ctx context.Context, fromHeight uint64, toHeight uint64,
-	onDelta func(*messages.ExecutionStateDelta)) error {
-
-	for height := fromHeight; height <= toHeight; height++ {
-		header, err := e.state.AtHeight(height).Head()
-		if err != nil {
-			return fmt.Errorf("could not query block header at height: %v", height)
-		}
-
-		blockID := header.ID()
-
-		executed, err := state.IsBlockExecuted(e.unit.Ctx(), e.execState, blockID)
-		if err != nil {
-			return fmt.Errorf("could not check whether block is executed: %w", err)
-		}
-
-		if !executed {
-			// this block has not been executed,
-			// we could stop iterating through the heights, because
-			// if a parent block is not executed, its children won't be executed
-			break
-		}
-
-		// this block has been executed, we will send the delta
-		delta, err := e.execState.RetrieveStateDelta(ctx, blockID)
-		if err != nil {
-			return fmt.Errorf("could not retrieve state delta for block %v, %w", blockID, err)
-		}
-
-		onDelta(delta)
-	}
-
-	return nil
-}
-
-func (e *Engine) handleStateDeltaResponse(executionNodeID flow.Identifier, delta *messages.ExecutionStateDelta) error {
-	log := e.log.With().
-		Hex("sender", executionNodeID[:]).
-		Hex("block_id", logging.Entity(delta)).
-		Uint64("height", delta.ExecutableBlock.Block.Header.Height).
-		Logger()
-
-	log.Debug().Msg("received state delta")
-
-	// the request must be from an execution node
-	id, err := e.state.Final().Identity(executionNodeID)
-	if err != nil {
-		return fmt.Errorf("invalid origin id (%s): %w", id, err)
-	}
-
-	if id.Role != flow.RoleExecution {
-		return fmt.Errorf("invalid role for sending state deltas: %v, %s", executionNodeID, id.Role)
-	}
-
-	// check if the block has been executed already
-	// delta ID is block ID
-	blockID := delta.ID()
-	executed, err := state.IsBlockExecuted(e.unit.Ctx(), e.execState, blockID)
-	if err != nil {
-		return fmt.Errorf("could not check whether block is executed: %w", err)
-	}
-
-	if executed {
-		// if the block has been executed, we don't need the delta, exit here
-		e.log.Info().Hex("block", logging.Entity(delta)).Msg("ignore executed state delta")
-		return nil
-	}
-
-	// block not executed yet, check if the block has been sealed
-	lastSealed, err := e.state.Sealed().Head()
-	if err != nil {
-		return fmt.Errorf("failed to query last sealed height")
-	}
-
-	blockHeight := delta.ExecutableBlock.Block.Header.Height
-	isUnsealed := blockHeight > lastSealed.Height
-
-	if isUnsealed {
-		// we never query delta for unsealed blocks, ignore
-		log.Debug().Msg("ignore state deltas for unsealed blocks")
-		return nil
-	}
-
-	err = e.validateStateDelta(delta)
-	if err != nil {
-		return fmt.Errorf("failed to validate the state delta: %w", err)
-	}
-
-	e.syncDeltas.Add(delta)
-
-	// since the delta includes collections, we could just trigger the
-	// handleCollection for those collections, which will check if the
-	// block is executable and apply deltas to them.
-	//
-	// calling handleCollection could also ensures the collection are
-	// stored in storage before applying the delta.
-	for _, cc := range delta.ExecutableBlock.CompleteCollections {
-		col := cc.Collection()
-		// note, we will be passing execution node id to handleCollection
-		err = e.handleCollection(executionNodeID, &col)
-		if err != nil {
-			return fmt.Errorf("failed to handle collection of the deltas: %w",
-				err)
-		}
-	}
-
-	// if a block has no collection, then try executing the block
-	if len(delta.ExecutableBlock.CompleteCollections) == 0 {
-		err = e.mempool.Run(
-			func(
-				blockByCollection *stdmap.BlockByCollectionBackdata,
-				executionQueues *stdmap.QueuesBackdata,
-			) error {
-				// check if the delta is for the first unexecuted block
-				// in a queue. Note if the block is not the first, then
-				// we can't execute it until its parent has been executed.
-				for _, queue := range executionQueues.All() {
-					if queue.Head.Item.ID() == blockID {
-						block := queue.Head.Item.(*entity.ExecutableBlock)
-						e.executeBlockIfComplete(block)
-						break
-					}
-				}
-
-				return nil
-			})
-		if err != nil {
-			return fmt.Errorf("failed to handle state delta: %w", err)
-		}
-	}
-
-	log.Info().Msg("stored state delta")
-	return nil
-}
-
-func (e *Engine) validateStateDelta(delta *messages.ExecutionStateDelta) error {
-	// must match the statecommitment for parent block
-	parentCommitment, err := e.execState.StateCommitmentByBlockID(e.unit.Ctx(), delta.ParentID())
-	if err != nil && !errors.Is(err, storage.ErrNotFound) {
-		return fmt.Errorf("could not get parent sttecommitment: %w", err)
-	}
-
-	// the parent block has not been executed yet, skip
-	if errors.Is(err, storage.ErrNotFound) {
-		return nil
-	}
-
-	if !bytes.Equal(parentCommitment, delta.StartState) {
-		return engine.NewInvalidInputErrorf("internal inconsistency with delta for block (%v) - state commitment for parent retrieved from DB (%x) different from start state in delta! (%x)",
-			delta.ParentID(),
-			parentCommitment,
-			delta.StartState)
-	}
-
-	// TODO: validate the delta with the child block's statecommitment
-
-	return nil
-}
-
-func (e *Engine) applyStateDelta(delta *messages.ExecutionStateDelta) {
-	blockID := delta.ID()
-	log := e.log.With().Hex("block", blockID[:]).Logger()
-
-	log.Debug().Msg("applying delta for block")
-
-	// TODO - validate state delta, reject invalid messages
-
-	executionResult, err := e.saveExecutionResults(
-		e.unit.Ctx(),
-		&delta.ExecutableBlock,
-		delta.StateInteractions,
-		delta.Events,
-		delta.ServiceEvents,
-		delta.TransactionResults,
-		delta.StartState,
-	)
-
-	if err != nil {
-		log.Fatal().Err(err).Msg("fatal error while processing sync message")
-	}
-
-	finalState, ok := executionResult.FinalStateCommitment()
-	if !ok {
-		// set to start state next line will fail anyways
-		finalState = delta.StartState
-	}
-
-	if !bytes.Equal(finalState, delta.EndState) {
-		log.Error().
-			Hex("saved_state", finalState).
-			Hex("delta_end_state", delta.EndState).
-			Hex("delta_start_state", delta.StartState).
-			Err(err).Msg("processing sync message produced unexpected state commitment")
-		return
-	}
-
-	err = e.onBlockExecuted(&delta.ExecutableBlock, delta.EndState)
-	if err != nil {
-		log.Error().Err(err).Msg("onBlockExecuted failed")
-		return
-	}
-
-	log.Info().Msg("block has been executed successfully from applying state deltas")
-}
-
-=======
->>>>>>> 8c3dc26f
 // ChunkifyEvents breaks an slice of events into smaller chunks
 func ChunkifyEvents(events []flow.Event, chunkSize uint) [][]flow.Event {
 	res := make([][]flow.Event, 0)
