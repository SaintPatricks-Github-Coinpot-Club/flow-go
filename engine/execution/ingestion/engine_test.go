package ingestion

import (
	"context"
	"crypto/rand"
	mathRand "math/rand"
	"sync"
	"testing"
	"time"

	"github.com/golang/mock/gomock"
	"github.com/stretchr/testify/assert"
	"github.com/stretchr/testify/mock"
	"github.com/stretchr/testify/require"

	"github.com/onflow/flow-go/crypto"
	engineCommon "github.com/onflow/flow-go/engine"
	computation "github.com/onflow/flow-go/engine/execution/computation/mock"
	provider "github.com/onflow/flow-go/engine/execution/provider/mock"
	"github.com/onflow/flow-go/engine/execution/state/delta"
	state "github.com/onflow/flow-go/engine/execution/state/mock"
	executionUnittest "github.com/onflow/flow-go/engine/execution/state/unittest"
	"github.com/onflow/flow-go/engine/testutil/mocklocal"
	"github.com/onflow/flow-go/model/flow"
	"github.com/onflow/flow-go/model/flow/filter"
	"github.com/onflow/flow-go/module/mempool/entity"
	"github.com/onflow/flow-go/module/metrics"
	module "github.com/onflow/flow-go/module/mocks"
	"github.com/onflow/flow-go/module/trace"
	"github.com/onflow/flow-go/network/mocknetwork"
	stateProtocol "github.com/onflow/flow-go/state/protocol"
	protocol "github.com/onflow/flow-go/state/protocol/mock"
	storageerr "github.com/onflow/flow-go/storage"
	storage "github.com/onflow/flow-go/storage/mocks"
	"github.com/onflow/flow-go/utils/unittest"
	"github.com/onflow/flow-go/utils/unittest/mocks"
)

var (
	collection1Identity = unittest.IdentityFixture()
	collection2Identity = unittest.IdentityFixture()
	collection3Identity = unittest.IdentityFixture()
	myIdentity          = unittest.IdentityFixture()
)

func init() {
	collection1Identity.Role = flow.RoleCollection
	collection2Identity.Role = flow.RoleCollection
	collection3Identity.Role = flow.RoleCollection
	myIdentity.Role = flow.RoleExecution
}

type testingContext struct {
	t                   *testing.T
	engine              *Engine
	blocks              *storage.MockBlocks
	collections         *storage.MockCollections
	state               *protocol.State
	conduit             *mocknetwork.Conduit
	collectionConduit   *mocknetwork.Conduit
	computationManager  *computation.ComputationManager
	providerEngine      *provider.ProviderEngine
	executionState      *state.ExecutionState
	snapshot            *protocol.Snapshot
	identity            *flow.Identity
	broadcastedReceipts map[flow.Identifier]*flow.ExecutionReceipt
}

func runWithEngine(t *testing.T, f func(testingContext)) {

	ctrl := gomock.NewController(t)

	net := module.NewMockNetwork(ctrl)
	request := module.NewMockRequester(ctrl)

	// initialize the mocks and engine
	conduit := &mocknetwork.Conduit{}
	collectionConduit := &mocknetwork.Conduit{}
	syncConduit := &mocknetwork.Conduit{}

	// generates signing identity including staking key for signing
	seed := make([]byte, crypto.KeyGenSeedMinLenBLSBLS12381)
	n, err := rand.Read(seed)
	require.Equal(t, n, crypto.KeyGenSeedMinLenBLSBLS12381)
	require.NoError(t, err)
	sk, err := crypto.GeneratePrivateKey(crypto.BLSBLS12381, seed)
	require.NoError(t, err)
	myIdentity.StakingPubKey = sk.PublicKey()
	me := mocklocal.NewMockLocal(sk, myIdentity.ID(), t)

	blocks := storage.NewMockBlocks(ctrl)
	payloads := storage.NewMockPayloads(ctrl)
	collections := storage.NewMockCollections(ctrl)
	events := storage.NewMockEvents(ctrl)
	serviceEvents := storage.NewMockServiceEvents(ctrl)
	txResults := storage.NewMockTransactionResults(ctrl)

	computationManager := new(computation.ComputationManager)
	providerEngine := new(provider.ProviderEngine)
	protocolState := new(protocol.State)
	executionState := new(state.ExecutionState)
	snapshot := new(protocol.Snapshot)

	var engine *Engine

	defer func() {
		<-engine.Done()
		ctrl.Finish()
		computationManager.AssertExpectations(t)
		protocolState.AssertExpectations(t)
		executionState.AssertExpectations(t)
		providerEngine.AssertExpectations(t)
	}()

	identityList := flow.IdentityList{myIdentity, collection1Identity, collection2Identity, collection3Identity}

	executionState.On("DiskSize").Return(int64(1024*1024), nil).Maybe()

	snapshot.On("Identities", mock.Anything).Return(func(selector flow.IdentityFilter) flow.IdentityList {
		return identityList.Filter(selector)
	}, nil)

	snapshot.On("Identity", mock.Anything).Return(func(nodeID flow.Identifier) *flow.Identity {
		identity, ok := identityList.ByNodeID(nodeID)
		require.Truef(t, ok, "Could not find nodeID %v in identityList", nodeID)
		return identity
	}, nil)

	txResults.EXPECT().BatchStore(gomock.Any(), gomock.Any(), gomock.Any()).AnyTimes()
	payloads.EXPECT().Store(gomock.Any(), gomock.Any()).AnyTimes()

	log := unittest.Logger()
	metrics := metrics.NewNoopCollector()

	tracer, err := trace.NewTracer(log, "test")
	require.NoError(t, err)

	request.EXPECT().Force().Return().AnyTimes()

	net.EXPECT().Register(gomock.Eq(engineCommon.SyncExecution), gomock.AssignableToTypeOf(engine)).Return(syncConduit, nil)

	deltas, err := NewDeltas(1000)
	require.NoError(t, err)

	checkStakedAtBlock := func(blockID flow.Identifier) (bool, error) {
		return stateProtocol.IsNodeStakedAt(protocolState.AtBlockID(blockID), myIdentity.NodeID)
	}

	engine, err = New(
		log,
		net,
		me,
		request,
		protocolState,
		blocks,
		collections,
		events,
		serviceEvents,
		txResults,
		computationManager,
		providerEngine,
		executionState,
		metrics,
		tracer,
		false,
		filter.Any,
		deltas,
		10,
		false,
		checkStakedAtBlock,
	)
	require.NoError(t, err)

	f(testingContext{
		t:                   t,
		engine:              engine,
		blocks:              blocks,
		collections:         collections,
		state:               protocolState,
		conduit:             conduit,
		collectionConduit:   collectionConduit,
		computationManager:  computationManager,
		providerEngine:      providerEngine,
		executionState:      executionState,
		snapshot:            snapshot,
		identity:            myIdentity,
		broadcastedReceipts: make(map[flow.Identifier]*flow.ExecutionReceipt),
	})

	<-engine.Done()
}

func (ctx *testingContext) assertSuccessfulBlockComputation(commits map[flow.Identifier]flow.StateCommitment, onPersisted func(blockID flow.Identifier, commit flow.StateCommitment), executableBlock *entity.ExecutableBlock, previousExecutionResultID flow.Identifier, expectBroadcast bool) {
	computationResult := executionUnittest.ComputationResultForBlockFixture(executableBlock)
	newStateCommitment := unittest.StateCommitmentFixture()
	if len(computationResult.StateSnapshots) == 0 { // if block was empty, no new state commitment is produced
		newStateCommitment = executableBlock.StartState
	}

	ctx.computationManager.
		On("ComputeBlock", mock.Anything, executableBlock, mock.Anything).
		Return(computationResult, nil).Once()

	for _, view := range computationResult.StateSnapshots {
		ctx.executionState.
			On("CommitDelta", mock.Anything, view.Delta, executableBlock.StartState).
			Return(newStateCommitment, nil)

		ctx.executionState.
			On("GetRegistersWithProofs", mock.Anything, mock.Anything, mock.Anything).
			Return(nil, nil, nil)
<<<<<<< HEAD

		ctx.executionState.
			On("PersistChunkDataPack", mock.Anything, mock.MatchedBy(func(f *flow.ChunkDataPack) bool {
				return f.StartState == executableBlock.StartState
			})).
			Return(nil)
=======
>>>>>>> e01a7f68
	}

	ctx.executionState.On("NewView", executableBlock.StartState).Return(new(delta.View))

	ctx.executionState.
		On("GetExecutionResultID", mock.Anything, executableBlock.Block.Header.ParentID).
		Return(previousExecutionResultID, nil)

	mocked := ctx.executionState.
		On("PersistExecutionState",
			mock.Anything,
			executableBlock.Block.Header,
			newStateCommitment,
			mock.MatchedBy(func(fs []*flow.ChunkDataPack) bool {
				for _, f := range fs {
					if !bytes.Equal(f.StartState, executableBlock.StartState) {
						return false
					}
				}
				return true
			}),
			mock.MatchedBy(func(executionReceipt *flow.ExecutionReceipt) bool {
				return executionReceipt.ExecutionResult.BlockID == executableBlock.Block.ID() &&
					executionReceipt.ExecutionResult.PreviousResultID == previousExecutionResultID
			}),
			mock.Anything,
			mock.Anything,
			mock.Anything,
		).
		Return(nil)

	mocked.RunFn =
		func(args mock.Arguments) {
			//lock.Lock()
			//defer lock.Unlock()

			blockID := args[1].(*flow.Header).ID()
			commit := args[2].(flow.StateCommitment)
			commits[blockID] = commit
			onPersisted(blockID, commit)
		}

	mocked.ReturnArguments = mock.Arguments{nil}

	broadcastMock := ctx.providerEngine.
		On(
			"BroadcastExecutionReceipt",
			mock.Anything,
			mock.MatchedBy(func(er *flow.ExecutionReceipt) bool {
				return er.ExecutionResult.BlockID == executableBlock.Block.ID() &&
					er.ExecutionResult.PreviousResultID == previousExecutionResultID
			}),
		).
		Run(func(args mock.Arguments) {
			receipt := args[1].(*flow.ExecutionReceipt)

			executor, err := ctx.snapshot.Identity(receipt.ExecutorID)
			assert.NoError(ctx.t, err, "could not find executor in protocol state")

			// verify the signature
			id := receipt.ID()
			validSig, err := executor.StakingPubKey.Verify(receipt.ExecutorSignature, id[:], ctx.engine.receiptHasher)
			assert.NoError(ctx.t, err)

			assert.True(ctx.t, validSig, "execution receipt signature invalid")

			spocks := receipt.Spocks

			assert.Len(ctx.t, spocks, len(computationResult.StateSnapshots))

			for i, stateSnapshot := range computationResult.StateSnapshots {

				valid, err := crypto.SPOCKVerifyAgainstData(
					ctx.identity.StakingPubKey,
					spocks[i],
					stateSnapshot.SpockSecret,
					ctx.engine.spockHasher,
				)

				assert.NoError(ctx.t, err)
				assert.True(ctx.t, valid)
			}

			ctx.broadcastedReceipts[receipt.ExecutionResult.BlockID] = receipt
		}).
		Return(nil)

	ctx.mockStakedAtBlockID(executableBlock.ID(), expectBroadcast)

	if !expectBroadcast {
		broadcastMock.Maybe()
	}

}

func (ctx testingContext) mockStakedAtBlockID(blockID flow.Identifier, staked bool) {
	identity := *ctx.identity
	identity.Stake = 0
	if staked {
		identity.Stake = 100
	}
	snap := new(protocol.Snapshot)
	snap.On("Identity", identity.NodeID).Return(&identity, nil)
	ctx.state.On("AtBlockID", blockID).Return(snap)
}

func (ctx *testingContext) stateCommitmentExist(blockID flow.Identifier, commit flow.StateCommitment) {
	ctx.executionState.On("StateCommitmentByBlockID", mock.Anything, blockID).Return(commit, nil)
}

func (ctx *testingContext) mockStateCommitsWithMap(commits map[flow.Identifier]flow.StateCommitment) {
	lock := sync.Mutex{}

	{
		mocked := ctx.executionState.On("StateCommitmentByBlockID", mock.Anything, mock.Anything)
		// https://github.com/stretchr/testify/issues/350#issuecomment-570478958
		mocked.RunFn = func(args mock.Arguments) {
			// prevent concurrency issue
			lock.Lock()
			defer lock.Unlock()

			blockID := args[1].(flow.Identifier)
			commit, ok := commits[blockID]
			if ok {
				mocked.ReturnArguments = mock.Arguments{commit, nil}
				return
			}

			mocked.ReturnArguments = mock.Arguments{flow.StateCommitment{}, storageerr.ErrNotFound}
		}
	}
}

func TestChunkIndexIsSet(t *testing.T) {

	i := mathRand.Int()
	chunk := generateChunk(i, unittest.StateCommitmentFixture(), unittest.StateCommitmentFixture(), unittest.IdentifierFixture(), unittest.IdentifierFixture())

	assert.Equal(t, i, int(chunk.Index))
	assert.Equal(t, i, int(chunk.CollectionIndex))
}

func TestExecuteOneBlock(t *testing.T) {
	runWithEngine(t, func(ctx testingContext) {

		// A <- B
		blockA := unittest.BlockHeaderFixture()
		blockB := unittest.ExecutableBlockFixtureWithParent(nil, &blockA)
		blockB.StartState = unittest.StateCommitmentFixture()

		ctx.mockStakedAtBlockID(blockB.ID(), true)

		// blockA's start state is its parent's state commitment,
		// and blockA's parent has been executed.
		commits := make(map[flow.Identifier]flow.StateCommitment)
		commits[blockB.Block.Header.ParentID] = blockB.StartState
		wg := sync.WaitGroup{}
		ctx.mockStateCommitsWithMap(commits)

		ctx.state.On("Sealed").Return(ctx.snapshot)
		ctx.snapshot.On("Head").Return(&blockA, nil)

		ctx.assertSuccessfulBlockComputation(commits, func(blockID flow.Identifier, commit flow.StateCommitment) {
			wg.Done()
		}, blockB, unittest.IdentifierFixture(), true)

		wg.Add(1) // wait for block B to be executed
		err := ctx.engine.handleBlock(context.Background(), blockB.Block)
		require.NoError(t, err)

		unittest.AssertReturnsBefore(t, wg.Wait, 5*time.Second)

		_, more := <-ctx.engine.Done() //wait for all the blocks to be processed
		require.False(t, more)

		_, ok := commits[blockB.ID()]
		require.True(t, ok)

	})
}

func logBlocks(blocks map[string]*entity.ExecutableBlock) {
	log := unittest.Logger()
	for name, b := range blocks {
		log.Debug().Msgf("creating blocks for testing, block %v's ID:%v", name, b.ID())
	}
}

func TestExecuteBlockInOrder(t *testing.T) {
	runWithEngine(t, func(ctx testingContext) {
		// create blocks with the following relations
		// A <- B
		// A <- C <- D

		blockSealed := unittest.BlockHeaderFixture()

		blocks := make(map[string]*entity.ExecutableBlock)
		blocks["A"] = unittest.ExecutableBlockFixtureWithParent(nil, &blockSealed)
		blocks["A"].StartState = unittest.StateCommitmentFixture()

		blocks["B"] = unittest.ExecutableBlockFixtureWithParent(nil, blocks["A"].Block.Header)
		blocks["C"] = unittest.ExecutableBlockFixtureWithParent(nil, blocks["A"].Block.Header)
		blocks["D"] = unittest.ExecutableBlockFixtureWithParent(nil, blocks["C"].Block.Header)

		// log the blocks, so that we can link the block ID in the log with the blocks in tests
		logBlocks(blocks)

		// none of the blocks has any collection, so state is essentially the same
		blocks["C"].StartState = blocks["A"].StartState
		blocks["B"].StartState = blocks["A"].StartState
		blocks["D"].StartState = blocks["C"].StartState

		commits := make(map[flow.Identifier]flow.StateCommitment)
		commits[blocks["A"].Block.Header.ParentID] = blocks["A"].StartState

		wg := sync.WaitGroup{}
		ctx.mockStateCommitsWithMap(commits)

		// make sure the seal height won't trigger state syncing, so that all blocks
		// will be executed.
		ctx.state.On("Sealed").Return(ctx.snapshot)
		// a receipt for sealed block won't be broadcasted
		ctx.snapshot.On("Head").Return(&blockSealed, nil)

		// once block A is computed, it should trigger B and C being sent to compute,
		// which in turn should trigger D
		blockAExecutionResultID := unittest.IdentifierFixture()
		onPersisted := func(blockID flow.Identifier, commit flow.StateCommitment) {
			wg.Done()
		}
		ctx.assertSuccessfulBlockComputation(commits, onPersisted, blocks["A"], unittest.IdentifierFixture(), true)
		ctx.assertSuccessfulBlockComputation(commits, onPersisted, blocks["B"], blockAExecutionResultID, true)
		ctx.assertSuccessfulBlockComputation(commits, onPersisted, blocks["C"], blockAExecutionResultID, true)
		ctx.assertSuccessfulBlockComputation(commits, onPersisted, blocks["D"], unittest.IdentifierFixture(), true)

		wg.Add(1)
		err := ctx.engine.handleBlock(context.Background(), blocks["A"].Block)
		require.NoError(t, err)

		wg.Add(1)
		err = ctx.engine.handleBlock(context.Background(), blocks["B"].Block)
		require.NoError(t, err)

		wg.Add(1)
		err = ctx.engine.handleBlock(context.Background(), blocks["C"].Block)
		require.NoError(t, err)

		wg.Add(1)
		err = ctx.engine.handleBlock(context.Background(), blocks["D"].Block)
		require.NoError(t, err)

		// wait until all 4 blocks have been executed
		unittest.AssertReturnsBefore(t, wg.Wait, 5*time.Second)

		_, more := <-ctx.engine.Done() //wait for all the blocks to be processed
		assert.False(t, more)

		var ok bool
		_, ok = commits[blocks["A"].ID()]
		require.True(t, ok)
		_, ok = commits[blocks["B"].ID()]
		require.True(t, ok)
		_, ok = commits[blocks["C"].ID()]
		require.True(t, ok)
		_, ok = commits[blocks["D"].ID()]
		require.True(t, ok)
	})
}

func TestExecutionGenerationResultsAreChained(t *testing.T) {

	execState := new(state.ExecutionState)

	e := Engine{
		execState: execState,
	}

	executableBlock := unittest.ExecutableBlockFixture([][]flow.Identifier{{collection1Identity.NodeID}, {collection1Identity.NodeID}})
	endState := unittest.StateCommitmentFixture()
	previousExecutionResultID := unittest.IdentifierFixture()

	execState.
		On("GetExecutionResultID", mock.Anything, executableBlock.Block.Header.ParentID).
		Return(previousExecutionResultID, nil)

	er, err := e.generateExecutionResultForBlock(context.Background(), executableBlock.Block, nil, endState, nil)
	assert.NoError(t, err)

	assert.Equal(t, previousExecutionResultID, er.PreviousResultID)

	execState.AssertExpectations(t)
}

func TestExecuteScriptAtBlockID(t *testing.T) {
	runWithEngine(t, func(ctx testingContext) {
		// Meaningless script
		script := []byte{1, 1, 2, 3, 5, 8, 11}
		scriptResult := []byte{1}

		// Ensure block we're about to query against is executable
		blockA := unittest.ExecutableBlockFixture(nil)
		blockA.StartState = unittest.StateCommitmentFixture()

		snapshot := new(protocol.Snapshot)
		snapshot.On("Head").Return(blockA.Block.Header, nil)

		commits := make(map[flow.Identifier]flow.StateCommitment)
		commits[blockA.ID()] = blockA.StartState

		ctx.stateCommitmentExist(blockA.ID(), blockA.StartState)

		ctx.state.On("AtBlockID", blockA.Block.ID()).Return(snapshot)
		view := new(delta.View)
		ctx.executionState.On("NewView", blockA.StartState).Return(view)

		// Successful call to computation manager
		ctx.computationManager.
			On("ExecuteScript", script, [][]byte(nil), blockA.Block.Header, view).
			Return(scriptResult, nil)

		// Execute our script and expect no error
		res, err := ctx.engine.ExecuteScriptAtBlockID(context.Background(), script, nil, blockA.Block.ID())
		assert.NoError(t, err)
		assert.Equal(t, scriptResult, res)

		// Assert other components were called as expected
		ctx.computationManager.AssertExpectations(t)
		ctx.executionState.AssertExpectations(t)
		ctx.state.AssertExpectations(t)
	})
}

func Test_SPOCKGeneration(t *testing.T) {
	runWithEngine(t, func(ctx testingContext) {

		snapshots := []*delta.SpockSnapshot{
			{
				SpockSecret: []byte{1, 2, 3},
			},
			{
				SpockSecret: []byte{3, 2, 1},
			},
			{
				SpockSecret: []byte{},
			},
			{
				SpockSecret: unittest.RandomBytes(100),
			},
		}

		executionReceipt, err := ctx.engine.generateExecutionReceipt(
			context.Background(),
			&flow.ExecutionResult{},
			snapshots,
		)
		require.NoError(t, err)

		for i, snapshot := range snapshots {
			valid, err := crypto.SPOCKVerifyAgainstData(
				ctx.identity.StakingPubKey,
				executionReceipt.Spocks[i],
				snapshot.SpockSecret,
				ctx.engine.spockHasher,
			)

			require.NoError(t, err)
			require.True(t, valid)
		}

	})
}

func TestUnstakedNodeDoesNotBroadcastReceipts(t *testing.T) {
	runWithEngine(t, func(ctx testingContext) {

		// create blocks with the following relations
		// A <- B <- C <- D
		blockSealed := unittest.BlockHeaderFixture()

		blocks := make(map[string]*entity.ExecutableBlock)
		blocks["A"] = unittest.ExecutableBlockFixtureWithParent(nil, &blockSealed)
		blocks["A"].StartState = unittest.StateCommitmentFixture()

		blocks["B"] = unittest.ExecutableBlockFixtureWithParent(nil, blocks["A"].Block.Header)
		blocks["C"] = unittest.ExecutableBlockFixtureWithParent(nil, blocks["B"].Block.Header)
		blocks["D"] = unittest.ExecutableBlockFixtureWithParent(nil, blocks["C"].Block.Header)

		// log the blocks, so that we can link the block ID in the log with the blocks in tests
		logBlocks(blocks)

		// none of the blocks has any collection, so state is essentially the same
		blocks["B"].StartState = blocks["A"].StartState
		blocks["C"].StartState = blocks["B"].StartState
		blocks["D"].StartState = blocks["C"].StartState

		commits := make(map[flow.Identifier]flow.StateCommitment)
		commits[blocks["A"].Block.Header.ParentID] = blocks["A"].StartState

		wg := sync.WaitGroup{}
		ctx.mockStateCommitsWithMap(commits)

		onPersisted := func(blockID flow.Identifier, commit flow.StateCommitment) {
			wg.Done()
		}

		// make sure the seal height won't trigger state syncing, so that all blocks
		// will be executed.
		ctx.state.On("Sealed").Return(ctx.snapshot)
		// a receipt for sealed block won't be broadcasted
		ctx.snapshot.On("Head").Return(&blockSealed, nil)

		ctx.mockStakedAtBlockID(blocks["A"].ID(), true)

		ctx.assertSuccessfulBlockComputation(commits, onPersisted, blocks["A"], unittest.IdentifierFixture(), true)
		ctx.assertSuccessfulBlockComputation(commits, onPersisted, blocks["B"], unittest.IdentifierFixture(), false)
		ctx.assertSuccessfulBlockComputation(commits, onPersisted, blocks["C"], unittest.IdentifierFixture(), true)
		ctx.assertSuccessfulBlockComputation(commits, onPersisted, blocks["D"], unittest.IdentifierFixture(), false)

		wg.Add(1)
		ctx.mockStakedAtBlockID(blocks["A"].ID(), true)

		err := ctx.engine.handleBlock(context.Background(), blocks["A"].Block)
		require.NoError(t, err)

		wg.Add(1)
		ctx.mockStakedAtBlockID(blocks["B"].ID(), false)

		err = ctx.engine.handleBlock(context.Background(), blocks["B"].Block)
		require.NoError(t, err)

		wg.Add(1)
		ctx.mockStakedAtBlockID(blocks["C"].ID(), true)

		err = ctx.engine.handleBlock(context.Background(), blocks["C"].Block)
		require.NoError(t, err)

		wg.Add(1)
		ctx.mockStakedAtBlockID(blocks["D"].ID(), false)

		err = ctx.engine.handleBlock(context.Background(), blocks["D"].Block)
		require.NoError(t, err)

		//// wait until all 4 blocks have been executed
		unittest.AssertReturnsBefore(t, wg.Wait, 5*time.Second)
		_, more := <-ctx.engine.Done() //wait for all the blocks to be processed
		assert.False(t, more)

		require.Len(t, ctx.broadcastedReceipts, 2)

		var ok bool

		// make sure only selected receipts were broadcasted
		_, ok = ctx.broadcastedReceipts[blocks["A"].ID()]
		require.True(t, ok)
		_, ok = ctx.broadcastedReceipts[blocks["B"].ID()]
		require.False(t, ok)
		_, ok = ctx.broadcastedReceipts[blocks["C"].ID()]
		require.True(t, ok)
		_, ok = ctx.broadcastedReceipts[blocks["D"].ID()]
		require.False(t, ok)

		_, ok = commits[blocks["A"].ID()]
		require.True(t, ok)
		_, ok = commits[blocks["B"].ID()]
		require.True(t, ok)
		_, ok = commits[blocks["C"].ID()]
		require.True(t, ok)
		_, ok = commits[blocks["D"].ID()]
		require.True(t, ok)
	})
}

// func TestShouldTriggerStateSync(t *testing.T) {
// 	require.True(t, shouldTriggerStateSync(1, 2, 2))
// 	require.False(t, shouldTriggerStateSync(1, 1, 2))
// 	require.True(t, shouldTriggerStateSync(1, 3, 2))
// 	require.True(t, shouldTriggerStateSync(1, 4, 2))
//
// 	// there are only 9 sealed and unexecuted blocks between height 20 and 28,
// 	// haven't reach the threshold 10 yet, so should not trigger
// 	require.False(t, shouldTriggerStateSync(20, 28, 10))
//
// 	// there are 10 sealed and unexecuted blocks between height 20 and 29,
// 	// reached the threshold 10, so should trigger
// 	require.True(t, shouldTriggerStateSync(20, 29, 10))
// }

func newIngestionEngine(t *testing.T, ps *mocks.ProtocolState, es *mocks.ExecutionState) *Engine {
	log := unittest.Logger()
	metrics := metrics.NewNoopCollector()
	tracer, err := trace.NewTracer(log, "test")
	require.NoError(t, err)
	ctrl := gomock.NewController(t)
	net := module.NewMockNetwork(ctrl)
	request := module.NewMockRequester(ctrl)
	syncConduit := &mocknetwork.Conduit{}
	var engine *Engine
	net.EXPECT().Register(gomock.Eq(engineCommon.SyncExecution), gomock.AssignableToTypeOf(engine)).Return(syncConduit, nil)

	// generates signing identity including staking key for signing
	seed := make([]byte, crypto.KeyGenSeedMinLenBLSBLS12381)
	n, err := rand.Read(seed)
	require.Equal(t, n, crypto.KeyGenSeedMinLenBLSBLS12381)
	require.NoError(t, err)
	sk, err := crypto.GeneratePrivateKey(crypto.BLSBLS12381, seed)
	require.NoError(t, err)
	myIdentity.StakingPubKey = sk.PublicKey()
	me := mocklocal.NewMockLocal(sk, myIdentity.ID(), t)

	blocks := storage.NewMockBlocks(ctrl)
	collections := storage.NewMockCollections(ctrl)
	events := storage.NewMockEvents(ctrl)
	txResults := storage.NewMockTransactionResults(ctrl)

	computationManager := new(computation.ComputationManager)
	providerEngine := new(provider.ProviderEngine)

	deltas, err := NewDeltas(10)
	require.NoError(t, err)

	checkStakedAtBlock := func(blockID flow.Identifier) (bool, error) {
		return stateProtocol.IsNodeStakedAt(ps.AtBlockID(blockID), myIdentity.NodeID)
	}

	engine, err = New(
		log,
		net,
		me,
		request,
		ps,
		blocks,
		collections,
		events,
		events,
		txResults,
		computationManager,
		providerEngine,
		es,
		metrics,
		tracer,
		false,
		filter.Any,
		deltas,
		10,
		false,
		checkStakedAtBlock,
	)

	require.NoError(t, err)
	return engine
}

func logChain(chain []*flow.Block) {
	log := unittest.Logger()
	for i, block := range chain {
		log.Info().Msgf("block %v, height: %v, ID: %v", i, block.Header.Height, block.ID())
	}
}

func TestLoadingUnexecutedBlocks(t *testing.T) {
	t.Run("only genesis", func(t *testing.T) {
		ps := mocks.NewProtocolState()

		chain, result, seal := unittest.ChainFixture(0)
		genesis := chain[0]

		logChain(chain)

		require.NoError(t, ps.Bootstrap(genesis, result, seal))

		es := mocks.NewExecutionState(seal)
		engine := newIngestionEngine(t, ps, es)

		finalized, pending, err := engine.unexecutedBlocks()
		require.NoError(t, err)

		unittest.IDsEqual(t, []flow.Identifier{}, finalized)
		unittest.IDsEqual(t, []flow.Identifier{}, pending)
	})

	t.Run("no finalized, nor pending unexected", func(t *testing.T) {
		ps := mocks.NewProtocolState()

		chain, result, seal := unittest.ChainFixture(4)
		genesis, blockA, blockB, blockC, blockD :=
			chain[0], chain[1], chain[2], chain[3], chain[4]

		logChain(chain)

		require.NoError(t, ps.Bootstrap(genesis, result, seal))
		require.NoError(t, ps.Extend(blockA))
		require.NoError(t, ps.Extend(blockB))
		require.NoError(t, ps.Extend(blockC))
		require.NoError(t, ps.Extend(blockD))

		es := mocks.NewExecutionState(seal)
		engine := newIngestionEngine(t, ps, es)

		finalized, pending, err := engine.unexecutedBlocks()
		require.NoError(t, err)

		unittest.IDsEqual(t, []flow.Identifier{}, finalized)
		unittest.IDsEqual(t, []flow.Identifier{blockA.ID(), blockB.ID(), blockC.ID(), blockD.ID()}, pending)
	})

	t.Run("no finalized, some pending executed", func(t *testing.T) {
		ps := mocks.NewProtocolState()

		chain, result, seal := unittest.ChainFixture(4)
		genesis, blockA, blockB, blockC, blockD :=
			chain[0], chain[1], chain[2], chain[3], chain[4]

		logChain(chain)

		require.NoError(t, ps.Bootstrap(genesis, result, seal))
		require.NoError(t, ps.Extend(blockA))
		require.NoError(t, ps.Extend(blockB))
		require.NoError(t, ps.Extend(blockC))
		require.NoError(t, ps.Extend(blockD))

		es := mocks.NewExecutionState(seal)
		engine := newIngestionEngine(t, ps, es)

		es.ExecuteBlock(t, blockA)
		es.ExecuteBlock(t, blockB)

		finalized, pending, err := engine.unexecutedBlocks()
		require.NoError(t, err)

		unittest.IDsEqual(t, []flow.Identifier{}, finalized)
		unittest.IDsEqual(t, []flow.Identifier{blockC.ID(), blockD.ID()}, pending)
	})

	t.Run("all finalized have been executed, and no pending executed", func(t *testing.T) {
		ps := mocks.NewProtocolState()

		chain, result, seal := unittest.ChainFixture(4)
		genesis, blockA, blockB, blockC, blockD :=
			chain[0], chain[1], chain[2], chain[3], chain[4]

		logChain(chain)

		require.NoError(t, ps.Bootstrap(genesis, result, seal))
		require.NoError(t, ps.Extend(blockA))
		require.NoError(t, ps.Extend(blockB))
		require.NoError(t, ps.Extend(blockC))
		require.NoError(t, ps.Extend(blockD))

		require.NoError(t, ps.Finalize(blockC.ID()))

		es := mocks.NewExecutionState(seal)
		engine := newIngestionEngine(t, ps, es)

		es.ExecuteBlock(t, blockA)
		es.ExecuteBlock(t, blockB)
		es.ExecuteBlock(t, blockC)

		finalized, pending, err := engine.unexecutedBlocks()
		require.NoError(t, err)

		unittest.IDsEqual(t, []flow.Identifier{}, finalized)
		unittest.IDsEqual(t, []flow.Identifier{blockD.ID()}, pending)
	})

	t.Run("some finalized are executed and conflicting are executed", func(t *testing.T) {
		ps := mocks.NewProtocolState()

		chain, result, seal := unittest.ChainFixture(4)
		genesis, blockA, blockB, blockC, blockD :=
			chain[0], chain[1], chain[2], chain[3], chain[4]

		logChain(chain)

		require.NoError(t, ps.Bootstrap(genesis, result, seal))
		require.NoError(t, ps.Extend(blockA))
		require.NoError(t, ps.Extend(blockB))
		require.NoError(t, ps.Extend(blockC))
		require.NoError(t, ps.Extend(blockD))

		require.NoError(t, ps.Finalize(blockC.ID()))

		es := mocks.NewExecutionState(seal)
		engine := newIngestionEngine(t, ps, es)

		es.ExecuteBlock(t, blockA)
		es.ExecuteBlock(t, blockB)
		es.ExecuteBlock(t, blockC)

		finalized, pending, err := engine.unexecutedBlocks()
		require.NoError(t, err)

		unittest.IDsEqual(t, []flow.Identifier{}, finalized)
		unittest.IDsEqual(t, []flow.Identifier{blockD.ID()}, pending)
	})

	t.Run("all pending executed", func(t *testing.T) {
		ps := mocks.NewProtocolState()

		chain, result, seal := unittest.ChainFixture(4)
		genesis, blockA, blockB, blockC, blockD :=
			chain[0], chain[1], chain[2], chain[3], chain[4]

		logChain(chain)

		require.NoError(t, ps.Bootstrap(genesis, result, seal))
		require.NoError(t, ps.Extend(blockA))
		require.NoError(t, ps.Extend(blockB))
		require.NoError(t, ps.Extend(blockC))
		require.NoError(t, ps.Extend(blockD))
		require.NoError(t, ps.Finalize(blockA.ID()))

		es := mocks.NewExecutionState(seal)
		engine := newIngestionEngine(t, ps, es)

		es.ExecuteBlock(t, blockA)
		es.ExecuteBlock(t, blockB)
		es.ExecuteBlock(t, blockC)
		es.ExecuteBlock(t, blockD)

		finalized, pending, err := engine.unexecutedBlocks()
		require.NoError(t, err)

		unittest.IDsEqual(t, []flow.Identifier{}, finalized)
		unittest.IDsEqual(t, []flow.Identifier{}, pending)
	})

	t.Run("some fork is executed", func(t *testing.T) {
		ps := mocks.NewProtocolState()

		// Genesis <- A <- B <- C (finalized) <- D <- E <- F
		//                                       ^--- G <- H
		//                      ^-- I
		//						     ^--- J <- K
		chain, result, seal := unittest.ChainFixture(6)
		genesis, blockA, blockB, blockC, blockD, blockE, blockF :=
			chain[0], chain[1], chain[2], chain[3], chain[4], chain[5], chain[6]

		fork1 := unittest.ChainFixtureFrom(2, blockD.Header)
		blockG, blockH := fork1[0], fork1[1]

		fork2 := unittest.ChainFixtureFrom(1, blockC.Header)
		blockI := fork2[0]

		fork3 := unittest.ChainFixtureFrom(2, blockB.Header)
		blockJ, blockK := fork3[0], fork3[1]

		logChain(chain)
		logChain(fork1)
		logChain(fork2)
		logChain(fork3)

		require.NoError(t, ps.Bootstrap(genesis, result, seal))
		require.NoError(t, ps.Extend(blockA))
		require.NoError(t, ps.Extend(blockB))
		require.NoError(t, ps.Extend(blockC))
		require.NoError(t, ps.Extend(blockI))
		require.NoError(t, ps.Extend(blockJ))
		require.NoError(t, ps.Extend(blockK))
		require.NoError(t, ps.Extend(blockD))
		require.NoError(t, ps.Extend(blockE))
		require.NoError(t, ps.Extend(blockF))
		require.NoError(t, ps.Extend(blockG))
		require.NoError(t, ps.Extend(blockH))

		require.NoError(t, ps.Finalize(blockC.ID()))

		es := mocks.NewExecutionState(seal)

		engine := newIngestionEngine(t, ps, es)

		es.ExecuteBlock(t, blockA)
		es.ExecuteBlock(t, blockB)
		es.ExecuteBlock(t, blockC)
		es.ExecuteBlock(t, blockD)
		es.ExecuteBlock(t, blockG)
		es.ExecuteBlock(t, blockJ)

		finalized, pending, err := engine.unexecutedBlocks()
		require.NoError(t, err)

		unittest.IDsEqual(t, []flow.Identifier{}, finalized)
		unittest.IDsEqual(t, []flow.Identifier{
			blockI.ID(), // I is still pending, and unexecuted
			blockE.ID(),
			blockF.ID(),
			// note K is not a pending block, but a conflicting block, even if it's not executed,
			// it won't included
			blockH.ID()},
			pending)
	})
}

func TestChunkifyEvents(t *testing.T) {
	// generate events
	var events []flow.Event
	for j := 0; j < 10; j++ {
		events = append(events, unittest.EventFixture(flow.EventAccountCreated, uint32(j), uint32(j), unittest.IdentifierFixture()))
	}

	// chunk size be 0
	ret := ChunkifyEvents(events, 0)
	assert.Equal(t, len(ret), 1)
	assert.Equal(t, ret[0], events[:])

	// chunk size be 1
	ret = ChunkifyEvents(events, 1)
	assert.Equal(t, len(ret), 10)
	for i := 0; i < len(events); i++ {
		assert.Equal(t, ret[i], events[i:i+1])
	}

	// chunk size smaller than events
	ret = ChunkifyEvents(events, 2)
	assert.Equal(t, len(ret), 5)
	for i := 0; i < len(ret); i++ {
		assert.Equal(t, ret[i], events[i*2:i*2+2])
	}

	// chunk size equal to the size of events
	ret = ChunkifyEvents(events, 10)
	assert.Equal(t, len(ret), 1)
	assert.Equal(t, ret[0], events[:])

	// chunk bigger than the slice
	ret = ChunkifyEvents(events, 12)
	assert.Equal(t, len(ret), 1)
	assert.Equal(t, ret[0], events[:])
}<|MERGE_RESOLUTION|>--- conflicted
+++ resolved
@@ -209,15 +209,6 @@
 		ctx.executionState.
 			On("GetRegistersWithProofs", mock.Anything, mock.Anything, mock.Anything).
 			Return(nil, nil, nil)
-<<<<<<< HEAD
-
-		ctx.executionState.
-			On("PersistChunkDataPack", mock.Anything, mock.MatchedBy(func(f *flow.ChunkDataPack) bool {
-				return f.StartState == executableBlock.StartState
-			})).
-			Return(nil)
-=======
->>>>>>> e01a7f68
 	}
 
 	ctx.executionState.On("NewView", executableBlock.StartState).Return(new(delta.View))
@@ -233,7 +224,7 @@
 			newStateCommitment,
 			mock.MatchedBy(func(fs []*flow.ChunkDataPack) bool {
 				for _, f := range fs {
-					if !bytes.Equal(f.StartState, executableBlock.StartState) {
+					if f.StartState != executableBlock.StartState {
 						return false
 					}
 				}
