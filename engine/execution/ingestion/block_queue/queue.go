--- conflicted
+++ resolved
@@ -58,8 +58,6 @@
 	Guarantee *flow.CollectionGuarantee
 }
 
-<<<<<<< HEAD
-=======
 // UntrustedMissingCollection is an untrusted input-only representation of an MissingCollection,
 // used for construction.
 //
@@ -95,11 +93,6 @@
 	}, nil
 }
 
-func (m *MissingCollection) ID() flow.Identifier {
-	return m.Guarantee.ID()
-}
-
->>>>>>> fade0c29
 // collectionInfo is an internal struct used to keep track of the state of a collection,
 // and the blocks that include the collection
 type collectionInfo struct {
@@ -221,7 +214,7 @@
 			}
 
 			missingCollection, err := NewMissingCollection(UntrustedMissingCollection{
-				BlockID:   executable.ID(),
+				BlockID:   executable.BlockID(),
 				Height:    executable.Block.Header.Height,
 				Guarantee: col.Guarantee,
 			})
@@ -490,7 +483,7 @@
 		}
 
 		missingCollection, err := NewMissingCollection(UntrustedMissingCollection{
-			BlockID:   block.ID(),
+			BlockID:   block.BlockID(),
 			Height:    block.Block.Header.Height,
 			Guarantee: col.Guarantee,
 		})
@@ -498,18 +491,10 @@
 			return nil, nil, fmt.Errorf("could not construct missingCollection: %w", err)
 		}
 
-<<<<<<< HEAD
-func missingCollectionForBlock(block *entity.ExecutableBlock, guarantee *flow.CollectionGuarantee) *MissingCollection {
-	return &MissingCollection{
-		BlockID:   block.BlockID(),
-		Height:    block.Block.Header.Height,
-		Guarantee: guarantee,
-=======
 		missingCollections = append(
 			missingCollections,
 			missingCollection,
 		)
->>>>>>> fade0c29
 	}
 
 	return missingCollections, block.StartState, nil
