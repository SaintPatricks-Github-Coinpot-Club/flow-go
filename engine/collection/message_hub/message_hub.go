package message_hub

import (
	"context"
	"errors"
	"fmt"
	"time"

	"github.com/rs/zerolog"

	"github.com/onflow/flow-go/consensus/hotstuff"
	"github.com/onflow/flow-go/consensus/hotstuff/model"
	"github.com/onflow/flow-go/consensus/hotstuff/notifications"
	"github.com/onflow/flow-go/engine"
	"github.com/onflow/flow-go/engine/common/fifoqueue"
	"github.com/onflow/flow-go/model/events"
	"github.com/onflow/flow-go/model/flow"
	"github.com/onflow/flow-go/model/flow/filter"
	"github.com/onflow/flow-go/model/messages"
	"github.com/onflow/flow-go/module"
	"github.com/onflow/flow-go/module/component"
	"github.com/onflow/flow-go/module/irrecoverable"
	"github.com/onflow/flow-go/network"
	"github.com/onflow/flow-go/network/channels"
	clusterkv "github.com/onflow/flow-go/state/cluster"
	"github.com/onflow/flow-go/state/protocol"
	"github.com/onflow/flow-go/storage"
	"github.com/onflow/flow-go/utils/logging"
)

// defaultMessageHubRequestsWorkers number of workers to dispatch events for requests
const defaultMessageHubRequestsWorkers = 5

// defaultProposalQueueCapacity number of pending outgoing proposals stored in queue
const defaultProposalQueueCapacity = 3

// defaultVoteQueueCapacity number of pending outgoing votes stored in queue
const defaultVoteQueueCapacity = 20

// defaultTimeoutQueueCapacity number of pending outgoing timeouts stored in queue
const defaultTimeoutQueueCapacity = 3

// packedVote is a helper structure to pack recipientID and vote into one structure to pass through fifoqueue.FifoQueue
type packedVote struct {
	recipientID flow.Identifier
	vote        *messages.ClusterBlockVote
}

// MessageHub is a central module for handling incoming and outgoing messages via cluster consensus channel.
// It performs message routing for incoming messages by matching them by type and sending to respective engine.
// For incoming messages handling processing looks like this:
//
//	   +-------------------+      +------------+
//	-->|  Cluster-Channel  |----->| MessageHub |
//	   +-------------------+      +------+-----+
//	                         ------------|------------
//	   +------+---------+    |    +------+-----+     |    +------+------------+
//	   | VoteAggregator |----+    | Compliance |     +----| TimeoutAggregator |
//	   +----------------+         +------------+          +------+------------+
//	          vote                     block                  timeout object
//
// MessageHub acts as communicator and handles hotstuff.Consumer communication events to send votes, broadcast timeouts
// and proposals. It is responsible for communication between cluster consensus participants.
// It implements hotstuff.Consumer interface and needs to be subscribed for notifications via pub/sub.
// All communicator events are handled on worker thread to prevent sender from blocking.
// For outgoing messages processing logic looks like this:
//
//	+-------------------+      +------------+      +----------+      +------------------------+
//	|  Cluster-Channel  |<-----| MessageHub |<-----| Consumer |<-----|        Hotstuff        |
//	+-------------------+      +------+-----+      +----------+      +------------------------+
//	                                                  pub/sub          vote, timeout, proposal
//
// MessageHub is safe to use in concurrent environment.
type MessageHub struct {
	*component.ComponentManager
	notifications.NoopConsumer
	log                        zerolog.Logger
	me                         module.Local
	state                      protocol.State
	headers                    storage.Headers
	payloads                   storage.ClusterPayloads
	con                        network.Conduit
	ownOutboundMessageNotifier engine.Notifier
	ownOutboundVotes           *fifoqueue.FifoQueue // queue for handling outgoing vote transmissions
	ownOutboundProposals       *fifoqueue.FifoQueue // queue for handling outgoing proposal transmissions
	ownOutboundTimeouts        *fifoqueue.FifoQueue // queue for handling outgoing timeout transmissions
	cluster                    flow.IdentityList    // consensus participants in our cluster

	// injected dependencies
	compliance        network.MessageProcessor   // handler of incoming block proposals
	hotstuff          module.HotStuff            // used to submit proposals that were previously broadcast
	voteAggregator    hotstuff.VoteAggregator    // handler of incoming votes
	timeoutAggregator hotstuff.TimeoutAggregator // handler of incoming timeouts
}

var _ network.MessageProcessor = (*MessageHub)(nil)
var _ hotstuff.CommunicatorConsumer = (*MessageHub)(nil)

// NewMessageHub constructs new instance of message hub
// No errors are expected during normal operations.
func NewMessageHub(log zerolog.Logger,
	net network.Network,
	me module.Local,
	compliance network.MessageProcessor,
	hotstuff module.HotStuff,
	voteAggregator hotstuff.VoteAggregator,
	timeoutAggregator hotstuff.TimeoutAggregator,
	state protocol.State,
	clusterState clusterkv.State,
	headers storage.Headers,
	payloads storage.ClusterPayloads,
) (*MessageHub, error) {
	// find my cluster for the current epoch
	// TODO this should flow from cluster state as source of truth
	clusters, err := state.Final().Epochs().Current().Clustering()
	if err != nil {
		return nil, fmt.Errorf("could not get clusters: %w", err)
	}
	currentCluster, _, found := clusters.ByNodeID(me.NodeID())
	if !found {
		return nil, fmt.Errorf("could not find cluster for self")
	}

	ownOutboundVotes, err := fifoqueue.NewFifoQueue(
		fifoqueue.WithCapacity(defaultVoteQueueCapacity),
	)
	if err != nil {
		return nil, fmt.Errorf("could not initialize votes queue")
	}
	ownOutboundProposals, err := fifoqueue.NewFifoQueue(
		fifoqueue.WithCapacity(defaultProposalQueueCapacity),
	)
	if err != nil {
		return nil, fmt.Errorf("could not initialize blocks queue")
	}
	ownOutboundTimeouts, err := fifoqueue.NewFifoQueue(
		fifoqueue.WithCapacity(defaultTimeoutQueueCapacity),
	)
	if err != nil {
		return nil, fmt.Errorf("could not initialize timeouts queue")
	}
	hub := &MessageHub{
		log:                        log.With().Str("engine", "cluster_message_hub").Logger(),
		me:                         me,
		state:                      state,
		headers:                    headers,
		payloads:                   payloads,
		compliance:                 compliance,
		hotstuff:                   hotstuff,
		voteAggregator:             voteAggregator,
		timeoutAggregator:          timeoutAggregator,
		ownOutboundMessageNotifier: engine.NewNotifier(),
		ownOutboundVotes:           ownOutboundVotes,
		ownOutboundProposals:       ownOutboundProposals,
		ownOutboundTimeouts:        ownOutboundTimeouts,
		cluster:                    currentCluster,
	}

	// register network conduit
	chainID, err := clusterState.Params().ChainID()
	if err != nil {
		return nil, fmt.Errorf("could not get chain ID: %w", err)
	}
	conduit, err := net.Register(channels.ConsensusCluster(chainID), hub)
	if err != nil {
		return nil, fmt.Errorf("could not register engine: %w", err)
	}
	hub.con = conduit

	componentBuilder := component.NewComponentManagerBuilder()
	// This implementation tolerates if the networking layer sometimes blocks on send requests.
	// We use by default 5 go-routines here. This is fine, because outbound messages are temporally sparse
	// under normal operations. Hence, the go-routines should mostly be asleep waiting for work.
	for i := 0; i < defaultMessageHubRequestsWorkers; i++ {
		componentBuilder.AddWorker(func(ctx irrecoverable.SignalerContext, ready component.ReadyFunc) {
			ready()
			hub.queuedMessagesProcessingLoop(ctx)
		})
	}
	hub.ComponentManager = componentBuilder.Build()
	return hub, nil
}

// queuedMessagesProcessingLoop orchestrates dispatching of previously queued messages
func (h *MessageHub) queuedMessagesProcessingLoop(ctx irrecoverable.SignalerContext) {
	notifier := h.ownOutboundMessageNotifier.Channel()
	for {
		select {
		case <-ctx.Done():
			return
		case <-notifier:
			err := h.processQueuedMessages(ctx)
			if err != nil {
				ctx.Throw(fmt.Errorf("internal error processing queued messages: %w", err))
				return
			}
		}
	}
}

// processQueuedMessages is a function which dispatches previously queued messages on worker thread
// This function is called whenever we have queued messages ready to be dispatched.
// No errors are expected during normal operations.
func (h *MessageHub) processQueuedMessages(ctx context.Context) error {
	for {
		select {
		case <-ctx.Done():
			return nil
		default:
		}

		msg, ok := h.ownOutboundProposals.Pop()
		if ok {
			block := msg.(*flow.Header)
			err := h.processQueuedProposal(block)
			if err != nil {
				return fmt.Errorf("could not process queued block %v: %w", block.ID(), err)
			}
			continue
		}

		msg, ok = h.ownOutboundVotes.Pop()
		if ok {
			packed := msg.(*packedVote)
			err := h.processQueuedVote(packed)
			if err != nil {
				return fmt.Errorf("could not process queued vote: %w", err)
			}
			continue
		}

		msg, ok = h.ownOutboundTimeouts.Pop()
		if ok {
			err := h.processQueuedTimeout(msg.(*model.TimeoutObject))
			if err != nil {
				return fmt.Errorf("coult not process queued timeout: %w", err)
			}
			continue
		}

		// when there is no more messages in the queue, back to the loop to wait
		// for the next incoming message to arrive.
		return nil
	}
}

// processQueuedTimeout propagates the timeout the collector cluster:
//   - the node's internal `timeoutAggregator`
//   - broadcast to all other cluster participants (excluding myself)
//
// No errors are expected during normal operations.
func (h *MessageHub) processQueuedTimeout(timeout *model.TimeoutObject) error {
<<<<<<< HEAD
	h.forwardToOwnTimeoutAggregator(timeout) // forward timeout to my own `timeoutAggregator`

	logContext := h.log.With().
		Uint64("timeout_newest_qc_view", timeout.NewestQC.View).
		Hex("timeout_newest_qc_block_id", timeout.NewestQC.BlockID[:]).
		Uint64("timeout_view", timeout.View)
	if timeout.LastViewTC != nil {
		logContext.
			Uint64("last_view_tc_view", timeout.LastViewTC.View).
			Uint64("last_view_tc_newest_qc_view", timeout.LastViewTC.NewestQC.View)
	}
	log := logContext.Logger()

=======
	log := timeout.LogContext(h.log).Logger()
>>>>>>> 8bc1222d
	log.Info().Msg("processing timeout broadcast request from hotstuff")

	// Retrieve all collection nodes in our cluster (excluding myself).
	recipients, err := h.state.Final().Identities(filter.And(
		filter.In(h.cluster),
		filter.Not(filter.HasNodeID(h.me.NodeID())),
	))
	if err != nil {
		return fmt.Errorf("could not get cluster members for broadcasting timeout: %w", err)
	}
	// create the timeout message
	msg := &messages.ClusterTimeoutObject{
		View:       timeout.View,
		NewestQC:   timeout.NewestQC,
		LastViewTC: timeout.LastViewTC,
		SigData:    timeout.SigData,
	}

	err = h.con.Publish(msg, recipients.NodeIDs()...)
	if err != nil {
		if !errors.Is(err, network.EmptyTargetList) {
			log.Err(err).Msg("could not broadcast timeout")
		}
		return nil
	}
	log.Info().Msg("cluster timeout was broadcast")

	// TODO(active-pacemaker): update metrics
	//e.metrics.MessageSent(metrics.EngineClusterCompliance, metrics.MessageClusterBlockProposal)
	//e.core.collectionMetrics.ClusterBlockProposed(block)

	return nil
}

// processQueuedVote propagates the vote to relevant recipient(s):
//   - [common case]  vote is sent via unicast to another node that is the next leader
//   - [special case] this node is the next leader: vote is directly forwarded to the node's internal `VoteAggregator`
//
// No errors are expected during normal operations.
func (h *MessageHub) processQueuedVote(packed *packedVote) error {
	// special case: I am the next leader
	if packed.recipientID == h.me.NodeID() {
		h.forwardToOwnVoteAggregator(packed.vote, h.me.NodeID()) // forward vote to my own `voteAggregator`
		return nil
	}

	// common case: somebody else is the next leader
	log := h.log.With().
		Hex("collection_id", packed.vote.BlockID[:]).
		Uint64("collection_view", packed.vote.View).
		Hex("recipient_id", packed.recipientID[:]).
		Logger()
	log.Info().Msg("processing vote transmission request from hotstuff")

	// send the vote the desired recipient
	err := h.con.Unicast(packed.vote, packed.recipientID)
	if err != nil {
		log.Err(err).Msg("could not send vote")
		return nil
	}
	// TODO(active-pacemaker): update metrics
	//h.engineMetrics.MessageSent(metrics.EngineCompliance, metrics.MessageBlockVote)
	log.Info().Msg("collection vote transmitted")

	return nil
}

<<<<<<< HEAD
// processQueuedBlock propagates the block proposal to the collector cluster:
//   - directly forwarded proposal to HotStuff core logic
//     (skipping compliance engine as we assume our own proposals to be correct)
//   - broadcast to all other cluster participants (excluding myself)
//
=======
// processQueuedProposal performs actual processing of flow.Header, as a result of successful invocation
// broadcasts block proposal to collection cluster.
>>>>>>> 8bc1222d
// No errors are expected during normal operations.
func (h *MessageHub) processQueuedProposal(header *flow.Header) error {
	// first, check that we are the proposer of the block
	if header.ProposerID != h.me.NodeID() {
		return fmt.Errorf("cannot broadcast proposal with non-local proposer (%x)", header.ProposerID)
	}

	// get the parent of the block
	parent, err := h.headers.ByBlockID(header.ParentID)
	if err != nil {
		return fmt.Errorf("could not retrieve proposal parent: %w", err)
	}

	// fill in the fields that can't be populated by HotStuff
	// TODO(active-pacemaker): will be not relevant after merging flow.Header change
	header.ChainID = parent.ChainID
	header.Height = parent.Height + 1

	// retrieve the payload for the block
	payload, err := h.payloads.ByBlockID(header.ID())
	if err != nil {
		return fmt.Errorf("could not retrieve payload for proposal: %w", err)
	}

	log := h.log.With().
		Str("chain_id", header.ChainID.String()).
		Uint64("block_height", header.Height).
		Uint64("block_view", header.View).
		Hex("block_id", logging.ID(header.ID())).
		Hex("parent_id", header.ParentID[:]).
		Hex("ref_block", payload.ReferenceBlockID[:]).
		Int("transaction_count", payload.Collection.Len()).
		Hex("parent_signer_indices", header.ParentVoterIndices).
		Logger()

	log.Debug().Msg("processing cluster broadcast request from hotstuff")
	// TODO(active-pacemaker): replace with pub/sub?
	h.hotstuff.SubmitProposal(header, parent.View) // non-blocking

	// TODO(active-pacemaker): replace with pub/sub?
	h.hotstuff.SubmitProposal(header, parent.View) // non-blocking

	// retrieve all collection nodes in our cluster
	recipients, err := h.state.Final().Identities(filter.And(
		filter.In(h.cluster),
		filter.Not(filter.HasNodeID(h.me.NodeID())),
	))
	if err != nil {
		return fmt.Errorf("could not get cluster members for broadcasting collection proposal")
	}

	// create the proposal message for the collection
	proposal := &messages.ClusterBlockProposal{
		Header:  header,
		Payload: payload,
	}

	// broadcast the proposal to consensus nodes
	err = h.con.Publish(proposal, recipients.NodeIDs()...)
	if err != nil {
		if !errors.Is(err, network.EmptyTargetList) {
			log.Err(err).Msg("could not send proposal message")
		}
		return nil
	}
	log.Info().Msg("cluster proposal was broadcast")

	//TODO(active-pacemaker): update metrics
	//e.engineMetrics.MessageSent(metrics.EngineCompliance, metrics.MessageBlockProposal)

	//TODO(active-pacemaker): add metrics for ClusterBlockProposed
	return nil
}

<<<<<<< HEAD
// SendVote queues vote for subsequent propagation to next primary (`recipientID`),
// which _may occasionally_ be also this node itself.
func (h *MessageHub) SendVote(blockID flow.Identifier, view uint64, sigData []byte, recipientID flow.Identifier) {
=======
// OnOwnVote queues vote for subsequent sending
func (h *MessageHub) OnOwnVote(blockID flow.Identifier, view uint64, sigData []byte, recipientID flow.Identifier) {
>>>>>>> 8bc1222d
	vote := &packedVote{
		recipientID: recipientID,
		vote: &messages.ClusterBlockVote{
			BlockID: blockID,
			View:    view,
			SigData: sigData,
		},
	}
	if ok := h.ownOutboundVotes.Push(vote); ok {
		h.ownOutboundMessageNotifier.Notify()
	}
}

<<<<<<< HEAD
// BroadcastTimeout queues timeout for subsequent propagation to all consensus participants (including this node)
func (h *MessageHub) BroadcastTimeout(timeout *model.TimeoutObject) {
	if ok := h.queuedTimeouts.Push(timeout); ok {
		h.queuedMessagesNotifier.Notify()
	}
}

// BroadcastProposalWithDelay queues proposal for subsequent propagation to all consensus participants (including this node).
// The proposal will only be placed in the queue, after the specified delay (or dropped on shutdown signal).
func (h *MessageHub) BroadcastProposalWithDelay(proposal *flow.Header, delay time.Duration) {
=======
// OnOwnTimeout queues timeout for subsequent sending
func (h *MessageHub) OnOwnTimeout(timeout *model.TimeoutObject) {
	if ok := h.ownOutboundTimeouts.Push(timeout); ok {
		h.ownOutboundMessageNotifier.Notify()
	}
}

// OnOwnProposal queues proposal for subsequent sending
func (h *MessageHub) OnOwnProposal(proposal *flow.Header, targetPublicationTime time.Time) {
>>>>>>> 8bc1222d
	go func() {
		select {
		case <-time.After(time.Until(targetPublicationTime)):
		case <-h.ShutdownSignal():
			return
		}

		if ok := h.ownOutboundProposals.Push(proposal); ok {
			h.ownOutboundMessageNotifier.Notify()
		}
	}()
}

// Process handles incoming messages from consensus channel. After matching message by type, sends it to the correct
// component for handling.
// No errors are expected during normal operations.
func (h *MessageHub) Process(channel channels.Channel, originID flow.Identifier, message interface{}) error {
	switch msg := message.(type) {
	case *events.SyncedClusterBlock:
		return h.compliance.Process(channel, h.me.NodeID(), message)
	case *messages.ClusterBlockProposal:
		return h.compliance.Process(channel, h.me.NodeID(), message)
	case *messages.ClusterBlockVote:
		h.forwardToOwnVoteAggregator(msg, originID)
	case *messages.ClusterTimeoutObject:
		t := &model.TimeoutObject{
			View:       msg.View,
			NewestQC:   msg.NewestQC,
			LastViewTC: msg.LastViewTC,
			SignerID:   originID,
			SigData:    msg.SigData,
		}
		h.forwardToOwnTimeoutAggregator(t)
	default:
		h.log.Warn().Msgf("%v delivered unsupported message %T through %v", originID, message, channel)
	}
	return nil
}

// forwardToOwnVoteAggregator converts vote to generic `model.Vote`, logs logs vote and forwards it to own `voteAggregator`.
// Per API convention, timeoutAggregator` is non-blocking, hence, this call returns quickly.
func (h *MessageHub) forwardToOwnVoteAggregator(vote *messages.ClusterBlockVote, originID flow.Identifier) {
	v := &model.Vote{
		View:     vote.View,
		BlockID:  vote.BlockID,
		SignerID: originID,
		SigData:  vote.SigData,
	}
	h.log.Info().
		Uint64("block_view", v.View).
		Hex("block_id", v.BlockID[:]).
		Hex("voter", v.SignerID[:]).
		Str("vote_id", v.ID().String()).
		Msg("block vote received, forwarding block vote to hotstuff vote aggregator")
	h.voteAggregator.AddVote(v)
}

// forwardToOwnTimeoutAggregator logs timeout and forwards it to own `timeoutAggregator`.
// Per API convention, timeoutAggregator` is non-blocking, hence, this call returns quickly.
func (h *MessageHub) forwardToOwnTimeoutAggregator(t *model.TimeoutObject) {
	h.log.Info().
		Hex("origin_id", t.SignerID[:]).
		Uint64("view", t.View).
		Str("timeout_id", t.ID().String()).
		Msg("timeout received, forwarding timeout to hotstuff timeout aggregator")
	h.timeoutAggregator.AddTimeout(t)
}<|MERGE_RESOLUTION|>--- conflicted
+++ resolved
@@ -250,23 +250,9 @@
 //
 // No errors are expected during normal operations.
 func (h *MessageHub) processQueuedTimeout(timeout *model.TimeoutObject) error {
-<<<<<<< HEAD
 	h.forwardToOwnTimeoutAggregator(timeout) // forward timeout to my own `timeoutAggregator`
 
-	logContext := h.log.With().
-		Uint64("timeout_newest_qc_view", timeout.NewestQC.View).
-		Hex("timeout_newest_qc_block_id", timeout.NewestQC.BlockID[:]).
-		Uint64("timeout_view", timeout.View)
-	if timeout.LastViewTC != nil {
-		logContext.
-			Uint64("last_view_tc_view", timeout.LastViewTC.View).
-			Uint64("last_view_tc_newest_qc_view", timeout.LastViewTC.NewestQC.View)
-	}
-	log := logContext.Logger()
-
-=======
 	log := timeout.LogContext(h.log).Logger()
->>>>>>> 8bc1222d
 	log.Info().Msg("processing timeout broadcast request from hotstuff")
 
 	// Retrieve all collection nodes in our cluster (excluding myself).
@@ -334,16 +320,11 @@
 	return nil
 }
 
-<<<<<<< HEAD
 // processQueuedBlock propagates the block proposal to the collector cluster:
 //   - directly forwarded proposal to HotStuff core logic
 //     (skipping compliance engine as we assume our own proposals to be correct)
 //   - broadcast to all other cluster participants (excluding myself)
 //
-=======
-// processQueuedProposal performs actual processing of flow.Header, as a result of successful invocation
-// broadcasts block proposal to collection cluster.
->>>>>>> 8bc1222d
 // No errors are expected during normal operations.
 func (h *MessageHub) processQueuedProposal(header *flow.Header) error {
 	// first, check that we are the proposer of the block
@@ -380,8 +361,6 @@
 		Logger()
 
 	log.Debug().Msg("processing cluster broadcast request from hotstuff")
-	// TODO(active-pacemaker): replace with pub/sub?
-	h.hotstuff.SubmitProposal(header, parent.View) // non-blocking
 
 	// TODO(active-pacemaker): replace with pub/sub?
 	h.hotstuff.SubmitProposal(header, parent.View) // non-blocking
@@ -418,14 +397,9 @@
 	return nil
 }
 
-<<<<<<< HEAD
-// SendVote queues vote for subsequent propagation to next primary (`recipientID`),
+// OnOwnVote queues vote for subsequent propagation to next primary (`recipientID`),
 // which _may occasionally_ be also this node itself.
-func (h *MessageHub) SendVote(blockID flow.Identifier, view uint64, sigData []byte, recipientID flow.Identifier) {
-=======
-// OnOwnVote queues vote for subsequent sending
 func (h *MessageHub) OnOwnVote(blockID flow.Identifier, view uint64, sigData []byte, recipientID flow.Identifier) {
->>>>>>> 8bc1222d
 	vote := &packedVote{
 		recipientID: recipientID,
 		vote: &messages.ClusterBlockVote{
@@ -439,28 +413,16 @@
 	}
 }
 
-<<<<<<< HEAD
-// BroadcastTimeout queues timeout for subsequent propagation to all consensus participants (including this node)
-func (h *MessageHub) BroadcastTimeout(timeout *model.TimeoutObject) {
-	if ok := h.queuedTimeouts.Push(timeout); ok {
-		h.queuedMessagesNotifier.Notify()
-	}
-}
-
-// BroadcastProposalWithDelay queues proposal for subsequent propagation to all consensus participants (including this node).
-// The proposal will only be placed in the queue, after the specified delay (or dropped on shutdown signal).
-func (h *MessageHub) BroadcastProposalWithDelay(proposal *flow.Header, delay time.Duration) {
-=======
-// OnOwnTimeout queues timeout for subsequent sending
+// OnOwnTimeout queues timeout for subsequent propagation to all consensus participants (including this node)
 func (h *MessageHub) OnOwnTimeout(timeout *model.TimeoutObject) {
 	if ok := h.ownOutboundTimeouts.Push(timeout); ok {
 		h.ownOutboundMessageNotifier.Notify()
 	}
 }
 
-// OnOwnProposal queues proposal for subsequent sending
+// OnOwnProposal queues proposal for subsequent propagation to all consensus participants (including this node).
+// The proposal will only be placed in the queue, after the specified delay (or dropped on shutdown signal).
 func (h *MessageHub) OnOwnProposal(proposal *flow.Header, targetPublicationTime time.Time) {
->>>>>>> 8bc1222d
 	go func() {
 		select {
 		case <-time.After(time.Until(targetPublicationTime)):
