package epochmgr

import (
	"errors"
	"fmt"
	"sync"
	"time"

	"github.com/rs/zerolog"

	"github.com/onflow/flow-go/model/flow"
	"github.com/onflow/flow-go/module"
	"github.com/onflow/flow-go/module/component"
	"github.com/onflow/flow-go/module/epochs"
	"github.com/onflow/flow-go/module/irrecoverable"
	epochpool "github.com/onflow/flow-go/module/mempool/epochs"
	"github.com/onflow/flow-go/module/util"
	"github.com/onflow/flow-go/state/protocol"
	"github.com/onflow/flow-go/state/protocol/events"
)

// DefaultStartupTimeout is the default time we wait when starting epoch components before giving up.
const DefaultStartupTimeout = time.Minute

// ErrNotAuthorizedForEpoch is returned when we attempt to create epoch components
// for an epoch in which we are not an authorized network participant. This is the
// case for epochs during which this node is joining or leaving the network.
var ErrNotAuthorizedForEpoch = fmt.Errorf("we are not an authorized participant for the epoch")

// Engine is the epoch manager, which coordinates the lifecycle of other modules
// and processes that are epoch-dependent. The manager is responsible for
// spinning up engines when a new epoch is about to start and spinning down
// engines for an epoch that has ended.
//
// The `epochmgr.Engine` implements the `protocol.Consumer` interface. In particular, it
// ingests the following notifications from the protocol state:
//   - EpochSetupPhaseStarted
//   - EpochTransition
//
// As part of the engine starting, it executes pending actions that should have been triggered
// by protocol events but those events were missed during a crash/restart. See respective
// consumer methods for further details.
type Engine struct {
	events.Noop // satisfy protocol events consumer interface

	log            zerolog.Logger
	me             module.Local
	state          protocol.State
	pools          *epochpool.TransactionPools // epoch-scoped transaction pools
	factory        EpochComponentsFactory      // consolidates creating epoch for an epoch
	voter          module.ClusterRootQCVoter   // manages process of voting for next epoch's QC
	heightEvents   events.Heights              // allows subscribing to particular heights
	startupTimeout time.Duration               // how long we wait for epoch components to start up

	mu     sync.RWMutex                       // protects epochs map
	epochs map[uint64]*RunningEpochComponents // epoch-scoped components per epoch

	// internal event notifications
	epochTransitionEvents        chan *flow.Header // sends first block of new epoch
	epochSetupPhaseStartedEvents chan *flow.Header // sends first block of EpochSetup phase
	epochStopEvents              chan uint64       // sends counter of epoch to stop

	cm *component.ComponentManager
	component.Component
}

var _ component.Component = (*Engine)(nil)
var _ protocol.Consumer = (*Engine)(nil)

func New(
	log zerolog.Logger,
	me module.Local,
	state protocol.State,
	pools *epochpool.TransactionPools,
	voter module.ClusterRootQCVoter,
	factory EpochComponentsFactory,
	heightEvents events.Heights,
) (*Engine, error) {
	e := &Engine{
		log:                          log.With().Str("engine", "epochmgr").Logger(),
		me:                           me,
		state:                        state,
		pools:                        pools,
		voter:                        voter,
		factory:                      factory,
		heightEvents:                 heightEvents,
		epochs:                       make(map[uint64]*RunningEpochComponents),
		startupTimeout:               DefaultStartupTimeout,
		epochTransitionEvents:        make(chan *flow.Header, 1),
		epochSetupPhaseStartedEvents: make(chan *flow.Header, 1),
		epochStopEvents:              make(chan uint64, 1),
	}

	e.cm = component.NewComponentManagerBuilder().
		AddWorker(e.handleEpochEvents).
		Build()
	e.Component = e.cm

	return e, nil
}

// Start starts the engine.
func (e *Engine) Start(ctx irrecoverable.SignalerContext) {
	// (1) start engine-scoped workers
	e.cm.Start(ctx)

	// (2) Retrieve protocol state as of latest finalized block. We use this state
	// to catch up on events, whose execution was missed during crash-restart.
	finalSnapshot := e.state.Final()
	currentEpoch := finalSnapshot.Epochs().Current()
	currentEpochCounter, err := currentEpoch.Counter()
	if err != nil {
		ctx.Throw(fmt.Errorf("could not get epoch counter: %w", err))
	}

	// (3) check if we should attempt to vote after startup
	err = e.checkShouldVoteOnStartup(finalSnapshot)
	if err != nil {
		ctx.Throw(fmt.Errorf("could not vote on startup: %w", err))
	}

	// (4) start epoch-scoped components:
	// set up epoch-scoped epoch managed by this engine for the current epoch
	components, err := e.createEpochComponents(currentEpoch)
	if err != nil {
		if errors.Is(err, ErrNotAuthorizedForEpoch) {
			// don't set up consensus components if we aren't authorized in current epoch
			e.log.Info().Msg("node is not authorized for current epoch - skipping initializing cluster consensus")
			return
		}
		ctx.Throw(fmt.Errorf("could not create epoch components: %w", err))
	}
	err = e.startEpochComponents(ctx, currentEpochCounter, components)
	if err != nil {
		// all failures to start epoch components are critical
		ctx.Throw(fmt.Errorf("could not start epoch components: %w", err))
	}

	// TODO if we are within the first 600 blocks of an epoch, we should resume the previous epoch's cluster consensus here https://github.com/dapperlabs/flow-go/issues/5659
}

// checkShouldVoteOnStartup checks whether we should vote, and if so, sends a signal
// to the worker thread responsible for voting.
// No errors are expected during normal operation.
func (e *Engine) checkShouldVoteOnStartup(finalSnapshot protocol.Snapshot) error {
	// check the current phase on startup, in case we are in setup phase
	// and haven't yet voted for the next root QC
	phase, err := finalSnapshot.Phase()
	if err != nil {
		return fmt.Errorf("could not get epoch phase for finalized snapshot: %w", err)
	}
	if phase == flow.EpochPhaseSetup {
		header, err := finalSnapshot.Head()
		if err != nil {
			return fmt.Errorf("could not get header for finalized snapshot: %w", err)
		}
		e.epochSetupPhaseStartedEvents <- header
	}
	return nil
}

// Ready returns a ready channel that is closed once the engine has fully started.
// This is true when the engine-scoped worker threads have started, and all presently
// running epoch components (max 2) have started.
func (e *Engine) Ready() <-chan struct{} {
	e.mu.RLock()
	components := make([]module.ReadyDoneAware, 0, len(e.epochs)+1)
	components = append(components, e.cm)
	for _, epoch := range e.epochs {
		components = append(components, epoch)
	}
	e.mu.RUnlock()

	return util.AllReady(components...)
}

// Done returns a done channel that is closed once the engine has fully stopped.
// This is true when the engine-scoped worker threads have stopped, and all presently
// running epoch components (max 2) have stopped.
func (e *Engine) Done() <-chan struct{} {
	e.mu.RLock()
	components := make([]module.ReadyDoneAware, 0, len(e.epochs)+1)
	components = append(components, e.cm)
	for _, epoch := range e.epochs {
		components = append(components, epoch)
	}
	e.mu.RUnlock()

	return util.AllDone(components...)
}

// createEpochComponents instantiates and returns epoch-scoped components for
// the given epoch, using the configured factory.
// Error returns:
// - ErrNotAuthorizedForEpoch if this node is not authorized in the epoch.
func (e *Engine) createEpochComponents(epoch protocol.Epoch) (*EpochComponents, error) {
<<<<<<< HEAD
	state, prop, sync, hot, voteAggregator, timeoutAggregator, err := e.factory.Create(epoch)
=======

	state, prop, sync, hot, voteAggregator, timeoutAggregator, messageHub, err := e.factory.Create(epoch)
>>>>>>> fd71d161
	if err != nil {
		return nil, fmt.Errorf("could not setup requirements for epoch (%d): %w", epoch, err)
	}

	components := NewEpochComponents(state, prop, sync, hot, voteAggregator, timeoutAggregator, messageHub)
	return components, nil
}

// EpochTransition handles the epoch transition protocol event.
// NOTE: epochmgr.Engine will not restart trailing cluster consensus instances from previous epoch,
// therefore no need to handle dropped protocol events here (see issue below).
// TODO gracefully handle restarts in first 600 blocks of epoch https://github.com/dapperlabs/flow-go/issues/5659
func (e *Engine) EpochTransition(_ uint64, first *flow.Header) {
	e.epochTransitionEvents <- first
}

// EpochSetupPhaseStarted handles the epoch setup phase started protocol event.
// NOTE: Ready will check if we start up in the EpochSetup phase at initialization and trigger QC voting.
// This handles dropped protocol events and restarts interrupting QC voting.
func (e *Engine) EpochSetupPhaseStarted(_ uint64, first *flow.Header) {
	e.epochSetupPhaseStartedEvents <- first
}

// handleEpochEvents handles events relating to the epoch lifecycle:
//   - EpochTransition protocol event - we start epoch components for the starting epoch,
//     and schedule shutdown for the ending epoch
//   - EpochSetupPhaseStarted protocol event - we submit our node's vote for our cluster's
//     root block in the next epoch
//   - epochStopEvents - signalled when a previously scheduled shutdown height is reached.
//     We shut down components associated with the epoch.
func (e *Engine) handleEpochEvents(ctx irrecoverable.SignalerContext, ready component.ReadyFunc) {
	ready()

	for {
		select {
		case <-ctx.Done():
			return
		case firstBlock := <-e.epochTransitionEvents:
			err := e.onEpochTransition(ctx, firstBlock)
			if err != nil {
				ctx.Throw(err)
			}
		case firstBlock := <-e.epochSetupPhaseStartedEvents:
			nextEpoch := e.state.AtBlockID(firstBlock.ID()).Epochs().Next()
			e.onEpochSetupPhaseStarted(ctx, nextEpoch)
		case epochCounter := <-e.epochStopEvents:
			err := e.stopEpochComponents(epochCounter)
			if err != nil {
				ctx.Throw(err)
			}
		}
	}
}

// handleEpochErrors checks for irrecoverable errors thrown from any components from
// some epoch, and handles them. Currently, handling them means simply throwing them
// to the engine-level signaller context, which should cause the node to crash.
// In the future, we could restart the failed epoch's components instead.
// Must be run as a goroutine.
func (e *Engine) handleEpochErrors(ctx irrecoverable.SignalerContext, errCh <-chan error) {
	select {
	case <-ctx.Done():
		return
	case err := <-errCh:
		if err != nil {
			ctx.Throw(err)
		}
	}
}

// onEpochTransition is called when we transition to a new epoch. It arranges
// to shut down the last epoch's components and starts up the new epoch's.
//
// No errors are expected during normal operation.
func (e *Engine) onEpochTransition(ctx irrecoverable.SignalerContext, first *flow.Header) error {
	epoch := e.state.AtBlockID(first.ID()).Epochs().Current()
	counter, err := epoch.Counter()
	if err != nil {
		return fmt.Errorf("could not get epoch counter: %w", err)
	}

	// greatest block height in the previous epoch is one less than the first
	// block in current epoch
	lastEpochMaxHeight := first.Height - 1

	log := e.log.With().
		Uint64("last_epoch_max_height", lastEpochMaxHeight).
		Uint64("cur_epoch_counter", counter).
		Logger()

	// exit early and log if the epoch already exists
	_, exists := e.getEpochComponents(counter)
	if exists {
		log.Warn().Msg("epoch transition: components for new epoch already setup, exiting...")
		return nil
	}

	// register a callback to stop the just-ended epoch at the appropriate block height
	e.prepareToStopEpochComponents(counter-1, lastEpochMaxHeight)

	log.Info().Msg("epoch transition: creating components for new epoch...")

	// create components for new epoch
	components, err := e.createEpochComponents(epoch)
	if err != nil {
		if errors.Is(err, ErrNotAuthorizedForEpoch) {
			// if we are not authorized in this epoch, skip starting up cluster consensus
			log.Info().Msg("epoch transition: we are not authorized for new epoch, exiting...")
			return nil
		}
		return fmt.Errorf("could not create epoch components: %w", err)
	}

	// start up components
	err = e.startEpochComponents(ctx, counter, components)
	if err != nil {
		return fmt.Errorf("unexpected failure starting epoch components: %w", err)
	}

	log.Info().Msg("epoch transition: new epoch components started successfully")

	return nil
}

// prepareToStopEpochComponents registers a callback to stop the epoch with the
// given counter once it is no longer possible to receive transactions from that
// epoch. This occurs when we finalize sufficiently many blocks in the new epoch
// that a transaction referencing any block from the previous epoch would be
// considered immediately expired.
//
// Transactions referencing blocks from the previous epoch are only valid for
// inclusion in collections built by clusters from that epoch. Consequently, it
// remains possible for the previous epoch's cluster to produce valid collections
// until all such transactions have expired. In fact, since these transactions
// can NOT be included by clusters in the new epoch, we MUST continue producing
// these collections within the previous epoch's clusters.
func (e *Engine) prepareToStopEpochComponents(epochCounter, epochMaxHeight uint64) {
	stopAtHeight := epochMaxHeight + flow.DefaultTransactionExpiry + 1
	e.log.Info().
		Uint64("stopping_epoch_max_height", epochMaxHeight).
		Uint64("stopping_epoch_counter", epochCounter).
		Uint64("stop_at_height", stopAtHeight).
		Str("step", "epoch_transition").
		Msgf("preparing to stop epoch components at height %d", stopAtHeight)

	e.heightEvents.OnHeight(stopAtHeight, func() {
		e.epochStopEvents <- epochCounter
	})
}

// onEpochSetupPhaseStarted is called either when we transition into the epoch
// setup phase, or when the node is restarted during the epoch setup phase. It
// kicks off setup tasks for the phase, in particular submitting a vote for the
// next epoch's root cluster QC.
func (e *Engine) onEpochSetupPhaseStarted(ctx irrecoverable.SignalerContext, nextEpoch protocol.Epoch) {
	err := e.voter.Vote(ctx, nextEpoch)
	if err != nil {
		if epochs.IsClusterQCNoVoteError(err) {
			e.log.Warn().Err(err).Msg("unable to submit QC vote for next epoch")
			return
		}
		ctx.Throw(fmt.Errorf("unexpected failure to submit QC vote for next epoch: %w", err))
	}
}

// startEpochComponents starts the components for the given epoch and adds them
// to the engine's internal mapping.
// No errors are expected during normal operation.
func (e *Engine) startEpochComponents(engineCtx irrecoverable.SignalerContext, counter uint64, components *EpochComponents) error {
	epochCtx, cancel, errCh := irrecoverable.WithSignallerAndCancel(engineCtx)

	// start component using its own context
	components.Start(epochCtx)
	go e.handleEpochErrors(engineCtx, errCh)

	select {
	case <-components.Ready():
		e.storeEpochComponents(counter, NewRunningEpochComponents(components, cancel))
		return nil
	case <-time.After(e.startupTimeout):
		cancel() // cancel current context if we didn't start in time
		return fmt.Errorf("could not start epoch %d components after %s", counter, e.startupTimeout)
	}
}

// stopEpochComponents stops the components for the given epoch and removes them
// from the engine's internal mapping. If no components exit for the given epoch,
// this is a no-op and a warning is logged.
// No errors are expected during normal operation.
func (e *Engine) stopEpochComponents(counter uint64) error {
	components, exists := e.getEpochComponents(counter)
	if !exists {
		e.log.Warn().Msgf("attempted to stop non-existent epoch %d", counter)
		return nil
	}

	// stop individual component
	components.cancel()

	select {
	case <-components.Done():
		e.removeEpoch(counter)
		e.pools.ForEpoch(counter).Clear()
		return nil
	case <-time.After(e.startupTimeout):
		return fmt.Errorf("could not stop epoch %d components after %s", counter, e.startupTimeout)
	}
}

// getEpochComponents retrieves the stored (running) epoch components for the given epoch counter.
// If no epoch with the counter is stored, returns (nil, false).
// Safe for concurrent use.
func (e *Engine) getEpochComponents(counter uint64) (*RunningEpochComponents, bool) {
	e.mu.RLock()
	epoch, ok := e.epochs[counter]
	e.mu.RUnlock()
	return epoch, ok
}

// storeEpochComponents stores the given epoch components in the engine's mapping.
// Safe for concurrent use.
func (e *Engine) storeEpochComponents(counter uint64, components *RunningEpochComponents) {
	e.mu.Lock()
	e.epochs[counter] = components
	e.mu.Unlock()
}

// removeEpoch removes the epoch components with the given counter.
// Safe for concurrent use.
func (e *Engine) removeEpoch(counter uint64) {
	e.mu.Lock()
	delete(e.epochs, counter)
	e.mu.Unlock()
}<|MERGE_RESOLUTION|>--- conflicted
+++ resolved
@@ -194,12 +194,7 @@
 // Error returns:
 // - ErrNotAuthorizedForEpoch if this node is not authorized in the epoch.
 func (e *Engine) createEpochComponents(epoch protocol.Epoch) (*EpochComponents, error) {
-<<<<<<< HEAD
-	state, prop, sync, hot, voteAggregator, timeoutAggregator, err := e.factory.Create(epoch)
-=======
-
 	state, prop, sync, hot, voteAggregator, timeoutAggregator, messageHub, err := e.factory.Create(epoch)
->>>>>>> fd71d161
 	if err != nil {
 		return nil, fmt.Errorf("could not setup requirements for epoch (%d): %w", epoch, err)
 	}
