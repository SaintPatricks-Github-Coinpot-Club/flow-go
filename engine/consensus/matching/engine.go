--- conflicted
+++ resolved
@@ -35,29 +35,6 @@
 // from verification nodes), and saves the seals into seals mempool for adding
 // into a new block.
 type Engine struct {
-<<<<<<< HEAD
-	unit                    *engine.Unit             // used to control startup/shutdown
-	log                     zerolog.Logger           // used to log relevant actions with context
-	metrics                 module.EngineMetrics     // used to track sent and received messages
-	tracer                  module.Tracer            // used to trace execution
-	mempool                 module.MempoolMetrics    // used to track mempool size
-	state                   protocol.State           // used to access the  protocol state
-	me                      module.Local             // used to access local node information
-	requester               module.Requester         // used to request missing execution receipts by block ID
-	resultsDB               storage.ExecutionResults // used to check previous results are known
-	headersDB               storage.Headers          // used to check sealed headers
-	indexDB                 storage.Index            // used to check payloads for results
-	results                 mempool.Results          // holds execution results in memory
-	approvals               mempool.Approvals        // holds result approvals in memory
-	seals                   mempool.Seals            // holds block seals in memory
-	missing                 map[flow.Identifier]uint // track how often a block was missing
-	assigner                module.ChunkAssigner     // chunk assignment object
-	checkingSealing         *atomic.Bool             // used to rate limit the checksealing call
-	requestReceiptThreshold uint                     // how many blocks between sealed/finalized before we request execution receipts
-	maxUnsealedResults      int                      // how many unsealed results to check when check sealing
-	requireApprovals        bool                     // flag to disable verifying chunk approvals
-	spockVerifier           module.SpockVerifier     // spock verification manager
-=======
 	unit                    *engine.Unit                    // used to control startup/shutdown
 	log                     zerolog.Logger                  // used to log relevant actions with context
 	metrics                 module.EngineMetrics            // used to track sent and received messages
@@ -78,7 +55,7 @@
 	requestReceiptThreshold uint                            // how many blocks between sealed/finalized before we request execution receipts
 	maxUnsealedResults      int                             // how many unsealed results to check when check sealing
 	requireApprovals        bool                            // flag to disable verifying chunk approvals
->>>>>>> d6e9ec7c
+	spockVerifier           module.SpockVerifier            // spock verification manager
 }
 
 // New creates a new collection propagation engine.
@@ -600,16 +577,11 @@
 		}
 
 		// check that each chunk collects enough approvals
-<<<<<<< HEAD
-		for _, chunk := range result.Chunks {
-			matched, err := e.matchChunk(result, chunk, assignment)
+		for _, chunk := range incorporatedResult.Result.Chunks {
+			matched, err := e.matchChunk(incorporatedResult.Result.ID(), chunk, assignment)
 			if err != nil {
 				return nil, fmt.Errorf("could not match chunk: %w", err)
 			}
-=======
-		for _, chunk := range incorporatedResult.Result.Chunks {
-			matched := e.matchChunk(incorporatedResult.Result.ID(), chunk, assignment)
->>>>>>> d6e9ec7c
 			if !matched {
 				allChunksMatched = false
 				break
@@ -628,10 +600,10 @@
 
 // matchChunk checks that the number of ResultApprovals collected by a chunk
 // exceeds the required threshold.
-func (e *Engine) matchChunk(result *flow.ExecutionResult, chunk *flow.Chunk, assignment *chunks.Assignment) (bool, error) {
+func (e *Engine) matchChunk(resultID flow.Identifier, chunk *flow.Chunk, assignment *chunks.Assignment) (bool, error) {
 
 	// get all the chunk approvals from mempool
-	approvals := e.approvals.ByChunk(result.ID(), chunk.Index)
+	approvals := e.approvals.ByChunk(resultID, chunk.Index)
 
 	// only keep approvals from assigned verifiers and if spocks match
 	var validApprovers flow.IdentifierList
