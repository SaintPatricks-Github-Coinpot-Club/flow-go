--- conflicted
+++ resolved
@@ -57,11 +57,7 @@
 // 5. Matching engine should request results from execution nodes:
 //     1. If there are unsealed and finalized blocks, it should request the execution receipts from the execution nodes.
 func TestMatchingEngine(t *testing.T) {
-<<<<<<< HEAD
-	//suite.Run(t, new(MatchingSuite))
-=======
 	// suite.Run(t, new(MatchingSuite))
->>>>>>> 16e54c7e
 }
 
 type MatchingSuite struct {
