package dkg

import (
	"context"
	"fmt"
	"time"

	"github.com/rs/zerolog"
	"github.com/sethvargo/go-retry"

	"github.com/onflow/flow-go/engine"
	"github.com/onflow/flow-go/model/flow"
	msg "github.com/onflow/flow-go/model/messages"
	"github.com/onflow/flow-go/module"
	"github.com/onflow/flow-go/module/dkg"
	"github.com/onflow/flow-go/network"
	"github.com/onflow/flow-go/network/channels"
)

// retryMax is the maximum number of times the engine will attempt to forward
// a message before permanently giving up.
const retryMax = 9

// retryBaseWait is the duration to wait between the two first tries.
// With 9 attempts and exponential backoff, this will retry for about
// 8m before giving up.
const retryBaseWait = 1 * time.Second

// retryJitterPct is the percent jitter to add to each inter-retry wait.
const retryJitterPct = 25

// MessagingEngine is a network engine that enables DKG nodes to exchange
// private messages over the network.
type MessagingEngine struct {
	unit    *engine.Unit
	log     zerolog.Logger
	me      module.Local      // local object to identify the node
	conduit network.Conduit   // network conduit for sending and receiving private messages
	tunnel  *dkg.BrokerTunnel // tunnel for relaying private messages to and from controllers
}

// NewMessagingEngine returns a new engine.
func NewMessagingEngine(
	logger zerolog.Logger,
	net network.Network,
	me module.Local,
	tunnel *dkg.BrokerTunnel) (*MessagingEngine, error) {

	log := logger.With().Str("engine", "dkg-processor").Logger()

	eng := MessagingEngine{
		unit:   engine.NewUnit(),
		log:    log,
		me:     me,
		tunnel: tunnel,
	}

	var err error
<<<<<<< HEAD
	eng.conduit, err = net.Register(network.DKGCommittee, &eng)
=======
	eng.conduit, err = net.Register(channels.DKGCommittee, &eng)
>>>>>>> 138e1c32
	if err != nil {
		return nil, fmt.Errorf("could not register dkg network engine: %w", err)
	}

	eng.unit.Launch(eng.forwardOutgoingMessages)

	return &eng, nil
}

// Ready implements the module ReadyDoneAware interface. It returns a channel
// that will close when the engine has successfully
// started.
func (e *MessagingEngine) Ready() <-chan struct{} {
	return e.unit.Ready()
}

// Done implements the module ReadyDoneAware interface. It returns a channel
// that will close when the engine has successfully stopped.
func (e *MessagingEngine) Done() <-chan struct{} {
	return e.unit.Done()
}

// SubmitLocal implements the network Engine interface
func (e *MessagingEngine) SubmitLocal(event interface{}) {
	e.unit.Launch(func() {
		err := e.process(e.me.NodeID(), event)
		if err != nil {
			e.log.Fatal().Err(err).Str("origin", e.me.NodeID().String()).Msg("failed to submit local message")
		}
	})
}

// Submit implements the network Engine interface
func (e *MessagingEngine) Submit(_ channels.Channel, originID flow.Identifier, event interface{}) {
	e.unit.Launch(func() {
		err := e.process(originID, event)
		if engine.IsInvalidInputError(err) {
			e.log.Error().Err(err).Str("origin", originID.String()).Msg("failed to submit dropping invalid input message")
		} else if err != nil {
			e.log.Fatal().Err(err).Str("origin", originID.String()).Msg("failed to submit message unknown error")
		}
	})
}

// ProcessLocal implements the network Engine interface
func (e *MessagingEngine) ProcessLocal(event interface{}) error {
	return e.unit.Do(func() error {
		err := e.process(e.me.NodeID(), event)
		if err != nil {
			e.log.Fatal().Err(err).Str("origin", e.me.NodeID().String()).Msg("failed to process local message")
		}

		return nil
	})
}

// Process implements the network Engine interface
func (e *MessagingEngine) Process(_ channels.Channel, originID flow.Identifier, event interface{}) error {
	return e.unit.Do(func() error {
		return e.process(originID, event)
	})
}

func (e *MessagingEngine) process(originID flow.Identifier, event interface{}) error {
	switch v := event.(type) {
	case *msg.DKGMessage:
		// messages are forwarded async rather than sync, because otherwise the message queue
		// might get full when it's slow to process DKG messages synchronously and impact
		// block rate.
		e.forwardInboundMessageAsync(originID, v)
		return nil
	default:
		return engine.NewInvalidInputErrorf("expecting input with type msg.DKGMessage, but got %T", event)
	}
}

// forwardInboundMessageAsync forwards a private DKG message from another DKG
// participant to the DKG controller.
func (e *MessagingEngine) forwardInboundMessageAsync(originID flow.Identifier, message *msg.DKGMessage) {
	e.unit.Launch(func() {
		e.tunnel.SendIn(
			msg.PrivDKGMessageIn{
				DKGMessage: *message,
				OriginID:   originID,
			},
		)
	})
}

func (e *MessagingEngine) forwardOutgoingMessages() {
	for {
		select {
		case msg := <-e.tunnel.MsgChOut:
			e.forwardOutboundMessageAsync(msg)
		case <-e.unit.Quit():
			return
		}
	}
}

// forwardOutboundMessageAsync asynchronously attempts to forward a private
// DKG message to a single other DKG participant, on a best effort basis.
func (e *MessagingEngine) forwardOutboundMessageAsync(message msg.PrivDKGMessageOut) {
	e.unit.Launch(func() {
		backoff := retry.NewExponential(retryBaseWait)
		backoff = retry.WithMaxRetries(retryMax, backoff)
		backoff = retry.WithJitterPercent(retryJitterPct, backoff)

		attempts := 1
		err := retry.Do(e.unit.Ctx(), backoff, func(ctx context.Context) error {
			err := e.conduit.Unicast(&message.DKGMessage, message.DestID)
			if err != nil {
				e.log.Warn().Err(err).Msgf("error sending dkg message retrying (%d)", attempts)
			}

			attempts++
			return retry.RetryableError(err)
		})

		// Various network conditions can result in errors while forwarding outbound messages.
		// Because the overall DKG is resilient to individual message failures most of time.
		// it is acceptable to log the error and move on.
		if err != nil {
			e.log.Error().Err(err).Msgf("error sending private dkg message after %d attempts", attempts)
		}
	})
}<|MERGE_RESOLUTION|>--- conflicted
+++ resolved
@@ -56,11 +56,7 @@
 	}
 
 	var err error
-<<<<<<< HEAD
-	eng.conduit, err = net.Register(network.DKGCommittee, &eng)
-=======
 	eng.conduit, err = net.Register(channels.DKGCommittee, &eng)
->>>>>>> 138e1c32
 	if err != nil {
 		return nil, fmt.Errorf("could not register dkg network engine: %w", err)
 	}
