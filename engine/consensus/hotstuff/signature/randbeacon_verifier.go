// +build relic

package signature

import (
	"fmt"

	"github.com/dapperlabs/flow-go/crypto"
	model "github.com/dapperlabs/flow-go/model/hotstuff"
	"github.com/dapperlabs/flow-go/model/messages"
)

// RandomBeaconSigVerifier verifies signatures generated by the random beacon.
// Specifically, it verifies individual key shares and reconstructed threshold signatures.
type RandomBeaconSigVerifier struct {
	// the hasher for signer random beacon signature
	randomBeaconHasher crypto.Hasher
}

<<<<<<< HEAD
func NewRandomBeaconSigVerifier(dkgPubData *DKGPublicData) RandomBeaconSigVerifier {
	return RandomBeaconSigVerifier{
		dkgPubData:         dkgPubData,
=======
// NewRandomBeaconSigVerifier constructs a new RandomBeaconSigVerifier
func NewRandomBeaconSigVerifier() RandomBeaconSigVerifier {
	// The random beacon is only run by consensus nodes. Hence, the tag used for identifying the vote can be hard-coded.
	return RandomBeaconSigVerifier{
>>>>>>> 8fe37748
		randomBeaconHasher: crypto.NewBLS_KMAC(messages.RandomBeaconTag),
	}
}

// VerifyRandomBeaconSig verifies a random beacon signature share for a block using provided signer's public key
// sigShare - the signature share (from individual random beacon member) to be verified
// block - the signed block
// signerPubKey - the signer's public key
//
// Note: we are specifically choosing safety over performance here.
//   * The vote itself contains all the information for verifying the signature: the blockID and the block's view
//   * We could use the vote to verify that the signature is valid for the information contained in the vote's message
//   * However, for security, we are explicitly verifying that the vote matches the full block.
//     We do this by converting the block to the byte-sequence which we expect an honest voter to have signed
//     and then check the provided signature against this self-computed byte-sequence.
func (v *RandomBeaconSigVerifier) VerifyRandomBeaconSig(sigShare crypto.Signature, block *model.Block, signerPubKey crypto.PublicKey) (bool, error) {
	msg := BlockToBytesForSign(block)
	valid, err := signerPubKey.Verify(sigShare, msg, v.randomBeaconHasher)
	if err != nil {
		return false, fmt.Errorf("cannot verify random beacon signature: %w", err)
	}
	return valid, nil
}

// VerifyRandomBeaconThresholdSig verifies a (reconstructed) random beacon threshold signature for a block.
// Inputs:
//    sig - random beacon threshold signature
//    block - the signed block
//    groupPubKey - the DKG group public key
//
// Note: we are specifically choosing safety over performance here.
//   * The vote itself contains all the information for verifying the signature: the blockID and the block's view
//   * We could use the vote to verify that the signature is valid for the information contained in the vote's message
//   * However, for security, we are explicitly verifying that the vote matches the full block.
//     We do this by converting the block to the byte-sequence which we expect an honest voter to have signed
//     and then check the provided signature against this self-computed byte-sequence.
func (v *RandomBeaconSigVerifier) VerifyRandomBeaconThresholdSig(sig crypto.Signature, block *model.Block, groupPubKey crypto.PublicKey) (bool, error) {
	msg := BlockToBytesForSign(block)
	// the reconstructed signature is also a BLS signature which can be verified by the group public key
	valid, err := groupPubKey.Verify(sig, msg, v.randomBeaconHasher)
	if err != nil {
		return false, fmt.Errorf("cannot verify reconstructed random beacon sig: %w", err)
	}
	return valid, nil
}<|MERGE_RESOLUTION|>--- conflicted
+++ resolved
@@ -17,16 +17,10 @@
 	randomBeaconHasher crypto.Hasher
 }
 
-<<<<<<< HEAD
-func NewRandomBeaconSigVerifier(dkgPubData *DKGPublicData) RandomBeaconSigVerifier {
-	return RandomBeaconSigVerifier{
-		dkgPubData:         dkgPubData,
-=======
 // NewRandomBeaconSigVerifier constructs a new RandomBeaconSigVerifier
 func NewRandomBeaconSigVerifier() RandomBeaconSigVerifier {
 	// The random beacon is only run by consensus nodes. Hence, the tag used for identifying the vote can be hard-coded.
 	return RandomBeaconSigVerifier{
->>>>>>> 8fe37748
 		randomBeaconHasher: crypto.NewBLS_KMAC(messages.RandomBeaconTag),
 	}
 }
