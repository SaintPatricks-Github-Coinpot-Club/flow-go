package hotstuff

import (
	"fmt"
	"github.com/rs/zerolog"

	"github.com/dapperlabs/flow-go/engine/consensus/hotstuff/notifications"
	"github.com/dapperlabs/flow-go/engine/consensus/hotstuff/types"
	"github.com/dapperlabs/flow-go/model/flow"
)

type VoteAggregator struct {
	logger                zerolog.Logger
	notifier              notifications.Consumer
	viewState             *ViewState
	voteValidator         *Validator
	sigAggregator         SigAggregator
	highestPrunedView     uint64
	pendingVotes          *PendingVotes                                // keeps track of votes whose blocks can not be found
	viewToBlockIDSet      map[uint64]map[flow.Identifier]struct{}      // for pruning
	viewToVoteID          map[uint64]map[flow.Identifier]*types.Vote   // for detecting double voting
	createdQC             map[flow.Identifier]*types.QuorumCertificate // keeps track of QCs that have been made for blocks
	blockIDToVotingStatus map[flow.Identifier]*VotingStatus            // keeps track of accumulated votes and stakes for blocks
	proposerVotes         map[flow.Identifier]*types.Vote              // holds the votes of block proposers, so we can avoid passing around proposals everywhere
}

<<<<<<< HEAD
// NewVoteAggregator creates an instance of vote aggregator
func NewVoteAggregator(notifier notifications.Consumer, highestPrunedView uint64, viewState *ViewState, voteValidator *Validator) *VoteAggregator {
=======
func NewVoteAggregator(highestPrunedView uint64, viewState *ViewState, voteValidator *Validator, sigAggregator SigAggregator) *VoteAggregator {
>>>>>>> cd116743
	return &VoteAggregator{
		logger:                zerolog.Logger{},
		notifier:              notifier,
		highestPrunedView:     highestPrunedView,
		viewState:             viewState,
		voteValidator:         voteValidator,
		sigAggregator:         sigAggregator,
		pendingVotes:          NewPendingVotes(),
		viewToBlockIDSet:      make(map[uint64]map[flow.Identifier]struct{}),
		viewToVoteID:          make(map[uint64]map[flow.Identifier]*types.Vote),
		createdQC:             make(map[flow.Identifier]*types.QuorumCertificate),
		blockIDToVotingStatus: make(map[flow.Identifier]*VotingStatus),
		proposerVotes:         make(map[flow.Identifier]*types.Vote),
	}
}

// StorePendingVote stores the vote as a pending vote assuming the caller has checked that the voting
// block is currently missing.
// Note: Validations on these pending votes will be postponed until the block has been received.
func (va *VoteAggregator) StorePendingVote(vote *types.Vote) {
	// check if the vote is for a view that has already been pruned (and is thus stale)
	// cannot store vote for already pruned view
	if va.isStale(vote) {
		return
	}
	// process the vote
	va.pendingVotes.AddVote(vote)
	va.updateState(vote)
}

// StoreVoteAndBuildQC stores the vote assuming the caller has checked that the voting block is incorporated,
// and returns a QC if there are votes with enough stakes.
// The VoteAggregator builds a QC as soon as the number of votes allow this.
// While subsequent votes (past the required threshold) are not included in the QC anymore,
// VoteAggregator ALWAYS returns the same QC as the one returned before.
func (va *VoteAggregator) StoreVoteAndBuildQC(vote *types.Vote, block *types.Block) (*types.QuorumCertificate, bool, error) {
	// if the QC for the block has been created before, return the QC
	oldQC, built := va.createdQC[block.BlockID]
	if built {
		return oldQC, true, nil
	}
	// ignore stale votes
	if va.isStale(vote) {
		return nil, false, nil
	}
	// validate the vote and adding it to the accumulated voting status
	valid, err := va.validateAndStoreIncorporatedVote(vote, block)
	if err != nil {
		return nil, false, fmt.Errorf("could not store incorporated vote: %w", err)
	}
	// cannot build qc if vote is invalid
	if !valid {
		return nil, false, nil
	}
	// try to build the QC with existing votes
	newQC, built, err := va.tryBuildQC(block.BlockID)
	if err != nil {
		return nil, false, fmt.Errorf("could not build QC: %w", err)
	}

	return newQC, built, nil
}

// StoreProposerVote stores the vote for a block that was proposed.
func (va *VoteAggregator) StoreProposerVote(vote *types.Vote) {
	// check if the proposer vote is for a view that has already been pruned (and is thus stale)
	if va.isStale(vote) { // cannot store vote for already pruned view
		return
	}
	va.proposerVotes[vote.BlockID] = vote
}

// BuildQCOnReceivedBlock will attempt to build a QC for the given block when there are votes
// with enough stakes.
// It assumes that the proposer's vote has been stored by calling StoreProposerVote
func (va *VoteAggregator) BuildQCOnReceivedBlock(block *types.Block) (*types.QuorumCertificate, bool, error) {
	// return the QC that was built before if exists
	oldQC, exists := va.createdQC[block.BlockID]
	if exists {
		return oldQC, true, nil
	}
	// proposer vote is the first to be accumulated
	proposerVote, exists := va.proposerVotes[block.BlockID]
	if !exists { // cannot build qc if proposer vote does not exist
		return nil, false, fmt.Errorf("could not get proposer vote for block: %x", block.BlockID)
	}
	if va.isStale(proposerVote) {
		return nil, false, nil
	}

	// accumulate leader vote first to ensure leader's vote is always included in the QC
	valid, err := va.validateAndStoreIncorporatedVote(proposerVote, block)
	if err != nil {
		return nil, false, fmt.Errorf("leader vote is invalid %w", err)
	}
	if !valid {
		return nil, false, nil
	}
	// accumulate pending votes by order
	pendingStatus, exists := va.pendingVotes.votes[block.BlockID]
	if exists {
		va.convertPendingVotes(pendingStatus.orderedVotes, block)
	}
	// try building QC with existing valid votes
	qc, built, err := va.tryBuildQC(block.BlockID)
	if err != nil {
		return nil, false, fmt.Errorf("could not build QC on receiving block: %w", err)
	}
	delete(va.proposerVotes, block.BlockID)
	return qc, built, nil
}

func (va *VoteAggregator) convertPendingVotes(pendingVotes []*types.Vote, block *types.Block) {
	for _, vote := range pendingVotes {
		valid, err := va.validateAndStoreIncorporatedVote(vote, block)
		if err != nil || !valid {
			continue
		}
		// if threshold is reached, the rest of the votes can be ignored
		if va.canBuildQC(block.BlockID) {
			break
		}
	}
	delete(va.pendingVotes.votes, block.BlockID)
}

// PruneByView will delete all votes equal or below to the given view, as well as related indexes.
func (va *VoteAggregator) PruneByView(view uint64) {
	if view <= va.highestPrunedView {
		return
	}
	for i := va.highestPrunedView + 1; i <= view; i++ {
		blockIDStrSet := va.viewToBlockIDSet[i]
		for blockID := range blockIDStrSet {
			delete(va.pendingVotes.votes, blockID)
			delete(va.blockIDToVotingStatus, blockID)
			delete(va.createdQC, blockID)
			delete(va.proposerVotes, blockID)
		}
		delete(va.viewToBlockIDSet, i)
		delete(va.viewToVoteID, i)
	}
	va.highestPrunedView = view
}

// storeIncorporatedVote stores incorporated votes and accumulate stakes
// it drops invalid votes and duplicate votes
func (va *VoteAggregator) validateAndStoreIncorporatedVote(vote *types.Vote, block *types.Block) (bool, error) {
	voter, err := va.voteValidator.ValidateVote(vote, block)
	// does not report invalid vote as an error, notify consumers instead
	if err != nil {
		switch err := err.(type) {
		case types.InvalidVoteError:
			va.notifier.OnInvalidVoteDetected(vote)
			va.logger.Warn().Msg(err.Msg)
			return false, nil
		default:
			return false, fmt.Errorf("could not validate incorporated vote: %w", err)
		}
	}
	// does not report double vote as an error, notify consumers instead
	firstVote, detected := va.detectDoubleVote(vote, voter)
	if detected {
		va.notifier.OnDoubleVotingDetected(firstVote, vote)
		return false, nil
	}
	// update existing voting status or create a new one
	votingStatus, exists := va.blockIDToVotingStatus[vote.BlockID]
	if !exists {
		threshold, err := va.viewState.GetQCStakeThresholdAtBlock(vote.BlockID)
		if err != nil {
			return false, fmt.Errorf("could not get stake threshold: %w", err)
		}
		identities, err := va.viewState.GetStakedIdentitiesAtBlock(vote.BlockID)
		if err != nil {
			return false, fmt.Errorf("could not get identities: %w", err)
		}
		votingStatus = NewVotingStatus(va.sigAggregator, threshold, vote.View, uint32(len(identities)), voter, vote.BlockID)
		va.blockIDToVotingStatus[vote.BlockID] = votingStatus
	}
	votingStatus.AddVote(vote, voter)
	va.updateState(vote)
	return true, nil
}

func (va *VoteAggregator) updateState(vote *types.Vote) {
	voterID := vote.Signature.SignerID

	// update viewToVoteID
	idToVote, exists := va.viewToVoteID[vote.View]
	if exists {
		idToVote[voterID] = vote
	} else {
		idToVote = make(map[flow.Identifier]*types.Vote)
		idToVote[voterID] = vote
		va.viewToVoteID[vote.View] = idToVote
	}

	// update viewToBlockIDSet
	blockIDSet, exists := va.viewToBlockIDSet[vote.View]
	if exists {
		blockIDSet[vote.BlockID] = struct{}{}
	} else {
		blockIDSet = make(map[flow.Identifier]struct{})
		blockIDSet[vote.BlockID] = struct{}{}
		va.viewToBlockIDSet[vote.View] = blockIDSet
	}
}

func (va *VoteAggregator) tryBuildQC(blockID flow.Identifier) (*types.QuorumCertificate, bool, error) {
	votingStatus, exists := va.blockIDToVotingStatus[blockID]
	if !exists { // can not build a qc if voting status doesn't exist
		return nil, false, nil
	}
	qc, built, err := votingStatus.TryBuildQC()
	if err != nil { // can not build a qc if there is an error
		return nil, false, err
	}
	if !built { // votes are insufficient
		return nil, false, nil
	}
	va.createdQC[votingStatus.blockID] = qc
	return qc, true, nil
}

// double voting is detected when the voter has voted a different block at the same view before
func (va *VoteAggregator) detectDoubleVote(vote *types.Vote, sender *flow.Identity) (*types.Vote, bool) {
	idToVotes, ok := va.viewToVoteID[vote.View]
	if !ok {
		// never voted by anyone
		return nil, false
	}
	originalVote, exists := idToVotes[sender.ID()]
	if !exists {
		// never voted by this sender
		return nil, false
	}
	if originalVote.BlockID == vote.BlockID {
		// voted and is the same vote as the vote received before
		return nil, false
	}
	return originalVote, true
}

func (va *VoteAggregator) canBuildQC(blockID flow.Identifier) bool {
	votingStatus, exists := va.blockIDToVotingStatus[blockID]
	if !exists {
		return false
	}
	return votingStatus.CanBuildQC()
}

func (va *VoteAggregator) isStale(vote *types.Vote) bool {
	return vote.View <= va.highestPrunedView
}<|MERGE_RESOLUTION|>--- conflicted
+++ resolved
@@ -2,6 +2,7 @@
 
 import (
 	"fmt"
+
 	"github.com/rs/zerolog"
 
 	"github.com/dapperlabs/flow-go/engine/consensus/hotstuff/notifications"
@@ -24,12 +25,8 @@
 	proposerVotes         map[flow.Identifier]*types.Vote              // holds the votes of block proposers, so we can avoid passing around proposals everywhere
 }
 
-<<<<<<< HEAD
 // NewVoteAggregator creates an instance of vote aggregator
-func NewVoteAggregator(notifier notifications.Consumer, highestPrunedView uint64, viewState *ViewState, voteValidator *Validator) *VoteAggregator {
-=======
-func NewVoteAggregator(highestPrunedView uint64, viewState *ViewState, voteValidator *Validator, sigAggregator SigAggregator) *VoteAggregator {
->>>>>>> cd116743
+func NewVoteAggregator(notifier notifications.Consumer, highestPrunedView uint64, viewState *ViewState, voteValidator *Validator, sigAggregator SigAggregator) *VoteAggregator {
 	return &VoteAggregator{
 		logger:                zerolog.Logger{},
 		notifier:              notifier,
