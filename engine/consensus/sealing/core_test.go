package sealing

import (
	"errors"
	"fmt"
	"testing"
	"time"

	"github.com/stretchr/testify/mock"
	"github.com/stretchr/testify/require"
	"github.com/stretchr/testify/suite"

	"github.com/onflow/flow-go/engine"
	"github.com/onflow/flow-go/engine/consensus/approvals"
	"github.com/onflow/flow-go/engine/consensus/approvals/tracker"
	"github.com/onflow/flow-go/model/chunks"
	"github.com/onflow/flow-go/model/flow"
	realmodule "github.com/onflow/flow-go/module"
	"github.com/onflow/flow-go/module/metrics"
	module "github.com/onflow/flow-go/module/mock"
	"github.com/onflow/flow-go/module/trace"
	"github.com/onflow/flow-go/module/updatable_configs"
	mockstate "github.com/onflow/flow-go/state/protocol/mock"
	storage "github.com/onflow/flow-go/storage/mock"
	"github.com/onflow/flow-go/utils/unittest"
)

// TestApprovalProcessingCore performs testing of approval processing core
// Core is responsible for delegating processing to assignment collectorTree for each separate execution result
// Core performs height based checks and decides if approval or incorporated result has to be processed at all
// or rejected as outdated or unverifiable.
// Core maintains a LRU cache of known approvals that cannot be verified at the moment/
func TestApprovalProcessingCore(t *testing.T) {
	suite.Run(t, new(ApprovalProcessingCoreTestSuite))
}

// RequiredApprovalsForSealConstructionTestingValue defines the number of approvals that are
// required to construct a seal for testing purposes. Thereby, the default production value
// can be set independently without changing test behaviour.
const RequiredApprovalsForSealConstructionTestingValue = 1

type ApprovalProcessingCoreTestSuite struct {
	approvals.BaseAssignmentCollectorTestSuite

	sealsDB             *storage.Seals
	finalizedRootHeader *flow.Header
	core                *Core
	setter              realmodule.SealingConfigsSetter
}

func (s *ApprovalProcessingCoreTestSuite) TearDownTest() {
	s.BaseAssignmentCollectorTestSuite.TearDownTest()
}

func (s *ApprovalProcessingCoreTestSuite) SetupTest() {
	s.BaseAssignmentCollectorTestSuite.SetupTest()

	s.sealsDB = &storage.Seals{}

	s.finalizedRootHeader = unittest.GenesisFixture().ToHeader()
	params := new(mockstate.Params)
	s.State.On("Sealed").Return(unittest.StateSnapshotForKnownBlock(s.ParentBlock, nil)).Maybe()
	s.State.On("Params").Return(params)
	params.On("FinalizedRoot").Return(
		func() *flow.Header { return s.finalizedRootHeader },
		func() error { return nil },
	)

	metrics := metrics.NewNoopCollector()
	tracer := trace.NewNoopTracer()

	setter := unittest.NewSealingConfigs(flow.DefaultChunkAssignmentAlpha)
	var err error
	s.core, err = NewCore(unittest.Logger(), s.WorkerPool, tracer, metrics, &tracker.NoopSealingTracker{}, s.Headers, s.State, s.sealsDB, s.Assigner, s.SigHasher, s.SealsPL, s.Conduit, setter)
	require.NoError(s.T(), err)
	s.setter = setter
}

// TestOnBlockFinalized_RejectOutdatedApprovals tests that approvals will be rejected as outdated
// for block that is already sealed
func (s *ApprovalProcessingCoreTestSuite) TestOnBlockFinalized_RejectOutdatedApprovals() {
	approval := unittest.ResultApprovalFixture(unittest.WithApproverID(s.VerID),
		unittest.WithChunk(s.Chunks[0].Index),
		unittest.WithBlockID(s.Block.ID()))
	err := s.core.processApproval(approval)
	require.NoError(s.T(), err)

	seal := unittest.Seal.Fixture(unittest.Seal.WithBlock(s.Block))
	s.sealsDB.On("HighestInFork", mock.Anything).Return(seal, nil).Once()

	err = s.core.ProcessFinalizedBlock(s.Block.ID())
	require.NoError(s.T(), err)

	err = s.core.processApproval(approval)
	require.Error(s.T(), err)
	require.True(s.T(), engine.IsOutdatedInputError(err))
}

// TestOnBlockFinalized_RejectOutdatedExecutionResult tests that incorporated result will be rejected as outdated
// if the block which is targeted by execution result is already sealed.
func (s *ApprovalProcessingCoreTestSuite) TestOnBlockFinalized_RejectOutdatedExecutionResult() {
	seal := unittest.Seal.Fixture(unittest.Seal.WithBlock(s.Block))
	s.sealsDB.On("HighestInFork", mock.Anything).Return(seal, nil).Once()

	err := s.core.ProcessFinalizedBlock(s.Block.ID())
	require.NoError(s.T(), err)

	err = s.core.processIncorporatedResult(s.IncorporatedResult)
	require.Error(s.T(), err)
	require.True(s.T(), engine.IsOutdatedInputError(err))
}

// TestOnBlockFinalized_RejectUnverifiableEntries tests that core will reject both execution results
// and approvals for blocks that we have no information about.
func (s *ApprovalProcessingCoreTestSuite) TestOnBlockFinalized_RejectUnverifiableEntries() {
	s.IncorporatedResult.Result.BlockID = unittest.IdentifierFixture() // replace blockID with random one
	err := s.core.processIncorporatedResult(s.IncorporatedResult)
	require.Error(s.T(), err)
	require.True(s.T(), engine.IsUnverifiableInputError(err))

	approval := unittest.ResultApprovalFixture(unittest.WithApproverID(s.VerID),
		unittest.WithChunk(s.Chunks[0].Index))

	err = s.core.processApproval(approval)
	require.Error(s.T(), err)
	require.True(s.T(), engine.IsUnverifiableInputError(err))
}

// TestOnBlockFinalized_RejectOrphanIncorporatedResults tests that execution results incorporated in orphan blocks
// are rejected as outdated in next situation
//
//	A <- B_1
//		 <- B_2
//
// B_1 is finalized rendering B_2 as orphan, submitting IR[ER[A], B_1] is a success, submitting IR[ER[A], B_2] is an outdated incorporated result
func (s *ApprovalProcessingCoreTestSuite) TestOnBlockFinalized_RejectOrphanIncorporatedResults() {
	blockB1 := unittest.BlockHeaderWithParentFixture(s.Block)
	blockB2 := unittest.BlockHeaderWithParentFixture(s.Block)

	s.Blocks[blockB1.ID()] = blockB1
	s.Blocks[blockB2.ID()] = blockB2

	IR1 := unittest.IncorporatedResult.Fixture(
		unittest.IncorporatedResult.WithIncorporatedBlockID(blockB1.ID()),
		unittest.IncorporatedResult.WithResult(s.IncorporatedResult.Result))

	IR2 := unittest.IncorporatedResult.Fixture(
		unittest.IncorporatedResult.WithIncorporatedBlockID(blockB2.ID()),
		unittest.IncorporatedResult.WithResult(s.IncorporatedResult.Result))

	s.MarkFinalized(blockB1)

	seal := unittest.Seal.Fixture(unittest.Seal.WithBlock(s.ParentBlock))
	s.sealsDB.On("HighestInFork", mock.Anything).Return(seal, nil).Once()

	// blockB1 becomes finalized
	err := s.core.ProcessFinalizedBlock(blockB1.ID())
	require.NoError(s.T(), err)

	err = s.core.processIncorporatedResult(IR1)
	require.NoError(s.T(), err)

	err = s.core.processIncorporatedResult(IR2)
	require.Error(s.T(), err)
	require.True(s.T(), engine.IsOutdatedInputError(err))
}

func (s *ApprovalProcessingCoreTestSuite) TestOnBlockFinalized_RejectOldFinalizedBlock() {
	blockB1 := unittest.BlockHeaderWithParentFixture(s.Block)
	blockB2 := unittest.BlockHeaderWithParentFixture(blockB1)

	s.Blocks[blockB1.ID()] = blockB1
	s.Blocks[blockB2.ID()] = blockB2

	seal := unittest.Seal.Fixture(unittest.Seal.WithBlock(s.Block))
	// should only call it once
	s.sealsDB.On("HighestInFork", mock.Anything).Return(seal, nil).Once()
	s.MarkFinalized(blockB1)
	s.MarkFinalized(blockB2)

	// blockB1 becomes finalized
	err := s.core.ProcessFinalizedBlock(blockB2.ID())
	require.NoError(s.T(), err)

	err = s.core.ProcessFinalizedBlock(blockB1.ID())
	require.NoError(s.T(), err)
}

// TestProcessFinalizedBlock_CollectorsCleanup tests that stale collectorTree are cleaned up for
// already sealed blocks.
func (s *ApprovalProcessingCoreTestSuite) TestProcessFinalizedBlock_CollectorsCleanup() {
	blockID := s.Block.ID()
	numResults := uint(10)
	for i := uint(0); i < numResults; i++ {
		// all results incorporated in different blocks
		incorporatedBlock := unittest.BlockHeaderWithParentFixture(s.IncorporatedBlock)
		s.Blocks[incorporatedBlock.ID()] = incorporatedBlock
		// create different incorporated results for same block ID
		result := unittest.ExecutionResultFixture()
		result.BlockID = blockID
		result.PreviousResultID = s.IncorporatedResult.Result.ID()
		incorporatedResult := unittest.IncorporatedResult.Fixture(
			unittest.IncorporatedResult.WithResult(result),
			unittest.IncorporatedResult.WithIncorporatedBlockID(incorporatedBlock.ID()))
		err := s.core.processIncorporatedResult(incorporatedResult)
		require.NoError(s.T(), err)
	}
	require.Equal(s.T(), uint64(numResults), s.core.collectorTree.GetSize())

	candidate := unittest.BlockHeaderWithParentFixture(s.Block)
	s.Blocks[candidate.ID()] = candidate

	// candidate becomes new sealed and finalized block, it means that
	// we will need to cleanup our tree till new height, removing all outdated collectors
	seal := unittest.Seal.Fixture(unittest.Seal.WithBlock(candidate))
	s.sealsDB.On("HighestInFork", mock.Anything).Return(seal, nil).Once()

	s.MarkFinalized(candidate)
	err := s.core.ProcessFinalizedBlock(candidate.ID())
	require.NoError(s.T(), err)
	require.Equal(s.T(), uint64(0), s.core.collectorTree.GetSize())
}

// TestProcessIncorporated_ApprovalsBeforeResult tests a scenario when first we have received approvals for unknown
// execution result and after that we discovered execution result. In this scenario we should be able
// to create a seal right after discovering execution result since all approvals should be cached.(if cache capacity is big enough)
func (s *ApprovalProcessingCoreTestSuite) TestProcessIncorporated_ApprovalsBeforeResult() {
	s.PublicKey.On("Verify", mock.Anything, mock.Anything, mock.Anything).Return(true, nil)

	for _, chunk := range s.Chunks {
		for verID := range s.AuthorizedVerifiers {
			approval := unittest.ResultApprovalFixture(unittest.WithChunk(chunk.Index),
				unittest.WithApproverID(verID),
				unittest.WithBlockID(s.Block.ID()),
				unittest.WithExecutionResultID(s.IncorporatedResult.Result.ID()))
			err := s.core.processApproval(approval)
			require.NoError(s.T(), err)
		}
	}

	s.SealsPL.On("Add", mock.Anything).Return(true, nil).Once()

	err := s.core.processIncorporatedResult(s.IncorporatedResult)
	require.NoError(s.T(), err)

	s.SealsPL.AssertCalled(s.T(), "Add", mock.Anything)
}

// TestProcessIncorporated_ApprovalsAfterResult tests a scenario when first we have discovered execution result
// and after that we started receiving approvals. In this scenario we should be able to create a seal right
// after processing last needed approval to meet `RequiredApprovalsForSealConstruction` threshold.
func (s *ApprovalProcessingCoreTestSuite) TestProcessIncorporated_ApprovalsAfterResult() {
	s.PublicKey.On("Verify", mock.Anything, mock.Anything, mock.Anything).Return(true, nil)

	s.SealsPL.On("Add", mock.Anything).Return(true, nil).Once()

	err := s.core.processIncorporatedResult(s.IncorporatedResult)
	require.NoError(s.T(), err)

	for _, chunk := range s.Chunks {
		for verID := range s.AuthorizedVerifiers {
			approval := unittest.ResultApprovalFixture(unittest.WithChunk(chunk.Index),
				unittest.WithApproverID(verID),
				unittest.WithBlockID(s.Block.ID()),
				unittest.WithExecutionResultID(s.IncorporatedResult.Result.ID()))
			err := s.core.processApproval(approval)
			require.NoError(s.T(), err)
		}
	}

	s.SealsPL.AssertCalled(s.T(), "Add", mock.Anything)
}

// TestProcessIncorporated_ProcessingInvalidApproval tests that processing invalid approval when result is discovered
// is correctly handled in case of sentinel error
func (s *ApprovalProcessingCoreTestSuite) TestProcessIncorporated_ProcessingInvalidApproval() {
	// fail signature verification for first approval
	s.PublicKey.On("Verify", mock.Anything, mock.Anything, mock.Anything).Return(false, nil).Once()

	// generate approvals for first chunk
	approval := unittest.ResultApprovalFixture(unittest.WithChunk(s.Chunks[0].Index),
		unittest.WithApproverID(s.VerID),
		unittest.WithBlockID(s.Block.ID()),
		unittest.WithExecutionResultID(s.IncorporatedResult.Result.ID()))

	// this approval has to be cached since execution result is not known yet
	err := s.core.processApproval(approval)
	require.NoError(s.T(), err)

	// at this point approval has to be processed, even if it's invalid
	// if it's an expected sentinel error, it has to be handled internally
	err = s.core.processIncorporatedResult(s.IncorporatedResult)
	require.NoError(s.T(), err)
}

// TestProcessIncorporated_ApprovalVerificationException tests that processing invalid approval when result is discovered
// is correctly handled in case of exception
func (s *ApprovalProcessingCoreTestSuite) TestProcessIncorporated_ApprovalVerificationException() {
	// fail signature verification with exception
	s.PublicKey.On("Verify", mock.Anything, mock.Anything, mock.Anything).Return(false, fmt.Errorf("exception")).Once()

	// generate approvals for first chunk
	approval := unittest.ResultApprovalFixture(unittest.WithChunk(s.Chunks[0].Index),
		unittest.WithApproverID(s.VerID),
		unittest.WithBlockID(s.Block.ID()),
		unittest.WithExecutionResultID(s.IncorporatedResult.Result.ID()))

	// this approval has to be cached since execution result is not known yet
	err := s.core.processApproval(approval)
	require.NoError(s.T(), err)

	// at this point approval has to be processed, even if it's invalid
	// if it's an expected sentinel error, it has to be handled internally
	err = s.core.processIncorporatedResult(s.IncorporatedResult)
	require.Error(s.T(), err)
}

// TestOnBlockFinalized_EmergencySealing tests that emergency sealing kicks in to resolve sealing halt
func (s *ApprovalProcessingCoreTestSuite) TestOnBlockFinalized_EmergencySealing() {

	metrics := metrics.NewNoopCollector()
	tracer := trace.NewNoopTracer()

	setter, err := updatable_configs.NewSealingConfigs(
		flow.DefaultRequiredApprovalsForSealConstruction,
		flow.DefaultRequiredApprovalsForSealValidation,
		flow.DefaultChunkAssignmentAlpha,
		true, // enable emergency sealing
	)
	require.NoError(s.T(), err)
	s.core, err = NewCore(unittest.Logger(), s.WorkerPool, tracer, metrics, &tracker.NoopSealingTracker{}, s.Headers, s.State, s.sealsDB, s.Assigner, s.SigHasher, s.SealsPL, s.Conduit, setter)
	require.NoError(s.T(), err)
	s.setter = setter

	s.SealsPL.On("Get", mock.Anything).Return(nil, false).Maybe()
	s.SealsPL.On("Add", mock.Anything).Run(
		func(args mock.Arguments) {
			seal := args.Get(0).(*flow.IncorporatedResultSeal)
			require.Equal(s.T(), s.Block.ID(), seal.Seal.BlockID)
			require.Equal(s.T(), s.IncorporatedResult.Result.ID(), seal.Seal.ResultID)
		},
	).Return(true, nil).Once()

	seal := unittest.Seal.Fixture(unittest.Seal.WithBlock(s.ParentBlock))
	s.sealsDB.On("HighestInFork", mock.Anything).Return(seal, nil).Times(approvals.DefaultEmergencySealingThresholdForFinalization)
	s.State.On("Sealed").Return(unittest.StateSnapshotForKnownBlock(s.ParentBlock, nil))

	err = s.core.ProcessIncorporatedResult(s.IncorporatedResult)
	require.NoError(s.T(), err)

	lastFinalizedBlock := s.IncorporatedBlock
	s.MarkFinalized(lastFinalizedBlock)
	for i := 0; i < approvals.DefaultEmergencySealingThresholdForFinalization; i++ {
		finalizedBlock := unittest.BlockHeaderWithParentFixture(lastFinalizedBlock)
		s.Blocks[finalizedBlock.ID()] = finalizedBlock
		s.MarkFinalized(finalizedBlock)
		err := s.core.ProcessFinalizedBlock(finalizedBlock.ID())
		require.NoError(s.T(), err)
		lastFinalizedBlock = finalizedBlock
	}

	s.SealsPL.AssertExpectations(s.T())
}

// TestOnBlockFinalized_ProcessingOrphanApprovals tests that approvals for orphan forks are rejected as outdated entries without processing
//
//	 A <- B_1 <- C_1{ IER[B_1] }
//		 <- B_2 <- C_2{ IER[B_2] } <- D_2{ IER[C_2] }
//	 	 <- B_3 <- C_3{ IER[B_3] } <- D_3{ IER[C_3] } <- E_3{ IER[D_3] }
//
// B_1 becomes finalized rendering forks starting at B_2 and B_3 as orphans
func (s *ApprovalProcessingCoreTestSuite) TestOnBlockFinalized_ProcessingOrphanApprovals() {
	forks := make([][]*flow.Block, 3)
	forkResults := make([][]*flow.ExecutionResult, len(forks))

	for forkIndex := range forks {
		forks[forkIndex] = unittest.ChainFixtureFrom(forkIndex+2, s.ParentBlock)
		fork := forks[forkIndex]

		previousResult := s.IncorporatedResult.Result
		for blockIndex, block := range fork {
			s.Blocks[block.ID()] = block.ToHeader()
			s.IdentitiesCache[block.ID()] = s.AuthorizedVerifiers

			// create and incorporate result for every block in fork except first one
			if blockIndex > 0 {
				// create a result
				result := unittest.ExecutionResultFixture(unittest.WithPreviousResult(*previousResult))
				result.BlockID = block.Header.ParentID
				result.Chunks = s.Chunks
				forkResults[forkIndex] = append(forkResults[forkIndex], result)
				previousResult = result

				// incorporate in fork
				IR := unittest.IncorporatedResult.Fixture(
					unittest.IncorporatedResult.WithIncorporatedBlockID(block.ID()),
					unittest.IncorporatedResult.WithResult(result))

				err := s.core.processIncorporatedResult(IR)
				require.NoError(s.T(), err)
			}
		}
	}

	// same block sealed
	seal := unittest.Seal.Fixture(unittest.Seal.WithBlock(s.ParentBlock))
	s.sealsDB.On("HighestInFork", mock.Anything).Return(seal, nil).Once()

	// block B_1 becomes finalized
	finalized := forks[0][0].ToHeader()
	s.MarkFinalized(finalized)
	err := s.core.ProcessFinalizedBlock(finalized.ID())
	require.NoError(s.T(), err)

	// verify will be called twice for every approval in first fork
	s.PublicKey.On("Verify", mock.Anything, mock.Anything, mock.Anything).Return(true, nil).Times(len(forkResults[0]) * 2)

	// try submitting approvals for each result
	for _, results := range forkResults {
		for _, result := range results {
			executedBlockID := result.BlockID
			resultID := result.ID()

			approval := unittest.ResultApprovalFixture(unittest.WithChunk(0),
				unittest.WithApproverID(s.VerID),
				unittest.WithBlockID(executedBlockID),
				unittest.WithExecutionResultID(resultID))

			err := s.core.processApproval(approval)
			require.NoError(s.T(), err)
		}
	}
}

// TestOnBlockFinalized_ExtendingUnprocessableFork tests that extending orphan fork results in non processable collectors
//
//	.       - X <- Y <- Z
//	.    /
//	. <- A <- B <- C <- D <- E
//	.           |
//	.       finalized
func (s *ApprovalProcessingCoreTestSuite) TestOnBlockFinalized_ExtendingUnprocessableFork() {
	forks := make([][]*flow.Block, 2)

	for forkIndex := range forks {
		forks[forkIndex] = unittest.ChainFixtureFrom(forkIndex+3, s.Block)
		fork := forks[forkIndex]
		for _, block := range fork {
			s.Blocks[block.ID()] = block.ToHeader()
			s.IdentitiesCache[block.ID()] = s.AuthorizedVerifiers
		}
	}

	finalized := forks[1][0].ToHeader()

	s.MarkFinalized(finalized)
	seal := unittest.Seal.Fixture(unittest.Seal.WithBlock(s.ParentBlock))
	s.sealsDB.On("HighestInFork", mock.Anything).Return(seal, nil).Once()

	// finalize block B
	err := s.core.ProcessFinalizedBlock(finalized.ID())
	require.NoError(s.T(), err)

	// create incorporated result for each block in main fork
	for forkIndex, fork := range forks {
		previousResult := s.IncorporatedResult.Result
		for blockIndex, block := range fork {
			result := unittest.ExecutionResultFixture(unittest.WithPreviousResult(*previousResult))
			result.BlockID = block.Header.ParentID
			result.Chunks = s.Chunks
			previousResult = result

			// incorporate in fork
			IR := unittest.IncorporatedResult.Fixture(
				unittest.IncorporatedResult.WithIncorporatedBlockID(block.ID()),
				unittest.IncorporatedResult.WithResult(result))
			err := s.core.processIncorporatedResult(IR)
			collector := s.core.collectorTree.GetCollector(result.ID())
			if forkIndex > 0 {
				require.NoError(s.T(), err)
				require.Equal(s.T(), approvals.VerifyingApprovals, collector.ProcessingStatus())
			} else {
				if blockIndex == 0 {
					require.Error(s.T(), err)
					require.True(s.T(), engine.IsOutdatedInputError(err))
				} else {
					require.Equal(s.T(), approvals.CachingApprovals, collector.ProcessingStatus())
				}
			}
		}
	}
}

// TestOnBlockFinalized_ExtendingSealedResult tests if assignment collector tree accepts collector which extends sealed result
func (s *ApprovalProcessingCoreTestSuite) TestOnBlockFinalized_ExtendingSealedResult() {
	seal := unittest.Seal.Fixture(unittest.Seal.WithBlock(s.Block))
	s.sealsDB.On("HighestInFork", mock.Anything).Return(seal, nil).Once()

	unsealedBlock := unittest.BlockHeaderWithParentFixture(s.Block)
	s.Blocks[unsealedBlock.ID()] = unsealedBlock
	s.IdentitiesCache[unsealedBlock.ID()] = s.AuthorizedVerifiers
	result := unittest.ExecutionResultFixture(unittest.WithPreviousResult(*s.IncorporatedResult.Result))
	result.BlockID = unsealedBlock.ID()

	s.MarkFinalized(unsealedBlock)
	err := s.core.ProcessFinalizedBlock(unsealedBlock.ID())
	require.NoError(s.T(), err)

	incorporatedBlock := unittest.BlockHeaderWithParentFixture(unsealedBlock)
	s.Blocks[incorporatedBlock.ID()] = incorporatedBlock
	s.IdentitiesCache[incorporatedBlock.ID()] = s.AuthorizedVerifiers
	IR := unittest.IncorporatedResult.Fixture(
		unittest.IncorporatedResult.WithIncorporatedBlockID(incorporatedBlock.ID()),
		unittest.IncorporatedResult.WithResult(result))
	err = s.core.processIncorporatedResult(IR)
	require.NoError(s.T(), err)

	s.sealsDB.AssertExpectations(s.T())
}

// TestRequestPendingApprovals checks that requests are sent only for chunks
// that have not collected enough approvals yet, and are sent only to the
// verifiers assigned to those chunks. It also checks that the threshold and
// rate limiting is respected.
func (s *ApprovalProcessingCoreTestSuite) TestRequestPendingApprovals() {
	s.core.requestTracker = approvals.NewRequestTracker(s.core.headers, 1, 3)
	s.SealsPL.On("Get", mock.Anything).Return(nil, false)

	// n is the total number of blocks and incorporated-results we add to the
	// chain and mempool
	n := 100

	// create blocks
	unsealedFinalizedBlocks := make([]flow.Block, 0, n)
	parentBlock := s.ParentBlock
	for i := 0; i < n; i++ {
		block := unittest.BlockWithParentFixture(parentBlock)
		s.Blocks[block.ID()] = block.ToHeader()
		s.IdentitiesCache[block.ID()] = s.AuthorizedVerifiers
		unsealedFinalizedBlocks = append(unsealedFinalizedBlocks, *block)
		parentBlock = block.ToHeader()
	}

	// progress latest sealed and latest finalized:
	//s.LatestSealedBlock = unsealedFinalizedBlocks[0]
	//s.LatestFinalizedBlock = &unsealedFinalizedBlocks[n-1]

	// add an unfinalized block; it shouldn't require an approval request
	unfinalizedBlock := unittest.BlockWithParentFixture(parentBlock)
	s.Blocks[unfinalizedBlock.ID()] = unfinalizedBlock.ToHeader()

	// we will assume that all chunks are assigned to the same two verifiers.
	verifiers := make([]flow.Identifier, 0)
	for nodeID := range s.AuthorizedVerifiers {
		if len(verifiers) > 2 {
			break
		}
		verifiers = append(verifiers, nodeID)
	}

	// the sealing Core requires approvals from both verifiers for each chunk
	err := s.setter.SetRequiredApprovalsForSealingConstruction(2)
	require.NoError(s.T(), err)

	// populate the incorporated-results tree with:
	// - 50 that have collected two signatures per chunk
	// - 25 that have collected only one signature
	// - 25 that have collected no signatures
	//
	//
	//     sealed          unsealed/finalized
	// |              ||                        |
	// 1 <- 2 <- .. <- s <- s+1 <- .. <- n-t <- n
	//                 |                  |
	//                    expected reqs
	prevResult := s.IncorporatedResult.Result
	resultIDs := make([]flow.Identifier, 0, n)
	chunkCount := 2
	for i := 0; i < n-1; i++ {

		// Create an incorporated result for unsealedFinalizedBlocks[i].
		// By default the result will contain 17 chunks.
		ir := unittest.IncorporatedResult.Fixture(
			unittest.IncorporatedResult.WithResult(
				unittest.ExecutionResultFixture(
					unittest.WithBlock(&unsealedFinalizedBlocks[i]),
					unittest.WithPreviousResult(*prevResult),
					unittest.WithChunks(uint(chunkCount)),
				),
			),
			unittest.IncorporatedResult.WithIncorporatedBlockID(
				unsealedFinalizedBlocks[i+1].ID(),
			),
		)

		prevResult = ir.Result

		assignmentBuilder := chunks.NewAssignmentBuilder()

		for _, chunk := range ir.Result.Chunks {
			// assign the verifier to this chunk
			require.NoError(s.T(), assignmentBuilder.Add(chunk.Index, verifiers))
		}
		s.ChunksAssignment = assignmentBuilder.Build()

		err := s.core.processIncorporatedResult(ir)
		require.NoError(s.T(), err)

		resultIDs = append(resultIDs, ir.Result.ID())
	}

	// sealed block doesn't change
	seal := unittest.Seal.Fixture(unittest.Seal.WithBlock(s.ParentBlock))
	s.sealsDB.On("HighestInFork", mock.Anything).Return(seal, nil)

	s.State.On("Sealed").Return(unittest.StateSnapshotForKnownBlock(s.ParentBlock, nil))

	// start delivering finalization events
	lastProcessedIndex := 0
	for ; lastProcessedIndex < int(s.core.sealingConfigsGetter.ApprovalRequestsThresholdConst()); lastProcessedIndex++ {
		finalized := unsealedFinalizedBlocks[lastProcessedIndex].ToHeader()
		s.MarkFinalized(finalized)
		err := s.core.ProcessFinalizedBlock(finalized.ID())
		require.NoError(s.T(), err)
	}

	require.Empty(s.T(), s.core.requestTracker.GetAllIds())

	// process two more blocks, this will trigger requesting approvals for lastSealed + 1 height
	// but they will be in blackout period
	for i := 0; i < 2; i++ {
		finalized := unsealedFinalizedBlocks[lastProcessedIndex].ToHeader()
		s.MarkFinalized(finalized)
		err := s.core.ProcessFinalizedBlock(finalized.ID())
		require.NoError(s.T(), err)
		lastProcessedIndex += 1
	}

	require.ElementsMatch(s.T(), s.core.requestTracker.GetAllIds(), resultIDs[:1])

	// wait for the max blackout period to elapse
	time.Sleep(3 * time.Second)

	// our setup is for 5 verification nodes
	s.Conduit.On("Publish", mock.Anything, mock.Anything, mock.Anything, mock.Anything, mock.Anything, mock.Anything).
		Return(nil).Times(chunkCount)

	// process next block
	finalized := unsealedFinalizedBlocks[lastProcessedIndex].ToHeader()
	s.MarkFinalized(finalized)
	err = s.core.ProcessFinalizedBlock(finalized.ID())
	require.NoError(s.T(), err)

	// now 2 results should be pending
	require.ElementsMatch(s.T(), s.core.requestTracker.GetAllIds(), resultIDs[:2])

	s.Conduit.AssertExpectations(s.T())
}

// TestRepopulateAssignmentCollectorTree tests that the
// collectors tree will contain execution results and assignment collectors will be created.
//
//		           ↙ B[ER{A}] ← C[ER{B}] ← D[ER{C}] ← E[ER{D}]
//	P ←── A[ER{P}]
//		  ^        ↖ F[ER{A}] ← G[ER{B}] ← H[ER{G}]
//		  |
//	   finalized
//
// collectors tree has to be repopulated with incorporated results from blocks [A, B, C, D, F, G]
// E, H shouldn't be considered since
func (s *ApprovalProcessingCoreTestSuite) TestRepopulateAssignmentCollectorTree() {
	metrics := metrics.NewNoopCollector()
	tracer := trace.NewNoopTracer()
	assigner := &module.ChunkAssigner{}

	// setup mocks
	payloads := &storage.Payloads{}
	expectedResults := []*flow.IncorporatedResult{s.IncorporatedResult}
	blockChildren := make([]flow.Identifier, 0)

<<<<<<< HEAD
	rootSnapshot := unittest.StateSnapshotForKnownBlock(s.rootHeader, nil)
	s.Snapshots[s.rootHeader.ID()] = rootSnapshot
	block := &flow.Block{
		Header:  s.rootHeader.HeaderBody,
		Payload: flow.Payload{},
	}
=======
	rootSnapshot := unittest.StateSnapshotForKnownBlock(s.finalizedRootHeader, nil)
	s.Snapshots[s.finalizedRootHeader.ID()] = rootSnapshot
>>>>>>> 0004d3a9
	rootSnapshot.On("SealingSegment").Return(
		&flow.SealingSegment{Blocks: []*flow.Proposal{
			{
<<<<<<< HEAD
				Block: *block,
=======
				Block: *flow.NewBlock(s.finalizedRootHeader.HeaderBody, flow.Payload{}),
>>>>>>> 0004d3a9
				// By convention, root block has no proposer signature - implementation has to handle this edge case
				ProposerSigData: nil,
			},
		}}, nil)

	s.sealsDB.On("HighestInFork", s.IncorporatedBlock.ID()).Return(
		unittest.Seal.Fixture(
			unittest.Seal.WithBlock(s.ParentBlock)), nil)

	// the incorporated block contains the result for the sealing candidate block
	incorporatedBlockPayload := unittest.PayloadFixture(
		unittest.WithReceipts(
			unittest.ExecutionReceiptFixture(
				unittest.WithResult(s.IncorporatedResult.Result))))
	payloads.On("ByBlockID", s.IncorporatedBlock.ID()).Return(&incorporatedBlockPayload, nil)

	emptyPayload := flow.NewEmptyPayload()
	payloads.On("ByBlockID", s.Block.ID()).Return(emptyPayload, nil)

	s.IdentitiesCache[s.IncorporatedBlock.ID()] = s.AuthorizedVerifiers

	assigner.On("Assign", s.IncorporatedResult.Result, mock.Anything).Return(s.ChunksAssignment, nil)

	// two forks
	for i := 0; i < 2; i++ {
		fork := unittest.ChainFixtureFrom(i+3, s.IncorporatedBlock)
		prevResult := s.IncorporatedResult.Result
		// create execution results for all blocks except last one, since it won't be valid by definition
		for blockIndex, block := range fork {
			blockID := block.ID()

			// create execution result for previous block in chain
			// this result will be incorporated in current block.
			result := unittest.ExecutionResultFixture(
				unittest.WithPreviousResult(*prevResult),
			)
			result.BlockID = block.Header.ParentID

			// update caches
			s.Blocks[blockID] = block.ToHeader()
			s.IdentitiesCache[blockID] = s.AuthorizedVerifiers
			blockChildren = append(blockChildren, blockID)

			IR := unittest.IncorporatedResult.Fixture(
				unittest.IncorporatedResult.WithResult(result),
				unittest.IncorporatedResult.WithIncorporatedBlockID(blockID))

			if blockIndex < len(fork)-1 {
				assigner.On("Assign", result, blockID).Return(s.ChunksAssignment, nil)
				expectedResults = append(expectedResults, IR)
			} else {
				assigner.On("Assign", result, blockID).Return(nil, fmt.Errorf("no assignment for block without valid child"))
			}

			payload := unittest.PayloadFixture()
			payload.Results = append(payload.Results, result)
			payloads.On("ByBlockID", blockID).Return(&payload, nil)

			prevResult = result
		}
	}

	// Descendants has to return all valid descendants from finalized block
	finalSnapShot := unittest.StateSnapshotForKnownBlock(s.IncorporatedBlock, nil)
	finalSnapShot.On("Descendants").Return(blockChildren, nil)
	s.State.On("Final").Return(finalSnapShot)

	core, err := NewCore(unittest.Logger(), s.WorkerPool, tracer, metrics, &tracker.NoopSealingTracker{},
		s.Headers, s.State, s.sealsDB, assigner, s.SigHasher, s.SealsPL, s.Conduit, s.setter)
	require.NoError(s.T(), err)

	err = core.RepopulateAssignmentCollectorTree(payloads)
	require.NoError(s.T(), err)

	// check collector tree, after repopulating we should have all collectors for execution results that we have
	// traversed and they have to be processable.
	for _, incorporatedResult := range expectedResults {
		collector, err := core.collectorTree.GetOrCreateCollector(incorporatedResult.Result)
		require.NoError(s.T(), err)
		require.False(s.T(), collector.Created)
		require.Equal(s.T(), approvals.VerifyingApprovals, collector.Collector.ProcessingStatus())
	}
}

// TestRepopulateAssignmentCollectorTree_RootSealingSegment tests the instantiation logic for sealing.Code
// when bootstrapping with a root sealing segment containing multiple blocks.
//
// The test verifies two key aspects:
//  1. Proper handling of seals/results referencing blocks *before* the lowest block in `SealingSegment.Blocks`
//  2. Correct initialization of the assignment collector tree.
//
// We refer to the lowest block in `SealingSegment.Blocks` as the `SealedRoot` and to the highest as `FinalizedRoot`
// Chain structure:
//
//	Pre-Root Blocks    Root Sealing Segment (queryable blocks)
//	 (unknown)             ╭─────────┸────────╮
//
//	  … <┄ X <┄┄┄┄┄┄┄┄┄┄   S ←── B ←── C ←── D
//	                       ^     ^     ^     ^
//	                       │     │     │     └ FinalizedRoot
//	              SealedRoot     │     │       contains seal for S
//	                             │     │
//	contains results for X and S ┙     └ contains seal for X
//
// TODO: add result for block B
//
// Key aspects of this setup:
//  1. Block S is the lowest block in `SealingSegment.Blocks` (ignoring `SealingSegment.ExtraBlocks`)
//     This is the highest sealed block as of block D.
//     After bootstrapping, the storage API will only permit retrieving blocks whose height is larger or equal to the root block.
//  2. Block X is an ancestor of S but not included in sealing segment (because it is before the root block)
//  3. Block B contains execution results for:
//     - Block X (a pre-root block)
//     - Block S (the root block)
//  4. Block C contains a seal for block X
//  5. Block D contains a seal for block S
//
// Important Implementation Notes:
// (i) Per `sealing_segment.md`, block X would normally need to be included in the sealing
// segment's ExtraBlocks. However, blocks before the root block are not queryable via
// the common API. Therefore, we explicitly exclude them to ensure the repopulation
// logic does not attempt to retrieve such blocks.
// (ii) When bootstrapping with a genesis block, the sealing segment's root block would
// not contain any proposer signatures - an edge case the implementation must handle.
//
// Note that scenarios (i) and (ii) are conceptually mutually exclusive:
//   - In a genesis bootstrap (ii), the genesis block is the lowest block in
//     SealingSegment.Blocks with ProposerSigData=nil. There cannot be any ancestor blocks
//     excluded from the sealing segment.
//   - With excluded ancestor blocks (i), ProposerSigData cannot be nil for any block in
//     SealingSegment.Blocks as they are not genesis blocks.
//
// However, in this test we combine both scenarios to reduce the number of test cases.
func (s *ApprovalProcessingCoreTestSuite) TestRepopulateAssignmentCollectorTree_RootSealingSegment() {
	metrics := metrics.NewNoopCollector()
	tracer := trace.NewNoopTracer()
	assigner := &module.ChunkAssigner{}
	payloads := &storage.Payloads{}

	// block X:
	// Create result and receipt - we don't need the block itself, since this will not be used in this test.
	// The block ID referenced by the result will uniquely identify this block
	receiptX := unittest.ExecutionReceiptFixture()
	s.Headers.On("ByBlockID", receiptX.BlockID).Return(nil, errors.New("fooooo"))

	// Create block S (root block) first
	blockS := unittest.BlockFixture()
	s.Blocks[blockS.ID()] = blockS.ToHeader()
	s.IdentitiesCache[blockS.ID()] = s.AuthorizedVerifiers
	// Note: as Block S is already sealed, `payloads` should not be queried for it

	// Create block B with results for both X and S
	receiptS := unittest.ExecutionReceiptFixture(unittest.WithResult(unittest.ExecutionResultFixture(
		unittest.WithPreviousResult(receiptX.ExecutionResult),
		unittest.WithBlock(blockS),
	)))
	blockB := unittest.BlockWithParentAndPayload(
		blockS.ToHeader(),
		unittest.PayloadFixture(unittest.WithReceipts(receiptX, receiptS)),
	)
<<<<<<< HEAD
	payloads.On("ByBlockID", s.Block.ID()).Return(&candidatePayload, nil)

	assigner.On("Assign", s.IncorporatedResult.Result, mock.Anything).Return(s.ChunksAssignment, nil)

	finalSnapShot := unittest.StateSnapshotForKnownBlock(s.rootHeader, nil)
	s.Snapshots[s.rootHeader.ID()] = finalSnapShot
	// root snapshot has no pending children
	finalSnapShot.On("Descendants").Return(nil, nil)

	// create candidate block for SealingSegment setup
	block := flow.Block{
		Header:  s.Block.HeaderBody,
		Payload: candidatePayload,
	}

	// update block id for result according to new block id
	s.IncorporatedResult.Result.BlockID = block.ID()

	// the incorporated block contains the result for the sealing candidate block
	incorporatedBlockPayload := unittest.PayloadFixture(
		unittest.WithReceipts(
			unittest.ExecutionReceiptFixture(
				unittest.WithResult(s.IncorporatedResult.Result))))
	payloads.On("ByBlockID", s.IncorporatedBlock.ID()).Return(&incorporatedBlockPayload, nil)

	// create blocks for SealingSegment setup
	parent := flow.Block{
		Header:  s.ParentBlock.HeaderBody,
		Payload: flow.Payload{},
	}

	incorporated := flow.Block{
		Header:  s.IncorporatedBlock.HeaderBody,
		Payload: incorporatedBlockPayload,
	}

	// update headers according to new payload hash
	s.Block = block.ToHeader()
	s.ParentBlock = parent.ToHeader()
	s.IncorporatedBlock = incorporated.ToHeader()

	// update storage
	s.Blocks[s.ParentBlock.ID()] = s.ParentBlock
	s.Blocks[s.Block.ID()] = s.Block
	s.Blocks[s.IncorporatedBlock.ID()] = s.IncorporatedBlock

	// update cache
	s.IdentitiesCache[s.IncorporatedResult.Result.BlockID] = s.AuthorizedVerifiers
	s.IdentitiesCache[s.IncorporatedBlock.ID()] = s.AuthorizedVerifiers

	// set up sealing segment
	finalSnapShot.On("SealingSegment").Return(
=======
	s.Blocks[blockB.ID()] = blockB.ToHeader()
	s.IdentitiesCache[blockB.ID()] = s.AuthorizedVerifiers
	payloads.On("ByBlockID", blockB.ID()).Return(&blockB.Payload, nil)
	assigner.On("Assign", receiptS.ExecutionResult, blockB.ID()).Return(s.ChunksAssignment, nil).Maybe() // we allow an assignment for block S to be created, even though it is sealed.
	// Note: We expect the assigner to NOT be called for resultForX as it references a pre-root block

	// Create block C with seal for X
	blockC := unittest.BlockWithParentAndPayload(
		blockB.ToHeader(),
		unittest.PayloadFixture(unittest.WithSeals(
			unittest.Seal.Fixture(unittest.Seal.WithResult(&receiptX.ExecutionResult)),
		)))
	s.Blocks[blockC.ID()] = blockC.ToHeader()
	s.IdentitiesCache[blockC.ID()] = s.AuthorizedVerifiers
	payloads.On("ByBlockID", blockC.ID()).Return(&blockC.Payload, nil)

	// Create block D with seal for S and receipt for B:
	sealS := unittest.Seal.Fixture(unittest.Seal.WithResult(&receiptS.ExecutionResult))
	receiptB := unittest.ExecutionReceiptFixture(unittest.WithResult(unittest.ExecutionResultFixture(
		unittest.WithPreviousResult(receiptS.ExecutionResult),
		unittest.WithBlock(blockB),
	)))
	blockD := unittest.BlockWithParentAndPayload(
		blockC.ToHeader(),
		unittest.PayloadFixture(
			unittest.WithSeals(sealS),
			unittest.WithReceipts(receiptB),
		))
	s.Blocks[blockD.ID()] = blockD.ToHeader()
	s.IdentitiesCache[blockD.ID()] = s.AuthorizedVerifiers
	payloads.On("ByBlockID", blockD.ID()).Return(&blockD.Payload, nil)
	assigner.On("Assign", &receiptB.ExecutionResult, blockD.ID()).Return(s.ChunksAssignment, nil) // this is the only result that a verifier assignment should be created for

	// Setup Protocol State:
	// * latest sealed block is the root block S
	s.State.On("Sealed").Unset()
	s.State.On("Sealed").Return(unittest.StateSnapshotForKnownBlock(blockS.ToHeader(), nil))
	// * snapshot for latest finalized block:
	//   Block D is the latest finalized block, right after bootstrapping. While the freshly bootstrapped node does not
	//   know any children of D, the Sealing Segment definition guarantees that only finalized blocks are included.
	finalSnapshot := unittest.StateSnapshotForKnownBlock(blockD.ToHeader(), nil)
	s.State.On("Final").Return(finalSnapshot) // call `s.State.AtBlockID(…)` looks up the snapshots in map `s.Snapshots`
	s.Snapshots[blockD.ID()] = finalSnapshot
	s.finalizedRootHeader = blockD.ToHeader() // call `s.State.Params().FinalizedRoot()` returns `s.finalizedRootHeader`
	finalSnapshot.On("SealingSegment").Return(
>>>>>>> 0004d3a9
		&flow.SealingSegment{
			Blocks: []*flow.Proposal{
				{
<<<<<<< HEAD
					Block: block,
					// By convention, root block has no proposer signature - implementation has to handle this edge case
					ProposerSigData: nil,
				},
				{
					Block:           parent,
					ProposerSigData: unittest.SignatureFixture(),
				},
				{
					Block:           incorporated,
=======
					Block:           *blockS,
					ProposerSigData: nil, // combination of (i) and (ii): spork root block without proposer signature; but with ancestor blocks
				},
				{
					Block:           *blockB,
					ProposerSigData: unittest.SignatureFixture(),
				},
				{
					Block:           *blockC,
					ProposerSigData: unittest.SignatureFixture(),
				},
				{
					Block:           *blockD,
>>>>>>> 0004d3a9
					ProposerSigData: unittest.SignatureFixture(),
				},
			},
		}, nil)
	finalSnapshot.On("Descendants").Return([]flow.Identifier{}, nil) // block D has no descendants

	// Mock highest sealed block lookup
	s.sealsDB.On("HighestInFork", blockD.ID()).Return(sealS, nil)

	// Instantiate sealing.Core and repopulate the assignment collector tree
	core, err := NewCore(unittest.Logger(), s.WorkerPool, tracer, metrics, &tracker.NoopSealingTracker{},
		s.Headers, s.State, s.sealsDB, assigner, s.SigHasher, s.SealsPL, s.Conduit, s.setter)
	require.NoError(s.T(), err)
	err = core.RepopulateAssignmentCollectorTree(payloads)
	require.NoError(s.T(), err)

	// Verify that no collector was created for block X's result:
	// the following call will try to instantiate a collector; an error means that during repopulation no such collection was created
	_, err = core.collectorTree.GetOrCreateCollector(&receiptX.ExecutionResult)
	require.Error(s.T(), err)

	// Verify that the only result in the assignment collector tree is the one for block B:
	collector, err := core.collectorTree.GetOrCreateCollector(&receiptB.ExecutionResult)
	require.NoError(s.T(), err)
	require.False(s.T(), collector.Created)
	require.Equal(s.T(), approvals.VerifyingApprovals, collector.Collector.ProcessingStatus())

	// Verify mock expectations
	assigner.AssertExpectations(s.T())
	payloads.AssertExpectations(s.T())
	s.sealsDB.AssertExpectations(s.T())
}<|MERGE_RESOLUTION|>--- conflicted
+++ resolved
@@ -678,25 +678,16 @@
 	expectedResults := []*flow.IncorporatedResult{s.IncorporatedResult}
 	blockChildren := make([]flow.Identifier, 0)
 
-<<<<<<< HEAD
-	rootSnapshot := unittest.StateSnapshotForKnownBlock(s.rootHeader, nil)
-	s.Snapshots[s.rootHeader.ID()] = rootSnapshot
-	block := &flow.Block{
-		Header:  s.rootHeader.HeaderBody,
-		Payload: flow.Payload{},
-	}
-=======
 	rootSnapshot := unittest.StateSnapshotForKnownBlock(s.finalizedRootHeader, nil)
 	s.Snapshots[s.finalizedRootHeader.ID()] = rootSnapshot
->>>>>>> 0004d3a9
+	block := &flow.Block{
+		Header:  s.finalizedRootHeader.HeaderBody,
+		Payload: flow.Payload{},
+	}
 	rootSnapshot.On("SealingSegment").Return(
 		&flow.SealingSegment{Blocks: []*flow.Proposal{
 			{
-<<<<<<< HEAD
 				Block: *block,
-=======
-				Block: *flow.NewBlock(s.finalizedRootHeader.HeaderBody, flow.Payload{}),
->>>>>>> 0004d3a9
 				// By convention, root block has no proposer signature - implementation has to handle this edge case
 				ProposerSigData: nil,
 			},
@@ -857,60 +848,6 @@
 		blockS.ToHeader(),
 		unittest.PayloadFixture(unittest.WithReceipts(receiptX, receiptS)),
 	)
-<<<<<<< HEAD
-	payloads.On("ByBlockID", s.Block.ID()).Return(&candidatePayload, nil)
-
-	assigner.On("Assign", s.IncorporatedResult.Result, mock.Anything).Return(s.ChunksAssignment, nil)
-
-	finalSnapShot := unittest.StateSnapshotForKnownBlock(s.rootHeader, nil)
-	s.Snapshots[s.rootHeader.ID()] = finalSnapShot
-	// root snapshot has no pending children
-	finalSnapShot.On("Descendants").Return(nil, nil)
-
-	// create candidate block for SealingSegment setup
-	block := flow.Block{
-		Header:  s.Block.HeaderBody,
-		Payload: candidatePayload,
-	}
-
-	// update block id for result according to new block id
-	s.IncorporatedResult.Result.BlockID = block.ID()
-
-	// the incorporated block contains the result for the sealing candidate block
-	incorporatedBlockPayload := unittest.PayloadFixture(
-		unittest.WithReceipts(
-			unittest.ExecutionReceiptFixture(
-				unittest.WithResult(s.IncorporatedResult.Result))))
-	payloads.On("ByBlockID", s.IncorporatedBlock.ID()).Return(&incorporatedBlockPayload, nil)
-
-	// create blocks for SealingSegment setup
-	parent := flow.Block{
-		Header:  s.ParentBlock.HeaderBody,
-		Payload: flow.Payload{},
-	}
-
-	incorporated := flow.Block{
-		Header:  s.IncorporatedBlock.HeaderBody,
-		Payload: incorporatedBlockPayload,
-	}
-
-	// update headers according to new payload hash
-	s.Block = block.ToHeader()
-	s.ParentBlock = parent.ToHeader()
-	s.IncorporatedBlock = incorporated.ToHeader()
-
-	// update storage
-	s.Blocks[s.ParentBlock.ID()] = s.ParentBlock
-	s.Blocks[s.Block.ID()] = s.Block
-	s.Blocks[s.IncorporatedBlock.ID()] = s.IncorporatedBlock
-
-	// update cache
-	s.IdentitiesCache[s.IncorporatedResult.Result.BlockID] = s.AuthorizedVerifiers
-	s.IdentitiesCache[s.IncorporatedBlock.ID()] = s.AuthorizedVerifiers
-
-	// set up sealing segment
-	finalSnapShot.On("SealingSegment").Return(
-=======
 	s.Blocks[blockB.ID()] = blockB.ToHeader()
 	s.IdentitiesCache[blockB.ID()] = s.AuthorizedVerifiers
 	payloads.On("ByBlockID", blockB.ID()).Return(&blockB.Payload, nil)
@@ -956,22 +893,9 @@
 	s.Snapshots[blockD.ID()] = finalSnapshot
 	s.finalizedRootHeader = blockD.ToHeader() // call `s.State.Params().FinalizedRoot()` returns `s.finalizedRootHeader`
 	finalSnapshot.On("SealingSegment").Return(
->>>>>>> 0004d3a9
 		&flow.SealingSegment{
 			Blocks: []*flow.Proposal{
 				{
-<<<<<<< HEAD
-					Block: block,
-					// By convention, root block has no proposer signature - implementation has to handle this edge case
-					ProposerSigData: nil,
-				},
-				{
-					Block:           parent,
-					ProposerSigData: unittest.SignatureFixture(),
-				},
-				{
-					Block:           incorporated,
-=======
 					Block:           *blockS,
 					ProposerSigData: nil, // combination of (i) and (ii): spork root block without proposer signature; but with ancestor blocks
 				},
@@ -985,7 +909,6 @@
 				},
 				{
 					Block:           *blockD,
->>>>>>> 0004d3a9
 					ProposerSigData: unittest.SignatureFixture(),
 				},
 			},
