package assigner

import (
	"context"
	"fmt"

	"github.com/opentracing/opentracing-go"
	"github.com/rs/zerolog"
	"github.com/rs/zerolog/log"

	"github.com/onflow/flow-go/engine"
	"github.com/onflow/flow-go/model/chunks"
	"github.com/onflow/flow-go/model/flow"
	"github.com/onflow/flow-go/module"
	"github.com/onflow/flow-go/module/trace"
	"github.com/onflow/flow-go/state/protocol"
	"github.com/onflow/flow-go/storage"
	"github.com/onflow/flow-go/utils/logging"
)

// The Assigner engine reads the receipts from each finalized block.
// For each receipt, it reads its result and find the chunks the assigned
// to me to verify, and then save it to the chunks job queue for the
// fetcher engine to process.
type Engine struct {
	unit                  *engine.Unit
	log                   zerolog.Logger
	metrics               module.VerificationMetrics
	tracer                module.Tracer
	me                    module.Local
	state                 protocol.State
	assigner              module.ChunkAssigner      // to determine chunks this node should verify.
	chunksQueue           storage.ChunksQueue       // to store chunks to be verified.
	newChunkListener      module.NewJobListener     // to notify chunk queue consumer about a new chunk.
	blockConsumerNotifier module.ProcessingNotifier // to report a block has been processed.
}

func New(
	log zerolog.Logger,
	metrics module.VerificationMetrics,
	tracer module.Tracer,
	me module.Local,
	state protocol.State,
	assigner module.ChunkAssigner,
	chunksQueue storage.ChunksQueue,
	newChunkListener module.NewJobListener,
) *Engine {
	return &Engine{
		unit:             engine.NewUnit(),
		log:              log.With().Str("engine", "assigner").Logger(),
		metrics:          metrics,
		tracer:           tracer,
		me:               me,
		state:            state,
		assigner:         assigner,
		chunksQueue:      chunksQueue,
		newChunkListener: newChunkListener,
	}
}

func (e *Engine) WithBlockConsumerNotifier(notifier module.ProcessingNotifier) {
	e.blockConsumerNotifier = notifier
}

func (e *Engine) Ready() <-chan struct{} {
	return e.unit.Ready()
}

func (e *Engine) Done() <-chan struct{} {
	return e.unit.Done()
}

// resultChunkAssignment receives an execution result that appears in a finalized incorporating block.
// In case this verification node is staked at the reference block of this execution receipt's result,
// chunk assignment is computed for the result, and the list of assigned chunks returned.
func (e *Engine) resultChunkAssignment(ctx context.Context,
	result *flow.ExecutionResult,
	incorporatingBlock flow.Identifier,
) (flow.ChunkList, error) {
	resultID := result.ID()
	log := log.With().
		Hex("result_id", logging.ID(resultID)).
		Hex("executed_block_id", logging.ID(result.BlockID)).
		Hex("incorporating_block_id", logging.ID(incorporatingBlock)).
		Logger()
	e.metrics.OnExecutionReceiptReceived()

	// verification node should be staked at the reference block id.
	ok, err := stakedAsVerification(e.state, result.BlockID, e.me.NodeID())
	if err != nil {
		return nil, fmt.Errorf("could not verify stake of verification node for result at reference block id: %w", err)
	}
	if !ok {
		log.Warn().Msg("node is not staked at reference block id, receipt is discarded")
		return nil, nil
	}

	// chunk assignment
	chunkList, err := e.chunkAssignments(ctx, result, incorporatingBlock)
	if err != nil {
		return nil, fmt.Errorf("could not determine chunk assignment: %w", err)
	}
	e.metrics.OnChunksAssigned(len(chunkList))

	// TODO: de-escalate to debug level on stable version.
	log.Info().
		Int("total_assigned_chunks", len(chunkList)).
		Msg("chunk assignment done")

	return chunkList, nil
}

// processChunk receives a chunk that belongs to execution result id. It creates a chunk locator
// for the chunk and stores the chunk locator in the chunks queue.
//
// Note that the chunk is assume to be legitimately assigned to this verification node
// (through the chunk assigner), and belong to the execution result.
//
// Deduplication of chunk locators is delegated to the chunks queue.
func (e *Engine) processChunk(chunk *flow.Chunk, resultID flow.Identifier) (bool, error) {
	log := e.log.With().
		Hex("result_id", logging.ID(resultID)).
		Hex("chunk_id", logging.ID(chunk.ID())).
		Uint64("chunk_index", chunk.Index).Logger()

	locator := &chunks.Locator{
		ResultID: resultID,
		Index:    chunk.Index,
	}

	// pushes chunk locator to the chunks queue
	ok, err := e.chunksQueue.StoreChunkLocator(locator)
	if err != nil {
		return false, fmt.Errorf("could not push chunk locator to chunks queue: %w", err)
	}
	if !ok {
		log.Debug().Msg("could not push duplicate chunk locator to chunks queue")
		return false, nil
	}

	e.metrics.OnChunkProcessed()

	// notifies chunk queue consumer of a new chunk
	e.newChunkListener.Check()
	log.Info().Msg("chunk locator successfully pushed to chunks queue")

	return true, nil
}

// ProcessFinalizedBlock is the entry point of assigner engine. It pushes the block down the pipeline with tracing on it enabled.
// Through the pipeline the execution receipts included in the block are indexed, and their chunk assignments are done, and
// the assigned chunks are pushed to the chunks queue, which is the output stream of this engine.
// Once the assigner engine is done handling all the receipts in the block, it notifies the block consumer.
func (e *Engine) ProcessFinalizedBlock(block *flow.Block) {
	blockID := block.ID()
	span, ok := e.tracer.GetSpan(blockID, trace.VERProcessFinalizedBlock)
	if !ok {
		span = e.tracer.StartSpan(blockID, trace.VERProcessFinalizedBlock)
		span.SetTag("block_id", blockID)
		defer span.Finish()
	}

	ctx := opentracing.ContextWithSpan(e.unit.Ctx(), span)
	e.tracer.WithSpanFromContext(ctx, trace.VERAssignerHandleFinalizedBlock, func() {
		e.processFinalizedBlock(ctx, block)
	})
}

// processFinalizedBlock indexes the execution receipts included in the block, performs chunk assignment on its result, and
// processes the chunks assigned to this verification node by pushing them to the chunks consumer.
func (e *Engine) processFinalizedBlock(ctx context.Context, block *flow.Block) {
	blockID := block.ID()
	// we should always notify block consumer before returning.
	defer e.blockConsumerNotifier.Notify(blockID)

	// keeps track of total assigned and processed chunks in
	// this block for logging.
	assignedChunksCount := uint64(0)
	processedChunksCount := uint64(0)

	lg := e.log.With().
		Hex("block_id", logging.ID(blockID)).
<<<<<<< HEAD
		Uint64("block_height", block.Header.Height).Logger()
	lg.Debug().Int("result_num", len(block.Payload.Results)).Msg("new finalized block arrived")

	// performs chunk assigment on each result and pushes the assigned chunks to the chunks queue.
	receiptsGroupedByResultID := block.Payload.Receipts.GroupByResultID() // for logging purposes
	for _, result := range block.Payload.Results {
		resultID := result.ID()

		// log receipts committing to result
		receiptsForResult := receiptsGroupedByResultID.GetGroup(resultID)
		resultLog := lg.With().Hex("incorporated_result_id", logging.ID(resultID)).Logger()
		if receiptsForResult.Size() < 1 {
			// Producing such a block would be a protocol violation.
			// If such a block gets finalized we have a byzantine consensus committee.
			resultLog.Fatal().Msg("protocol violation: there are no receipts in the block that commit to result")
		}
		for _, receipt := range receiptsGroupedByResultID.GetGroup(resultID) {
			resultLog.With().Hex("receipts_for_result", logging.ID(receipt.ID())).Logger()
		}
		resultLog.Debug().Msg("determining chunk assignment for incorporated result")

		// compute chunk assignment
		chunkList, err := e.resultChunkAssignmentWithTracing(ctx, result, blockID)
=======
		Uint64("block_height", block.Header.Height).
		Int("receipt_num", len(block.Payload.Receipts)).Logger()

	log.Debug().Msg("new finalized block arrived")

	resultsById := block.Payload.ResultsById()

	// performs chunk assigment on each receipt and pushes the assigned chunks to the
	// chunks queue.
	for _, meta := range block.Payload.Receipts {

		// This is a TEMPORARY SHORTCUT; mature solution will be implemented in
		// https://github.com/dapperlabs/flow-go/issues/5397
		result, isIncorporated := resultsById[meta.ResultID]
		if !isIncorporated {
			// Per protocol definition, a result is only incorporated once in each fork,
			// specifically in the first block that contains an execution receipt committing to the result.
			// Hence, if we find a receipt whose result is _not_ incorporated in this block, the result
			// was incorporated in an ancestor block. Consequently, we have already verified the result
			// previously and don't need to do it again.
			continue
		}

		receipt := flow.ExecutionReceiptFromMeta(*meta, *result)
		chunkList, err := e.receiptChunkAssignmentWithTracing(ctx, receipt, blockID)
		resultID := receipt.ExecutionResult.ID()
>>>>>>> aa4510f2
		if err != nil {
			resultLog.Fatal().Err(err).Msg("could not determine assigned chunks of the receipt")
		}

		assignedChunksCount += uint64(len(chunkList))
		for _, chunk := range chunkList {
			processed, err := e.processChunkWithTracing(ctx, chunk, resultID)
			if err != nil {
				resultLog.Fatal().
					Err(err).
					Hex("chunk_id", logging.ID(chunk.ID())).
					Uint64("chunk_index", chunk.Index).
					Msg("could not process chunk")
			}

			if processed {
				processedChunksCount++
			}
		}
	}

	e.metrics.OnAssignerProcessFinalizedBlock(block.Header.Height)
	log.Info().
		Uint64("total_assigned_chunks", assignedChunksCount).
		Uint64("total_processed_chunks", processedChunksCount).
		Msg("finished processing finalized block")
}

// chunkAssignments returns the list of chunks in the chunk list assigned to this verification node.
func (e *Engine) chunkAssignments(ctx context.Context, result *flow.ExecutionResult, incorporatingBlock flow.Identifier) (flow.ChunkList, error) {
	var span opentracing.Span
	span, _ = e.tracer.StartSpanFromContext(ctx, trace.VERMatchMyChunkAssignments)
	defer span.Finish()

	// TODO remove shortcut which is only applicable during Sealing Phase 2
	// Details: in the mature protocol, the chunk assignment for a result is computed
	// using the Source of Randomness from the _first_ block that incorporates the result
	// in the respective fork. Per protocol definition, a result is only incorporated _once_
	// in each fork, specifically in the first block that contains an execution receipt
	// committing to the result.
	// However, for Sealing Phase 2, we use a NON-BFT shortcut: we use the source of
	// randomness from the block the result is for.
	incorporatingBlock = result.BlockID

	assignment, err := e.assigner.Assign(result, incorporatingBlock)
	if err != nil {
		return nil, err
	}

	mine, err := assignedChunks(e.me.NodeID(), assignment, result.Chunks)
	if err != nil {
		return nil, fmt.Errorf("could not determine my assignments: %w", err)
	}

	return mine, nil
}

// stakedAsVerification checks whether this instance of verification node has staked at specified block ID.
// It returns true and nil if verification node is staked at referenced block ID, and returns false and nil otherwise.
// It returns false and error if it could not extract the stake of node as a verification node at the specified block.
func stakedAsVerification(state protocol.State, blockID flow.Identifier, identifier flow.Identifier) (bool, error) {
	// TODO define specific error for handling cases
	identity, err := state.AtBlockID(blockID).Identity(identifier)
	if err != nil {
		return false, nil
	}

	// checks role of node is verification
	if identity.Role != flow.RoleVerification {
		return false, fmt.Errorf("node is staked for an invalid role. expected: %s, got: %s", flow.RoleVerification, identity.Role)
	}

	// checks identity has not been ejected
	if identity.Ejected {
		return false, nil
	}

	// checks identity has stake
	if identity.Stake == 0 {
		return false, nil
	}

	return true, nil
}

// resultChunkAssignmentWithTracing computes the chunk assignment for the provided receipt with tracing enabled.
func (e *Engine) resultChunkAssignmentWithTracing(
	ctx context.Context,
	result *flow.ExecutionResult,
	incorporatingBlock flow.Identifier,
) (flow.ChunkList, error) {
	var err error
	var chunkList flow.ChunkList
	e.tracer.WithSpanFromContext(ctx, trace.VERAssignerHandleExecutionReceipt, func() {
		chunkList, err = e.resultChunkAssignment(ctx, result, incorporatingBlock)
	})
	return chunkList, err
}

// processChunkWithTracing receives a chunks belong to the same execution result and processes it with tracing enabled.
//
// Note that the chunk in the input should be legitimately assigned to this verification node
// (through the chunk assigner), and belong to the same execution result.
func (e *Engine) processChunkWithTracing(ctx context.Context, chunk *flow.Chunk, resultID flow.Identifier) (bool, error) {
	var err error
	var processed bool
	e.tracer.WithSpanFromContext(ctx, trace.VERAssignerProcessChunk, func() {
		processed, err = e.processChunk(chunk, resultID)
	})
	return processed, err
}

// assignedChunks returns the chunks assigned to a specific assignee based on the input chunk assignment.
func assignedChunks(assignee flow.Identifier, assignment *chunks.Assignment, chunks flow.ChunkList) (flow.ChunkList, error) {
	// indices of chunks assigned to verifier
	chunkIndices := assignment.ByNodeID(assignee)

	// chunks keeps the list of chunks assigned to the verifier
	myChunks := make(flow.ChunkList, 0, len(chunkIndices))
	for _, index := range chunkIndices {
		chunk, ok := chunks.ByIndex(index)
		if !ok {
			return nil, fmt.Errorf("chunk out of range requested: %v", index)
		}

		myChunks = append(myChunks, chunk)
	}

	return myChunks, nil
}<|MERGE_RESOLUTION|>--- conflicted
+++ resolved
@@ -180,7 +180,6 @@
 
 	lg := e.log.With().
 		Hex("block_id", logging.ID(blockID)).
-<<<<<<< HEAD
 		Uint64("block_height", block.Header.Height).Logger()
 	lg.Debug().Int("result_num", len(block.Payload.Results)).Msg("new finalized block arrived")
 
@@ -204,34 +203,6 @@
 
 		// compute chunk assignment
 		chunkList, err := e.resultChunkAssignmentWithTracing(ctx, result, blockID)
-=======
-		Uint64("block_height", block.Header.Height).
-		Int("receipt_num", len(block.Payload.Receipts)).Logger()
-
-	log.Debug().Msg("new finalized block arrived")
-
-	resultsById := block.Payload.ResultsById()
-
-	// performs chunk assigment on each receipt and pushes the assigned chunks to the
-	// chunks queue.
-	for _, meta := range block.Payload.Receipts {
-
-		// This is a TEMPORARY SHORTCUT; mature solution will be implemented in
-		// https://github.com/dapperlabs/flow-go/issues/5397
-		result, isIncorporated := resultsById[meta.ResultID]
-		if !isIncorporated {
-			// Per protocol definition, a result is only incorporated once in each fork,
-			// specifically in the first block that contains an execution receipt committing to the result.
-			// Hence, if we find a receipt whose result is _not_ incorporated in this block, the result
-			// was incorporated in an ancestor block. Consequently, we have already verified the result
-			// previously and don't need to do it again.
-			continue
-		}
-
-		receipt := flow.ExecutionReceiptFromMeta(*meta, *result)
-		chunkList, err := e.receiptChunkAssignmentWithTracing(ctx, receipt, blockID)
-		resultID := receipt.ExecutionResult.ID()
->>>>>>> aa4510f2
 		if err != nil {
 			resultLog.Fatal().Err(err).Msg("could not determine assigned chunks of the receipt")
 		}
