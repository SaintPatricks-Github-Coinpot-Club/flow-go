package test

import (
	"bytes"
	"fmt"
	"sync"
	"testing"

	"github.com/stretchr/testify/assert"
	testifymock "github.com/stretchr/testify/mock"
	"github.com/stretchr/testify/require"

	"github.com/dapperlabs/flow-go/crypto/random"
	"github.com/dapperlabs/flow-go/engine/execution/state/delta"
	"github.com/dapperlabs/flow-go/engine/execution/testutil"
	"github.com/dapperlabs/flow-go/engine/verification"
	chmodel "github.com/dapperlabs/flow-go/model/chunks"
	"github.com/dapperlabs/flow-go/model/flow"
	"github.com/dapperlabs/flow-go/module/metrics"
	network "github.com/dapperlabs/flow-go/network/mock"
	"github.com/dapperlabs/flow-go/storage/ledger"
	"github.com/dapperlabs/flow-go/utils/unittest"
)

// CompleteExecutionResultFixture returns complete execution result with an
// execution receipt referencing the block/collections.
// chunkCount determines the number of chunks inside each receipt
func CompleteExecutionResultFixture(t testing.TB, chunkCount int) verification.CompleteExecutionResult {
	chunks := make([]*flow.Chunk, 0)
	collections := make([]*flow.Collection, 0, chunkCount)
	guarantees := make([]*flow.CollectionGuarantee, 0, chunkCount)
	chunkDataPacks := make([]*flow.ChunkDataPack, 0, chunkCount)

	for i := 0; i < chunkCount; i++ {
		// creates one guaranteed collection per chunk
		coll := unittest.CollectionFixture(3)
		guarantee := coll.Guarantee()
		collections = append(collections, &coll)
		guarantees = append(guarantees, &guarantee)

		// registerTouch and State setup
		id1 := make([]byte, 32)
		value1 := []byte{'a'}

		id2 := make([]byte, 32)
		id2[0] = byte(5)
		value2 := []byte{'b'}

		ids := make([][]byte, 0)
		values := make([][]byte, 0)

		// bootstrap with root account as it is retrieved by VM to check for permissions
		view := delta.NewView(func(key flow.RegisterID) (flow.RegisterValue, error) {
			return nil, nil
		})
<<<<<<< HEAD
		err := testutil.CreateRootAccountInLedger(view)
=======

		err := testutil.BootstrapLedgerWithServiceAccount(view)

>>>>>>> 306fc371
		require.NoError(t, err)

		rootRegisterIDs, rootRegisterValues := view.Interactions().Delta.RegisterUpdates()

		ids = append(ids, id1, id2)
		ids = append(ids, rootRegisterIDs...)
		values = append(values, value1, value2)
		values = append(values, rootRegisterValues...)

		metricsCollector := &metrics.NoopCollector{}

		unittest.RunWithTempDir(t, func(dir string) {
			f, err := ledger.NewMTrieStorage(dir, 100, metricsCollector, nil)
			defer f.Done()
			require.NoError(t, err)

			startState, err := f.UpdateRegisters(ids, values, f.EmptyStateCommitment())
			require.NoError(t, err)

			regTs, err := f.GetRegisterTouches(ids, startState)
			require.NoError(t, err)

			chunk := &flow.Chunk{
				ChunkBody: flow.ChunkBody{
					CollectionIndex: uint(i),
					StartState:      startState,
					EventCollection: unittest.IdentifierFixture(),
				},
				Index: uint64(i),
			}
			chunks = append(chunks, chunk)

			// creates a chunk data pack for the chunk
			chunkDataPack := flow.ChunkDataPack{
				ChunkID:         chunk.ID(),
				StartState:      startState,
				RegisterTouches: regTs,
			}
			chunkDataPacks = append(chunkDataPacks, &chunkDataPack)
		})
	}

	payload := flow.Payload{
		Identities: nil,
		Guarantees: guarantees,
	}
	header := unittest.BlockHeaderFixture()
	header.Height = 0
	header.PayloadHash = payload.Hash()

	block := flow.Block{
		Header:  &header,
		Payload: &payload,
	}

	result := flow.ExecutionResult{
		ExecutionResultBody: flow.ExecutionResultBody{
			BlockID: block.ID(),
			Chunks:  chunks,
		},
	}

	receipt := flow.ExecutionReceipt{
		ExecutionResult: result,
	}

	return verification.CompleteExecutionResult{
		Receipt:        &receipt,
		Block:          &block,
		Collections:    collections,
		ChunkDataPacks: chunkDataPacks,
	}
}

// LightExecutionResultFixture returns a light mocked version of execution result with an
// execution receipt referencing the block/collections. In the light version of execution result,
// everything is wired properly, but with the minimum viable content provided. This version is basically used
// for profiling.
func LightExecutionResultFixture(chunkCount int) verification.CompleteExecutionResult {
	chunks := make([]*flow.Chunk, 0)
	collections := make([]*flow.Collection, 0, chunkCount)
	guarantees := make([]*flow.CollectionGuarantee, 0, chunkCount)
	chunkDataPacks := make([]*flow.ChunkDataPack, 0, chunkCount)

	for i := 0; i < chunkCount; i++ {
		// creates one guaranteed collection per chunk
		coll := unittest.CollectionFixture(1)
		guarantee := coll.Guarantee()
		collections = append(collections, &coll)
		guarantees = append(guarantees, &guarantee)

		chunk := &flow.Chunk{
			ChunkBody: flow.ChunkBody{
				CollectionIndex: uint(i),
				EventCollection: unittest.IdentifierFixture(),
			},
			Index: uint64(i),
		}
		chunks = append(chunks, chunk)

		// creates a chunk data pack for the chunk
		chunkDataPack := flow.ChunkDataPack{
			ChunkID: chunk.ID(),
		}
		chunkDataPacks = append(chunkDataPacks, &chunkDataPack)
	}

	payload := flow.Payload{
		Identities: nil,
		Guarantees: guarantees,
	}

	header := unittest.BlockHeaderFixture()
	header.Height = 0
	header.PayloadHash = payload.Hash()

	block := flow.Block{
		Header:  &header,
		Payload: &payload,
	}

	result := flow.ExecutionResult{
		ExecutionResultBody: flow.ExecutionResultBody{
			BlockID: block.ID(),
			Chunks:  chunks,
		},
	}

	receipt := flow.ExecutionReceipt{
		ExecutionResult: result,
	}

	return verification.CompleteExecutionResult{
		Receipt:        &receipt,
		Block:          &block,
		Collections:    collections,
		ChunkDataPacks: chunkDataPacks,
	}
}

// SetupMockVerifierEng sets up a mock verifier engine that asserts the followings:
// - that a set of chunks are delivered to it.
// - that each chunk is delivered exactly once
// SetupMockVerifierEng returns the mock engine and a wait group that unblocks when all ERs are received.
func SetupMockVerifierEng(t testing.TB, vChunks []*verification.VerifiableChunk) (*network.Engine, *sync.WaitGroup) {
	eng := new(network.Engine)

	// keep track of which verifiable chunks we have received
	receivedChunks := make(map[flow.Identifier]struct{})
	var (
		// decrement the wait group when each verifiable chunk received
		wg sync.WaitGroup
		// check one verifiable chunk at a time to ensure dupe checking works
		mu sync.Mutex
	)

	// computes expected number of assigned chunks
	expected := 0
	for _, c := range vChunks {
		if IsAssigned(c.ChunkIndex) {
			expected++
		}
	}
	wg.Add(expected)

	eng.On("ProcessLocal", testifymock.Anything).
		Run(func(args testifymock.Arguments) {
			mu.Lock()
			defer mu.Unlock()

			// the received entity should be a verifiable chunk
			vchunk, ok := args[0].(*verification.VerifiableChunk)
			assert.True(t, ok)

			// retrieves the content of received chunk
			chunk, ok := vchunk.Receipt.ExecutionResult.Chunks.ByIndex(vchunk.ChunkIndex)
			require.True(t, ok, "chunk out of range requested")
			vID := chunk.ID()

			// verifies that it has not seen this chunk before
			_, alreadySeen := receivedChunks[vID]
			if alreadySeen {
				t.Logf("received duplicated chunk (id=%s)", vID)
				t.Fail()
				return
			}

			// ensure the received chunk matches one we expect
			for _, vc := range vChunks {
				if chunk.ID() == vID {
					// mark it as seen and decrement the waitgroup
					receivedChunks[vID] = struct{}{}
					// checks end states match as expected
					if !bytes.Equal(vchunk.EndState, vc.EndState) {
						t.Logf("end states are not equal: expected %x got %x", vchunk.EndState, chunk.EndState)
						t.Fail()
					}
					wg.Done()
					return
				}
			}

			// the received chunk doesn't match any expected ERs
			t.Logf("received unexpected ER (id=%s)", vID)
			t.Fail()
		}).
		Return(nil)

	return eng, &wg
}

// IsAssigned is a helper function that returns true for the even indices in [0, chunkNum-1]
func IsAssigned(index uint64) bool {
	return index%2 == 0
}

func VerifiableChunk(chunkIndex uint64, er verification.CompleteExecutionResult) *verification.VerifiableChunk {
	var endState flow.StateCommitment
	// last chunk
	if int(chunkIndex) == len(er.Receipt.ExecutionResult.Chunks)-1 {
		endState = er.Receipt.ExecutionResult.FinalStateCommit
	} else {
		endState = er.Receipt.ExecutionResult.Chunks[chunkIndex+1].StartState
	}

	return &verification.VerifiableChunk{
		ChunkIndex:    chunkIndex,
		EndState:      endState,
		Block:         er.Block,
		Receipt:       er.Receipt,
		Collection:    er.Collections[chunkIndex],
		ChunkDataPack: er.ChunkDataPacks[chunkIndex],
	}
}

type MockAssigner struct {
	me flow.Identifier
}

func NewMockAssigner(id flow.Identifier) *MockAssigner {
	return &MockAssigner{me: id}
}

// Assign assigns all input chunks to the verifier node
func (m *MockAssigner) Assign(ids flow.IdentityList, chunks flow.ChunkList, rng random.Rand) (*chmodel.Assignment, error) {
	if len(chunks) == 0 {
		return nil, fmt.Errorf("assigner called with empty chunk list")
	}
	a := chmodel.NewAssignment()
	for _, c := range chunks {
		if IsAssigned(c.Index) {
			a.Add(c, flow.IdentifierList{m.me})
		}
	}

	return a, nil
}<|MERGE_RESOLUTION|>--- conflicted
+++ resolved
@@ -53,13 +53,8 @@
 		view := delta.NewView(func(key flow.RegisterID) (flow.RegisterValue, error) {
 			return nil, nil
 		})
-<<<<<<< HEAD
+
 		err := testutil.CreateRootAccountInLedger(view)
-=======
-
-		err := testutil.BootstrapLedgerWithServiceAccount(view)
-
->>>>>>> 306fc371
 		require.NoError(t, err)
 
 		rootRegisterIDs, rootRegisterValues := view.Interactions().Delta.RegisterUpdates()
