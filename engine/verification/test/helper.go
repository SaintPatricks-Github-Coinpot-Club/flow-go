package test

import (
	"fmt"
	"sync"
	"testing"
	"time"

	"github.com/rs/zerolog/log"
	"github.com/stretchr/testify/assert"
	testifymock "github.com/stretchr/testify/mock"
	"github.com/stretchr/testify/require"
	"golang.org/x/exp/rand"

	"github.com/onflow/flow-go/crypto"
	"github.com/onflow/flow-go/engine"
	"github.com/onflow/flow-go/engine/testutil"
	enginemock "github.com/onflow/flow-go/engine/testutil/mock"
	"github.com/onflow/flow-go/engine/verification/utils"
	"github.com/onflow/flow-go/model/chunks"
	"github.com/onflow/flow-go/model/encoding"
	"github.com/onflow/flow-go/model/flow"
	"github.com/onflow/flow-go/model/messages"
	"github.com/onflow/flow-go/module"
	"github.com/onflow/flow-go/module/mock"
	"github.com/onflow/flow-go/network/mocknetwork"
	"github.com/onflow/flow-go/network/stub"
	"github.com/onflow/flow-go/state/protocol"
	"github.com/onflow/flow-go/utils/logging"
	"github.com/onflow/flow-go/utils/unittest"
)

// VerificationHappyPath runs `verNodeCount`-many verification nodes
// and checks that concurrently received execution receipts with the same result part that
// by each verification node results in:
// - the selection of the assigned chunks by the ingest engine
// - request of the associated chunk data pack to the assigned chunks
// - formation of a complete verifiable chunk by the ingest engine for each assigned chunk
// - submitting a verifiable chunk locally to the verify engine by the ingest engine
// - dropping the ingestion of the ERs that share the same result once the verifiable chunk is submitted to verify engine
// - broadcast of a matching result approval to consensus nodes for each assigned chunk
func VerificationHappyPath(t *testing.T,
	verNodeCount int,
	chunkNum int,
	verCollector module.VerificationMetrics,
	mempoolCollector module.MempoolMetrics) {
	// to demarcate the debug logs
	log.Debug().
		Int("verification_nodes_count", verNodeCount).
		Int("chunk_num", chunkNum).
		Msg("TestHappyPath started")

	// ingest engine parameters
	// set based on following issue (3443)
	processInterval := 1 * time.Second
	requestInterval := 1 * time.Second
	failureThreshold := uint(2)

	// generates network hub
	hub := stub.NewNetworkHub()

	chainID := flow.Testnet

	// generates identities of nodes, one of each type, `verNodeCount` many of verification nodes
	colIdentity := unittest.IdentityFixture(unittest.WithRole(flow.RoleCollection))
	exeIdentity := unittest.IdentityFixture(unittest.WithRole(flow.RoleExecution))
	verIdentities := unittest.IdentityListFixture(verNodeCount, unittest.WithRole(flow.RoleVerification))
	conIdentity := unittest.IdentityFixture(unittest.WithRole(flow.RoleConsensus))

	identities := flow.IdentityList{colIdentity, conIdentity, exeIdentity}
	identities = append(identities, verIdentities...)

	// creates verification nodes
	verNodes := make([]enginemock.VerificationNode, 0)
	assigner := &mock.ChunkAssigner{}
	for _, verIdentity := range verIdentities {
		verNode := testutil.VerificationNode(t,
			hub,
			verIdentity,
			identities,
			assigner,
			requestInterval,
			processInterval,
			failureThreshold,
			uint(10),          // limits size of receipt related mempools to 10
			uint(10*chunkNum), // limits size of chunks related mempools to 10 * chunkNum
			chainID,
			verCollector,
			mempoolCollector)

		// starts all the engines
		<-verNode.FinderEngine.Ready()
		<-verNode.MatchEngine.(module.ReadyDoneAware).Ready()
		<-verNode.VerifierEngine.(module.ReadyDoneAware).Ready()

		verNodes = append(verNodes, verNode)
	}

	// extracts root block (at height 0) to build a child block succeeding that.
	// since all nodes bootstrapped with same fixture, their root block is same.
	root, err := verNodes[0].State.Params().Root()
	require.NoError(t, err)

	// creates a child block of root, with its corresponding execution result.
	completeER := utils.CompleteExecutionReceiptFixture(t, chunkNum, chainID.Chain(), root)

	// imitates follower engine on verification nodes
	// received block of `completeER` and mutate state accordingly.
	for _, node := range verNodes {
		// ensures all nodes have same root block
		// this is necessary for state mutation.
		rootBlock, err := node.State.Params().Root()
		require.NoError(t, err)
		require.Equal(t, root, rootBlock)

		// extends state of node by block of `completeER`.
		err = node.State.Extend(completeER.ReceiptsData[0].ReferenceBlock)
		assert.Nil(t, err)
	}

	// mocks the assignment to only assign "some" chunks to each verification node.
	// the assignment is done based on `isAssigned` function
	MockChunkAssignmentFixture(assigner, verIdentities, []*utils.CompleteExecutionReceipt{completeER}, evenChunkIndexAssigner)

	// mock execution node
	exeNode, exeEngine := SetupMockExeNode(t, hub, exeIdentity, verIdentities, identities, chainID, completeER)

	// mock consensus node
	conNode, conEngine, conWG := SetupMockConsensusNode(t,
		hub,
		conIdentity,
		verIdentities,
		identities,
		completeER,
		chainID)

	// sends execution receipt to each of verification nodes
	verWG := sync.WaitGroup{}
	for _, verNode := range verNodes {
		verWG.Add(1)
		go func(vn enginemock.VerificationNode, receipt *flow.ExecutionReceipt) {
			defer verWG.Done()
			err := vn.FinderEngine.Process(exeIdentity.NodeID, receipt)
			require.NoError(t, err)
		}(verNode, completeER.Receipts[0])
	}

	// requires all verification nodes process the receipt
	unittest.RequireReturnsBefore(t, verWG.Wait, time.Duration(chunkNum*verNodeCount*5)*time.Second,
		"verification node process")

	// creates a network instance for each verification node
	// and sets it in continuous delivery mode
	// then flushes the collection requests
	verNets := make([]*stub.Network, 0)
	for _, verIdentity := range verIdentities {
		verNet, ok := hub.GetNetwork(verIdentity.NodeID)
		assert.True(t, ok)
		verNet.StartConDev(requestInterval, true)
		verNet.DeliverSome(true, func(m *stub.PendingMessage) bool {
			return m.Channel == engine.RequestCollections
		})

		verNets = append(verNets, verNet)
	}

	// requires all verification nodes send a result approval per assigned chunk
	unittest.RequireReturnsBefore(t, conWG.Wait, time.Duration(chunkNum*verNodeCount*5)*time.Second,
		"consensus node process")
	// assert that the RA was received
	conEngine.AssertExpectations(t)

	// assert proper number of calls made
	exeEngine.AssertExpectations(t)

	// stops verification nodes
	// Note: this should be done prior to any evaluation to make sure that
	// the process method of Ingest engines is done working.
	for _, verNode := range verNodes {
		// stops all the engines
		<-verNode.FinderEngine.Done()
		<-verNode.MatchEngine.(module.ReadyDoneAware).Done()
		<-verNode.VerifierEngine.(module.ReadyDoneAware).Done()
	}

	// stops continuous delivery of nodes
	for _, verNet := range verNets {
		verNet.StopConDev()
	}

	conNode.Done()
	exeNode.Done()

	// asserts that all processing pipeline of verification node is fully
	// cleaned up.
	for _, verNode := range verNodes {
		assert.Equal(t, verNode.ChunkIDsByResult.Size(), uint(0))
		assert.Equal(t, verNode.CachedReceipts.Size(), uint(0))
		assert.Equal(t, verNode.ReadyReceipts.Size(), uint(0))
		assert.Equal(t, verNode.PendingChunks.Size(), uint(0))
		assert.Equal(t, verNode.PendingReceiptIDsByBlock.Size(), uint(0))
		assert.Equal(t, verNode.PendingReceipts.Size(), uint(0))
		assert.Equal(t, verNode.PendingResults.Size(), uint(0))
		assert.Equal(t, verNode.ReceiptIDsByResult.Size(), uint(0))
	}

	// to demarcate the debug logs
	log.Debug().
		Int("verification_nodes_count", verNodeCount).
		Int("chunk_num", chunkNum).
		Msg("TestHappyPath finishes")
}

// SetupMockExeNode creates and returns an execution node and its registered engine in the network (hub)
// it mocks the process method of execution node that on receiving a chunk data pack request from
// a certain verifier node (verIdentity) about a chunk that is assigned to it, replies the chunk back
// data pack back to the node. Otherwise, if the request is not a chunk data pack request, or if the
// requested chunk data pack is not about an assigned chunk to the verifier node (verIdentity), it fails the
// test.
func SetupMockExeNode(t *testing.T,
	hub *stub.Hub,
	exeIdentity *flow.Identity,
	verIdentities flow.IdentityList,
	othersIdentity flow.IdentityList,
	chainID flow.ChainID,
	completeER *utils.CompleteExecutionReceipt) (*enginemock.GenericNode, *mocknetwork.Engine) {
	// mock the execution node with a generic node and mocked engine
	// to handle request for chunk state
	exeNode := testutil.GenericNode(t, hub, exeIdentity, othersIdentity, chainID)
	exeEngine := new(mocknetwork.Engine)

	// determines the expected number of result chunk data pack requests
	chunkDataPackCount := 0
	chunks := completeER.Receipts[0].ExecutionResult.Chunks
	chunksNum := len(chunks)
	for _, chunk := range chunks {
		if evenChunkIndexAssigner(chunk.Index, chunksNum) {
			chunkDataPackCount++
		}
	}

	exeChunkDataConduit, err := exeNode.Net.Register(engine.ProvideChunks, exeEngine)
	assert.Nil(t, err)

	chunkNum := len(completeER.ReceiptsData[0].ChunkDataPacks)

	exeEngine.On("Process", testifymock.Anything, testifymock.Anything).
		Run(func(args testifymock.Arguments) {
			if originID, ok := args[0].(flow.Identifier); ok {
				if req, ok := args[1].(*messages.ChunkDataRequest); ok {
					require.True(t, ok)
					for i := 0; i < chunkNum; i++ {
						chunk, ok := chunks.ByIndex(uint64(i))
						require.True(t, ok, "chunk out of range requested")
						chunkID := chunk.ID()
						if chunkID == req.ChunkID {
							if !evenChunkIndexAssigner(chunk.Index, chunksNum) {
								require.Error(t, fmt.Errorf(" requested an unassigned chunk data pack %x", req))
							}

							// publishes the chunk data pack response to the network
							res := &messages.ChunkDataResponse{
								ChunkDataPack: *completeER.ReceiptsData[0].ChunkDataPacks[i],
								Nonce:         rand.Uint64(),
							}

							// only non-system chunks have a collection
							if !isSystemChunk(uint64(i), chunksNum) {
								res.Collection = *completeER.ReceiptsData[0].Collections[i]
							}

							err := exeChunkDataConduit.Unicast(res, originID)
							assert.Nil(t, err)

							log.Debug().
								Hex("origin_id", logging.ID(originID)).
								Hex("chunk_id", logging.ID(chunkID)).
								Msg("chunk data pack request answered by execution node")

							return
						}
					}
					require.Error(t, fmt.Errorf(" requested an unidentifed chunk data pack %v", req))
				}
			}

			require.Error(t, fmt.Errorf("unknown request to execution node %v", args[1]))

		}).
		Return(nil)

	return &exeNode, exeEngine
}

// SetupMockConsensusNode creates and returns a mock consensus node (conIdentity) and its registered engine in the
// network (hub). It mocks the process method of the consensus engine to receive a message from a certain
// verification node (verIdentity) evaluates whether it is a result approval about an assigned chunk to that verifier node.
func SetupMockConsensusNode(t *testing.T,
	hub *stub.Hub,
	conIdentity *flow.Identity,
	verIdentities flow.IdentityList,
	othersIdentity flow.IdentityList,
	completeER *utils.CompleteExecutionReceipt,
	chainID flow.ChainID) (*enginemock.GenericNode, *mocknetwork.Engine, *sync.WaitGroup) {
	// determines the expected number of result approvals this node should receive
	approvalsCount := 0
	chunks := completeER.Receipts[0].ExecutionResult.Chunks
	chunksNum := len(chunks)
	for _, chunk := range chunks {
		if evenChunkIndexAssigner(chunk.Index, chunksNum) {
			approvalsCount++
		}
	}

	wg := &sync.WaitGroup{}
	// each verification node is assigned to `approvalsCount`-many independent chunks
	// and there are `len(verIdentities)`-many verification nodes
	// so there is a total of len(verIdentities) * approvalsCount expected
	// result approvals
	wg.Add(len(verIdentities) * approvalsCount)

	// mock the consensus node with a generic node and mocked engine to assert
	// that the result approval is broadcast
	conNode := testutil.GenericNode(t, hub, conIdentity, othersIdentity, chainID)
	conEngine := new(mocknetwork.Engine)

	// map form verIds --> result approval ID
	resultApprovalSeen := make(map[flow.Identifier]map[flow.Identifier]struct{})
	for _, verIdentity := range verIdentities {
		resultApprovalSeen[verIdentity.NodeID] = make(map[flow.Identifier]struct{})
	}

	// creates a hasher for spock
	hasher := crypto.NewBLSKMAC(encoding.SPOCKTag)

	conEngine.On("Process", testifymock.Anything, testifymock.Anything).
		Run(func(args testifymock.Arguments) {
			originID, ok := args[0].(flow.Identifier)
			assert.True(t, ok)

			resultApproval, ok := args[1].(*flow.ResultApproval)
			assert.True(t, ok)

			log.Debug().
				Hex("result_approval_id", logging.ID(resultApproval.ID())).
				Msg("result approval received")

			// asserts that result approval has not been seen from this
			_, ok = resultApprovalSeen[originID][resultApproval.ID()]
			assert.False(t, ok)

			// marks result approval as seen
			resultApprovalSeen[originID][resultApproval.ID()] = struct{}{}

			// asserts that the result approval is assigned to the verifier
			assert.True(t, evenChunkIndexAssigner(resultApproval.Body.ChunkIndex, chunksNum))

			// verifies SPoCK proof of result approval
			// against the SPoCK secret of the execution result
			//
			// retrieves public key of verification node
			var pk crypto.PublicKey
			found := false
			for _, identity := range verIdentities {
				if originID == identity.NodeID {
					pk = identity.StakingPubKey
					found = true
				}
			}
			require.True(t, found)

			// verifies spocks
			valid, err := crypto.SPOCKVerifyAgainstData(
				pk,
				resultApproval.Body.Spock,
				completeER.ReceiptsData[0].SpockSecrets[resultApproval.Body.ChunkIndex],
				hasher,
			)
			assert.NoError(t, err)
			assert.True(t, valid)

			wg.Done()
		}).Return(nil)

	_, err := conNode.Net.Register(engine.ReceiveApprovals, conEngine)
	assert.Nil(t, err)

	return &conNode, conEngine, wg
}

// isSystemChunk returns true if the index corresponds to the system chunk, i.e., last chunk in
// the receipt.
func isSystemChunk(index uint64, chunkNum int) bool {
	return int(index) == chunkNum-1
}

func CreateExecutionResult(blockID flow.Identifier, options ...func(result *flow.ExecutionResult, assignments *chunks.Assignment)) (*flow.ExecutionResult, *chunks.Assignment) {
	result := &flow.ExecutionResult{
		BlockID: blockID,
		Chunks:  flow.ChunkList{},
	}
	assignments := chunks.NewAssignment()

	for _, option := range options {
		option(result, assignments)
	}
	return result, assignments
}

func WithChunks(setAssignees ...func(flow.Identifier, uint64, *chunks.Assignment) *flow.Chunk) func(*flow.ExecutionResult, *chunks.Assignment) {
	return func(result *flow.ExecutionResult, assignment *chunks.Assignment) {
		for i, setAssignee := range setAssignees {
			chunk := setAssignee(result.BlockID, uint64(i), assignment)
			result.Chunks.Insert(chunk)
		}
	}
}

func ChunkWithIndex(blockID flow.Identifier, index int) *flow.Chunk {
	chunk := &flow.Chunk{
		Index: uint64(index),
		ChunkBody: flow.ChunkBody{
			CollectionIndex: uint(index),
			EventCollection: blockID, // ensure chunks from different blocks with the same index will have different chunk ID
			BlockID:         blockID,
		},
		EndState: unittest.StateCommitmentFixture(),
	}
	return chunk
}

func WithAssignee(assignee flow.Identifier) func(flow.Identifier, uint64, *chunks.Assignment) *flow.Chunk {
	return func(blockID flow.Identifier, index uint64, assignment *chunks.Assignment) *flow.Chunk {
		chunk := ChunkWithIndex(blockID, int(index))
		fmt.Printf("with assignee: %v, chunk id: %v\n", index, chunk.ID())
		assignment.Add(chunk, flow.IdentifierList{assignee})
		return chunk
	}
}

func FromChunkID(chunkID flow.Identifier) flow.ChunkDataPack {
	return flow.ChunkDataPack{
		ChunkID: chunkID,
	}
}

<<<<<<< HEAD
			// ensure the received chunk matches one we expect
			for _, vc := range vChunks {
				if chunk.ID() == vID {
					// mark it as seen and decrement the waitgroup
					receivedChunks[vID] = struct{}{}
					// checks end states match as expected
					if vchunk.EndState != vc.EndState {
						t.Logf("end states are not equal: expected %x got %x", vchunk.EndState, chunk.EndState)
						t.Fail()
					}
					wg.Done()
					return
				}
=======
type ChunkAssignerFunc func(chunkIndex uint64, chunks int) bool

// MockChunkAssignmentFixture is a test helper that mocks a chunk assigner for a set of verification nodes for the
// execution results in the given complete execution receipts, and based on the given chunk assigner function.
//
// It returns the list of chunk locator ids assigned to the input verification nodes.
// All verification nodes are assigned the same chunks.
func MockChunkAssignmentFixture(chunkAssigner *mock.ChunkAssigner,
	verIds flow.IdentityList,
	completeERs []*utils.CompleteExecutionReceipt,
	isAssigned ChunkAssignerFunc) flow.IdentifierList {

	expectedLocatorIds := flow.IdentifierList{}

	// keeps track of duplicate results (receipts that share same result)
	visited := make(map[flow.Identifier]struct{})

	for _, completeER := range completeERs {
		for _, receipt := range completeER.Receipts {
			a := chunks.NewAssignment()

			_, duplicate := visited[receipt.ExecutionResult.ID()]
			if duplicate {
				// skips mocking chunk assignment for duplicate results
				continue
>>>>>>> e01a7f68
			}

			for _, chunk := range receipt.ExecutionResult.Chunks {
				if isAssigned(chunk.Index, len(receipt.ExecutionResult.Chunks)) {
					locatorID := chunks.Locator{
						ResultID: receipt.ExecutionResult.ID(),
						Index:    chunk.Index,
					}.ID()
					expectedLocatorIds = append(expectedLocatorIds, locatorID)
					a.Add(chunk, verIds.NodeIDs())
				}

			}

<<<<<<< HEAD
func VerifiableDataChunk(t *testing.T, chunkIndex uint64, er utils.CompleteExecutionResult) *verification.VerifiableChunkData {
	var endState flow.StateCommitment
	// last chunk
	if int(chunkIndex) == len(er.Receipt.ExecutionResult.Chunks)-1 {
		finalState := er.Receipt.ExecutionResult.FinalStateCommitment()
		endState = finalState
	} else {
		endState = er.Receipt.ExecutionResult.Chunks[chunkIndex+1].StartState
=======
			chunkAssigner.On("Assign", &receipt.ExecutionResult, receipt.ExecutionResult.BlockID).Return(a, nil)
			visited[receipt.ExecutionResult.ID()] = struct{}{}
		}
>>>>>>> e01a7f68
	}

	return expectedLocatorIds
}

// evenChunkIndexAssigner is a helper function that returns true for the even indices in [0, chunkNum-1]
// It also returns true if the index corresponds to the system chunk.
func evenChunkIndexAssigner(index uint64, chunkNum int) bool {
	ok := index%2 == 0 || isSystemChunk(index, chunkNum)
	return ok
}

// ExtendStateWithFinalizedBlocks is a test helper to extend the execution state and return the list of blocks.
// It receives a list of complete execution receipt fixtures in the form of (R1,1 <- R1,2 <- ... <- C1) <- (R2,1 <- R2,2 <- ... <- C2) <- .....
// Where R and C are the reference and container blocks.
// Reference blocks contain guarantees, and container blocks contain execution receipt for their preceding reference blocks,
// e.g., C1 contains receipts for R1,1, R1,2, etc.
// Note: for sake of simplicity we do not include guarantees in the container blocks for now.
func ExtendStateWithFinalizedBlocks(t *testing.T, completeExecutionReceipts []*utils.CompleteExecutionReceipt, state protocol.MutableState) []*flow.Block {
	blocks := make([]*flow.Block, 0)

	// tracks of duplicate reference blocks
	// since receipts may share the same execution result, hence
	// their reference block is the same (and we should not extend for it).
	duplicate := make(map[flow.Identifier]struct{})

	// extends protocol state with the chain of blocks.
	for _, completeER := range completeExecutionReceipts {
		// extends state with reference blocks of the receipts
		for _, receipt := range completeER.ReceiptsData {
			refBlockID := receipt.ReferenceBlock.ID()
			_, dup := duplicate[refBlockID]
			if dup {
				// skips extending state with already duplicate reference block
				continue
			}

			err := state.Extend(receipt.ReferenceBlock)
			require.NoError(t, err)
			err = state.Finalize(refBlockID)
			require.NoError(t, err)
			blocks = append(blocks, receipt.ReferenceBlock)
			duplicate[refBlockID] = struct{}{}
		}

		// extends state with container block of receipt.
		containerBlockID := completeER.ContainerBlock.ID()
		_, dup := duplicate[containerBlockID]
		if dup {
			// skips extending state with already duplicate container block
			continue
		}
		err := state.Extend(completeER.ContainerBlock)
		require.NoError(t, err)
		err = state.Finalize(containerBlockID)
		require.NoError(t, err)
		blocks = append(blocks, completeER.ContainerBlock)
		duplicate[containerBlockID] = struct{}{}
	}

	return blocks
}<|MERGE_RESOLUTION|>--- conflicted
+++ resolved
@@ -444,21 +444,6 @@
 	}
 }
 
-<<<<<<< HEAD
-			// ensure the received chunk matches one we expect
-			for _, vc := range vChunks {
-				if chunk.ID() == vID {
-					// mark it as seen and decrement the waitgroup
-					receivedChunks[vID] = struct{}{}
-					// checks end states match as expected
-					if vchunk.EndState != vc.EndState {
-						t.Logf("end states are not equal: expected %x got %x", vchunk.EndState, chunk.EndState)
-						t.Fail()
-					}
-					wg.Done()
-					return
-				}
-=======
 type ChunkAssignerFunc func(chunkIndex uint64, chunks int) bool
 
 // MockChunkAssignmentFixture is a test helper that mocks a chunk assigner for a set of verification nodes for the
@@ -484,7 +469,6 @@
 			if duplicate {
 				// skips mocking chunk assignment for duplicate results
 				continue
->>>>>>> e01a7f68
 			}
 
 			for _, chunk := range receipt.ExecutionResult.Chunks {
@@ -499,20 +483,9 @@
 
 			}
 
-<<<<<<< HEAD
-func VerifiableDataChunk(t *testing.T, chunkIndex uint64, er utils.CompleteExecutionResult) *verification.VerifiableChunkData {
-	var endState flow.StateCommitment
-	// last chunk
-	if int(chunkIndex) == len(er.Receipt.ExecutionResult.Chunks)-1 {
-		finalState := er.Receipt.ExecutionResult.FinalStateCommitment()
-		endState = finalState
-	} else {
-		endState = er.Receipt.ExecutionResult.Chunks[chunkIndex+1].StartState
-=======
 			chunkAssigner.On("Assign", &receipt.ExecutionResult, receipt.ExecutionResult.BlockID).Return(a, nil)
 			visited[receipt.ExecutionResult.ID()] = struct{}{}
 		}
->>>>>>> e01a7f68
 	}
 
 	return expectedLocatorIds
