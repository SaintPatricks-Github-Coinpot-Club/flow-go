--- conflicted
+++ resolved
@@ -154,33 +154,8 @@
 
 	for _, test := range tests {
 		suite.Run(test.name, func() {
-<<<<<<< HEAD
-			var expectedApproval *messages.ResultApproval
-
-			suite.approvals.
-				On("StoreMyApproval", testifymock.Anything, testifymock.Anything).
-				Return(nil).
-				Run(func(args testifymock.Arguments) {
-					ra, ok := args[1].(*flow.ResultApproval)
-					suite.Require().True(ok)
-
-					suite.Assert().Equal(vChunk.Chunk.BlockID, ra.Body.BlockID)
-					suite.Assert().Equal(vChunk.Result.ID(), ra.Body.ExecutionResultID)
-					suite.Assert().Equal(vChunk.Chunk.Index, ra.Body.ChunkIndex)
-					suite.Assert().Equal(suite.me.NodeID(), ra.Body.ApproverID)
-
-					// verifies the signatures
-					atstID := ra.Body.Attestation.ID()
-					suite.Assert().True(suite.sk.PublicKey().Verify(ra.Body.AttestationSignature, atstID[:], suite.hasher))
-					bodyID := ra.Body.ID()
-					suite.Assert().True(suite.sk.PublicKey().Verify(ra.VerifierSignature, bodyID[:], suite.hasher))
-
-					// spock should be non-nil
-					suite.Assert().NotNil(ra.Body.Spock)
-
-					expectedApproval = (*messages.ResultApproval)(ra)
-=======
-			var expectedApproval atomic.Pointer[flow.ResultApproval] // potentially accessed concurrently within engine
+
+			var expectedApproval atomic.Pointer[messages.ResultApproval]
 
 			suite.approvals.
 				On("StoreMyApproval", mock.Anything).
@@ -201,10 +176,9 @@
 						// spock should be non-nil
 						suite.Assert().NotNil(ra.Body.Spock)
 
-						expectedApproval.Store(ra)
+						expectedApproval.Store((*messages.ResultApproval)(ra))
 						return nil
 					}
->>>>>>> 10102f3a
 				}).
 				Once()
 
