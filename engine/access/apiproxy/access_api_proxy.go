package apiproxy

import (
	"context"
	"time"

	"google.golang.org/grpc/status"

	"github.com/onflow/flow/protobuf/go/flow/access"
	"github.com/rs/zerolog"

	"github.com/onflow/flow-go/engine/common/grpc/forwarder"
	"github.com/onflow/flow-go/engine/protocol"
	"github.com/onflow/flow-go/model/flow"
	"github.com/onflow/flow-go/module/metrics"
)

// FlowAccessAPIRouter is a structure that represents the routing proxy algorithm.
// It splits requests between a local and a remote API service.
type FlowAccessAPIRouter struct {
	Logger   zerolog.Logger
	Metrics  *metrics.ObserverCollector
	Upstream *FlowAccessAPIForwarder
	Observer *protocol.Handler
}

func (h *FlowAccessAPIRouter) log(handler, rpc string, err error) {
	code := status.Code(err)
	h.Metrics.RecordRPC(handler, rpc, code)

	logger := h.Logger.With().
		Str("handler", handler).
		Str("grpc_method", rpc).
		Str("grpc_code", code.String()).
		Logger()

	if err != nil {
		logger.Error().Err(err).Msg("request failed")
		return
	}

	logger.Info().Msg("request succeeded")
}

<<<<<<< HEAD
// reconnectingClient returns an active client, or
// creates one, if the last one is not ready anymore.
func (h *FlowAccessAPIForwarder) reconnectingClient(i int) error {
	timeout := h.timeout

	if h.connections[i] == nil || h.connections[i].GetState() != connectivity.Ready {
		identity := h.ids[i]
		var connection *grpc.ClientConn
		var err error
		if identity.NetworkPubKey == nil {
			connection, err = grpc.Dial(
				identity.Address,
				grpc.WithDefaultCallOptions(grpc.MaxCallRecvMsgSize(int(h.maxMsgSize))),
				grpc.WithTransportCredentials(insecure.NewCredentials()),
				backend.WithClientTimeoutOption(timeout))
			if err != nil {
				return err
			}
		} else {
			tlsConfig, err := grpcutils.DefaultClientTLSConfig(identity.NetworkPubKey)
			if err != nil {
				return fmt.Errorf("failed to get default TLS client config using public flow networking key %s %w", identity.NetworkPubKey.String(), err)
			}

			connection, err = grpc.Dial(
				identity.Address,
				grpc.WithDefaultCallOptions(grpc.MaxCallRecvMsgSize(int(h.maxMsgSize))),
				grpc.WithTransportCredentials(credentials.NewTLS(tlsConfig)),
				backend.WithClientTimeoutOption(timeout))
			if err != nil {
				return fmt.Errorf("cannot connect to %s %w", identity.Address, err)
			}
		}
		connection.Connect()
		time.Sleep(1 * time.Second)
		state := connection.GetState()
		if state != connectivity.Ready && state != connectivity.Connecting {
			return fmt.Errorf("%v", state)
		}
		h.connections[i] = connection
		h.upstream[i] = access.NewAccessAPIClient(connection)
	}

	return nil
}

// faultTolerantClient implements an upstream connection that reconnects on errors
// a reasonable amount of time.
func (h *FlowAccessAPIForwarder) faultTolerantClient() (access.AccessAPIClient, error) {
	if h.upstream == nil || len(h.upstream) == 0 {
		return nil, status.Errorf(codes.Unimplemented, "method not implemented")
	}

	// Reasoning: A retry count of three gives an acceptable 5% failure ratio from a 37% failure ratio.
	// A bigger number is problematic due to the DNS resolve and connection times,
	// plus the need to log and debug each individual connection failure.
	//
	// This reasoning eliminates the need of making this parameter configurable.
	// The logic works rolling over a single connection as well making clean code.
	const retryMax = 3

	h.lock.Lock()
	defer h.lock.Unlock()

	var err error
	for i := 0; i < retryMax; i++ {
		h.roundRobin++
		h.roundRobin = h.roundRobin % len(h.upstream)
		err = h.reconnectingClient(h.roundRobin)
		if err != nil {
			continue
		}
		state := h.connections[h.roundRobin].GetState()
		if state != connectivity.Ready && state != connectivity.Connecting {
			continue
		}
		return h.upstream[h.roundRobin], nil
	}

	return nil, status.Errorf(codes.Unavailable, err.Error())
}

=======
>>>>>>> b53dd43b
// Ping pings the service. It is special in the sense that it responds successful,
// only if all underlying services are ready.
func (h *FlowAccessAPIRouter) Ping(context context.Context, req *access.PingRequest) (*access.PingResponse, error) {
	h.log("observer", "Ping", nil)
	return &access.PingResponse{}, nil
}

func (h *FlowAccessAPIRouter) GetNodeVersionInfo(ctx context.Context, request *access.GetNodeVersionInfoRequest) (*access.GetNodeVersionInfoResponse, error) {
	res, err := h.Observer.GetNodeVersionInfo(ctx, request)
	h.log("observer", "GetNodeVersionInfo", err)
	return res, err
}

func (h *FlowAccessAPIRouter) GetLatestBlockHeader(context context.Context, req *access.GetLatestBlockHeaderRequest) (*access.BlockHeaderResponse, error) {
	res, err := h.Observer.GetLatestBlockHeader(context, req)
	h.log("observer", "GetLatestBlockHeader", err)
	return res, err
}

func (h *FlowAccessAPIRouter) GetBlockHeaderByID(context context.Context, req *access.GetBlockHeaderByIDRequest) (*access.BlockHeaderResponse, error) {
	res, err := h.Observer.GetBlockHeaderByID(context, req)
	h.log("observer", "GetBlockHeaderByID", err)
	return res, err
}

func (h *FlowAccessAPIRouter) GetBlockHeaderByHeight(context context.Context, req *access.GetBlockHeaderByHeightRequest) (*access.BlockHeaderResponse, error) {
	res, err := h.Observer.GetBlockHeaderByHeight(context, req)
	h.log("observer", "GetBlockHeaderByHeight", err)
	return res, err
}

func (h *FlowAccessAPIRouter) GetLatestBlock(context context.Context, req *access.GetLatestBlockRequest) (*access.BlockResponse, error) {
	res, err := h.Observer.GetLatestBlock(context, req)
	h.log("observer", "GetLatestBlock", err)
	return res, err
}

func (h *FlowAccessAPIRouter) GetBlockByID(context context.Context, req *access.GetBlockByIDRequest) (*access.BlockResponse, error) {
	res, err := h.Observer.GetBlockByID(context, req)
	h.log("observer", "GetBlockByID", err)
	return res, err
}

func (h *FlowAccessAPIRouter) GetBlockByHeight(context context.Context, req *access.GetBlockByHeightRequest) (*access.BlockResponse, error) {
	res, err := h.Observer.GetBlockByHeight(context, req)
	h.log("observer", "GetBlockByHeight", err)
	return res, err
}

func (h *FlowAccessAPIRouter) GetCollectionByID(context context.Context, req *access.GetCollectionByIDRequest) (*access.CollectionResponse, error) {
	res, err := h.Upstream.GetCollectionByID(context, req)
	h.log("upstream", "GetCollectionByID", err)
	return res, err
}

func (h *FlowAccessAPIRouter) SendTransaction(context context.Context, req *access.SendTransactionRequest) (*access.SendTransactionResponse, error) {
	res, err := h.Upstream.SendTransaction(context, req)
	h.log("upstream", "SendTransaction", err)
	return res, err
}

func (h *FlowAccessAPIRouter) GetTransaction(context context.Context, req *access.GetTransactionRequest) (*access.TransactionResponse, error) {
	res, err := h.Upstream.GetTransaction(context, req)
	h.log("upstream", "GetTransaction", err)
	return res, err
}

func (h *FlowAccessAPIRouter) GetTransactionResult(context context.Context, req *access.GetTransactionRequest) (*access.TransactionResultResponse, error) {
	res, err := h.Upstream.GetTransactionResult(context, req)
	h.log("upstream", "GetTransactionResult", err)
	return res, err
}

func (h *FlowAccessAPIRouter) GetTransactionResultsByBlockID(context context.Context, req *access.GetTransactionsByBlockIDRequest) (*access.TransactionResultsResponse, error) {
	res, err := h.Upstream.GetTransactionResultsByBlockID(context, req)
	h.log("upstream", "GetTransactionResultsByBlockID", err)
	return res, err
}

func (h *FlowAccessAPIRouter) GetTransactionsByBlockID(context context.Context, req *access.GetTransactionsByBlockIDRequest) (*access.TransactionsResponse, error) {
	res, err := h.Upstream.GetTransactionsByBlockID(context, req)
	h.log("upstream", "GetTransactionsByBlockID", err)
	return res, err
}

func (h *FlowAccessAPIRouter) GetTransactionResultByIndex(context context.Context, req *access.GetTransactionByIndexRequest) (*access.TransactionResultResponse, error) {
	res, err := h.Upstream.GetTransactionResultByIndex(context, req)
	h.log("upstream", "GetTransactionResultByIndex", err)
	return res, err
}

func (h *FlowAccessAPIRouter) GetAccount(context context.Context, req *access.GetAccountRequest) (*access.GetAccountResponse, error) {
	res, err := h.Upstream.GetAccount(context, req)
	h.log("upstream", "GetAccount", err)
	return res, err
}

func (h *FlowAccessAPIRouter) GetAccountAtLatestBlock(context context.Context, req *access.GetAccountAtLatestBlockRequest) (*access.AccountResponse, error) {
	res, err := h.Upstream.GetAccountAtLatestBlock(context, req)
	h.log("upstream", "GetAccountAtLatestBlock", err)
	return res, err
}

func (h *FlowAccessAPIRouter) GetAccountAtBlockHeight(context context.Context, req *access.GetAccountAtBlockHeightRequest) (*access.AccountResponse, error) {
	res, err := h.Upstream.GetAccountAtBlockHeight(context, req)
	h.log("upstream", "GetAccountAtBlockHeight", err)
	return res, err
}

func (h *FlowAccessAPIRouter) ExecuteScriptAtLatestBlock(context context.Context, req *access.ExecuteScriptAtLatestBlockRequest) (*access.ExecuteScriptResponse, error) {
	res, err := h.Upstream.ExecuteScriptAtLatestBlock(context, req)
	h.log("upstream", "ExecuteScriptAtLatestBlock", err)
	return res, err
}

func (h *FlowAccessAPIRouter) ExecuteScriptAtBlockID(context context.Context, req *access.ExecuteScriptAtBlockIDRequest) (*access.ExecuteScriptResponse, error) {
	res, err := h.Upstream.ExecuteScriptAtBlockID(context, req)
	h.log("upstream", "ExecuteScriptAtBlockID", err)
	return res, err
}

func (h *FlowAccessAPIRouter) ExecuteScriptAtBlockHeight(context context.Context, req *access.ExecuteScriptAtBlockHeightRequest) (*access.ExecuteScriptResponse, error) {
	res, err := h.Upstream.ExecuteScriptAtBlockHeight(context, req)
	h.log("upstream", "ExecuteScriptAtBlockHeight", err)
	return res, err
}

func (h *FlowAccessAPIRouter) GetEventsForHeightRange(context context.Context, req *access.GetEventsForHeightRangeRequest) (*access.EventsResponse, error) {
	res, err := h.Upstream.GetEventsForHeightRange(context, req)
	h.log("upstream", "GetEventsForHeightRange", err)
	return res, err
}

func (h *FlowAccessAPIRouter) GetEventsForBlockIDs(context context.Context, req *access.GetEventsForBlockIDsRequest) (*access.EventsResponse, error) {
	res, err := h.Upstream.GetEventsForBlockIDs(context, req)
	h.log("upstream", "GetEventsForBlockIDs", err)
	return res, err
}

func (h *FlowAccessAPIRouter) GetNetworkParameters(context context.Context, req *access.GetNetworkParametersRequest) (*access.GetNetworkParametersResponse, error) {
	res, err := h.Observer.GetNetworkParameters(context, req)
	h.log("observer", "GetNetworkParameters", err)
	return res, err
}

func (h *FlowAccessAPIRouter) GetLatestProtocolStateSnapshot(context context.Context, req *access.GetLatestProtocolStateSnapshotRequest) (*access.ProtocolStateSnapshotResponse, error) {
	res, err := h.Observer.GetLatestProtocolStateSnapshot(context, req)
	h.log("observer", "GetLatestProtocolStateSnapshot", err)
	return res, err
}

func (h *FlowAccessAPIRouter) GetExecutionResultForBlockID(context context.Context, req *access.GetExecutionResultForBlockIDRequest) (*access.ExecutionResultForBlockIDResponse, error) {
	res, err := h.Upstream.GetExecutionResultForBlockID(context, req)
	h.log("upstream", "GetExecutionResultForBlockID", err)
	return res, err
}

func (h *FlowAccessAPIRouter) GetExecutionResultByID(context context.Context, req *access.GetExecutionResultByIDRequest) (*access.ExecutionResultByIDResponse, error) {
	res, err := h.Upstream.GetExecutionResultByID(context, req)
	h.log("upstream", "GetExecutionResultByID", err)
	return res, err
}

// FlowAccessAPIForwarder forwards all requests to a set of upstream access nodes or observers
type FlowAccessAPIForwarder struct {
	*forwarder.Forwarder
}

func NewFlowAccessAPIForwarder(identities flow.IdentityList, timeout time.Duration, maxMsgSize uint) (*FlowAccessAPIForwarder, error) {
	forwarder, err := forwarder.NewForwarder(identities, timeout, maxMsgSize)
	if err != nil {
		return nil, err
	}

	return &FlowAccessAPIForwarder{
		Forwarder: forwarder,
	}, nil
}

// Ping pings the service. It is special in the sense that it responds successful,
// only if all underlying services are ready.
func (h *FlowAccessAPIForwarder) Ping(context context.Context, req *access.PingRequest) (*access.PingResponse, error) {
	// This is a passthrough request
	upstream, err := h.FaultTolerantClient()
	if err != nil {
		return nil, err
	}
	return upstream.Ping(context, req)
}

func (h *FlowAccessAPIForwarder) GetNodeVersionInfo(context context.Context, req *access.GetNodeVersionInfoRequest) (*access.GetNodeVersionInfoResponse, error) {
	// This is a passthrough request
	upstream, err := h.FaultTolerantClient()
	if err != nil {
		return nil, err
	}
	return upstream.GetNodeVersionInfo(context, req)
}

func (h *FlowAccessAPIForwarder) GetLatestBlockHeader(context context.Context, req *access.GetLatestBlockHeaderRequest) (*access.BlockHeaderResponse, error) {
	// This is a passthrough request
	upstream, err := h.FaultTolerantClient()
	if err != nil {
		return nil, err
	}
	return upstream.GetLatestBlockHeader(context, req)
}

func (h *FlowAccessAPIForwarder) GetBlockHeaderByID(context context.Context, req *access.GetBlockHeaderByIDRequest) (*access.BlockHeaderResponse, error) {
	// This is a passthrough request
	upstream, err := h.FaultTolerantClient()
	if err != nil {
		return nil, err
	}
	return upstream.GetBlockHeaderByID(context, req)
}

func (h *FlowAccessAPIForwarder) GetBlockHeaderByHeight(context context.Context, req *access.GetBlockHeaderByHeightRequest) (*access.BlockHeaderResponse, error) {
	// This is a passthrough request
	upstream, err := h.FaultTolerantClient()
	if err != nil {
		return nil, err
	}
	return upstream.GetBlockHeaderByHeight(context, req)
}

func (h *FlowAccessAPIForwarder) GetLatestBlock(context context.Context, req *access.GetLatestBlockRequest) (*access.BlockResponse, error) {
	// This is a passthrough request
	upstream, err := h.FaultTolerantClient()
	if err != nil {
		return nil, err
	}
	return upstream.GetLatestBlock(context, req)
}

func (h *FlowAccessAPIForwarder) GetBlockByID(context context.Context, req *access.GetBlockByIDRequest) (*access.BlockResponse, error) {
	// This is a passthrough request
	upstream, err := h.FaultTolerantClient()
	if err != nil {
		return nil, err
	}
	return upstream.GetBlockByID(context, req)
}

func (h *FlowAccessAPIForwarder) GetBlockByHeight(context context.Context, req *access.GetBlockByHeightRequest) (*access.BlockResponse, error) {
	// This is a passthrough request
	upstream, err := h.FaultTolerantClient()
	if err != nil {
		return nil, err
	}
	return upstream.GetBlockByHeight(context, req)
}

func (h *FlowAccessAPIForwarder) GetCollectionByID(context context.Context, req *access.GetCollectionByIDRequest) (*access.CollectionResponse, error) {
	// This is a passthrough request
	upstream, err := h.FaultTolerantClient()
	if err != nil {
		return nil, err
	}
	return upstream.GetCollectionByID(context, req)
}

func (h *FlowAccessAPIForwarder) SendTransaction(context context.Context, req *access.SendTransactionRequest) (*access.SendTransactionResponse, error) {
	// This is a passthrough request
	upstream, err := h.FaultTolerantClient()
	if err != nil {
		return nil, err
	}
	return upstream.SendTransaction(context, req)
}

func (h *FlowAccessAPIForwarder) GetTransaction(context context.Context, req *access.GetTransactionRequest) (*access.TransactionResponse, error) {
	// This is a passthrough request
	upstream, err := h.FaultTolerantClient()
	if err != nil {
		return nil, err
	}
	return upstream.GetTransaction(context, req)
}

func (h *FlowAccessAPIForwarder) GetTransactionResult(context context.Context, req *access.GetTransactionRequest) (*access.TransactionResultResponse, error) {
	// This is a passthrough request
	upstream, err := h.FaultTolerantClient()
	if err != nil {
		return nil, err
	}
	return upstream.GetTransactionResult(context, req)
}

func (h *FlowAccessAPIForwarder) GetTransactionResultByIndex(context context.Context, req *access.GetTransactionByIndexRequest) (*access.TransactionResultResponse, error) {
	// This is a passthrough request
	upstream, err := h.FaultTolerantClient()
	if err != nil {
		return nil, err
	}
	return upstream.GetTransactionResultByIndex(context, req)
}

func (h *FlowAccessAPIForwarder) GetTransactionResultsByBlockID(context context.Context, req *access.GetTransactionsByBlockIDRequest) (*access.TransactionResultsResponse, error) {
	// This is a passthrough request
	upstream, err := h.FaultTolerantClient()
	if err != nil {
		return nil, err
	}
	return upstream.GetTransactionResultsByBlockID(context, req)
}

func (h *FlowAccessAPIForwarder) GetTransactionsByBlockID(context context.Context, req *access.GetTransactionsByBlockIDRequest) (*access.TransactionsResponse, error) {
	upstream, err := h.FaultTolerantClient()
	if err != nil {
		return nil, err
	}
	return upstream.GetTransactionsByBlockID(context, req)
}

func (h *FlowAccessAPIForwarder) GetAccount(context context.Context, req *access.GetAccountRequest) (*access.GetAccountResponse, error) {
	// This is a passthrough request
	upstream, err := h.FaultTolerantClient()
	if err != nil {
		return nil, err
	}
	return upstream.GetAccount(context, req)
}

func (h *FlowAccessAPIForwarder) GetAccountAtLatestBlock(context context.Context, req *access.GetAccountAtLatestBlockRequest) (*access.AccountResponse, error) {
	// This is a passthrough request
	upstream, err := h.FaultTolerantClient()
	if err != nil {
		return nil, err
	}
	return upstream.GetAccountAtLatestBlock(context, req)
}

func (h *FlowAccessAPIForwarder) GetAccountAtBlockHeight(context context.Context, req *access.GetAccountAtBlockHeightRequest) (*access.AccountResponse, error) {
	// This is a passthrough request
	upstream, err := h.FaultTolerantClient()
	if err != nil {
		return nil, err
	}
	return upstream.GetAccountAtBlockHeight(context, req)
}

func (h *FlowAccessAPIForwarder) ExecuteScriptAtLatestBlock(context context.Context, req *access.ExecuteScriptAtLatestBlockRequest) (*access.ExecuteScriptResponse, error) {
	// This is a passthrough request
	upstream, err := h.FaultTolerantClient()
	if err != nil {
		return nil, err
	}
	return upstream.ExecuteScriptAtLatestBlock(context, req)
}

func (h *FlowAccessAPIForwarder) ExecuteScriptAtBlockID(context context.Context, req *access.ExecuteScriptAtBlockIDRequest) (*access.ExecuteScriptResponse, error) {
	// This is a passthrough request
	upstream, err := h.FaultTolerantClient()
	if err != nil {
		return nil, err
	}
	return upstream.ExecuteScriptAtBlockID(context, req)
}

func (h *FlowAccessAPIForwarder) ExecuteScriptAtBlockHeight(context context.Context, req *access.ExecuteScriptAtBlockHeightRequest) (*access.ExecuteScriptResponse, error) {
	// This is a passthrough request
	upstream, err := h.FaultTolerantClient()
	if err != nil {
		return nil, err
	}
	return upstream.ExecuteScriptAtBlockHeight(context, req)
}

func (h *FlowAccessAPIForwarder) GetEventsForHeightRange(context context.Context, req *access.GetEventsForHeightRangeRequest) (*access.EventsResponse, error) {
	// This is a passthrough request
	upstream, err := h.FaultTolerantClient()
	if err != nil {
		return nil, err
	}
	return upstream.GetEventsForHeightRange(context, req)
}

func (h *FlowAccessAPIForwarder) GetEventsForBlockIDs(context context.Context, req *access.GetEventsForBlockIDsRequest) (*access.EventsResponse, error) {
	// This is a passthrough request
	upstream, err := h.FaultTolerantClient()
	if err != nil {
		return nil, err
	}
	return upstream.GetEventsForBlockIDs(context, req)
}

func (h *FlowAccessAPIForwarder) GetNetworkParameters(context context.Context, req *access.GetNetworkParametersRequest) (*access.GetNetworkParametersResponse, error) {
	// This is a passthrough request
	upstream, err := h.FaultTolerantClient()
	if err != nil {
		return nil, err
	}
	return upstream.GetNetworkParameters(context, req)
}

func (h *FlowAccessAPIForwarder) GetLatestProtocolStateSnapshot(context context.Context, req *access.GetLatestProtocolStateSnapshotRequest) (*access.ProtocolStateSnapshotResponse, error) {
	// This is a passthrough request
	upstream, err := h.FaultTolerantClient()
	if err != nil {
		return nil, err
	}
	return upstream.GetLatestProtocolStateSnapshot(context, req)
}

func (h *FlowAccessAPIForwarder) GetExecutionResultForBlockID(context context.Context, req *access.GetExecutionResultForBlockIDRequest) (*access.ExecutionResultForBlockIDResponse, error) {
	// This is a passthrough request
	upstream, err := h.FaultTolerantClient()
	if err != nil {
		return nil, err
	}
	return upstream.GetExecutionResultForBlockID(context, req)
}

func (h *FlowAccessAPIForwarder) GetExecutionResultByID(context context.Context, req *access.GetExecutionResultByIDRequest) (*access.ExecutionResultByIDResponse, error) {
	// This is a passthrough request
	upstream, err := h.FaultTolerantClient()
	if err != nil {
		return nil, err
	}
	return upstream.GetExecutionResultByID(context, req)
}<|MERGE_RESOLUTION|>--- conflicted
+++ resolved
@@ -42,91 +42,6 @@
 	logger.Info().Msg("request succeeded")
 }
 
-<<<<<<< HEAD
-// reconnectingClient returns an active client, or
-// creates one, if the last one is not ready anymore.
-func (h *FlowAccessAPIForwarder) reconnectingClient(i int) error {
-	timeout := h.timeout
-
-	if h.connections[i] == nil || h.connections[i].GetState() != connectivity.Ready {
-		identity := h.ids[i]
-		var connection *grpc.ClientConn
-		var err error
-		if identity.NetworkPubKey == nil {
-			connection, err = grpc.Dial(
-				identity.Address,
-				grpc.WithDefaultCallOptions(grpc.MaxCallRecvMsgSize(int(h.maxMsgSize))),
-				grpc.WithTransportCredentials(insecure.NewCredentials()),
-				backend.WithClientTimeoutOption(timeout))
-			if err != nil {
-				return err
-			}
-		} else {
-			tlsConfig, err := grpcutils.DefaultClientTLSConfig(identity.NetworkPubKey)
-			if err != nil {
-				return fmt.Errorf("failed to get default TLS client config using public flow networking key %s %w", identity.NetworkPubKey.String(), err)
-			}
-
-			connection, err = grpc.Dial(
-				identity.Address,
-				grpc.WithDefaultCallOptions(grpc.MaxCallRecvMsgSize(int(h.maxMsgSize))),
-				grpc.WithTransportCredentials(credentials.NewTLS(tlsConfig)),
-				backend.WithClientTimeoutOption(timeout))
-			if err != nil {
-				return fmt.Errorf("cannot connect to %s %w", identity.Address, err)
-			}
-		}
-		connection.Connect()
-		time.Sleep(1 * time.Second)
-		state := connection.GetState()
-		if state != connectivity.Ready && state != connectivity.Connecting {
-			return fmt.Errorf("%v", state)
-		}
-		h.connections[i] = connection
-		h.upstream[i] = access.NewAccessAPIClient(connection)
-	}
-
-	return nil
-}
-
-// faultTolerantClient implements an upstream connection that reconnects on errors
-// a reasonable amount of time.
-func (h *FlowAccessAPIForwarder) faultTolerantClient() (access.AccessAPIClient, error) {
-	if h.upstream == nil || len(h.upstream) == 0 {
-		return nil, status.Errorf(codes.Unimplemented, "method not implemented")
-	}
-
-	// Reasoning: A retry count of three gives an acceptable 5% failure ratio from a 37% failure ratio.
-	// A bigger number is problematic due to the DNS resolve and connection times,
-	// plus the need to log and debug each individual connection failure.
-	//
-	// This reasoning eliminates the need of making this parameter configurable.
-	// The logic works rolling over a single connection as well making clean code.
-	const retryMax = 3
-
-	h.lock.Lock()
-	defer h.lock.Unlock()
-
-	var err error
-	for i := 0; i < retryMax; i++ {
-		h.roundRobin++
-		h.roundRobin = h.roundRobin % len(h.upstream)
-		err = h.reconnectingClient(h.roundRobin)
-		if err != nil {
-			continue
-		}
-		state := h.connections[h.roundRobin].GetState()
-		if state != connectivity.Ready && state != connectivity.Connecting {
-			continue
-		}
-		return h.upstream[h.roundRobin], nil
-	}
-
-	return nil, status.Errorf(codes.Unavailable, err.Error())
-}
-
-=======
->>>>>>> b53dd43b
 // Ping pings the service. It is special in the sense that it responds successful,
 // only if all underlying services are ready.
 func (h *FlowAccessAPIRouter) Ping(context context.Context, req *access.PingRequest) (*access.PingResponse, error) {
