--- conflicted
+++ resolved
@@ -241,10 +241,7 @@
 				unittest.PayloadFixture(unittest.WithGuarantees(unittest.CollectionGuaranteesWithCollectionIDFixture(collections)...)),
 			),
 		)
-<<<<<<< HEAD
-=======
 		block.Header.Height = uint64(i + 1) // avoiding edge case of height = 0 (genesis block)
->>>>>>> 0004d3a9
 		suite.blocks.On("ByID", block.ID()).Return(block, nil)
 		suite.blocks.On("ByHeight", block.Header.Height).Return(block, nil)
 		testBlocks[i] = block
