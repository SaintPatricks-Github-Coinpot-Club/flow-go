--- conflicted
+++ resolved
@@ -481,13 +481,8 @@
 	collection := unittest.CollectionFixture(5)
 	light := collection.Light()
 
-<<<<<<< HEAD
-	// we should store the light collection and index its transactions
+	// we should store the collection and index its transactions
 	s.collections.On("StoreAndIndexByTransaction", mock.Anything, &collection).Return(light, storage.ErrAlreadyExists).Once()
-=======
-	// we should store the collection and index its transactions
-	s.collections.On("StoreAndIndexByTransaction", mock.Anything, &collection).Return(light, storerr.ErrAlreadyExists).Once()
->>>>>>> 26f69191
 
 	// Create a lock context for indexing
 	lctx := s.lockManager.NewContext()
