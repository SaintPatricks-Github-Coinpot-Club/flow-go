--- conflicted
+++ resolved
@@ -20,10 +20,7 @@
 	accessmock "github.com/onflow/flow-go/engine/access/mock"
 	"github.com/onflow/flow-go/engine/access/rpc/backend"
 	connectionmock "github.com/onflow/flow-go/engine/access/rpc/connection/mock"
-<<<<<<< HEAD
 	commonrpc "github.com/onflow/flow-go/engine/common/rpc"
-=======
->>>>>>> 203e10f4
 	"github.com/onflow/flow-go/model/flow"
 	"github.com/onflow/flow-go/model/flow/filter"
 	"github.com/onflow/flow-go/module"
@@ -144,11 +141,7 @@
 	s.receipts = new(storage.ExecutionReceipts)
 	s.transactions = new(storage.Transactions)
 	s.results = new(storage.ExecutionResults)
-<<<<<<< HEAD
-	s.txErrorMessages = new(storage.TransactionResultErrorMessages)
-=======
 	s.txErrorMessages = storage.NewTransactionResultErrorMessages(s.T())
->>>>>>> 203e10f4
 	collectionsToMarkFinalized, err := stdmap.NewTimes(100)
 	require.NoError(s.T(), err)
 	collectionsToMarkExecuted, err := stdmap.NewTimes(100)
@@ -236,12 +229,7 @@
 		processedHeight,
 		s.lastFullBlockHeight,
 		s.backend,
-<<<<<<< HEAD
 		s.execNodeIdentitiesProvider,
-=======
-		s.enNodeIDs.Strings(),
-		nil,
->>>>>>> 203e10f4
 	)
 
 	require.NoError(s.T(), err)
@@ -887,7 +875,6 @@
 	// Initialize the backend with the mocked state, blocks, headers, transactions, etc.
 	var err error
 	s.backend, err = backend.New(backend.Params{
-<<<<<<< HEAD
 		State:                      s.proto.state,
 		Blocks:                     s.blocks,
 		Headers:                    s.headers,
@@ -903,23 +890,6 @@
 		TxResultQueryMode:          backend.IndexQueryModeExecutionNodesOnly,
 		ChainID:                    flow.Testnet,
 		ExecNodeIdentitiesProvider: s.execNodeIdentitiesProvider,
-=======
-		State:                 s.proto.state,
-		Blocks:                s.blocks,
-		Headers:               s.headers,
-		Transactions:          s.transactions,
-		ExecutionReceipts:     s.receipts,
-		ExecutionResults:      s.results,
-		ConnFactory:           connFactory,
-		MaxHeightRange:        backend.DefaultMaxHeightRange,
-		FixedExecutionNodeIDs: s.enNodeIDs.Strings(),
-		Log:                   s.log,
-		SnapshotHistoryLimit:  backend.DefaultSnapshotHistoryLimit,
-		Communicator:          backend.NewNodeCommunicator(false),
-		ScriptExecutionMode:   backend.IndexQueryModeExecutionNodesOnly,
-		TxResultQueryMode:     backend.IndexQueryModeExecutionNodesOnly,
-		ChainID:               flow.Testnet,
->>>>>>> 203e10f4
 	})
 	require.NoError(s.T(), err)
 
