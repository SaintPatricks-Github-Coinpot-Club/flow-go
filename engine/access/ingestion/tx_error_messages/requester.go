--- conflicted
+++ resolved
@@ -20,13 +20,8 @@
 	"github.com/onflow/flow-go/model/flow"
 )
 
-<<<<<<< HEAD
-// TransactionResultErrorMessageRequester defines the interface for requesting transaction result error messages.
-type TransactionResultErrorMessageRequester interface {
-=======
 // Requester defines the interface for requesting transaction result error messages.
 type Requester interface {
->>>>>>> c48f6a9b
 	// Request fetches transaction results error messages.
 	// Expected errors:
 	// - context.Canceled: if the provided context was canceled before completion
@@ -44,15 +39,9 @@
 	MaxRetryDelay time.Duration
 }
 
-<<<<<<< HEAD
-var _ TransactionResultErrorMessageRequester = (*Requester)(nil)
-
-type Requester struct {
-=======
 var _ Requester = (*RequesterImpl)(nil)
 
 type RequesterImpl struct {
->>>>>>> c48f6a9b
 	logger                     zerolog.Logger
 	config                     *RequesterConfig
 	backend                    *backend.Backend
