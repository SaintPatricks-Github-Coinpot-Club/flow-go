--- conflicted
+++ resolved
@@ -404,270 +404,4 @@
 
 	e.collectionExecutedMetric.ExecutionReceiptReceived(r)
 	return nil
-<<<<<<< HEAD
-}
-
-// OnCollection handles the response of the collection request made earlier when a block was received.
-// No errors expected during normal operations.
-func (e *Engine) OnCollection(originID flow.Identifier, entity flow.Entity) {
-	collection, ok := entity.(*flow.Collection)
-	if !ok {
-		e.log.Error().Msgf("invalid entity type (%T)", entity)
-		return
-	}
-
-	err := indexer.HandleCollection(collection, e.collections, e.transactions, e.log, e.collectionExecutedMetric)
-	if err != nil {
-		e.log.Error().Err(err).Msg("could not handle collection")
-		return
-	}
-}
-
-// requestMissingCollections requests missing collections for all blocks in the local db storage once at startup
-func (e *Engine) requestMissingCollections(ctx context.Context) error {
-	var startHeight, endHeight uint64
-
-	// get the height of the last block for which all collections were received
-	lastFullHeight := e.lastFullBlockHeight.Value()
-	// start from the next block
-	startHeight = lastFullHeight + 1
-
-	// end at the finalized block
-	finalBlk, err := e.state.Final().Head()
-	if err != nil {
-		return err
-	}
-	endHeight = finalBlk.Height
-
-	e.log.Info().
-		Uint64("start_height", startHeight).
-		Uint64("end_height", endHeight).
-		Msg("starting collection catchup")
-
-	// collect all missing collection ids in a map
-	var missingCollMap = make(map[flow.Identifier]struct{})
-
-	// iterate through the complete chain and request the missing collections
-	for i := startHeight; i <= endHeight; i++ {
-
-		// if deadline exceeded or someone cancelled the context
-		if ctx.Err() != nil {
-			return fmt.Errorf("failed to complete requests for missing collections: %w", ctx.Err())
-		}
-
-		missingColls, err := e.missingCollectionsAtHeight(i)
-		if err != nil {
-			return fmt.Errorf("failed to retrieve missing collections by height %d during collection catchup: %w", i, err)
-		}
-
-		// request the missing collections
-		e.requestCollectionsInFinalizedBlock(missingColls)
-
-		// add them to the missing collection id map to track later
-		for _, cg := range missingColls {
-			missingCollMap[cg.CollectionID] = struct{}{}
-		}
-	}
-
-	// if no collections were found to be missing we are done.
-	if len(missingCollMap) == 0 {
-		// nothing more to do
-		e.log.Info().Msg("no missing collections found")
-		return nil
-	}
-
-	// the collection catchup needs to happen ASAP when the node starts up. Hence, force the requester to dispatch all request
-	e.request.Force()
-
-	// track progress of retrieving all the missing collections by polling the db periodically
-	ticker := time.NewTicker(defaultCollectionCatchupDBPollInterval)
-	defer ticker.Stop()
-
-	// while there are still missing collections, keep polling
-	for len(missingCollMap) > 0 {
-		select {
-		case <-ctx.Done():
-			// context may have expired
-			return fmt.Errorf("failed to complete collection retreival: %w", ctx.Err())
-		case <-ticker.C:
-
-			// log progress
-			e.log.Info().
-				Int("total_missing_collections", len(missingCollMap)).
-				Msg("retrieving missing collections...")
-
-			var foundColls []flow.Identifier
-			// query db to find if collections are still missing
-			for collID := range missingCollMap {
-				found, err := e.haveCollection(collID)
-				if err != nil {
-					return err
-				}
-				// if collection found in local db, remove it from missingColls later
-				if found {
-					foundColls = append(foundColls, collID)
-				}
-			}
-
-			// update the missingColls list by removing collections that have now been received
-			for _, c := range foundColls {
-				delete(missingCollMap, c)
-			}
-		}
-	}
-
-	e.log.Info().Msg("collection catchup done")
-	return nil
-}
-
-// updateLastFullBlockReceivedIndex finds the next highest height where all previous collections
-// have been indexed, and updates the LastFullBlockReceived index to that height
-func (e *Engine) updateLastFullBlockReceivedIndex() error {
-	lastFullHeight := e.lastFullBlockHeight.Value()
-
-	finalBlk, err := e.state.Final().Head()
-	if err != nil {
-		return fmt.Errorf("failed to get finalized block: %w", err)
-	}
-	finalizedHeight := finalBlk.Height
-
-	// track the latest contiguous full height
-	newLastFullHeight, err := e.lowestHeightWithMissingCollection(lastFullHeight, finalizedHeight)
-	if err != nil {
-		return fmt.Errorf("failed to find last full block received height: %w", err)
-	}
-
-	// if more contiguous blocks are now complete, update db
-	if newLastFullHeight > lastFullHeight {
-		err := e.lastFullBlockHeight.Set(newLastFullHeight)
-		if err != nil {
-			return fmt.Errorf("failed to update last full block height: %w", err)
-		}
-
-		e.collectionExecutedMetric.UpdateLastFullBlockHeight(newLastFullHeight)
-
-		e.log.Debug().
-			Uint64("last_full_block_height", newLastFullHeight).
-			Msg("updated LastFullBlockReceived index")
-	}
-
-	return nil
-}
-
-// lowestHeightWithMissingCollection returns the lowest height that is missing collections
-func (e *Engine) lowestHeightWithMissingCollection(lastFullHeight, finalizedHeight uint64) (uint64, error) {
-	newLastFullHeight := lastFullHeight
-
-	for i := lastFullHeight + 1; i <= finalizedHeight; i++ {
-		missingColls, err := e.missingCollectionsAtHeight(i)
-		if err != nil {
-			return 0, err
-		}
-
-		// return when we find the first block with missing collections
-		if len(missingColls) > 0 {
-			return newLastFullHeight, nil
-		}
-
-		newLastFullHeight = i
-	}
-
-	return newLastFullHeight, nil
-}
-
-// checkMissingCollections requests missing collections if the number of blocks missing collections
-// have reached the defaultMissingCollsForBlkThreshold value.
-func (e *Engine) checkMissingCollections() error {
-	lastFullHeight := e.lastFullBlockHeight.Value()
-
-	finalBlk, err := e.state.Final().Head()
-	if err != nil {
-		return fmt.Errorf("failed to get finalized block: %w", err)
-	}
-	finalizedHeight := finalBlk.Height
-
-	// number of blocks with missing collections
-	incompleteBlksCnt := 0
-
-	// collect all missing collections
-	var allMissingColls []*flow.CollectionGuarantee
-
-	// start from the next block till we either hit the finalized block or cross the max collection missing threshold
-	for i := lastFullHeight + 1; i <= finalizedHeight && incompleteBlksCnt < defaultMissingCollsForBlkThreshold; i++ {
-		missingColls, err := e.missingCollectionsAtHeight(i)
-		if err != nil {
-			return fmt.Errorf("failed to find missing collections at height %d: %w", i, err)
-		}
-
-		if len(missingColls) == 0 {
-			continue
-		}
-
-		incompleteBlksCnt++
-
-		allMissingColls = append(allMissingColls, missingColls...)
-	}
-
-	// additionally, if more than threshold blocks have missing collections OR collections are
-	// missing since defaultMissingCollsForAgeThreshold, re-request those collections
-	if incompleteBlksCnt >= defaultMissingCollsForBlkThreshold ||
-		(finalizedHeight-lastFullHeight) > defaultMissingCollsForAgeThreshold {
-		// warn log since this should generally not happen
-		e.log.Warn().
-			Uint64("finalized_height", finalizedHeight).
-			Uint64("last_full_blk_height", lastFullHeight).
-			Int("missing_collection_blk_count", incompleteBlksCnt).
-			Int("missing_collection_count", len(allMissingColls)).
-			Msg("re-requesting missing collections")
-		e.requestCollectionsInFinalizedBlock(allMissingColls)
-	}
-
-	return nil
-}
-
-// missingCollectionsAtHeight returns all missing collection guarantees at a given height
-func (e *Engine) missingCollectionsAtHeight(h uint64) ([]*flow.CollectionGuarantee, error) {
-	block, err := e.blocks.ByHeight(h)
-	if err != nil {
-		return nil, fmt.Errorf("failed to retrieve block by height %d: %w", h, err)
-	}
-
-	var missingColls []*flow.CollectionGuarantee
-	for _, guarantee := range block.Payload.Guarantees {
-		collID := guarantee.CollectionID
-		found, err := e.haveCollection(collID)
-		if err != nil {
-			return nil, err
-		}
-		if !found {
-			missingColls = append(missingColls, guarantee)
-		}
-	}
-	return missingColls, nil
-}
-
-// haveCollection looks up the collection from the collection db with collID
-func (e *Engine) haveCollection(collID flow.Identifier) (bool, error) {
-	_, err := e.collections.LightByID(collID)
-	if err == nil {
-		return true, nil
-	}
-	if errors.Is(err, storage.ErrNotFound) {
-		return false, nil
-	}
-	return false, fmt.Errorf("failed to retrieve collection %s: %w", collID.String(), err)
-}
-
-// requestCollectionsInFinalizedBlock registers collection requests with the requester engine
-func (e *Engine) requestCollectionsInFinalizedBlock(missingColls []*flow.CollectionGuarantee) {
-	for _, cg := range missingColls {
-		guarantors, err := protocol.FindGuarantors(e.state, cg)
-		if err != nil {
-			// failed to find guarantors for guarantees contained in a finalized block is fatal error
-			e.log.Fatal().Err(err).Msgf("could not find guarantors for collection %v", cg.CollectionID)
-		}
-		e.request.EntityByID(cg.CollectionID, filter.HasNodeID[flow.Identity](guarantors...))
-	}
-=======
->>>>>>> fade0c29
 }