package routes

import (
	"fmt"
	"net/http"
	"regexp"
	"strings"

	"github.com/gorilla/mux"
	"github.com/rs/zerolog"

	"github.com/onflow/flow-go/access"
	"github.com/onflow/flow-go/engine/access/rest/middleware"
	"github.com/onflow/flow-go/engine/access/rest/models"
	"github.com/onflow/flow-go/engine/access/state_stream"
	"github.com/onflow/flow-go/engine/access/state_stream/backend"
	"github.com/onflow/flow-go/model/flow"
	"github.com/onflow/flow-go/module"
)

// RouterBuilder is a utility for building HTTP routers with common middleware and routes.
type RouterBuilder struct {
	logger      zerolog.Logger
	router      *mux.Router
	v1SubRouter *mux.Router
}

// NewRouterBuilder creates a new RouterBuilder instance with common middleware and a v1 sub-router.
func NewRouterBuilder(
	logger zerolog.Logger,
	restCollector module.RestMetrics) *RouterBuilder {
	router := mux.NewRouter().StrictSlash(true)
	v1SubRouter := router.PathPrefix("/v1").Subrouter()

	// common middleware for all request
	v1SubRouter.Use(middleware.LoggingMiddleware(logger))
	v1SubRouter.Use(middleware.QueryExpandable())
	v1SubRouter.Use(middleware.QuerySelect())
	v1SubRouter.Use(middleware.MetricsMiddleware(restCollector))

	return &RouterBuilder{
		logger:      logger,
		router:      router,
		v1SubRouter: v1SubRouter,
	}
}

// AddRestRoutes adds rest routes to the router.
func (b *RouterBuilder) AddRestRoutes(backend access.API, chain flow.Chain) *RouterBuilder {
	linkGenerator := models.NewLinkGeneratorImpl(b.v1SubRouter)
	for _, r := range Routes {
		h := NewHandler(b.logger, backend, r.Handler, linkGenerator, chain)
		b.v1SubRouter.
			Methods(r.Method).
			Path(r.Pattern).
			Name(r.Name).
			Handler(h)
	}
	return b
}

// AddWsRoutes adds WebSocket routes to the router.
func (b *RouterBuilder) AddWsRoutes(
	stateStreamApi state_stream.API,
	chain flow.Chain,
	stateStreamConfig backend.Config,
) *RouterBuilder {

	for _, r := range WSRoutes {
		h := NewWSHandler(b.logger, stateStreamApi, r.Handler, chain, stateStreamConfig)
		b.v1SubRouter.
			Methods(r.Method).
			Path(r.Pattern).
			Name(r.Name).
			Handler(h)
	}

	return b
}

func (b *RouterBuilder) Build() *mux.Router {
	return b.router
}

type route struct {
	Name    string
	Method  string
	Pattern string
	Handler ApiHandlerFunc
}

type wsroute struct {
	Name    string
	Method  string
	Pattern string
	Handler SubscribeHandlerFunc
}

var Routes = []route{{
	Method:  http.MethodGet,
	Pattern: "/transactions/{id}",
	Name:    "getTransactionByID",
	Handler: GetTransactionByID,
}, {
	Method:  http.MethodPost,
	Pattern: "/transactions",
	Name:    "createTransaction",
	Handler: CreateTransaction,
}, {
	Method:  http.MethodGet,
	Pattern: "/transaction_results/{id}",
	Name:    "getTransactionResultByID",
	Handler: GetTransactionResultByID,
}, {
	Method:  http.MethodGet,
	Pattern: "/blocks/{id}",
	Name:    "getBlocksByIDs",
	Handler: GetBlocksByIDs,
}, {
	Method:  http.MethodGet,
	Pattern: "/blocks",
	Name:    "getBlocksByHeight",
	Handler: GetBlocksByHeight,
}, {
	Method:  http.MethodGet,
	Pattern: "/blocks/{id}/payload",
	Name:    "getBlockPayloadByID",
	Handler: GetBlockPayloadByID,
}, {
	Method:  http.MethodGet,
	Pattern: "/execution_results/{id}",
	Name:    "getExecutionResultByID",
	Handler: GetExecutionResultByID,
}, {
	Method:  http.MethodGet,
	Pattern: "/execution_results",
	Name:    "getExecutionResultByBlockID",
	Handler: GetExecutionResultsByBlockIDs,
}, {
	Method:  http.MethodGet,
	Pattern: "/collections/{id}",
	Name:    "getCollectionByID",
	Handler: GetCollectionByID,
}, {
	Method:  http.MethodPost,
	Pattern: "/scripts",
	Name:    "executeScript",
	Handler: ExecuteScript,
}, {
	Method:  http.MethodGet,
	Pattern: "/accounts/{address}",
	Name:    "getAccount",
	Handler: GetAccount,
}, {
	Method:  http.MethodGet,
	Pattern: "/accounts/{address}/balance",
	Name:    "getAccountBalance",
	Handler: GetAccountBalance,
}, {
	Method:  http.MethodGet,
	Pattern: "/accounts/{address}/keys/{index}",
	Name:    "getAccountKeyByIndex",
	Handler: GetAccountKeyByIndex,
}, {
	Method:  http.MethodGet,
	Pattern: "/accounts/{address}/keys",
	Name:    "getAccountKeys",
	Handler: GetAccountKeys,
}, {
	Method:  http.MethodGet,
	Pattern: "/events",
	Name:    "getEvents",
	Handler: GetEvents,
}, {
	Method:  http.MethodGet,
	Pattern: "/network/parameters",
	Name:    "getNetworkParameters",
	Handler: GetNetworkParameters,
}, {
	Method:  http.MethodGet,
	Pattern: "/node_version_info",
	Name:    "getNodeVersionInfo",
	Handler: GetNodeVersionInfo,
}}

var WSRoutes = []wsroute{{
	Method:  http.MethodGet,
	Pattern: "/subscribe_events",
	Name:    "subscribeEvents",
	Handler: SubscribeEvents,
}}

var routeUrlMap = map[string]string{}
var routeRE = regexp.MustCompile(`(?i)/v1/(\w+)(/(\w+))?(/(\w+))?(/(\w+))?`)

func init() {
	for _, r := range Routes {
		routeUrlMap[r.Pattern] = r.Name
	}
	for _, r := range WSRoutes {
		routeUrlMap[r.Pattern] = r.Name
	}
}

func URLToRoute(url string) (string, error) {
	normalized, err := normalizeURL(url)
	if err != nil {
		return "", err
	}

	name, ok := routeUrlMap[normalized]
	if !ok {
		return "", fmt.Errorf("invalid url")
	}
	return name, nil
}

func normalizeURL(url string) (string, error) {
	matches := routeRE.FindAllStringSubmatch(url, -1)
	if len(matches) != 1 || len(matches[0]) != 8 {
		return "", fmt.Errorf("invalid url")
	}

	// given a URL like
	//      /v1/blocks/1234567890abcdef1234567890abcdef1234567890abcdef1234567890abcdef/payload
	// groups  [  1  ] [                                3                             ] [  5  ]
	// normalized form like /v1/blocks/{id}/payload

	parts := []string{matches[0][1]}

	switch len(matches[0][3]) {
	case 0:
		// top level resource. e.g. /v1/blocks
	case 64:
		// id based resource. e.g. /v1/blocks/1234567890abcdef1234567890abcdef1234567890abcdef1234567890abcdef
		parts = append(parts, "{id}")
		if matches[0][5] != "" {
			parts = append(parts, matches[0][5])
		}
	case 16:
		// address based resource. e.g. /v1/accounts/1234567890abcdef
		parts = append(parts, "{address}")
<<<<<<< HEAD
		if matches[0][5] == "keys" && matches[0][7] != "" {
=======
		if matches[0][5] == "balance" {
			parts = append(parts, "balance")
		} else if matches[0][5] == "keys" {
>>>>>>> 58848471
			parts = append(parts, "keys", "{index}")
		} else if matches[0][5] != "" {
			parts = append(parts, matches[0][5])
		}
	default:
		// named resource. e.g. /v1/network/parameters
		parts = append(parts, matches[0][3])
	}

	return "/" + strings.Join(parts, "/"), nil
}<|MERGE_RESOLUTION|>--- conflicted
+++ resolved
@@ -240,13 +240,7 @@
 	case 16:
 		// address based resource. e.g. /v1/accounts/1234567890abcdef
 		parts = append(parts, "{address}")
-<<<<<<< HEAD
 		if matches[0][5] == "keys" && matches[0][7] != "" {
-=======
-		if matches[0][5] == "balance" {
-			parts = append(parts, "balance")
-		} else if matches[0][5] == "keys" {
->>>>>>> 58848471
 			parts = append(parts, "keys", "{index}")
 		} else if matches[0][5] != "" {
 			parts = append(parts, matches[0][5])
