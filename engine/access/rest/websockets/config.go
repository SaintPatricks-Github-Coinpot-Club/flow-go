package websockets

import (
	"time"
)

<<<<<<< HEAD
const DefaultInactivityTimeout time.Duration = 1 * time.Minute
=======
const (
	// PingPeriod defines the interval at which ping messages are sent to the client.
	// This value must be less than pongWait, cause it that case the server ensures it sends a ping well before the PongWait
	// timeout elapses. Each new pong message resets the server's read deadline, keeping the connection alive as long as
	// the client is responsive.
	//
	// Example:
	// At t=9, the server sends a ping, initial read deadline is t=10 (for the first message)
	// At t=10, the client responds with a pong. The server resets its read deadline to t=20.
	// At t=18, the server sends another ping. If the client responds with a pong at t=19, the read deadline is extended to t=29.
	//
	// In case of failure:
	// If the client stops responding, the server will send a ping at t=9 but won't receive a pong by t=10. The server then closes the connection.
	PingPeriod = (PongWait * 9) / 10

	// PongWait specifies the maximum time to wait for a pong response message from the peer
	// after sending a ping
	PongWait = 10 * time.Second

	// WriteWait specifies a timeout for the write operation. If the write
	// isn't completed within this duration, it fails with a timeout error.
	// SetWriteDeadline ensures the write operation does not block indefinitely
	// if the client is slow or unresponsive. This prevents resource exhaustion
	// and allows the server to gracefully handle timeouts for delayed writes.
	WriteWait = 10 * time.Second
)
>>>>>>> 78ca825c

type Config struct {
	MaxSubscriptionsPerConnection uint64
	MaxResponsesPerSecond         uint64
	SendMessageTimeout            time.Duration
	MaxRequestSize                int64
	// InactivityTimeout specifies the duration a WebSocket connection can remain open without any active subscriptions
	// before being automatically closed
	InactivityTimeout time.Duration
}

func NewDefaultWebsocketConfig() Config {
	return Config{
		MaxSubscriptionsPerConnection: 1000,
		MaxResponsesPerSecond:         1000,
		SendMessageTimeout:            10 * time.Second,
		MaxRequestSize:                1024,
		InactivityTimeout:             DefaultInactivityTimeout,
	}
}<|MERGE_RESOLUTION|>--- conflicted
+++ resolved
@@ -4,9 +4,6 @@
 	"time"
 )
 
-<<<<<<< HEAD
-const DefaultInactivityTimeout time.Duration = 1 * time.Minute
-=======
 const (
 	// PingPeriod defines the interval at which ping messages are sent to the client.
 	// This value must be less than pongWait, cause it that case the server ensures it sends a ping well before the PongWait
@@ -32,8 +29,9 @@
 	// if the client is slow or unresponsive. This prevents resource exhaustion
 	// and allows the server to gracefully handle timeouts for delayed writes.
 	WriteWait = 10 * time.Second
+
+	DefaultInactivityTimeout time.Duration = 1 * time.Minute
 )
->>>>>>> 78ca825c
 
 type Config struct {
 	MaxSubscriptionsPerConnection uint64
