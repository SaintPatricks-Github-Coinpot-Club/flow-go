package routes_test

import (
	"crypto/rand"
	"encoding/base64"
	"encoding/json"
	"fmt"
	"net/http"
	"net/url"
	"regexp"
	"strings"
	"testing"
	"time"

	"golang.org/x/exp/slices"

	jsoncdc "github.com/onflow/cadence/encoding/json"
	mocks "github.com/stretchr/testify/mock"
	"github.com/stretchr/testify/require"
	"github.com/stretchr/testify/suite"

	"github.com/onflow/flow-go/engine/access/rest/http/request"
	"github.com/onflow/flow-go/engine/access/rest/router"
	"github.com/onflow/flow-go/engine/access/state_stream"
	"github.com/onflow/flow-go/engine/access/state_stream/backend"
	mockstatestream "github.com/onflow/flow-go/engine/access/state_stream/mock"
	"github.com/onflow/flow-go/model/flow"
	"github.com/onflow/flow-go/utils/unittest"
)

type testType struct {
	name         string
	startBlockID flow.Identifier
	startHeight  uint64

	eventTypes []string
	addresses  []string
	contracts  []string

	heartbeatInterval uint64

	headers http.Header
}

var chainID = flow.Testnet
var testEventTypes = []flow.EventType{
	unittest.EventTypeFixture(chainID),
	unittest.EventTypeFixture(chainID),
	unittest.EventTypeFixture(chainID),
}

type SubscribeEventsSuite struct {
	suite.Suite

	blocks      []*flow.Block
	blockEvents map[flow.Identifier]flow.EventsList
}

func TestSubscribeEventsSuite(t *testing.T) {
	suite.Run(t, new(SubscribeEventsSuite))
}

func (s *SubscribeEventsSuite) SetupTest() {
	rootBlock := unittest.BlockFixture()
	parent := rootBlock.ToHeader()

	blockCount := 5

	s.blocks = make([]*flow.Block, 0, blockCount)
	s.blockEvents = make(map[flow.Identifier]flow.EventsList, blockCount)

	for i := 0; i < blockCount; i++ {
		block := unittest.BlockWithParentFixture(parent)
		// update for next iteration
		parent = block.ToHeader()

		result := unittest.ExecutionResultFixture()

		s.blocks = append(s.blocks, block)

		var events []flow.Event
		for j := 0; j < len(testEventTypes); j++ {
			events = append(events, unittest.EventFixture(
				unittest.Event.WithEventType(testEventTypes[j]),
			))
		}

		s.blockEvents[block.ID()] = events

		s.T().Logf("adding exec data for block %d %d %v => %v", i, block.Height, block.ID(), result.ExecutionDataID)
	}
}

// TestSubscribeEvents is a happy cases tests for the SubscribeEvents functionality.
// This test function covers various scenarios for subscribing to events via WebSocket.
//
// It tests scenarios:
//   - Subscribing to events from the root height.
//   - Subscribing to events from a specific start height.
//   - Subscribing to events from a specific start block ID.
//   - Subscribing to events from the root height with custom heartbeat interval.
//
// Every scenario covers the following aspects:
//   - Subscribing to all events.
//   - Subscribing to events of a specific type (some events).
//
// For each scenario, this test function creates WebSocket requests, simulates WebSocket responses with mock data,
// and validates that the received WebSocket response matches the expected EventsResponses.
func (s *SubscribeEventsSuite) TestSubscribeEvents() {
	testVectors := []testType{
		{
			name:              "happy path - all events from root height",
			startBlockID:      flow.ZeroID,
			startHeight:       request.EmptyHeight,
			heartbeatInterval: 1,
		},
		{
			name:              "happy path - all events from startHeight",
			startBlockID:      flow.ZeroID,
			startHeight:       s.blocks[0].Height,
			heartbeatInterval: 1,
		},
		{
			name:              "happy path - all events from startBlockID",
			startBlockID:      s.blocks[0].ID(),
			startHeight:       request.EmptyHeight,
			heartbeatInterval: 1,
		},
		{
			name:              "happy path - events from root height with custom heartbeat",
			startBlockID:      flow.ZeroID,
			startHeight:       request.EmptyHeight,
			heartbeatInterval: 2,
		},
		{
			name:              "happy path - all origins allowed",
			startBlockID:      flow.ZeroID,
			startHeight:       request.EmptyHeight,
			heartbeatInterval: 1,
			headers: http.Header{
				"Origin": []string{"https://example.com"},
			},
		},
	}

	// create variations for each of the base test
	tests := make([]testType, 0, len(testVectors)*2)
	for _, test := range testVectors {
		t1 := test
		t1.name = fmt.Sprintf("%s - all events", test.name)
		tests = append(tests, t1)

		t2 := test
		t2.name = fmt.Sprintf("%s - some events", test.name)
		t2.eventTypes = []string{string(testEventTypes[0])}
		tests = append(tests, t2)

		t3 := test
		t3.name = fmt.Sprintf("%s - non existing events", test.name)
		t3.eventTypes = []string{fmt.Sprintf("%s_unknown", unittest.EventTypeFixture(chainID))}
		tests = append(tests, t3)
	}

	for _, test := range tests {
		s.Run(test.name, func() {
			stateStreamBackend := mockstatestream.NewAPI(s.T())
			subscription := mockstatestream.NewSubscription(s.T())

			filter, err := state_stream.NewEventFilter(
				state_stream.DefaultEventFilterConfig,
				chainID.Chain(),
				test.eventTypes,
				test.addresses,
				test.contracts)
			require.NoError(s.T(), err)

			var expectedEventsResponses []*backend.EventsResponse
			var subscriptionEventsResponses []*backend.EventsResponse
			startBlockFound := test.startBlockID == flow.ZeroID

			// construct expected event responses based on the provided test configuration
			for i, block := range s.blocks {
				blockID := block.ID()
				if startBlockFound || blockID == test.startBlockID {
					startBlockFound = true
					if test.startHeight == request.EmptyHeight || block.Height >= test.startHeight {
						// track 2 lists, one for the expected results and one that is passed back
						// from the subscription to the handler. These cannot be shared since the
						// response struct is passed by reference from the mock to the handler, so
						// a bug within the handler could go unnoticed
						expectedEvents := flow.EventsList{}
						subscriptionEvents := flow.EventsList{}
						for _, event := range s.blockEvents[blockID] {
							if slices.Contains(test.eventTypes, string(event.Type)) ||
								len(test.eventTypes) == 0 { // Include all events
								expectedEvents = append(expectedEvents, event)
								subscriptionEvents = append(subscriptionEvents, event)
							}
						}
						if len(expectedEvents) > 0 || (i+1)%int(test.heartbeatInterval) == 0 {
							expectedEventsResponses = append(expectedEventsResponses, &backend.EventsResponse{
								Height:         block.Height,
								BlockID:        blockID,
								Events:         expectedEvents,
<<<<<<< HEAD
								BlockTimestamp: block.Timestamp,
=======
								BlockTimestamp: time.UnixMilli(int64(block.Header.Timestamp)).UTC(),
>>>>>>> 3107b6a7
							})
						}
						subscriptionEventsResponses = append(subscriptionEventsResponses, &backend.EventsResponse{
							Height:         block.Height,
							BlockID:        blockID,
							Events:         subscriptionEvents,
<<<<<<< HEAD
							BlockTimestamp: block.Timestamp,
=======
							BlockTimestamp: time.UnixMilli(int64(block.Header.Timestamp)).UTC(),
>>>>>>> 3107b6a7
						})
					}
				}
			}

			// Create a channel to receive mock EventsResponse objects
			ch := make(chan interface{})
			var chReadOnly <-chan interface{}
			// Simulate sending a mock EventsResponse
			go func() {
				for _, eventResponse := range subscriptionEventsResponses {
					// Send the mock EventsResponse through the channel
					ch <- eventResponse
				}
			}()

			chReadOnly = ch
			subscription.Mock.On("Channel").Return(chReadOnly)

			var startHeight uint64
			if test.startHeight == request.EmptyHeight {
				startHeight = uint64(0)
			} else {
				startHeight = test.startHeight
			}
			stateStreamBackend.Mock.
				On("SubscribeEvents", mocks.Anything, test.startBlockID, startHeight, filter).
				Return(subscription)

			req, err := getSubscribeEventsRequest(s.T(), test.startBlockID, test.startHeight, test.eventTypes, test.addresses, test.contracts, test.heartbeatInterval, test.headers)
			require.NoError(s.T(), err)
			respRecorder := router.NewTestHijackResponseRecorder()
			// closing the connection after 1 second
			go func() {
				time.Sleep(1 * time.Second)
				respRecorder.Close()
			}()
			router.ExecuteLegacyWsRequest(req, stateStreamBackend, respRecorder, chainID.Chain())
			requireResponse(s.T(), respRecorder, expectedEventsResponses)
		})
	}
}

func (s *SubscribeEventsSuite) TestSubscribeEventsHandlesErrors() {
	s.Run("returns error for block id and height", func() {
		stateStreamBackend := mockstatestream.NewAPI(s.T())
		req, err := getSubscribeEventsRequest(s.T(), s.blocks[0].ID(), s.blocks[0].Height, nil, nil, nil, 1, nil)
		require.NoError(s.T(), err)
		respRecorder := router.NewTestHijackResponseRecorder()
		router.ExecuteLegacyWsRequest(req, stateStreamBackend, respRecorder, chainID.Chain())
		requireError(s.T(), respRecorder, "can only provide either block ID or start height")
	})

	s.Run("returns error for invalid block id", func() {
		stateStreamBackend := mockstatestream.NewAPI(s.T())
		invalidBlock := unittest.BlockFixture()
		subscription := mockstatestream.NewSubscription(s.T())

		ch := make(chan interface{})
		var chReadOnly <-chan interface{}
		go func() {
			close(ch)
		}()
		chReadOnly = ch

		subscription.Mock.On("Channel").Return(chReadOnly)
		subscription.Mock.On("Err").Return(fmt.Errorf("subscription error"))
		stateStreamBackend.Mock.
			On("SubscribeEvents", mocks.Anything, invalidBlock.ID(), uint64(0), mocks.Anything).
			Return(subscription)

		req, err := getSubscribeEventsRequest(s.T(), invalidBlock.ID(), request.EmptyHeight, nil, nil, nil, 1, nil)
		require.NoError(s.T(), err)
		respRecorder := router.NewTestHijackResponseRecorder()
		router.ExecuteLegacyWsRequest(req, stateStreamBackend, respRecorder, chainID.Chain())
		requireError(s.T(), respRecorder, "stream encountered an error: subscription error")
	})

	s.Run("returns error for invalid event filter", func() {
		stateStreamBackend := mockstatestream.NewAPI(s.T())
		req, err := getSubscribeEventsRequest(s.T(), s.blocks[0].ID(), request.EmptyHeight, []string{"foo"}, nil, nil, 1, nil)
		require.NoError(s.T(), err)
		respRecorder := router.NewTestHijackResponseRecorder()
		router.ExecuteLegacyWsRequest(req, stateStreamBackend, respRecorder, chainID.Chain())
		requireError(s.T(), respRecorder, "invalid event type format")
	})

	s.Run("returns error when channel closed", func() {
		stateStreamBackend := mockstatestream.NewAPI(s.T())
		subscription := mockstatestream.NewSubscription(s.T())

		ch := make(chan interface{})
		var chReadOnly <-chan interface{}

		go func() {
			close(ch)
		}()
		chReadOnly = ch

		subscription.Mock.On("Channel").Return(chReadOnly)
		subscription.Mock.On("Err").Return(nil)
		stateStreamBackend.Mock.
			On("SubscribeEvents", mocks.Anything, s.blocks[0].ID(), uint64(0), mocks.Anything).
			Return(subscription)

		req, err := getSubscribeEventsRequest(s.T(), s.blocks[0].ID(), request.EmptyHeight, nil, nil, nil, 1, nil)
		require.NoError(s.T(), err)
		respRecorder := router.NewTestHijackResponseRecorder()
		router.ExecuteLegacyWsRequest(req, stateStreamBackend, respRecorder, chainID.Chain())
		requireError(s.T(), respRecorder, "subscription channel closed")
	})
}

func getSubscribeEventsRequest(t *testing.T,
	startBlockId flow.Identifier,
	startHeight uint64,
	eventTypes []string,
	addresses []string,
	contracts []string,
	heartbeatInterval uint64,
	header http.Header,
) (*http.Request, error) {
	u, _ := url.Parse("/v1/subscribe_events")
	q := u.Query()

	if startBlockId != flow.ZeroID {
		q.Add(router.StartBlockIdQueryParam, startBlockId.String())
	}

	if startHeight != request.EmptyHeight {
		q.Add(router.StartHeightQueryParam, fmt.Sprintf("%d", startHeight))
	}

	if len(eventTypes) > 0 {
		q.Add(router.EventTypesQueryParams, strings.Join(eventTypes, ","))
	}
	if len(addresses) > 0 {
		q.Add(router.AddressesQueryParams, strings.Join(addresses, ","))
	}
	if len(contracts) > 0 {
		q.Add(router.ContractsQueryParams, strings.Join(contracts, ","))
	}

	q.Add(router.HeartbeatIntervalQueryParam, fmt.Sprintf("%d", heartbeatInterval))

	u.RawQuery = q.Encode()
	key, err := generateWebSocketKey()
	if err != nil {
		err := fmt.Errorf("error generating websocket key: %v", err)
		return nil, err
	}

	req, err := http.NewRequest("GET", u.String(), nil)
	require.NoError(t, err)

	req.Header.Set("Connection", "upgrade")
	req.Header.Set("Upgrade", "websocket")
	req.Header.Set("Sec-Websocket-Version", "13")
	req.Header.Set("Sec-Websocket-Key", key)

	for k, v := range header {
		req.Header.Set(k, v[0])
	}

	return req, nil
}

func generateWebSocketKey() (string, error) {
	// Generate 16 random bytes.
	keyBytes := make([]byte, 16)
	if _, err := rand.Read(keyBytes); err != nil {
		return "", err
	}

	// Encode the bytes to base64 and return the key as a string.
	return base64.StdEncoding.EncodeToString(keyBytes), nil
}

func requireError(t *testing.T, recorder *router.TestHijackResponseRecorder, expected string) {
	<-recorder.Closed
	require.Contains(t, recorder.ResponseBuff.String(), expected)
}

// requireResponse validates that the response received from WebSocket communication matches the expected EventsResponse.
// This function compares the BlockID, Events count, and individual event properties for each expected and actual
// EventsResponse. It ensures that the response received from WebSocket matches the expected structure and content.
func requireResponse(t *testing.T, recorder *router.TestHijackResponseRecorder, expected []*backend.EventsResponse) {
	<-recorder.Closed
	// Convert the actual response from respRecorder to JSON bytes
	actualJSON := recorder.ResponseBuff.Bytes()
	// Define a regular expression pattern to match JSON objects
	pattern := `\{"BlockID":".*?","Height":\d+,"Events":\[(\{.*?})*\],"BlockTimestamp":".*?"\}`
	matches := regexp.MustCompile(pattern).FindAll(actualJSON, -1)

	// Unmarshal each matched JSON into []state_stream.EventsResponse
	var actual []backend.EventsResponse
	for _, match := range matches {
		var response backend.EventsResponse
		if err := json.Unmarshal(match, &response); err == nil {
			actual = append(actual, response)
		}
	}

	// Compare the count of expected and actual responses
	require.Equal(t, len(expected), len(actual))

	// Compare the BlockID and Events count for each response
	for responseIndex := range expected {
		expectedEventsResponse := expected[responseIndex]
		actualEventsResponse := actual[responseIndex]

		require.Equal(t, expectedEventsResponse.BlockID, actualEventsResponse.BlockID)
		require.Equal(t, len(expectedEventsResponse.Events), len(actualEventsResponse.Events))

		for eventIndex, expectedEvent := range expectedEventsResponse.Events {
			actualEvent := actualEventsResponse.Events[eventIndex]
			require.Equal(t, expectedEvent.Type, actualEvent.Type)
			require.Equal(t, expectedEvent.TransactionID, actualEvent.TransactionID)
			require.Equal(t, expectedEvent.TransactionIndex, actualEvent.TransactionIndex)
			require.Equal(t, expectedEvent.EventIndex, actualEvent.EventIndex)
			// payload is not expected to match, but it should decode

			// payload must decode to valid json-cdc encoded data
			_, err := jsoncdc.Decode(nil, actualEvent.Payload)
			require.NoError(t, err)
		}
	}
}<|MERGE_RESOLUTION|>--- conflicted
+++ resolved
@@ -202,22 +202,14 @@
 								Height:         block.Height,
 								BlockID:        blockID,
 								Events:         expectedEvents,
-<<<<<<< HEAD
-								BlockTimestamp: block.Timestamp,
-=======
-								BlockTimestamp: time.UnixMilli(int64(block.Header.Timestamp)).UTC(),
->>>>>>> 3107b6a7
+								BlockTimestamp: time.UnixMilli(int64(block.Timestamp)).UTC(),
 							})
 						}
 						subscriptionEventsResponses = append(subscriptionEventsResponses, &backend.EventsResponse{
 							Height:         block.Height,
 							BlockID:        blockID,
 							Events:         subscriptionEvents,
-<<<<<<< HEAD
-							BlockTimestamp: block.Timestamp,
-=======
-							BlockTimestamp: time.UnixMilli(int64(block.Header.Timestamp)).UTC(),
->>>>>>> 3107b6a7
+							BlockTimestamp: time.UnixMilli(int64(block.Timestamp)).UTC(),
 						})
 					}
 				}
