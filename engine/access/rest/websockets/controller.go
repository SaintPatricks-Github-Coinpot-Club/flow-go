package websockets

import (
	"context"
	"encoding/json"
	"errors"
	"fmt"
	"sync"
	"time"

	"golang.org/x/time/rate"

	"github.com/google/uuid"
	"github.com/gorilla/websocket"
	"github.com/rs/zerolog"
	"golang.org/x/sync/errgroup"

	dp "github.com/onflow/flow-go/engine/access/rest/websockets/data_providers"
	"github.com/onflow/flow-go/engine/access/rest/websockets/models"
	"github.com/onflow/flow-go/utils/concurrentmap"
	"github.com/onflow/flow-go/utils/concurrentticker"
)

type Controller struct {
	logger zerolog.Logger
	config Config
	conn   WebsocketConnection

	// data channel which data providers write messages to.
	// writer routine reads from this channel and writes messages to connection
	multiplexedStream chan interface{}

	dataProviders       *concurrentmap.Map[uuid.UUID, dp.DataProvider]
	dataProviderFactory dp.DataProviderFactory
	dataProvidersGroup  *sync.WaitGroup
<<<<<<< HEAD
	limiter             *rate.Limiter
	inactivityTracker   *concurrentticker.Ticker
=======
>>>>>>> a6f604a8
}

func NewWebSocketController(
	logger zerolog.Logger,
	config Config,
	conn WebsocketConnection,
	dataProviderFactory dp.DataProviderFactory,
) *Controller {
	return &Controller{
		logger:              logger.With().Str("component", "websocket-controller").Logger(),
		config:              config,
		conn:                conn,
		multiplexedStream:   make(chan interface{}),
		dataProviders:       concurrentmap.New[uuid.UUID, dp.DataProvider](),
		dataProviderFactory: dataProviderFactory,
		dataProvidersGroup:  &sync.WaitGroup{},
<<<<<<< HEAD
		limiter:             rate.NewLimiter(rate.Limit(config.MaxResponsesPerSecond), 1),
		inactivityTracker:   concurrentticker.NewTicker(config.InactivityTimeout),
=======
>>>>>>> a6f604a8
	}
}

// HandleConnection manages the lifecycle of a WebSocket connection,
// including setup, message processing, and graceful shutdown.
//
// Parameters:
// - ctx: The context for controlling cancellation and timeouts.
func (c *Controller) HandleConnection(ctx context.Context) {
	defer c.shutdownConnection()

	err := c.configureKeepalive()
	if err != nil {
<<<<<<< HEAD
		c.logger.Error().Err(err).Msg("error configuring keepalive connection")
=======
		c.logger.Error().Err(err).Msg("error configuring connection")
>>>>>>> a6f604a8
		return
	}

	g, gCtx := errgroup.WithContext(ctx)

	g.Go(func() error {
		return c.keepalive(gCtx)
	})
	g.Go(func() error {
		return c.writeMessages(gCtx)
	})
	g.Go(func() error {
		return c.readMessages(gCtx)
	})
<<<<<<< HEAD
	g.Go(func() error {
		return c.monitorInactivity(ctx)
	})
=======
>>>>>>> a6f604a8

	if err = g.Wait(); err != nil {
		if errors.Is(err, websocket.ErrCloseSent) {
			return
		}

		c.logger.Error().Err(err).Msg("error detected in one of the goroutines")
	}
}

// configureKeepalive sets up the WebSocket connection with a read deadline
// and a handler for receiving pong messages from the client.
//
// The function does the following:
//  1. Sets an initial read deadline to ensure the server doesn't wait indefinitely
//     for a pong message from the client. If no message is received within the
//     specified `pongWait` duration, the connection will be closed.
//  2. Establishes a Pong handler that resets the read deadline every time a pong
//     message is received from the client, allowing the server to continue waiting
//     for further pong messages within the new deadline.
//
// No errors are expected during normal operation.
func (c *Controller) configureKeepalive() error {
	// Set the initial read deadline for the first pong message
	// The Pong handler itself only resets the read deadline after receiving a Pong.
	// It doesn't set an initial deadline. The initial read deadline is crucial to prevent the server from waiting
	// forever if the client doesn't send Pongs.
	if err := c.conn.SetReadDeadline(time.Now().Add(PongWait)); err != nil {
		return fmt.Errorf("failed to set the initial read deadline: %w", err)
	}

	// Establish a Pong handler which sets the handler for pong messages received from the peer.
	c.conn.SetPongHandler(func(string) error {
		return c.conn.SetReadDeadline(time.Now().Add(PongWait))
	})

	return nil
}

<<<<<<< HEAD
// monitorInactivity periodically checks for inactivity on the connection.
//
// Expected behavior:
// - Terminates when all data providers are unsubscribed.
// - Resets based on activity such as adding/removing subscriptions.
//
// Parameters:
// - ctx: Context to control cancellation and timeouts.
func (c *Controller) monitorInactivity(ctx context.Context) error {
	defer c.inactivityTracker.Stop()

	for {
		select {
		case <-ctx.Done():
			return nil
		case <-c.inactivityTracker.C():
			if c.dataProviders.Size() == 0 {
				// Optionally send a message to the client indicating the reason for closure.
				c.logger.Info().Msg("Connection inactive, closing due to timeout.")
				return fmt.Errorf("no recent activity for %v", c.config.InactivityTimeout)
			}
		}
	}
}

// checkInactivity checks if there are no active data providers
// and resets the inactivity timer. This function should be called after removing a data provider
// to update the inactivity tracker and ensure it reflects the current state.
func (c *Controller) checkInactivity() {
	if c.dataProviders.Size() == 0 {
		c.inactivityTracker.Reset(c.config.InactivityTimeout)
	}
}

=======
>>>>>>> a6f604a8
// keepalive sends a ping message periodically to keep the WebSocket connection alive
// and avoid timeouts.
//
// Expected errors during normal operation:
// - context.Canceled if the client disconnected
func (c *Controller) keepalive(ctx context.Context) error {
	pingTicker := time.NewTicker(PingPeriod)
	defer pingTicker.Stop()

	for {
		select {
		case <-ctx.Done():
			return nil
		case <-pingTicker.C:
			err := c.conn.WriteControl(websocket.PingMessage, time.Now().Add(WriteWait))
			if err != nil {
				if errors.Is(err, websocket.ErrCloseSent) {
					return err
				}

				return fmt.Errorf("error sending ping: %w", err)
			}
		}
	}
}

// writeMessages reads a messages from communication channel and passes them on to a client WebSocket connection.
// The communication channel is filled by data providers. Besides, the response limit tracker is involved in
// write message regulation
//
// Expected errors during normal operation:
// - context.Canceled if the client disconnected
func (c *Controller) writeMessages(ctx context.Context) error {
	defer func() {
		// drain the channel as some providers may still send data to it after this routine shutdowns
		// so, in order to not run into deadlock there should be at least 1 reader on the channel
		go func() {
			for range c.multiplexedStream {
			}
		}()
	}()

	for {
		select {
		case <-ctx.Done():
			return nil
		case message, ok := <-c.multiplexedStream:
			if !ok {
				return fmt.Errorf("multiplexed stream closed")
<<<<<<< HEAD
			}

			// wait for the rate limiter to allow the next message write.
			if err := c.limiter.WaitN(ctx, 1); err != nil {
				return fmt.Errorf("rate limiter wait failed: %w", err)
=======
>>>>>>> a6f604a8
			}

			if err := c.conn.SetWriteDeadline(time.Now().Add(WriteWait)); err != nil {
				return fmt.Errorf("failed to set the write deadline: %w", err)
			}

			if err := c.conn.WriteJSON(message); err != nil {
				return err
			}
		}
	}
}

// readMessages continuously reads messages from a client WebSocket connection,
// validates each message, and processes it based on the message type.
//
// Expected errors during normal operation:
// - context.Canceled if the client disconnected
func (c *Controller) readMessages(ctx context.Context) error {
	for {
		var message json.RawMessage
		if err := c.conn.ReadJSON(&message); err != nil {
			if errors.Is(err, websocket.ErrCloseSent) {
				return err
			}

			c.writeErrorResponse(
				ctx,
				err,
<<<<<<< HEAD
				wrapErrorMessage(ConnectionRead, "error reading from conn", "", "", ""))
			continue
		}

		err := c.parseAndValidateMessage(ctx, message)
		if err != nil {
			c.logger.Debug().Msgf("!!!! parseAndValidateMessage error %v", err)
			c.writeErrorResponse(
				ctx,
				err,
				wrapErrorMessage(InvalidMessage, "error parsing message", "", "", ""))
			continue
		}
		c.logger.Debug().Msgf("!!!! success")
	}
}

func (c *Controller) parseAndValidateMessage(ctx context.Context, message json.RawMessage) error {
	c.logger.Debug().Msg("!!!! parseAndValidateMessage")

=======
				wrapErrorMessage(InvalidMessage, "error reading message", "", "", ""))
			continue
		}

		err := c.parseAndValidateMessage(ctx, message)
		if err != nil {
			c.writeErrorResponse(
				ctx,
				err,
				wrapErrorMessage(InvalidMessage, "error parsing message", "", "", ""))
			continue
		}
	}
}

func (c *Controller) parseAndValidateMessage(ctx context.Context, message json.RawMessage) error {
>>>>>>> a6f604a8
	var baseMsg models.BaseMessageRequest
	if err := json.Unmarshal(message, &baseMsg); err != nil {
		return fmt.Errorf("error unmarshalling base message: %w", err)
	}

	switch baseMsg.Action {
	case models.SubscribeAction:
		var subscribeMsg models.SubscribeMessageRequest
		if err := json.Unmarshal(message, &subscribeMsg); err != nil {
			return fmt.Errorf("error unmarshalling subscribe message: %w", err)
		}
<<<<<<< HEAD
		validatedMsg = subscribeMsg
=======
		c.handleSubscribe(ctx, subscribeMsg)
>>>>>>> a6f604a8

	case models.UnsubscribeAction:
		var unsubscribeMsg models.UnsubscribeMessageRequest
		if err := json.Unmarshal(message, &unsubscribeMsg); err != nil {
			return fmt.Errorf("error unmarshalling unsubscribe message: %w", err)
		}
		c.handleUnsubscribe(ctx, unsubscribeMsg)

	case models.ListSubscriptionsAction:
		var listMsg models.ListSubscriptionsMessageRequest
		if err := json.Unmarshal(message, &listMsg); err != nil {
			return fmt.Errorf("error unmarshalling list subscriptions message: %w", err)
		}
		c.handleListSubscriptions(ctx, listMsg)

	default:
		c.logger.Debug().Str("action", baseMsg.Action).Msg("unknown action type")
		return fmt.Errorf("unknown action type: %s", baseMsg.Action)
	}

<<<<<<< HEAD
	c.handleAction(ctx, validatedMsg)
	return nil
}

func (c *Controller) handleAction(ctx context.Context, message interface{}) {
	switch msg := message.(type) {
	case models.SubscribeMessageRequest:
		c.handleSubscribe(ctx, msg)
	case models.UnsubscribeMessageRequest:
		c.handleUnsubscribe(ctx, msg)
	case models.ListSubscriptionsMessageRequest:
		c.handleListSubscriptions(ctx, msg)
	}
=======
	return nil
>>>>>>> a6f604a8
}

func (c *Controller) handleSubscribe(ctx context.Context, msg models.SubscribeMessageRequest) {
	// register new provider
	provider, err := c.dataProviderFactory.NewDataProvider(ctx, msg.Topic, msg.Arguments, c.multiplexedStream)
	if err != nil {
		c.writeErrorResponse(
			ctx,
			err,
<<<<<<< HEAD
			wrapErrorMessage(InvalidArgument, "error creating data provider", msg.MessageID, models.SubscribeAction, ""),
=======
			wrapErrorMessage(InvalidArgument, "error creating data provider", msg.ClientMessageID, models.SubscribeAction, ""),
>>>>>>> a6f604a8
		)
		return
	}
	c.dataProviders.Add(provider.ID(), provider)

	// write OK response to client
	responseOk := models.SubscribeMessageResponse{
		BaseMessageResponse: models.BaseMessageResponse{
<<<<<<< HEAD
			MessageID: msg.MessageID,
			Success:   true,
		},
		ID: provider.ID().String(),
=======
			ClientMessageID: msg.ClientMessageID,
			Success:         true,
			SubscriptionID:  provider.ID().String(),
		},
>>>>>>> a6f604a8
	}
	c.writeResponse(ctx, responseOk)

	// run provider
	c.dataProvidersGroup.Add(1)
	go func() {
		err = provider.Run()
		if err != nil {
			c.writeErrorResponse(
				ctx,
				err,
<<<<<<< HEAD
				wrapErrorMessage(RunError, "data provider finished with error", "", "", ""),
=======
				wrapErrorMessage(SubscriptionError, "subscription finished with error", "", "", ""),
>>>>>>> a6f604a8
			)
		}

		c.dataProvidersGroup.Done()
		c.dataProviders.Remove(provider.ID())
<<<<<<< HEAD
		c.checkInactivity()
=======
>>>>>>> a6f604a8
	}()
}

func (c *Controller) handleUnsubscribe(ctx context.Context, msg models.UnsubscribeMessageRequest) {
	id, err := uuid.Parse(msg.SubscriptionID)
	if err != nil {
		c.writeErrorResponse(
			ctx,
			err,
<<<<<<< HEAD
			wrapErrorMessage(InvalidArgument, "error parsing message ID", msg.MessageID, models.UnsubscribeAction, msg.SubscriptionID),
=======
			wrapErrorMessage(InvalidArgument, "error parsing subscription ID", msg.ClientMessageID, models.UnsubscribeAction, msg.SubscriptionID),
>>>>>>> a6f604a8
		)
		return
	}

	provider, ok := c.dataProviders.Get(id)
	if !ok {
		c.writeErrorResponse(
			ctx,
			err,
<<<<<<< HEAD
			wrapErrorMessage(NotFound, "provider not found", msg.MessageID, models.UnsubscribeAction, msg.SubscriptionID),
		)
		return
	}

	err = provider.Close()
	if err != nil {
		c.writeErrorResponse(
			ctx,
			err,
			wrapErrorMessage(InternalError, "provider close error", msg.MessageID, models.UnsubscribeAction, msg.SubscriptionID),
		)
		return
	}

	c.dataProviders.Remove(id)
	c.checkInactivity()

	responseOk := models.UnsubscribeMessageResponse{
		BaseMessageResponse: models.BaseMessageResponse{
			MessageID: msg.MessageID,
			Success:   true,
		},
		SubscriptionID: msg.SubscriptionID,
	}
=======
			wrapErrorMessage(NotFound, "subscription not found", msg.ClientMessageID, models.UnsubscribeAction, msg.SubscriptionID),
		)
		return
	}

	provider.Close()
	c.dataProviders.Remove(id)

	responseOk := models.UnsubscribeMessageResponse{
		BaseMessageResponse: models.BaseMessageResponse{
			ClientMessageID: msg.ClientMessageID,
			Success:         true,
			SubscriptionID:  msg.SubscriptionID,
		},
	}
>>>>>>> a6f604a8
	c.writeResponse(ctx, responseOk)
}

func (c *Controller) handleListSubscriptions(ctx context.Context, msg models.ListSubscriptionsMessageRequest) {
	var subs []*models.SubscriptionEntry
	err := c.dataProviders.ForEach(func(id uuid.UUID, provider dp.DataProvider) error {
		subs = append(subs, &models.SubscriptionEntry{
			ID:    id.String(),
			Topic: provider.Topic(),
		})
		return nil
	})

	if err != nil {
		c.writeErrorResponse(
			ctx,
			err,
<<<<<<< HEAD
			wrapErrorMessage(NotFound, "error looking for subscription", msg.MessageID, models.ListSubscriptionsAction, ""),
=======
			wrapErrorMessage(NotFound, "error listing subscriptions", msg.ClientMessageID, models.ListSubscriptionsAction, ""),
>>>>>>> a6f604a8
		)
		return
	}

	responseOk := models.ListSubscriptionsMessageResponse{
<<<<<<< HEAD
		BaseMessageResponse: models.BaseMessageResponse{
			Success:   true,
			MessageID: msg.MessageID,
		},
		Subscriptions: subs,
=======
		Success:         true,
		ClientMessageID: msg.ClientMessageID,
		Subscriptions:   subs,
>>>>>>> a6f604a8
	}
	c.writeResponse(ctx, responseOk)
}

func (c *Controller) shutdownConnection() {
	err := c.conn.Close()
	if err != nil {
		c.logger.Debug().Err(err).Msg("error closing connection")
	}
<<<<<<< HEAD

	err = c.dataProviders.ForEach(func(_ uuid.UUID, dp dp.DataProvider) error {
		//TODO: why did i think it's a good idea to return error in Close()? it's messy now
		err = dp.Close()
		if err != nil {
			c.logger.Debug().Err(err).Msg("error closing data provider")
		}

=======

	err = c.dataProviders.ForEach(func(_ uuid.UUID, provider dp.DataProvider) error {
		provider.Close()
>>>>>>> a6f604a8
		return nil
	})
	if err != nil {
		c.logger.Debug().Err(err).Msg("error closing data provider")
	}

	c.dataProviders.Clear()
	c.dataProvidersGroup.Wait()
	close(c.multiplexedStream)
}

func (c *Controller) writeErrorResponse(ctx context.Context, err error, msg models.BaseMessageResponse) {
	c.logger.Debug().Err(err).Msg(msg.Error.Message)
	c.writeResponse(ctx, msg)
}

func (c *Controller) writeResponse(ctx context.Context, response interface{}) {
	select {
	case <-ctx.Done():
		return
	case c.multiplexedStream <- response:
	}
}

func wrapErrorMessage(code Code, message string, msgId string, action string, subscriptionID string) models.BaseMessageResponse {
	return models.BaseMessageResponse{
<<<<<<< HEAD
		MessageID: msgId,
		Success:   false,
		Error: models.ErrorMessage{
			Code:           int(code),
			Message:        message,
			Action:         action,
			SubscriptionID: subscriptionID,
=======
		ClientMessageID: msgId,
		Success:         false,
		SubscriptionID:  subscriptionID,
		Error: models.ErrorMessage{
			Code:    int(code),
			Message: message,
			Action:  action,
>>>>>>> a6f604a8
		},
	}
}<|MERGE_RESOLUTION|>--- conflicted
+++ resolved
@@ -33,11 +33,8 @@
 	dataProviders       *concurrentmap.Map[uuid.UUID, dp.DataProvider]
 	dataProviderFactory dp.DataProviderFactory
 	dataProvidersGroup  *sync.WaitGroup
-<<<<<<< HEAD
 	limiter             *rate.Limiter
 	inactivityTracker   *concurrentticker.Ticker
-=======
->>>>>>> a6f604a8
 }
 
 func NewWebSocketController(
@@ -54,11 +51,8 @@
 		dataProviders:       concurrentmap.New[uuid.UUID, dp.DataProvider](),
 		dataProviderFactory: dataProviderFactory,
 		dataProvidersGroup:  &sync.WaitGroup{},
-<<<<<<< HEAD
 		limiter:             rate.NewLimiter(rate.Limit(config.MaxResponsesPerSecond), 1),
 		inactivityTracker:   concurrentticker.NewTicker(config.InactivityTimeout),
-=======
->>>>>>> a6f604a8
 	}
 }
 
@@ -72,11 +66,7 @@
 
 	err := c.configureKeepalive()
 	if err != nil {
-<<<<<<< HEAD
 		c.logger.Error().Err(err).Msg("error configuring keepalive connection")
-=======
-		c.logger.Error().Err(err).Msg("error configuring connection")
->>>>>>> a6f604a8
 		return
 	}
 
@@ -91,12 +81,9 @@
 	g.Go(func() error {
 		return c.readMessages(gCtx)
 	})
-<<<<<<< HEAD
 	g.Go(func() error {
 		return c.monitorInactivity(ctx)
 	})
-=======
->>>>>>> a6f604a8
 
 	if err = g.Wait(); err != nil {
 		if errors.Is(err, websocket.ErrCloseSent) {
@@ -136,7 +123,6 @@
 	return nil
 }
 
-<<<<<<< HEAD
 // monitorInactivity periodically checks for inactivity on the connection.
 //
 // Expected behavior:
@@ -171,8 +157,6 @@
 	}
 }
 
-=======
->>>>>>> a6f604a8
 // keepalive sends a ping message periodically to keep the WebSocket connection alive
 // and avoid timeouts.
 //
@@ -222,16 +206,18 @@
 		case message, ok := <-c.multiplexedStream:
 			if !ok {
 				return fmt.Errorf("multiplexed stream closed")
-<<<<<<< HEAD
 			}
 
 			// wait for the rate limiter to allow the next message write.
 			if err := c.limiter.WaitN(ctx, 1); err != nil {
 				return fmt.Errorf("rate limiter wait failed: %w", err)
-=======
->>>>>>> a6f604a8
-			}
-
+			}
+
+			// Specifies a timeout for the write operation. If the write
+			// isn't completed within this duration, it fails with a timeout error.
+			// SetWriteDeadline ensures the write operation does not block indefinitely
+			// if the client is slow or unresponsive. This prevents resource exhaustion
+			// and allows the server to gracefully handle timeouts for delayed writes.
 			if err := c.conn.SetWriteDeadline(time.Now().Add(WriteWait)); err != nil {
 				return fmt.Errorf("failed to set the write deadline: %w", err)
 			}
@@ -259,8 +245,7 @@
 			c.writeErrorResponse(
 				ctx,
 				err,
-<<<<<<< HEAD
-				wrapErrorMessage(ConnectionRead, "error reading from conn", "", "", ""))
+				wrapErrorMessage(InvalidMessage, "error reading message", "", "", ""))
 			continue
 		}
 
@@ -280,24 +265,6 @@
 func (c *Controller) parseAndValidateMessage(ctx context.Context, message json.RawMessage) error {
 	c.logger.Debug().Msg("!!!! parseAndValidateMessage")
 
-=======
-				wrapErrorMessage(InvalidMessage, "error reading message", "", "", ""))
-			continue
-		}
-
-		err := c.parseAndValidateMessage(ctx, message)
-		if err != nil {
-			c.writeErrorResponse(
-				ctx,
-				err,
-				wrapErrorMessage(InvalidMessage, "error parsing message", "", "", ""))
-			continue
-		}
-	}
-}
-
-func (c *Controller) parseAndValidateMessage(ctx context.Context, message json.RawMessage) error {
->>>>>>> a6f604a8
 	var baseMsg models.BaseMessageRequest
 	if err := json.Unmarshal(message, &baseMsg); err != nil {
 		return fmt.Errorf("error unmarshalling base message: %w", err)
@@ -309,11 +276,7 @@
 		if err := json.Unmarshal(message, &subscribeMsg); err != nil {
 			return fmt.Errorf("error unmarshalling subscribe message: %w", err)
 		}
-<<<<<<< HEAD
-		validatedMsg = subscribeMsg
-=======
 		c.handleSubscribe(ctx, subscribeMsg)
->>>>>>> a6f604a8
 
 	case models.UnsubscribeAction:
 		var unsubscribeMsg models.UnsubscribeMessageRequest
@@ -334,23 +297,7 @@
 		return fmt.Errorf("unknown action type: %s", baseMsg.Action)
 	}
 
-<<<<<<< HEAD
-	c.handleAction(ctx, validatedMsg)
 	return nil
-}
-
-func (c *Controller) handleAction(ctx context.Context, message interface{}) {
-	switch msg := message.(type) {
-	case models.SubscribeMessageRequest:
-		c.handleSubscribe(ctx, msg)
-	case models.UnsubscribeMessageRequest:
-		c.handleUnsubscribe(ctx, msg)
-	case models.ListSubscriptionsMessageRequest:
-		c.handleListSubscriptions(ctx, msg)
-	}
-=======
-	return nil
->>>>>>> a6f604a8
 }
 
 func (c *Controller) handleSubscribe(ctx context.Context, msg models.SubscribeMessageRequest) {
@@ -360,11 +307,7 @@
 		c.writeErrorResponse(
 			ctx,
 			err,
-<<<<<<< HEAD
-			wrapErrorMessage(InvalidArgument, "error creating data provider", msg.MessageID, models.SubscribeAction, ""),
-=======
 			wrapErrorMessage(InvalidArgument, "error creating data provider", msg.ClientMessageID, models.SubscribeAction, ""),
->>>>>>> a6f604a8
 		)
 		return
 	}
@@ -373,17 +316,10 @@
 	// write OK response to client
 	responseOk := models.SubscribeMessageResponse{
 		BaseMessageResponse: models.BaseMessageResponse{
-<<<<<<< HEAD
-			MessageID: msg.MessageID,
-			Success:   true,
-		},
-		ID: provider.ID().String(),
-=======
 			ClientMessageID: msg.ClientMessageID,
 			Success:         true,
 			SubscriptionID:  provider.ID().String(),
 		},
->>>>>>> a6f604a8
 	}
 	c.writeResponse(ctx, responseOk)
 
@@ -395,20 +331,13 @@
 			c.writeErrorResponse(
 				ctx,
 				err,
-<<<<<<< HEAD
-				wrapErrorMessage(RunError, "data provider finished with error", "", "", ""),
-=======
 				wrapErrorMessage(SubscriptionError, "subscription finished with error", "", "", ""),
->>>>>>> a6f604a8
 			)
 		}
 
 		c.dataProvidersGroup.Done()
 		c.dataProviders.Remove(provider.ID())
-<<<<<<< HEAD
 		c.checkInactivity()
-=======
->>>>>>> a6f604a8
 	}()
 }
 
@@ -418,11 +347,7 @@
 		c.writeErrorResponse(
 			ctx,
 			err,
-<<<<<<< HEAD
-			wrapErrorMessage(InvalidArgument, "error parsing message ID", msg.MessageID, models.UnsubscribeAction, msg.SubscriptionID),
-=======
 			wrapErrorMessage(InvalidArgument, "error parsing subscription ID", msg.ClientMessageID, models.UnsubscribeAction, msg.SubscriptionID),
->>>>>>> a6f604a8
 		)
 		return
 	}
@@ -432,40 +357,14 @@
 		c.writeErrorResponse(
 			ctx,
 			err,
-<<<<<<< HEAD
-			wrapErrorMessage(NotFound, "provider not found", msg.MessageID, models.UnsubscribeAction, msg.SubscriptionID),
+			wrapErrorMessage(NotFound, "subscription not found", msg.ClientMessageID, models.UnsubscribeAction, msg.SubscriptionID),
 		)
 		return
 	}
 
-	err = provider.Close()
-	if err != nil {
-		c.writeErrorResponse(
-			ctx,
-			err,
-			wrapErrorMessage(InternalError, "provider close error", msg.MessageID, models.UnsubscribeAction, msg.SubscriptionID),
-		)
-		return
-	}
-
+	provider.Close()
 	c.dataProviders.Remove(id)
 	c.checkInactivity()
-
-	responseOk := models.UnsubscribeMessageResponse{
-		BaseMessageResponse: models.BaseMessageResponse{
-			MessageID: msg.MessageID,
-			Success:   true,
-		},
-		SubscriptionID: msg.SubscriptionID,
-	}
-=======
-			wrapErrorMessage(NotFound, "subscription not found", msg.ClientMessageID, models.UnsubscribeAction, msg.SubscriptionID),
-		)
-		return
-	}
-
-	provider.Close()
-	c.dataProviders.Remove(id)
 
 	responseOk := models.UnsubscribeMessageResponse{
 		BaseMessageResponse: models.BaseMessageResponse{
@@ -474,7 +373,6 @@
 			SubscriptionID:  msg.SubscriptionID,
 		},
 	}
->>>>>>> a6f604a8
 	c.writeResponse(ctx, responseOk)
 }
 
@@ -492,27 +390,15 @@
 		c.writeErrorResponse(
 			ctx,
 			err,
-<<<<<<< HEAD
-			wrapErrorMessage(NotFound, "error looking for subscription", msg.MessageID, models.ListSubscriptionsAction, ""),
-=======
 			wrapErrorMessage(NotFound, "error listing subscriptions", msg.ClientMessageID, models.ListSubscriptionsAction, ""),
->>>>>>> a6f604a8
 		)
 		return
 	}
 
 	responseOk := models.ListSubscriptionsMessageResponse{
-<<<<<<< HEAD
-		BaseMessageResponse: models.BaseMessageResponse{
-			Success:   true,
-			MessageID: msg.MessageID,
-		},
-		Subscriptions: subs,
-=======
 		Success:         true,
 		ClientMessageID: msg.ClientMessageID,
 		Subscriptions:   subs,
->>>>>>> a6f604a8
 	}
 	c.writeResponse(ctx, responseOk)
 }
@@ -522,20 +408,9 @@
 	if err != nil {
 		c.logger.Debug().Err(err).Msg("error closing connection")
 	}
-<<<<<<< HEAD
-
-	err = c.dataProviders.ForEach(func(_ uuid.UUID, dp dp.DataProvider) error {
-		//TODO: why did i think it's a good idea to return error in Close()? it's messy now
-		err = dp.Close()
-		if err != nil {
-			c.logger.Debug().Err(err).Msg("error closing data provider")
-		}
-
-=======
 
 	err = c.dataProviders.ForEach(func(_ uuid.UUID, provider dp.DataProvider) error {
 		provider.Close()
->>>>>>> a6f604a8
 		return nil
 	})
 	if err != nil {
@@ -562,15 +437,6 @@
 
 func wrapErrorMessage(code Code, message string, msgId string, action string, subscriptionID string) models.BaseMessageResponse {
 	return models.BaseMessageResponse{
-<<<<<<< HEAD
-		MessageID: msgId,
-		Success:   false,
-		Error: models.ErrorMessage{
-			Code:           int(code),
-			Message:        message,
-			Action:         action,
-			SubscriptionID: subscriptionID,
-=======
 		ClientMessageID: msgId,
 		Success:         false,
 		SubscriptionID:  subscriptionID,
@@ -578,7 +444,6 @@
 			Code:    int(code),
 			Message: message,
 			Action:  action,
->>>>>>> a6f604a8
 		},
 	}
 }