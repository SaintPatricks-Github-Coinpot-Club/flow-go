// Package websockets provides a number of abstractions for managing WebSocket connections.
// It supports handling client subscriptions, sending messages, and maintaining
// the lifecycle of WebSocket connections with robust keepalive mechanisms.
//
// Overview
//
// The architecture of this package consists of three main components:
//
// 1. **Connection**: Responsible for providing a channel that allows the client
//    to communicate with the server. It encapsulates WebSocket-level operations
//    such as sending and receiving messages.
// 2. **Data Providers**: Standalone units responsible for fetching data from
//    the blockchain (protocol). These providers act as sources of data that are
//    sent to clients based on their subscriptions.
// 3. **Controller**: Acts as a mediator between the connection and data providers.
//    It governs client subscriptions, handles client requests and responses,
//    validates messages, and manages error handling. The controller ensures smooth
//    coordination between the client and the data-fetching units.
//
// Basically, it is an N:1:1 approach: N data providers, 1 controller, 1 websocket connection.
// This allows a client to receive messages from different subscriptions over a single connection.
//
// ### Controller Details
//
// The `Controller` is the core component that coordinates the interactions between
// the client and data providers. It achieves this through three routines that run
// in parallel (writer, reader, and keepalive routine). If any of the three routines
// fails with an error, the remaining routines will be canceled using the provided
// context to ensure proper cleanup and termination.
//
// 1. **Reader Routine**:
//    - Reads messages from the client WebSocket connection.
//    - Parses and validates the messages.
//    - Handles the messages by triggering the appropriate actions, such as subscribing
//      to a topic or unsubscribing from an existing subscription.
//    - Ensures proper validation of message formats and data before passing them to
//      the internal handlers.
//
// 2. **Writer Routine**:
//    - Listens to the `multiplexedStream`, which is a channel filled by data providers
//      with messages that clients have subscribed to.
//    - Writes these messages to the client WebSocket connection.
//    - Ensures the outgoing messages respect the required deadlines to maintain the
//      stability of the connection.
//
// 3. **Keepalive Routine**:
//    - Periodically sends a WebSocket ping control message to the client to indicate
//      that the controller and all its subscriptions are working as expected.
//    - Ensures the connection remains clean and avoids timeout scenarios due to
//      inactivity.
//    - Resets the connection's read deadline whenever a pong message is received.
//
// Example
//
// Usage typically involves creating a `Controller` instance and invoking its
// `HandleConnection` method to manage a single WebSocket connection:
//
//     logger := zerolog.New(os.Stdout)
//     config := websockets.Config{/* configuration options */}
//     conn := /* a WebsocketConnection implementation */
//     factory := /* a DataProviderFactory implementation */
//
//     controller := websockets.NewWebSocketController(logger, config, conn, factory)
//     ctx := context.Background()
//     controller.HandleConnection(ctx)
//
//
// Package Constants
//
// This package expects constants like `PongWait` and `WriteWait` for controlling
// the read/write deadlines. They need to be defined in your application as appropriate.

package websockets

import (
	"context"
	"encoding/json"
	"errors"
	"fmt"
	"sync"
	"time"

	"golang.org/x/time/rate"

	"github.com/google/uuid"
	"github.com/gorilla/websocket"
	"github.com/rs/zerolog"
	"golang.org/x/sync/errgroup"

	dp "github.com/onflow/flow-go/engine/access/rest/websockets/data_providers"
	"github.com/onflow/flow-go/engine/access/rest/websockets/models"
	"github.com/onflow/flow-go/utils/concurrentmap"
	"github.com/onflow/flow-go/utils/concurrentticker"
)

type Controller struct {
	logger zerolog.Logger
	config Config
	conn   WebsocketConnection

<<<<<<< HEAD
	// data channel which data providers write messages to.
	// writer routine reads from this channel and writes messages to connection
=======
	// The `multiplexedStream` is a core channel used for communication between the
	// `Controller` and Data Providers. Its lifecycle is as follows:
	//
	// 1. **Data Providers**:
	//    - Data providers write their data into this channel, which is consumed by
	//      the writer routine to send messages to the client.
	// 2. **Reader Routine**:
	//    - Writes OK/error responses to the channel as a result of processing client messages.
	// 3. **Writer Routine**:
	//    - Reads messages from this channel and forwards them to the client WebSocket connection.
	//
	// 4. **Channel Closing**:
	//      The intention to close the channel comes from the reader-from-this-channel routines (controller's routines),
	//      not the writer-to-this-channel routines (data providers).
	//      Therefore, we have to signal the data providers to stop writing, wait for them to finish write operations,
	//      and only after that we can close the channel.
	//
	//    - The `Controller` is responsible for starting and managing the lifecycle of the channel.
	//    - If an unrecoverable error occurs in any of the three routines (reader, writer, or keepalive),
	//      the parent context is canceled. This triggers data providers to stop their work.
	//    - The `multiplexedStream` will not be closed until all data providers signal that
	//      they have stopped writing to it via the `dataProvidersGroup` wait group.
	//
	// 5. **Edge Case - Writer Routine Finished Before Providers**:
	//    - If the writer routine finishes before all data providers, a separate draining routine
	//      ensures that the `multiplexedStream` is fully drained to prevent deadlocks.
	//      All remaining messages in this case will be discarded.
	//
	// This design ensures that the channel is only closed when it is safe to do so, avoiding
	// issues such as sending on a closed channel while maintaining proper cleanup.
>>>>>>> fd446114
	multiplexedStream chan interface{}

	dataProviders       *concurrentmap.Map[uuid.UUID, dp.DataProvider]
	dataProviderFactory dp.DataProviderFactory
	dataProvidersGroup  *sync.WaitGroup
<<<<<<< HEAD
	limiter             *rate.Limiter
	inactivityTracker   *concurrentticker.Ticker
=======
>>>>>>> fd446114
}

func NewWebSocketController(
	logger zerolog.Logger,
	config Config,
	conn WebsocketConnection,
	dataProviderFactory dp.DataProviderFactory,
) *Controller {
	return &Controller{
		logger:              logger.With().Str("component", "websocket-controller").Logger(),
		config:              config,
		conn:                conn,
		multiplexedStream:   make(chan interface{}),
		dataProviders:       concurrentmap.New[uuid.UUID, dp.DataProvider](),
		dataProviderFactory: dataProviderFactory,
		dataProvidersGroup:  &sync.WaitGroup{},
<<<<<<< HEAD
		limiter:             rate.NewLimiter(rate.Limit(config.MaxResponsesPerSecond), 1),
		inactivityTracker:   concurrentticker.NewTicker(config.InactivityTimeout),
=======
>>>>>>> fd446114
	}
}

// HandleConnection manages the lifecycle of a WebSocket connection,
// including setup, message processing, and graceful shutdown.
//
// Parameters:
// - ctx: The context for controlling cancellation and timeouts.
func (c *Controller) HandleConnection(ctx context.Context) {
	defer c.shutdownConnection()

	err := c.configureKeepalive()
	if err != nil {
<<<<<<< HEAD
		c.logger.Error().Err(err).Msg("error configuring keepalive connection")
=======
		c.logger.Error().Err(err).Msg("error configuring connection")
>>>>>>> fd446114
		return
	}

	g, gCtx := errgroup.WithContext(ctx)

	g.Go(func() error {
		return c.keepalive(gCtx)
	})
	g.Go(func() error {
		return c.writeMessages(gCtx)
	})
	g.Go(func() error {
		return c.readMessages(gCtx)
	})
<<<<<<< HEAD
	g.Go(func() error {
		return c.monitorInactivity(ctx)
	})
=======
>>>>>>> fd446114

	if err = g.Wait(); err != nil {
		if errors.Is(err, websocket.ErrCloseSent) {
			return
		}

		c.logger.Error().Err(err).Msg("error detected in one of the goroutines")
	}
}

// configureKeepalive sets up the WebSocket connection with a read deadline
// and a handler for receiving pong messages from the client.
//
// The function does the following:
//  1. Sets an initial read deadline to ensure the server doesn't wait indefinitely
//     for a pong message from the client. If no message is received within the
//     specified `pongWait` duration, the connection will be closed.
//  2. Establishes a Pong handler that resets the read deadline every time a pong
//     message is received from the client, allowing the server to continue waiting
//     for further pong messages within the new deadline.
//
// No errors are expected during normal operation.
func (c *Controller) configureKeepalive() error {
	// Set the initial read deadline for the first pong message
	// The Pong handler itself only resets the read deadline after receiving a Pong.
	// It doesn't set an initial deadline. The initial read deadline is crucial to prevent the server from waiting
	// forever if the client doesn't send Pongs.
	if err := c.conn.SetReadDeadline(time.Now().Add(PongWait)); err != nil {
		return fmt.Errorf("failed to set the initial read deadline: %w", err)
	}

	// Establish a Pong handler which sets the handler for pong messages received from the peer.
	c.conn.SetPongHandler(func(string) error {
		return c.conn.SetReadDeadline(time.Now().Add(PongWait))
	})

	return nil
}

<<<<<<< HEAD
// monitorInactivity periodically checks for inactivity on the connection.
//
// Expected behavior:
// - Terminates when all data providers are unsubscribed.
// - Resets based on activity such as adding/removing subscriptions.
//
// Parameters:
// - ctx: Context to control cancellation and timeouts.
func (c *Controller) monitorInactivity(ctx context.Context) error {
	defer c.inactivityTracker.Stop()

	for {
		select {
		case <-ctx.Done():
			return nil
		case <-c.inactivityTracker.C():
			if c.dataProviders.Size() == 0 {
				// Optionally send a message to the client indicating the reason for closure.
				c.logger.Info().Msg("Connection inactive, closing due to timeout.")
				return fmt.Errorf("no recent activity for %v", c.config.InactivityTimeout)
			}
		}
	}
}

// checkInactivity checks if there are no active data providers
// and resets the inactivity timer. This function should be called after removing a data provider
// to update the inactivity tracker and ensure it reflects the current state.
func (c *Controller) checkInactivity() {
	if c.dataProviders.Size() == 0 {
		c.inactivityTracker.Reset(c.config.InactivityTimeout)
	}
}

// keepalive sends a ping message periodically to keep the WebSocket connection alive
// and avoid timeouts.
//
// Expected errors during normal operation:
// - context.Canceled if the client disconnected
=======
// keepalive sends a ping message periodically to keep the WebSocket connection alive
// and avoid timeouts.
>>>>>>> fd446114
func (c *Controller) keepalive(ctx context.Context) error {
	pingTicker := time.NewTicker(PingPeriod)
	defer pingTicker.Stop()

<<<<<<< HEAD
	for {
		select {
		case <-ctx.Done():
			return nil
		case <-pingTicker.C:
			err := c.conn.WriteControl(websocket.PingMessage, time.Now().Add(WriteWait))
			if err != nil {
				if errors.Is(err, websocket.ErrCloseSent) {
					return err
				}

				return fmt.Errorf("error sending ping: %w", err)
			}
		}
	}
}

// writeMessages reads a messages from communication channel and passes them on to a client WebSocket connection.
// The communication channel is filled by data providers. Besides, the response limit tracker is involved in
// write message regulation
//
// Expected errors during normal operation:
// - context.Canceled if the client disconnected
func (c *Controller) writeMessages(ctx context.Context) error {
	defer func() {
		// drain the channel as some providers may still send data to it after this routine shutdowns
		// so, in order to not run into deadlock there should be at least 1 reader on the channel
		go func() {
			for range c.multiplexedStream {
			}
		}()
	}()

=======
>>>>>>> fd446114
	for {
		select {
		case <-ctx.Done():
			return nil
<<<<<<< HEAD
		case message, ok := <-c.multiplexedStream:
			if !ok {
				return fmt.Errorf("multiplexed stream closed")
			}

			// wait for the rate limiter to allow the next message write.
			if err := c.limiter.WaitN(ctx, 1); err != nil {
				return fmt.Errorf("rate limiter wait failed: %w", err)
			}

			// Specifies a timeout for the write operation. If the write
			// isn't completed within this duration, it fails with a timeout error.
			// SetWriteDeadline ensures the write operation does not block indefinitely
			// if the client is slow or unresponsive. This prevents resource exhaustion
			// and allows the server to gracefully handle timeouts for delayed writes.
			if err := c.conn.SetWriteDeadline(time.Now().Add(WriteWait)); err != nil {
				return fmt.Errorf("failed to set the write deadline: %w", err)
			}

			if err := c.conn.WriteJSON(message); err != nil {
				return err
			}
		}
	}
}

// readMessages continuously reads messages from a client WebSocket connection,
// validates each message, and processes it based on the message type.
//
// Expected errors during normal operation:
// - context.Canceled if the client disconnected
func (c *Controller) readMessages(ctx context.Context) error {
=======
		case <-pingTicker.C:
			err := c.conn.WriteControl(websocket.PingMessage, time.Now().Add(WriteWait))
			if err != nil {
				if errors.Is(err, websocket.ErrCloseSent) {
					return err
				}

				return fmt.Errorf("error sending ping: %w", err)
			}
		}
	}
}

// writeMessages reads a messages from multiplexed stream and passes them on to a client WebSocket connection.
// The multiplexed stream channel is filled by data providers
func (c *Controller) writeMessages(ctx context.Context) error {
	defer func() {
		// drain the channel as some providers may still send data to it after this routine shutdowns
		// so, in order to not run into deadlock there should be at least 1 reader on the channel
		go func() {
			for range c.multiplexedStream {
			}
		}()
	}()

>>>>>>> fd446114
	for {
		select {
		case <-ctx.Done():
			return nil
<<<<<<< HEAD
		default:
			var message json.RawMessage
			if err := c.conn.ReadJSON(&message); err != nil {
				//if errors.Is(err, websocket.ErrCloseSent) {
				//	return err
				//}
				var closeErr *websocket.CloseError
				if errors.As(err, &closeErr) {
					return err
				}

				c.writeErrorResponse(
					ctx,
					err,
					wrapErrorMessage(InvalidMessage, "error reading message", "", "", ""))
				continue
			}

			err := c.parseAndValidateMessage(ctx, message)
			if err != nil {
				c.writeErrorResponse(
					ctx,
					err,
					wrapErrorMessage(InvalidMessage, "error parsing message", "", "", ""))
				continue
			}
		}
	}
}

func (c *Controller) parseAndValidateMessage(ctx context.Context, message json.RawMessage) error {
=======
		case message, ok := <-c.multiplexedStream:
			if !ok {
				return nil
			}

			if err := c.conn.SetWriteDeadline(time.Now().Add(WriteWait)); err != nil {
				return fmt.Errorf("failed to set the write deadline: %w", err)
			}

			if err := c.conn.WriteJSON(message); err != nil {
				return err
			}
		}
	}
}

// readMessages continuously reads messages from a client WebSocket connection,
// validates each message, and processes it based on the message type.
func (c *Controller) readMessages(ctx context.Context) error {
	for {
		var message json.RawMessage
		if err := c.conn.ReadJSON(&message); err != nil {
			if errors.Is(err, websocket.ErrCloseSent) {
				return err
			}

			c.writeErrorResponse(
				ctx,
				err,
				wrapErrorMessage(InvalidMessage, "error reading message", "", "", ""))
			continue
		}

		err := c.handleMessage(ctx, message)
		if err != nil {
			c.writeErrorResponse(
				ctx,
				err,
				wrapErrorMessage(InvalidMessage, "error parsing message", "", "", ""))
			continue
		}
	}
}

func (c *Controller) handleMessage(ctx context.Context, message json.RawMessage) error {
>>>>>>> fd446114
	var baseMsg models.BaseMessageRequest
	if err := json.Unmarshal(message, &baseMsg); err != nil {
		return fmt.Errorf("error unmarshalling base message: %w", err)
	}

	switch baseMsg.Action {
	case models.SubscribeAction:
		var subscribeMsg models.SubscribeMessageRequest
		if err := json.Unmarshal(message, &subscribeMsg); err != nil {
			return fmt.Errorf("error unmarshalling subscribe message: %w", err)
		}
		c.handleSubscribe(ctx, subscribeMsg)

	case models.UnsubscribeAction:
		var unsubscribeMsg models.UnsubscribeMessageRequest
		if err := json.Unmarshal(message, &unsubscribeMsg); err != nil {
			return fmt.Errorf("error unmarshalling unsubscribe message: %w", err)
		}
		c.handleUnsubscribe(ctx, unsubscribeMsg)

	case models.ListSubscriptionsAction:
		var listMsg models.ListSubscriptionsMessageRequest
		if err := json.Unmarshal(message, &listMsg); err != nil {
			return fmt.Errorf("error unmarshalling list subscriptions message: %w", err)
		}
		c.handleListSubscriptions(ctx, listMsg)

	default:
		c.logger.Debug().Str("action", baseMsg.Action).Msg("unknown action type")
		return fmt.Errorf("unknown action type: %s", baseMsg.Action)
	}

	return nil
}

func (c *Controller) handleSubscribe(ctx context.Context, msg models.SubscribeMessageRequest) {
	// register new provider
	provider, err := c.dataProviderFactory.NewDataProvider(ctx, msg.Topic, msg.Arguments, c.multiplexedStream)
	if err != nil {
		c.writeErrorResponse(
			ctx,
			err,
			wrapErrorMessage(InvalidArgument, "error creating data provider", msg.ClientMessageID, models.SubscribeAction, ""),
		)
		return
	}
	c.dataProviders.Add(provider.ID(), provider)

	// write OK response to client
	responseOk := models.SubscribeMessageResponse{
		BaseMessageResponse: models.BaseMessageResponse{
			ClientMessageID: msg.ClientMessageID,
			Success:         true,
			SubscriptionID:  provider.ID().String(),
		},
	}
	c.writeResponse(ctx, responseOk)

	// run provider
	c.dataProvidersGroup.Add(1)
	go func() {
		err = provider.Run()
		if err != nil {
			c.writeErrorResponse(
				ctx,
				err,
				wrapErrorMessage(SubscriptionError, "subscription finished with error", "", "", ""),
			)
		}

		c.dataProvidersGroup.Done()
		c.dataProviders.Remove(provider.ID())
<<<<<<< HEAD
		c.checkInactivity()
=======
>>>>>>> fd446114
	}()
}

func (c *Controller) handleUnsubscribe(ctx context.Context, msg models.UnsubscribeMessageRequest) {
	id, err := uuid.Parse(msg.SubscriptionID)
	if err != nil {
		c.writeErrorResponse(
			ctx,
			err,
			wrapErrorMessage(InvalidArgument, "error parsing subscription ID", msg.ClientMessageID, models.UnsubscribeAction, msg.SubscriptionID),
		)
		return
	}

	provider, ok := c.dataProviders.Get(id)
	if !ok {
		c.writeErrorResponse(
			ctx,
			err,
			wrapErrorMessage(NotFound, "subscription not found", msg.ClientMessageID, models.UnsubscribeAction, msg.SubscriptionID),
		)
		return
<<<<<<< HEAD
	}

	provider.Close()
	c.dataProviders.Remove(id)
	c.checkInactivity()

	responseOk := models.UnsubscribeMessageResponse{
		BaseMessageResponse: models.BaseMessageResponse{
			ClientMessageID: msg.ClientMessageID,
			Success:         true,
			SubscriptionID:  msg.SubscriptionID,
		},
	}
=======
	}

	provider.Close()
	c.dataProviders.Remove(id)

	responseOk := models.UnsubscribeMessageResponse{
		BaseMessageResponse: models.BaseMessageResponse{
			ClientMessageID: msg.ClientMessageID,
			Success:         true,
			SubscriptionID:  msg.SubscriptionID,
		},
	}
>>>>>>> fd446114
	c.writeResponse(ctx, responseOk)
}

func (c *Controller) handleListSubscriptions(ctx context.Context, msg models.ListSubscriptionsMessageRequest) {
	var subs []*models.SubscriptionEntry
	err := c.dataProviders.ForEach(func(id uuid.UUID, provider dp.DataProvider) error {
		subs = append(subs, &models.SubscriptionEntry{
			ID:    id.String(),
			Topic: provider.Topic(),
		})
		return nil
	})

	if err != nil {
		c.writeErrorResponse(
			ctx,
			err,
			wrapErrorMessage(NotFound, "error listing subscriptions", msg.ClientMessageID, models.ListSubscriptionsAction, ""),
		)
		return
	}

	responseOk := models.ListSubscriptionsMessageResponse{
		Success:         true,
		ClientMessageID: msg.ClientMessageID,
		Subscriptions:   subs,
	}
	c.writeResponse(ctx, responseOk)
}

func (c *Controller) shutdownConnection() {
	err := c.conn.Close()
	if err != nil {
		c.logger.Debug().Err(err).Msg("error closing connection")
	}

	err = c.dataProviders.ForEach(func(_ uuid.UUID, provider dp.DataProvider) error {
		provider.Close()
		return nil
	})
	if err != nil {
		c.logger.Debug().Err(err).Msg("error closing data provider")
	}

	c.dataProviders.Clear()
	c.dataProvidersGroup.Wait()
	close(c.multiplexedStream)
}

func (c *Controller) writeErrorResponse(ctx context.Context, err error, msg models.BaseMessageResponse) {
	c.logger.Debug().Err(err).Msg(msg.Error.Message)
	c.writeResponse(ctx, msg)
}

func (c *Controller) writeResponse(ctx context.Context, response interface{}) {
	select {
	case <-ctx.Done():
		return
	case c.multiplexedStream <- response:
	}
}

func wrapErrorMessage(code Code, message string, msgId string, action string, subscriptionID string) models.BaseMessageResponse {
	return models.BaseMessageResponse{
		ClientMessageID: msgId,
		Success:         false,
		SubscriptionID:  subscriptionID,
		Error: models.ErrorMessage{
			Code:    int(code),
			Message: message,
			Action:  action,
		},
	}
}<|MERGE_RESOLUTION|>--- conflicted
+++ resolved
@@ -98,10 +98,6 @@
 	config Config
 	conn   WebsocketConnection
 
-<<<<<<< HEAD
-	// data channel which data providers write messages to.
-	// writer routine reads from this channel and writes messages to connection
-=======
 	// The `multiplexedStream` is a core channel used for communication between the
 	// `Controller` and Data Providers. Its lifecycle is as follows:
 	//
@@ -132,17 +128,13 @@
 	//
 	// This design ensures that the channel is only closed when it is safe to do so, avoiding
 	// issues such as sending on a closed channel while maintaining proper cleanup.
->>>>>>> fd446114
 	multiplexedStream chan interface{}
 
 	dataProviders       *concurrentmap.Map[uuid.UUID, dp.DataProvider]
 	dataProviderFactory dp.DataProviderFactory
 	dataProvidersGroup  *sync.WaitGroup
-<<<<<<< HEAD
 	limiter             *rate.Limiter
 	inactivityTracker   *concurrentticker.Ticker
-=======
->>>>>>> fd446114
 }
 
 func NewWebSocketController(
@@ -159,11 +151,8 @@
 		dataProviders:       concurrentmap.New[uuid.UUID, dp.DataProvider](),
 		dataProviderFactory: dataProviderFactory,
 		dataProvidersGroup:  &sync.WaitGroup{},
-<<<<<<< HEAD
 		limiter:             rate.NewLimiter(rate.Limit(config.MaxResponsesPerSecond), 1),
 		inactivityTracker:   concurrentticker.NewTicker(config.InactivityTimeout),
-=======
->>>>>>> fd446114
 	}
 }
 
@@ -177,11 +166,7 @@
 
 	err := c.configureKeepalive()
 	if err != nil {
-<<<<<<< HEAD
 		c.logger.Error().Err(err).Msg("error configuring keepalive connection")
-=======
-		c.logger.Error().Err(err).Msg("error configuring connection")
->>>>>>> fd446114
 		return
 	}
 
@@ -196,12 +181,9 @@
 	g.Go(func() error {
 		return c.readMessages(gCtx)
 	})
-<<<<<<< HEAD
 	g.Go(func() error {
 		return c.monitorInactivity(ctx)
 	})
-=======
->>>>>>> fd446114
 
 	if err = g.Wait(); err != nil {
 		if errors.Is(err, websocket.ErrCloseSent) {
@@ -241,7 +223,6 @@
 	return nil
 }
 
-<<<<<<< HEAD
 // monitorInactivity periodically checks for inactivity on the connection.
 //
 // Expected behavior:
@@ -278,18 +259,10 @@
 
 // keepalive sends a ping message periodically to keep the WebSocket connection alive
 // and avoid timeouts.
-//
-// Expected errors during normal operation:
-// - context.Canceled if the client disconnected
-=======
-// keepalive sends a ping message periodically to keep the WebSocket connection alive
-// and avoid timeouts.
->>>>>>> fd446114
 func (c *Controller) keepalive(ctx context.Context) error {
 	pingTicker := time.NewTicker(PingPeriod)
 	defer pingTicker.Stop()
 
-<<<<<<< HEAD
 	for {
 		select {
 		case <-ctx.Done():
@@ -307,75 +280,6 @@
 	}
 }
 
-// writeMessages reads a messages from communication channel and passes them on to a client WebSocket connection.
-// The communication channel is filled by data providers. Besides, the response limit tracker is involved in
-// write message regulation
-//
-// Expected errors during normal operation:
-// - context.Canceled if the client disconnected
-func (c *Controller) writeMessages(ctx context.Context) error {
-	defer func() {
-		// drain the channel as some providers may still send data to it after this routine shutdowns
-		// so, in order to not run into deadlock there should be at least 1 reader on the channel
-		go func() {
-			for range c.multiplexedStream {
-			}
-		}()
-	}()
-
-=======
->>>>>>> fd446114
-	for {
-		select {
-		case <-ctx.Done():
-			return nil
-<<<<<<< HEAD
-		case message, ok := <-c.multiplexedStream:
-			if !ok {
-				return fmt.Errorf("multiplexed stream closed")
-			}
-
-			// wait for the rate limiter to allow the next message write.
-			if err := c.limiter.WaitN(ctx, 1); err != nil {
-				return fmt.Errorf("rate limiter wait failed: %w", err)
-			}
-
-			// Specifies a timeout for the write operation. If the write
-			// isn't completed within this duration, it fails with a timeout error.
-			// SetWriteDeadline ensures the write operation does not block indefinitely
-			// if the client is slow or unresponsive. This prevents resource exhaustion
-			// and allows the server to gracefully handle timeouts for delayed writes.
-			if err := c.conn.SetWriteDeadline(time.Now().Add(WriteWait)); err != nil {
-				return fmt.Errorf("failed to set the write deadline: %w", err)
-			}
-
-			if err := c.conn.WriteJSON(message); err != nil {
-				return err
-			}
-		}
-	}
-}
-
-// readMessages continuously reads messages from a client WebSocket connection,
-// validates each message, and processes it based on the message type.
-//
-// Expected errors during normal operation:
-// - context.Canceled if the client disconnected
-func (c *Controller) readMessages(ctx context.Context) error {
-=======
-		case <-pingTicker.C:
-			err := c.conn.WriteControl(websocket.PingMessage, time.Now().Add(WriteWait))
-			if err != nil {
-				if errors.Is(err, websocket.ErrCloseSent) {
-					return err
-				}
-
-				return fmt.Errorf("error sending ping: %w", err)
-			}
-		}
-	}
-}
-
 // writeMessages reads a messages from multiplexed stream and passes them on to a client WebSocket connection.
 // The multiplexed stream channel is filled by data providers
 func (c *Controller) writeMessages(ctx context.Context) error {
@@ -388,49 +292,25 @@
 		}()
 	}()
 
->>>>>>> fd446114
 	for {
 		select {
 		case <-ctx.Done():
 			return nil
-<<<<<<< HEAD
-		default:
-			var message json.RawMessage
-			if err := c.conn.ReadJSON(&message); err != nil {
-				//if errors.Is(err, websocket.ErrCloseSent) {
-				//	return err
-				//}
-				var closeErr *websocket.CloseError
-				if errors.As(err, &closeErr) {
-					return err
-				}
-
-				c.writeErrorResponse(
-					ctx,
-					err,
-					wrapErrorMessage(InvalidMessage, "error reading message", "", "", ""))
-				continue
-			}
-
-			err := c.parseAndValidateMessage(ctx, message)
-			if err != nil {
-				c.writeErrorResponse(
-					ctx,
-					err,
-					wrapErrorMessage(InvalidMessage, "error parsing message", "", "", ""))
-				continue
-			}
-		}
-	}
-}
-
-func (c *Controller) parseAndValidateMessage(ctx context.Context, message json.RawMessage) error {
-=======
 		case message, ok := <-c.multiplexedStream:
 			if !ok {
 				return nil
 			}
 
+			// wait for the rate limiter to allow the next message write.
+			if err := c.limiter.WaitN(ctx, 1); err != nil {
+				return fmt.Errorf("rate limiter wait failed: %w", err)
+			}
+
+			// Specifies a timeout for the write operation. If the write
+			// isn't completed within this duration, it fails with a timeout error.
+			// SetWriteDeadline ensures the write operation does not block indefinitely
+			// if the client is slow or unresponsive. This prevents resource exhaustion
+			// and allows the server to gracefully handle timeouts for delayed writes.
 			if err := c.conn.SetWriteDeadline(time.Now().Add(WriteWait)); err != nil {
 				return fmt.Errorf("failed to set the write deadline: %w", err)
 			}
@@ -448,7 +328,11 @@
 	for {
 		var message json.RawMessage
 		if err := c.conn.ReadJSON(&message); err != nil {
-			if errors.Is(err, websocket.ErrCloseSent) {
+			//if errors.Is(err, websocket.ErrCloseSent) {
+			//	return err
+			//}
+			var closeErr *websocket.CloseError
+			if errors.As(err, &closeErr) {
 				return err
 			}
 
@@ -471,7 +355,6 @@
 }
 
 func (c *Controller) handleMessage(ctx context.Context, message json.RawMessage) error {
->>>>>>> fd446114
 	var baseMsg models.BaseMessageRequest
 	if err := json.Unmarshal(message, &baseMsg); err != nil {
 		return fmt.Errorf("error unmarshalling base message: %w", err)
@@ -544,10 +427,7 @@
 
 		c.dataProvidersGroup.Done()
 		c.dataProviders.Remove(provider.ID())
-<<<<<<< HEAD
 		c.checkInactivity()
-=======
->>>>>>> fd446114
 	}()
 }
 
@@ -570,7 +450,6 @@
 			wrapErrorMessage(NotFound, "subscription not found", msg.ClientMessageID, models.UnsubscribeAction, msg.SubscriptionID),
 		)
 		return
-<<<<<<< HEAD
 	}
 
 	provider.Close()
@@ -584,20 +463,6 @@
 			SubscriptionID:  msg.SubscriptionID,
 		},
 	}
-=======
-	}
-
-	provider.Close()
-	c.dataProviders.Remove(id)
-
-	responseOk := models.UnsubscribeMessageResponse{
-		BaseMessageResponse: models.BaseMessageResponse{
-			ClientMessageID: msg.ClientMessageID,
-			Success:         true,
-			SubscriptionID:  msg.SubscriptionID,
-		},
-	}
->>>>>>> fd446114
 	c.writeResponse(ctx, responseOk)
 }
 
