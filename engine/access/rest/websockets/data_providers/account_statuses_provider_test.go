--- conflicted
+++ resolved
@@ -118,16 +118,10 @@
 	return []testType{
 		{
 			name: "SubscribeAccountStatusesFromStartBlockID happy path",
-<<<<<<< HEAD
 			arguments: wsmodels.Arguments{
-				"start_block_id": s.rootBlock.ID().String(),
-				"event_types":    []string{"flow.AccountCreated", "flow.AccountKeyAdded"},
-=======
-			arguments: models.Arguments{
 				"start_block_id":    s.rootBlock.ID().String(),
 				"event_types":       []string{string(flow.EventAccountCreated)},
 				"account_addresses": []string{unittest.AddressFixture().String()},
->>>>>>> 5dc9f815
 			},
 			setupBackend: func(sub *ssmock.Subscription) {
 				s.api.On(
@@ -157,16 +151,11 @@
 			expectedResponses: expectedResponses,
 		},
 		{
-<<<<<<< HEAD
-			name:      "SubscribeAccountStatusesFromLatestBlock happy path",
-			arguments: wsmodels.Arguments{},
-=======
 			name: "SubscribeAccountStatusesFromLatestBlock happy path",
-			arguments: models.Arguments{
+			arguments: wsmodels.Arguments{
 				"event_types":       []string{string(flow.EventAccountCreated)},
 				"account_addresses": []string{unittest.AddressFixture().String()},
 			},
->>>>>>> 5dc9f815
 			setupBackend: func(sub *ssmock.Subscription) {
 				s.api.On(
 					"SubscribeAccountStatusesFromLatestBlock",
@@ -216,10 +205,6 @@
 // TestAccountStatusesDataProvider_InvalidArguments tests the behavior of the account statuses data provider
 // when invalid arguments are provided. It verifies that appropriate errors are returned
 // for missing or conflicting arguments.
-// This test covers the test cases:
-// 1. Providing both 'start_block_id' and 'start_block_height' simultaneously.
-// 2. Invalid 'start_block_id' argument.
-// 3. Invalid 'start_block_height' argument.
 func (s *AccountStatusesProviderSuite) TestAccountStatusesDataProvider_InvalidArguments() {
 	ctx := context.Background()
 	send := make(chan interface{})
@@ -352,7 +337,7 @@
 	return []testErrType{
 		{
 			name: "provide both 'start_block_id' and 'start_block_height' arguments",
-			arguments: models.Arguments{
+			arguments: wsmodels.Arguments{
 				"start_block_id":     unittest.BlockFixture().ID().String(),
 				"start_block_height": fmt.Sprintf("%d", unittest.BlockFixture().Header.Height),
 				"event_types":        []string{state_stream.CoreEventAccountCreated},
