--- conflicted
+++ resolved
@@ -172,15 +172,9 @@
 	// Parse 'event_types' as a JSON array
 	var eventTypes parser.EventTypes
 	if eventTypesIn, ok := arguments["event_types"]; ok && eventTypesIn != "" {
-<<<<<<< HEAD
 		result, err := common.ParseInterfaceToStrings(eventTypesIn)
 		if err != nil {
-			return args, fmt.Errorf("'event_types' must be an array of string")
-=======
-		result, ok := eventTypesIn.([]string)
-		if !ok {
 			return eventsArguments{}, fmt.Errorf("'event_types' must be an array of string")
->>>>>>> 06bd16a8
 		}
 
 		err = eventTypes.Parse(result)
@@ -192,30 +186,18 @@
 	// Parse 'addresses' as []string{}
 	var addresses []string
 	if addressesIn, ok := arguments["addresses"]; ok && addressesIn != "" {
-<<<<<<< HEAD
 		addresses, err = common.ParseInterfaceToStrings(addressesIn)
 		if err != nil {
-			return args, fmt.Errorf("'addresses' must be an array of string")
-=======
-		addresses, ok = addressesIn.([]string)
-		if !ok {
 			return eventsArguments{}, fmt.Errorf("'addresses' must be an array of string")
->>>>>>> 06bd16a8
 		}
 	}
 
 	// Parse 'contracts' as []string{}
 	var contracts []string
 	if contractsIn, ok := arguments["contracts"]; ok && contractsIn != "" {
-<<<<<<< HEAD
 		contracts, err = common.ParseInterfaceToStrings(contractsIn)
 		if err != nil {
-			return args, fmt.Errorf("'contracts' must be an array of string")
-=======
-		contracts, ok = contractsIn.([]string)
-		if !ok {
 			return eventsArguments{}, fmt.Errorf("'contracts' must be an array of string")
->>>>>>> 06bd16a8
 		}
 	}
 
