--- conflicted
+++ resolved
@@ -167,11 +167,7 @@
 			Height:         s.rootBlock.Height,
 			BlockID:        s.rootBlock.ID(),
 			Events:         events,
-<<<<<<< HEAD
-			BlockTimestamp: s.rootBlock.Timestamp,
-=======
-			BlockTimestamp: time.UnixMilli(int64(s.rootBlock.Header.Timestamp)).UTC(),
->>>>>>> 3107b6a7
+			BlockTimestamp: time.UnixMilli(int64(s.rootBlock.Timestamp)).UTC(),
 		}
 	}
 
