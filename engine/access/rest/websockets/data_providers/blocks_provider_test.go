--- conflicted
+++ resolved
@@ -222,12 +222,7 @@
 
 	for _, test := range s.invalidArgumentsTestCases() {
 		s.Run(test.name, func() {
-<<<<<<< HEAD
 			provider, err := NewBlocksDataProvider(s.log, s.api, "dummy-id", nil, BlocksTopic, test.arguments, send)
-			s.Require().Nil(provider)
-=======
-			provider, err := NewBlocksDataProvider(ctx, s.log, s.api, "dummy-id", nil, BlocksTopic, test.arguments, send)
->>>>>>> 5dc9f815
 			s.Require().Error(err)
 			s.Require().Nil(provider)
 			s.Require().Contains(err.Error(), test.expectedErrorMsg)
