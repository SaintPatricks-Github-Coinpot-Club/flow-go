--- conflicted
+++ resolved
@@ -32,17 +32,7 @@
 	// and configuration parameters.
 	//
 	// No errors are expected during normal operations.
-<<<<<<< HEAD
-	NewDataProvider(subID string, topic string, args models.Arguments, stream chan<- interface{}) (DataProvider, error)
-=======
-	NewDataProvider(
-		ctx context.Context,
-		subscriptionID string,
-		topic string,
-		args wsmodels.Arguments,
-		ch chan<- interface{},
-	) (DataProvider, error)
->>>>>>> 4cabd390
+	NewDataProvider(subID string, topic string, args wsmodels.Arguments, stream chan<- interface{}) (DataProvider, error)
 }
 
 var _ DataProviderFactory = (*DataProviderFactoryImpl)(nil)
@@ -100,17 +90,7 @@
 // - ch: Channel to which the data provider sends data.
 //
 // No errors are expected during normal operations.
-<<<<<<< HEAD
-func (s *DataProviderFactoryImpl) NewDataProvider(subscriptionID string, topic string, arguments models.Arguments, ch chan<- interface{}) (DataProvider, error) {
-=======
-func (s *DataProviderFactoryImpl) NewDataProvider(
-	ctx context.Context,
-	subscriptionID string,
-	topic string,
-	arguments wsmodels.Arguments,
-	ch chan<- interface{},
-) (DataProvider, error) {
->>>>>>> 4cabd390
+func (s *DataProviderFactoryImpl) NewDataProvider(subscriptionID string, topic string, arguments wsmodels.Arguments, ch chan<- interface{}) (DataProvider, error) {
 	switch topic {
 	case BlocksTopic:
 		return NewBlocksDataProvider(s.logger, s.accessApi, subscriptionID, s.linkGenerator, topic, arguments, ch)
