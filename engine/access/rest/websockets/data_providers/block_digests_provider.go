package data_providers

import (
	"context"
	"fmt"

	"github.com/rs/zerolog"

	"github.com/onflow/flow-go/access"
	"github.com/onflow/flow-go/engine/access/rest/http/request"
	"github.com/onflow/flow-go/engine/access/rest/websockets/data_providers/models"
	wsmodels "github.com/onflow/flow-go/engine/access/rest/websockets/models"
	"github.com/onflow/flow-go/engine/access/subscription"
	"github.com/onflow/flow-go/model/flow"
)

// BlockDigestsDataProvider is responsible for providing block digests
type BlockDigestsDataProvider struct {
	*baseDataProvider

	arguments blocksArguments
}

var _ DataProvider = (*BlockDigestsDataProvider)(nil)

// NewBlockDigestsDataProvider creates a new instance of BlockDigestsDataProvider.
func NewBlockDigestsDataProvider(
	logger zerolog.Logger,
	api access.API,
	subscriptionID string,
	topic string,
<<<<<<< HEAD
	rawArguments models.Arguments,
=======
	arguments wsmodels.Arguments,
>>>>>>> 4cabd390
	send chan<- interface{},
) (*BlockDigestsDataProvider, error) {
	args, err := parseBlocksArguments(rawArguments)
	if err != nil {
		return nil, fmt.Errorf("invalid arguments: %w", err)
	}

	base := newBaseDataProvider(
		logger.With().Str("component", "block-digests-data-provider").Logger(),
		api,
		subscriptionID,
		topic,
		rawArguments,
		send,
	)

	return &BlockDigestsDataProvider{
		baseDataProvider: base,
		arguments:        args,
	}, nil
}

// Run starts processing the subscription for block digests and handles responses.
//
<<<<<<< HEAD
// No errors expected during normal operations
func (p *BlockDigestsDataProvider) Run(ctx context.Context) error {
	// we read data from the subscription and send them to client's channel
	ctx, cancel := context.WithCancel(ctx)
	defer cancel()
	p.subscriptionState = newSubscriptionState(cancel, p.createAndStartSubscription(ctx, p.arguments))

	return run(
		p.baseDataProvider.done,
		p.subscriptionState.subscription,
		func(b *flow.BlockDigest) error {
			var blockDigest models.BlockDigest
			blockDigest.Build(b)

			var response models.BaseDataProvidersResponse
			response.Build(p.ID(), p.Topic(), &blockDigest)
			p.send <- &response

			return nil
		},
=======
// Expected errors during normal operations:
//   - context.Canceled: if the operation is canceled, during an unsubscribe action.
func (p *BlockDigestsDataProvider) Run() error {
	return subscription.HandleSubscription(
		p.subscription,
		subscription.HandleResponse(p.send, func(b *flow.BlockDigest) (interface{}, error) {
			blockDigest := models.NewBlockDigest(b)
			response := models.BaseDataProvidersResponse{
				SubscriptionID: p.ID(),
				Topic:          p.Topic(),
				Payload:        blockDigest,
			}

			return &response, nil
		}),
>>>>>>> 4cabd390
	)
}

// createAndStartSubscription creates a new subscription using the specified input arguments.
func (p *BlockDigestsDataProvider) createAndStartSubscription(ctx context.Context, args blocksArguments) subscription.Subscription {
	if args.StartBlockID != flow.ZeroID {
		return p.api.SubscribeBlockDigestsFromStartBlockID(ctx, args.StartBlockID, args.BlockStatus)
	}

	if args.StartBlockHeight != request.EmptyHeight {
		return p.api.SubscribeBlockDigestsFromStartHeight(ctx, args.StartBlockHeight, args.BlockStatus)
	}

	return p.api.SubscribeBlockDigestsFromLatest(ctx, args.BlockStatus)
}<|MERGE_RESOLUTION|>--- conflicted
+++ resolved
@@ -29,11 +29,7 @@
 	api access.API,
 	subscriptionID string,
 	topic string,
-<<<<<<< HEAD
-	rawArguments models.Arguments,
-=======
-	arguments wsmodels.Arguments,
->>>>>>> 4cabd390
+	rawArguments wsmodels.Arguments,
 	send chan<- interface{},
 ) (*BlockDigestsDataProvider, error) {
 	args, err := parseBlocksArguments(rawArguments)
@@ -58,7 +54,6 @@
 
 // Run starts processing the subscription for block digests and handles responses.
 //
-<<<<<<< HEAD
 // No errors expected during normal operations
 func (p *BlockDigestsDataProvider) Run(ctx context.Context) error {
 	// we read data from the subscription and send them to client's channel
@@ -70,32 +65,16 @@
 		p.baseDataProvider.done,
 		p.subscriptionState.subscription,
 		func(b *flow.BlockDigest) error {
-			var blockDigest models.BlockDigest
-			blockDigest.Build(b)
-
-			var response models.BaseDataProvidersResponse
-			response.Build(p.ID(), p.Topic(), &blockDigest)
-			p.send <- &response
-
-			return nil
-		},
-=======
-// Expected errors during normal operations:
-//   - context.Canceled: if the operation is canceled, during an unsubscribe action.
-func (p *BlockDigestsDataProvider) Run() error {
-	return subscription.HandleSubscription(
-		p.subscription,
-		subscription.HandleResponse(p.send, func(b *flow.BlockDigest) (interface{}, error) {
 			blockDigest := models.NewBlockDigest(b)
 			response := models.BaseDataProvidersResponse{
 				SubscriptionID: p.ID(),
 				Topic:          p.Topic(),
 				Payload:        blockDigest,
 			}
+			p.send <- &response
 
-			return &response, nil
-		}),
->>>>>>> 4cabd390
+			return nil
+		},
 	)
 }
 
