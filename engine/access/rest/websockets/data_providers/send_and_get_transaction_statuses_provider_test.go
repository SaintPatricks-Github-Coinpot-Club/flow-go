package data_providers

import (
	"context"
	"testing"

	"github.com/google/uuid"
	"github.com/rs/zerolog"
	"github.com/stretchr/testify/mock"
	"github.com/stretchr/testify/require"
	"github.com/stretchr/testify/suite"

	accessmock "github.com/onflow/flow-go/access/mock"
	mockcommonmodels "github.com/onflow/flow-go/engine/access/rest/common/models/mock"
	"github.com/onflow/flow-go/engine/access/rest/websockets/models"
	"github.com/onflow/flow-go/engine/access/state_stream"
	ssmock "github.com/onflow/flow-go/engine/access/state_stream/mock"
	"github.com/onflow/flow-go/engine/access/subscription"
	"github.com/onflow/flow-go/model/flow"
	"github.com/onflow/flow-go/utils/unittest"

	"github.com/onflow/flow/protobuf/go/flow/entities"
)

type SendTransactionStatusesProviderSuite struct {
	suite.Suite

	log zerolog.Logger
	api *accessmock.API

	chain          flow.Chain
	rootBlock      flow.Block
	finalizedBlock *flow.Header

	factory       *DataProviderFactoryImpl
	linkGenerator *mockcommonmodels.LinkGenerator
}

func TestNewSendTransactionStatusesDataProvider(t *testing.T) {
	suite.Run(t, new(SendTransactionStatusesProviderSuite))
}

func (s *SendTransactionStatusesProviderSuite) SetupTest() {
	s.log = unittest.Logger()
	s.api = accessmock.NewAPI(s.T())
	s.linkGenerator = mockcommonmodels.NewLinkGenerator(s.T())

	s.chain = flow.Testnet.Chain()

	s.rootBlock = unittest.BlockFixture()
	s.rootBlock.Header.Height = 0

	s.factory = NewDataProviderFactory(
		s.log,
		nil,
		s.api,
		s.chain,
		state_stream.DefaultEventFilterConfig,
		subscription.DefaultHeartbeatInterval,
		s.linkGenerator,
	)
	s.Require().NotNil(s.factory)
}

// TestSendTransactionStatusesDataProvider_HappyPath tests the behavior of the send transaction statuses data provider
// when it is configured correctly and operating under normal conditions. It
// validates that tx statuses are correctly streamed to the channel and ensures
// no unexpected errors occur.
func (s *TransactionStatusesProviderSuite) TestSendTransactionStatusesDataProvider_HappyPath() {
	s.linkGenerator.On("TransactionResultLink", mock.AnythingOfType("flow.Identifier")).Return(
		func(id flow.Identifier) (string, error) {
			return "some_link", nil
		},
	)

	backendResponse := backendTransactionStatusesResponse(s.rootBlock)
	expectedResponse := s.expectedTransactionStatusesResponses(backendResponse)

	sendTxStatutesTestCases := []testType{
		{
			name: "SubscribeTransactionStatusesFromStartBlockID happy path",
			arguments: models.Arguments{
				"start_block_id": s.rootBlock.ID().String(),
			},
			setupBackend: func(sub *ssmock.Subscription) {
				s.api.On(
					"SendAndSubscribeTransactionStatuses",
					mock.Anything,
					mock.Anything,
					entities.EventEncodingVersion_JSON_CDC_V0,
				).Return(sub).Once()
			},
			expectedResponses: expectedResponse,
		},
	}

	testHappyPath(
		s.T(),
		SendAndGetTransactionStatusesTopic,
		s.factory,
		sendTxStatutesTestCases,
		func(dataChan chan interface{}) {
			dataChan <- backendResponse
		},
		s.requireTransactionStatuses,
	)

}

// requireTransactionStatuses ensures that the received transaction statuses information matches the expected data.
func (s *SendTransactionStatusesProviderSuite) requireTransactionStatuses(
	v interface{},
	expectedResponse interface{},
) {
	expectedTxStatusesResponse, ok := expectedResponse.(*models.TransactionStatusesResponse)
	require.True(s.T(), ok, "expected *models.TransactionStatusesResponse, got %T", expectedResponse)

	actualResponse, ok := v.(*models.TransactionStatusesResponse)
	require.True(s.T(), ok, "expected *models.TransactionStatusesResponse, got %T", v)

	require.Equal(s.T(), expectedTxStatusesResponse.TransactionResult.BlockId, actualResponse.TransactionResult.BlockId)
}

// TestSendTransactionStatusesDataProvider_InvalidArguments tests the behavior of the send transaction statuses data provider
// when invalid arguments are provided. It verifies that appropriate errors are returned
// for missing or conflicting arguments.
func (s *SendTransactionStatusesProviderSuite) TestSendTransactionStatusesDataProvider_InvalidArguments() {
	ctx := context.Background()
	send := make(chan interface{})

	topic := SendAndGetTransactionStatusesTopic

	for _, test := range invalidSendTransactionStatusesArgumentsTestCases() {
		s.Run(test.name, func() {
			provider, err := NewSendAndGetTransactionStatusesDataProvider(
				ctx,
				s.log,
				s.api,
<<<<<<< HEAD
				uuid.New(),
=======
				s.linkGenerator,
>>>>>>> b740fc0f
				topic,
				test.arguments,
				send,
			)
			s.Require().Nil(provider)
			s.Require().Error(err)
			s.Require().Contains(err.Error(), test.expectedErrorMsg)
		})
	}
}

// invalidSendTransactionStatusesArgumentsTestCases returns a list of test cases with invalid argument combinations
// for testing the behavior of send transaction statuses data providers. Each test case includes a name,
// a set of input arguments, and the expected error message that should be returned.
//
// The test cases cover scenarios such as:
// 1. Providing invalid 'script' type.
// 2. Providing invalid 'script' value.
// 3. Providing invalid 'arguments' type.
// 4. Providing invalid 'arguments' value.
// 5. Providing invalid 'reference_block_id' value.
// 6. Providing invalid 'gas_limit' value.
// 7. Providing invalid 'payer' value.
// 8. Providing invalid 'proposal_key' value.
// 9. Providing invalid 'authorizers' value.
// 10. Providing invalid 'payload_signatures' value.
// 11. Providing invalid 'envelope_signatures' value.
func invalidSendTransactionStatusesArgumentsTestCases() []testErrType {
	return []testErrType{
		{
			name: "invalid 'script' argument type",
			arguments: map[string]interface{}{
				"script": 0,
			},
			expectedErrorMsg: "'script' must be a string",
		},
		{
			name: "invalid 'script' argument",
			arguments: map[string]interface{}{
				"script": "invalid_script",
			},
			expectedErrorMsg: "invalid 'script': illegal base64 data ",
		},
		{
			name: "invalid 'arguments' type",
			arguments: map[string]interface{}{
				"arguments": 0,
			},
			expectedErrorMsg: "'arguments' must be a []string type",
		},
		{
			name: "invalid 'arguments' argument",
			arguments: map[string]interface{}{
				"arguments": []string{"invalid_base64_1", "invalid_base64_2"},
			},
			expectedErrorMsg: "invalid 'arguments'",
		},
		{
			name: "invalid 'reference_block_id' argument",
			arguments: map[string]interface{}{
				"reference_block_id": "invalid_reference_block_id",
			},
			expectedErrorMsg: "invalid ID format",
		},
		{
			name: "invalid 'gas_limit' argument",
			arguments: map[string]interface{}{
				"gas_limit": "-1",
			},
			expectedErrorMsg: "value must be an unsigned 64 bit integer",
		},
		{
			name: "invalid 'payer' argument",
			arguments: map[string]interface{}{
				"payer": "invalid_payer",
			},
			expectedErrorMsg: "invalid 'payer': can not decode hex string",
		},
		{
			name: "invalid 'proposal_key' argument",
			arguments: map[string]interface{}{
				"proposal_key": "invalid ProposalKey object",
			},
			expectedErrorMsg: "'proposal_key' must be a object (ProposalKey)",
		},
		{
			name: "invalid 'authorizers' argument",
			arguments: map[string]interface{}{
				"authorizers": []string{"invalid_base64_1", "invalid_base64_2"},
			},
			expectedErrorMsg: "invalid 'authorizers': can not decode hex string",
		},
		{
			name: "invalid 'payload_signatures' argument",
			arguments: map[string]interface{}{
				"payload_signatures": "invalid TransactionSignature array",
			},
			expectedErrorMsg: "'payload_signatures' must be an array of objects (TransactionSignature)",
		},
		{
			name: "invalid 'envelope_signatures' argument",
			arguments: map[string]interface{}{
				"envelope_signatures": "invalid TransactionSignature array",
			},
			expectedErrorMsg: "'envelope_signatures' must be an array of objects (TransactionSignature)",
		},
	}
}<|MERGE_RESOLUTION|>--- conflicted
+++ resolved
@@ -136,11 +136,8 @@
 				ctx,
 				s.log,
 				s.api,
-<<<<<<< HEAD
 				uuid.New(),
-=======
 				s.linkGenerator,
->>>>>>> b740fc0f
 				topic,
 				test.arguments,
 				send,
