package data_providers

import (
	"testing"

	"github.com/rs/zerolog"
	"github.com/stretchr/testify/mock"
	"github.com/stretchr/testify/require"
	"github.com/stretchr/testify/suite"

	accessmock "github.com/onflow/flow-go/access/mock"
	mockcommonmodels "github.com/onflow/flow-go/engine/access/rest/common/models/mock"
	"github.com/onflow/flow-go/engine/access/rest/websockets/models"
	"github.com/onflow/flow-go/engine/access/state_stream"
	ssmock "github.com/onflow/flow-go/engine/access/state_stream/mock"
	"github.com/onflow/flow-go/engine/access/subscription"
	"github.com/onflow/flow-go/model/flow"
	"github.com/onflow/flow-go/utils/unittest"

	"github.com/onflow/flow/protobuf/go/flow/entities"
)

type SendTransactionStatusesProviderSuite struct {
	suite.Suite

	log zerolog.Logger
	api *accessmock.API

	chain          flow.Chain
	rootBlock      flow.Block
	finalizedBlock *flow.Header

	factory       *DataProviderFactoryImpl
	linkGenerator *mockcommonmodels.LinkGenerator
}

func TestNewSendTransactionStatusesDataProvider(t *testing.T) {
	suite.Run(t, new(SendTransactionStatusesProviderSuite))
}

func (s *SendTransactionStatusesProviderSuite) SetupTest() {
	s.log = unittest.Logger()
	s.api = accessmock.NewAPI(s.T())
	s.linkGenerator = mockcommonmodels.NewLinkGenerator(s.T())

	s.chain = flow.Testnet.Chain()

	s.rootBlock = unittest.BlockFixture()
	s.rootBlock.Header.Height = 0

	s.factory = NewDataProviderFactory(
		s.log,
		nil,
		s.api,
		s.chain,
		state_stream.DefaultEventFilterConfig,
		subscription.DefaultHeartbeatInterval,
		s.linkGenerator,
	)
	s.Require().NotNil(s.factory)
}

// TestSendTransactionStatusesDataProvider_HappyPath tests the behavior of the send transaction statuses data provider
// when it is configured correctly and operating under normal conditions. It
// validates that tx statuses are correctly streamed to the channel and ensures
// no unexpected errors occur.
func (s *TransactionStatusesProviderSuite) TestSendTransactionStatusesDataProvider_HappyPath() {
	tx := unittest.TransactionBodyFixture()
	tx.PayloadSignatures = []flow.TransactionSignature{unittest.TransactionSignatureFixture()}
	tx.Arguments = [][]uint8{}

	s.linkGenerator.On("TransactionResultLink", mock.AnythingOfType("flow.Identifier")).Return(
		func(id flow.Identifier) (string, error) {
			return "some_link", nil
		},
	)

	backendResponse := backendTransactionStatusesResponse(s.rootBlock)
	expectedResponse := s.expectedTransactionStatusesResponses(backendResponse, SendAndGetTransactionStatusesTopic)

	sendTxStatutesTestCases := []testType{
		{
			name:      "SubscribeTransactionStatusesFromStartBlockID happy path",
			arguments: unittest.CreateSendTxHttpPayload(tx),
			setupBackend: func(sub *ssmock.Subscription) {
				s.api.On(
					"SendAndSubscribeTransactionStatuses",
					mock.Anything,
					mock.Anything,
					entities.EventEncodingVersion_JSON_CDC_V0,
				).Return(sub).Once()
			},
			expectedResponses: expectedResponse,
		},
	}

	testHappyPath(
		s.T(),
		SendAndGetTransactionStatusesTopic,
		s.factory,
		sendTxStatutesTestCases,
		func(dataChan chan interface{}) {
			dataChan <- backendResponse
		},
		s.requireTransactionStatuses,
	)
}

// requireTransactionStatuses ensures that the received transaction statuses information matches the expected data.
func (s *SendTransactionStatusesProviderSuite) requireTransactionStatuses(
	actual interface{},
	expected interface{},
) {
	expectedResponse, expectedResponsePayload := extractPayload[*models.TransactionStatusesResponse](s.T(), expected)
	actualResponse, actualResponsePayload := extractPayload[*models.TransactionStatusesResponse](s.T(), actual)

	require.Equal(s.T(), expectedResponse.Topic, actualResponse.Topic)
	require.Equal(s.T(), expectedResponsePayload.TransactionResult.BlockId, actualResponsePayload.TransactionResult.BlockId)
}

// TestSendTransactionStatusesDataProvider_InvalidArguments tests the behavior of the send transaction statuses data provider
// when invalid arguments are provided. It verifies that appropriate errors are returned
// for missing or conflicting arguments.
func (s *SendTransactionStatusesProviderSuite) TestSendTransactionStatusesDataProvider_InvalidArguments() {
	send := make(chan interface{})
	topic := SendAndGetTransactionStatusesTopic

	invalidTx := unittest.TransactionBodyFixture()
	invalidTx.PayloadSignatures = []flow.TransactionSignature{unittest.TransactionSignatureFixture()}
	invalidTx.Arguments = [][]uint8{}
	arguments := unittest.CreateSendTxHttpPayload(invalidTx)
	arguments["script"] = 0

	provider, err := NewSendAndGetTransactionStatusesDataProvider(
		s.log,
		s.api,
		"dummy-id",
		s.linkGenerator,
		topic,
		arguments,
		send,
		s.chain,
	)
	s.Require().Error(err)
<<<<<<< HEAD

	expectedErrorMsg := "invalid arguments for send tx statuses data provider"
=======
	s.Require().Nil(provider)
>>>>>>> 5dc9f815
	s.Require().Contains(err.Error(), expectedErrorMsg)
}<|MERGE_RESOLUTION|>--- conflicted
+++ resolved
@@ -142,11 +142,8 @@
 		s.chain,
 	)
 	s.Require().Error(err)
-<<<<<<< HEAD
+	s.Require().Nil(provider)
 
 	expectedErrorMsg := "invalid arguments for send tx statuses data provider"
-=======
-	s.Require().Nil(provider)
->>>>>>> 5dc9f815
 	s.Require().Contains(err.Error(), expectedErrorMsg)
 }