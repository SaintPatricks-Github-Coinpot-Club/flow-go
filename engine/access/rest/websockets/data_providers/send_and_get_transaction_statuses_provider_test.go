--- conflicted
+++ resolved
@@ -137,10 +137,7 @@
 				s.log,
 				s.api,
 				uuid.New(),
-<<<<<<< HEAD
-=======
 				s.linkGenerator,
->>>>>>> d111c4f8
 				topic,
 				test.arguments,
 				send,
