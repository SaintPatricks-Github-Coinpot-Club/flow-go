package data_providers

import (
	"context"
	"fmt"

	"github.com/rs/zerolog"

	"github.com/onflow/flow-go/engine/access/rest/http/request"
	"github.com/onflow/flow-go/engine/access/rest/websockets/data_providers/models"
	wsmodels "github.com/onflow/flow-go/engine/access/rest/websockets/models"
	"github.com/onflow/flow-go/engine/access/state_stream"
	"github.com/onflow/flow-go/engine/access/state_stream/backend"
	"github.com/onflow/flow-go/engine/access/subscription"
	"github.com/onflow/flow-go/model/flow"
	"github.com/onflow/flow-go/module/counters"
)

// accountStatusesArguments contains the arguments required for subscribing to account statuses
type accountStatusesArguments struct {
	StartBlockID      flow.Identifier                  // ID of the block to start subscription from
	StartBlockHeight  uint64                           // Height of the block to start subscription from
	Filter            state_stream.AccountStatusFilter // Filter applied to events for a given subscription
	HeartbeatInterval uint64                           // Maximum number of blocks message won't be sent
}

type AccountStatusesDataProvider struct {
	*baseDataProvider

	arguments              accountStatusesArguments
	messageIndex           counters.StrictMonotonicCounter
	blocksSinceLastMessage uint64
	stateStreamApi         state_stream.API
}

var _ DataProvider = (*AccountStatusesDataProvider)(nil)

// NewAccountStatusesDataProvider creates a new instance of AccountStatusesDataProvider.
func NewAccountStatusesDataProvider(
	logger zerolog.Logger,
	stateStreamApi state_stream.API,
	subscriptionID string,
	topic string,
<<<<<<< HEAD
	rawArguments models.Arguments,
=======
	arguments wsmodels.Arguments,
>>>>>>> 4cabd390
	send chan<- interface{},
	chain flow.Chain,
	eventFilterConfig state_stream.EventFilterConfig,
	defaultHeartbeatInterval uint64,
) (*AccountStatusesDataProvider, error) {
	if stateStreamApi == nil {
		return nil, fmt.Errorf("this access node does not support streaming account statuses")
	}

	args, err := parseAccountStatusesArguments(rawArguments, chain, eventFilterConfig, defaultHeartbeatInterval)
	if err != nil {
		return nil, fmt.Errorf("invalid arguments for account statuses data provider: %w", err)
	}

	provider := newBaseDataProvider(
		logger.With().Str("component", "account-statuses-data-provider").Logger(),
		nil,
		subscriptionID,
		topic,
		rawArguments,
		send,
	)

	return &AccountStatusesDataProvider{
		baseDataProvider:       provider,
		arguments:              args,
		messageIndex:           counters.NewMonotonicCounter(0),
		blocksSinceLastMessage: 0,
		stateStreamApi:         stateStreamApi,
	}, nil
}

// Run starts processing the subscription for events and handles responses.
//
// Expected errors during normal operations:
//   - context.Canceled: if the operation is canceled, during an unsubscribe action.
func (p *AccountStatusesDataProvider) Run(ctx context.Context) error {
	// we read data from the subscription and send them to client's channel
	ctx, cancel := context.WithCancel(ctx)
	defer cancel()
	p.subscriptionState = newSubscriptionState(cancel, p.createAndStartSubscription(ctx, p.arguments))

	// set to nils in case Run() called for the second time
	p.messageIndex = counters.NewMonotonicCounter(0)
	p.blocksSinceLastMessage = 0

	return run(
		p.baseDataProvider.done,
		p.subscriptionState.subscription,
		func(response *backend.AccountStatusesResponse) error {
			return p.sendResponse(response, &p.messageIndex, &p.blocksSinceLastMessage)
		},
	)
}

// sendResponse processes an account statuses message and sends it to data provider's channel.
// This function is not expected to be called concurrently.
//
// No errors are expected during normal operations.
func (p *AccountStatusesDataProvider) sendResponse(
	response *backend.AccountStatusesResponse,
	messageIndex *counters.StrictMonotonicCounter,
	blocksSinceLastMessage *uint64,
) error {
	// Only send a response if there's meaningful data to send
	// or the heartbeat interval limit is reached
	*blocksSinceLastMessage += 1
	accountEmittedEvents := len(response.AccountEvents) != 0
	reachedHeartbeatLimit := *blocksSinceLastMessage >= p.arguments.HeartbeatInterval
	if !accountEmittedEvents && !reachedHeartbeatLimit {
		return nil
	}

	var accountStatusesPayload models.AccountStatusesResponse
	accountStatusesPayload.Build(response, messageIndex.Value())
	messageIndex.Increment()

	var resp models.BaseDataProvidersResponse
	resp.Build(p.ID(), p.Topic(), &accountStatusesPayload)

	p.send <- &resp
	*blocksSinceLastMessage = 0

	return nil
}

// createAndStartSubscription creates a new subscription using the specified input arguments.
func (p *AccountStatusesDataProvider) createAndStartSubscription(ctx context.Context, args accountStatusesArguments) subscription.Subscription {
	if args.StartBlockID != flow.ZeroID {
		return p.stateStreamApi.SubscribeAccountStatusesFromStartBlockID(ctx, args.StartBlockID, args.Filter)
	}

	if args.StartBlockHeight != request.EmptyHeight {
		return p.stateStreamApi.SubscribeAccountStatusesFromStartHeight(ctx, args.StartBlockHeight, args.Filter)
	}

	return p.stateStreamApi.SubscribeAccountStatusesFromLatestBlock(ctx, args.Filter)
}

<<<<<<< HEAD
=======
// handleResponse processes an account statuses and sends the formatted response.
//
// No errors are expected during normal operations.
func (p *AccountStatusesDataProvider) handleResponse() func(accountStatusesResponse *backend.AccountStatusesResponse) error {
	blocksSinceLastMessage := uint64(0)
	messageIndex := counters.NewMonotonicCounter(0)

	return func(accountStatusesResponse *backend.AccountStatusesResponse) error {
		// check if there are any events in the response. if not, do not send a message unless the last
		// response was more than HeartbeatInterval blocks ago
		if len(accountStatusesResponse.AccountEvents) == 0 {
			blocksSinceLastMessage++
			if blocksSinceLastMessage < p.heartbeatInterval {
				return nil
			}
		}
		blocksSinceLastMessage = 0

		index := messageIndex.Value()
		if ok := messageIndex.Set(messageIndex.Value() + 1); !ok {
			return status.Errorf(codes.Internal, "message index already incremented to %d", messageIndex.Value())
		}

		accountStatusesPayload := models.NewAccountStatusesResponse(accountStatusesResponse, index)
		response := models.BaseDataProvidersResponse{
			SubscriptionID: p.ID(),
			Topic:          p.Topic(),
			Payload:        accountStatusesPayload,
		}
		p.send <- &response

		return nil
	}
}

>>>>>>> 4cabd390
// parseAccountStatusesArguments validates and initializes the account statuses arguments.
func parseAccountStatusesArguments(
	arguments wsmodels.Arguments,
	chain flow.Chain,
	eventFilterConfig state_stream.EventFilterConfig,
	defaultHeartbeatInterval uint64,
) (accountStatusesArguments, error) {
	allowedFields := map[string]struct{}{
		"start_block_id":     {},
		"start_block_height": {},
		"event_types":        {},
		"account_addresses":  {},
		"heartbeat_interval": {},
	}
	err := ensureAllowedFields(arguments, allowedFields)
	if err != nil {
		return accountStatusesArguments{}, err
	}

	var args accountStatusesArguments

	// Parse block arguments
	startBlockID, startBlockHeight, err := parseStartBlock(arguments)
	if err != nil {
		return args, err
	}
	args.StartBlockID = startBlockID
	args.StartBlockHeight = startBlockHeight

	// Parse 'heartbeat_interval' argument
	heartbeatInterval, err := extractHeartbeatInterval(arguments, defaultHeartbeatInterval)
	if err != nil {
		return accountStatusesArguments{}, err
	}
	args.HeartbeatInterval = heartbeatInterval

	// Parse 'event_types' as a JSON array
	eventTypes, err := extractArrayOfStrings(arguments, "event_types", false)
	if err != nil {
		return accountStatusesArguments{}, err
	}

	// Parse 'account_addresses' as []string
	accountAddresses, err := extractArrayOfStrings(arguments, "account_addresses", false)
	if err != nil {
		return accountStatusesArguments{}, err
	}

	// Initialize the event filter with the parsed arguments
	args.Filter, err = state_stream.NewAccountStatusFilter(eventFilterConfig, chain, eventTypes, accountAddresses)
	if err != nil {
		return accountStatusesArguments{}, fmt.Errorf("failed to create event filter: %w", err)
	}

	return args, nil
}<|MERGE_RESOLUTION|>--- conflicted
+++ resolved
@@ -41,11 +41,7 @@
 	stateStreamApi state_stream.API,
 	subscriptionID string,
 	topic string,
-<<<<<<< HEAD
-	rawArguments models.Arguments,
-=======
-	arguments wsmodels.Arguments,
->>>>>>> 4cabd390
+	rawArguments wsmodels.Arguments,
 	send chan<- interface{},
 	chain flow.Chain,
 	eventFilterConfig state_stream.EventFilterConfig,
@@ -119,14 +115,15 @@
 		return nil
 	}
 
-	var accountStatusesPayload models.AccountStatusesResponse
-	accountStatusesPayload.Build(response, messageIndex.Value())
+	accountStatusesPayload := models.NewAccountStatusesResponse(response, messageIndex.Value())
+	resp := models.BaseDataProvidersResponse{
+		SubscriptionID: p.ID(),
+		Topic:          p.Topic(),
+		Payload:        accountStatusesPayload,
+	}
+	p.send <- &resp
+
 	messageIndex.Increment()
-
-	var resp models.BaseDataProvidersResponse
-	resp.Build(p.ID(), p.Topic(), &accountStatusesPayload)
-
-	p.send <- &resp
 	*blocksSinceLastMessage = 0
 
 	return nil
@@ -145,44 +142,6 @@
 	return p.stateStreamApi.SubscribeAccountStatusesFromLatestBlock(ctx, args.Filter)
 }
 
-<<<<<<< HEAD
-=======
-// handleResponse processes an account statuses and sends the formatted response.
-//
-// No errors are expected during normal operations.
-func (p *AccountStatusesDataProvider) handleResponse() func(accountStatusesResponse *backend.AccountStatusesResponse) error {
-	blocksSinceLastMessage := uint64(0)
-	messageIndex := counters.NewMonotonicCounter(0)
-
-	return func(accountStatusesResponse *backend.AccountStatusesResponse) error {
-		// check if there are any events in the response. if not, do not send a message unless the last
-		// response was more than HeartbeatInterval blocks ago
-		if len(accountStatusesResponse.AccountEvents) == 0 {
-			blocksSinceLastMessage++
-			if blocksSinceLastMessage < p.heartbeatInterval {
-				return nil
-			}
-		}
-		blocksSinceLastMessage = 0
-
-		index := messageIndex.Value()
-		if ok := messageIndex.Set(messageIndex.Value() + 1); !ok {
-			return status.Errorf(codes.Internal, "message index already incremented to %d", messageIndex.Value())
-		}
-
-		accountStatusesPayload := models.NewAccountStatusesResponse(accountStatusesResponse, index)
-		response := models.BaseDataProvidersResponse{
-			SubscriptionID: p.ID(),
-			Topic:          p.Topic(),
-			Payload:        accountStatusesPayload,
-		}
-		p.send <- &response
-
-		return nil
-	}
-}
-
->>>>>>> 4cabd390
 // parseAccountStatusesArguments validates and initializes the account statuses arguments.
 func parseAccountStatusesArguments(
 	arguments wsmodels.Arguments,
