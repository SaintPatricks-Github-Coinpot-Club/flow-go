package data_providers

import (
	"context"
	"fmt"

	"github.com/rs/zerolog"
	"google.golang.org/grpc/codes"
	"google.golang.org/grpc/status"

	"github.com/onflow/flow-go/engine/access/rest/common"
	"github.com/onflow/flow-go/engine/access/rest/common/parser"
	"github.com/onflow/flow-go/engine/access/rest/http/request"
<<<<<<< HEAD
	"github.com/onflow/flow-go/engine/access/rest/websockets/data_providers/models"
	wsmodels "github.com/onflow/flow-go/engine/access/rest/websockets/models"
=======
	"github.com/onflow/flow-go/engine/access/rest/util"
	"github.com/onflow/flow-go/engine/access/rest/websockets/models"
>>>>>>> d5a249fd
	"github.com/onflow/flow-go/engine/access/state_stream"
	"github.com/onflow/flow-go/engine/access/state_stream/backend"
	"github.com/onflow/flow-go/engine/access/subscription"
	"github.com/onflow/flow-go/model/flow"
	"github.com/onflow/flow-go/module/counters"
)

// accountStatusesArguments contains the arguments required for subscribing to account statuses
type accountStatusesArguments struct {
	StartBlockID      flow.Identifier                  // ID of the block to start subscription from
	StartBlockHeight  uint64                           // Height of the block to start subscription from
	Filter            state_stream.AccountStatusFilter // Filter applied to events for a given subscription
	HeartbeatInterval *uint64                          // Maximum number of blocks message won't be sent. Nil if not set
}

type AccountStatusesDataProvider struct {
	*baseDataProvider

	logger         zerolog.Logger
	stateStreamApi state_stream.API

	heartbeatInterval uint64
}

var _ DataProvider = (*AccountStatusesDataProvider)(nil)

// NewAccountStatusesDataProvider creates a new instance of AccountStatusesDataProvider.
func NewAccountStatusesDataProvider(
	ctx context.Context,
	logger zerolog.Logger,
	stateStreamApi state_stream.API,
	subscriptionID string,
	topic string,
	arguments wsmodels.Arguments,
	send chan<- interface{},
	chain flow.Chain,
	eventFilterConfig state_stream.EventFilterConfig,
	heartbeatInterval uint64,
) (*AccountStatusesDataProvider, error) {
	if stateStreamApi == nil {
		return nil, fmt.Errorf("this access node does not support streaming account statuses")
	}

	p := &AccountStatusesDataProvider{
		logger:            logger.With().Str("component", "account-statuses-data-provider").Logger(),
		stateStreamApi:    stateStreamApi,
		heartbeatInterval: heartbeatInterval,
	}

	// Initialize arguments passed to the provider.
	accountStatusesArgs, err := parseAccountStatusesArguments(arguments, chain, eventFilterConfig)
	if err != nil {
		return nil, fmt.Errorf("invalid arguments for account statuses data provider: %w", err)
	}
	if accountStatusesArgs.HeartbeatInterval != nil {
		p.heartbeatInterval = *accountStatusesArgs.HeartbeatInterval
	}

	subCtx, cancel := context.WithCancel(ctx)

	p.baseDataProvider = newBaseDataProvider(
		subscriptionID,
		topic,
		arguments,
		cancel,
		send,
		p.createSubscription(subCtx, accountStatusesArgs), // Set up a subscription to account statuses based on arguments.
	)

	return p, nil
}

// Run starts processing the subscription for events and handles responses.
//
// Expected errors during normal operations:
//   - context.Canceled: if the operation is canceled, during an unsubscribe action.
func (p *AccountStatusesDataProvider) Run() error {
	return subscription.HandleSubscription(p.subscription, p.handleResponse())
}

// createSubscription creates a new subscription using the specified input arguments.
func (p *AccountStatusesDataProvider) createSubscription(ctx context.Context, args accountStatusesArguments) subscription.Subscription {
	if args.StartBlockID != flow.ZeroID {
		return p.stateStreamApi.SubscribeAccountStatusesFromStartBlockID(ctx, args.StartBlockID, args.Filter)
	}

	if args.StartBlockHeight != request.EmptyHeight {
		return p.stateStreamApi.SubscribeAccountStatusesFromStartHeight(ctx, args.StartBlockHeight, args.Filter)
	}

	return p.stateStreamApi.SubscribeAccountStatusesFromLatestBlock(ctx, args.Filter)
}

// handleResponse processes an account statuses and sends the formatted response.
//
// No errors are expected during normal operations.
func (p *AccountStatusesDataProvider) handleResponse() func(accountStatusesResponse *backend.AccountStatusesResponse) error {
	blocksSinceLastMessage := uint64(0)
	messageIndex := counters.NewMonotonicCounter(0)

	return func(accountStatusesResponse *backend.AccountStatusesResponse) error {
		// check if there are any events in the response. if not, do not send a message unless the last
		// response was more than HeartbeatInterval blocks ago
		if len(accountStatusesResponse.AccountEvents) == 0 {
			blocksSinceLastMessage++
			if blocksSinceLastMessage < p.heartbeatInterval {
				return nil
			}
		}
		blocksSinceLastMessage = 0

		index := messageIndex.Value()
		if ok := messageIndex.Set(messageIndex.Value() + 1); !ok {
			return status.Errorf(codes.Internal, "message index already incremented to %d", messageIndex.Value())
		}

		accountStatusesPayload := models.NewAccountStatusesResponse(accountStatusesResponse, index)
		response := models.BaseDataProvidersResponse{
			SubscriptionID: p.ID(),
			Topic:          p.Topic(),
			Payload:        &accountStatusesPayload,
		}

		p.send <- &response

		return nil
	}
}

// parseAccountStatusesArguments validates and initializes the account statuses arguments.
func parseAccountStatusesArguments(
	arguments wsmodels.Arguments,
	chain flow.Chain,
	eventFilterConfig state_stream.EventFilterConfig,
) (accountStatusesArguments, error) {
	allowedFields := []string{
		"start_block_id",
		"start_block_height",
		"event_types",
		"account_addresses",
		"heartbeat_interval",
	}
	err := ensureAllowedFields(arguments, allowedFields)
	if err != nil {
		return accountStatusesArguments{}, err
	}

	var args accountStatusesArguments

	// Parse block arguments
	startBlockID, startBlockHeight, err := parseStartBlock(arguments)
	if err != nil {
		return args, err
	}
	args.StartBlockID = startBlockID
	args.StartBlockHeight = startBlockHeight

	// Parse 'event_types' as a JSON array
	var eventTypes parser.EventTypes
	if eventTypesIn, ok := arguments["event_types"]; ok && eventTypesIn != "" {
<<<<<<< HEAD
		result, err := common.ParseInterfaceToStrings(eventTypesIn)
		if err != nil {
			return args, fmt.Errorf("'event_types' must be an array of string")
=======
		result, ok := eventTypesIn.([]string)
		if !ok {
			return accountStatusesArguments{}, fmt.Errorf("'event_types' must be an array of string")
>>>>>>> d5a249fd
		}

		err = eventTypes.Parse(result)
		if err != nil {
			return accountStatusesArguments{}, fmt.Errorf("invalid 'event_types': %w", err)
		}
	}

	// Parse 'accountAddresses' as []string{}
	var accountAddresses []string
	if accountAddressesIn, ok := arguments["account_addresses"]; ok && accountAddressesIn != "" {
<<<<<<< HEAD
		accountAddresses, err = common.ParseInterfaceToStrings(accountAddressesIn)
		if err != nil {
			return args, fmt.Errorf("'account_addresses' must be an array of string")
=======
		accountAddresses, ok = accountAddressesIn.([]string)
		if !ok {
			return accountStatusesArguments{}, fmt.Errorf("'account_addresses' must be an array of string")
>>>>>>> d5a249fd
		}
	}

	var heartbeatInterval uint64
	if heartbeatIntervalIn, ok := arguments["heartbeat_interval"]; ok && heartbeatIntervalIn != "" {
		result, ok := heartbeatIntervalIn.(string)
		if !ok {
			return accountStatusesArguments{}, fmt.Errorf("'heartbeat_interval' must be a string")
		}

		heartbeatInterval, err = util.ToUint64(result)
		if err != nil {
			return accountStatusesArguments{}, fmt.Errorf("invalid 'heartbeat_interval': %w", err)
		}

		args.HeartbeatInterval = &heartbeatInterval
	}

	// Initialize the event filter with the parsed arguments
	args.Filter, err = state_stream.NewAccountStatusFilter(eventFilterConfig, chain, eventTypes.Flow(), accountAddresses)
	if err != nil {
		return accountStatusesArguments{}, fmt.Errorf("failed to create event filter: %w", err)
	}

	return args, nil
}<|MERGE_RESOLUTION|>--- conflicted
+++ resolved
@@ -11,13 +11,8 @@
 	"github.com/onflow/flow-go/engine/access/rest/common"
 	"github.com/onflow/flow-go/engine/access/rest/common/parser"
 	"github.com/onflow/flow-go/engine/access/rest/http/request"
-<<<<<<< HEAD
 	"github.com/onflow/flow-go/engine/access/rest/websockets/data_providers/models"
 	wsmodels "github.com/onflow/flow-go/engine/access/rest/websockets/models"
-=======
-	"github.com/onflow/flow-go/engine/access/rest/util"
-	"github.com/onflow/flow-go/engine/access/rest/websockets/models"
->>>>>>> d5a249fd
 	"github.com/onflow/flow-go/engine/access/state_stream"
 	"github.com/onflow/flow-go/engine/access/state_stream/backend"
 	"github.com/onflow/flow-go/engine/access/subscription"
@@ -92,8 +87,7 @@
 
 // Run starts processing the subscription for events and handles responses.
 //
-// Expected errors during normal operations:
-//   - context.Canceled: if the operation is canceled, during an unsubscribe action.
+// No errors are expected during normal operations.
 func (p *AccountStatusesDataProvider) Run() error {
 	return subscription.HandleSubscription(p.subscription, p.handleResponse())
 }
@@ -178,15 +172,9 @@
 	// Parse 'event_types' as a JSON array
 	var eventTypes parser.EventTypes
 	if eventTypesIn, ok := arguments["event_types"]; ok && eventTypesIn != "" {
-<<<<<<< HEAD
 		result, err := common.ParseInterfaceToStrings(eventTypesIn)
 		if err != nil {
 			return args, fmt.Errorf("'event_types' must be an array of string")
-=======
-		result, ok := eventTypesIn.([]string)
-		if !ok {
-			return accountStatusesArguments{}, fmt.Errorf("'event_types' must be an array of string")
->>>>>>> d5a249fd
 		}
 
 		err = eventTypes.Parse(result)
@@ -198,15 +186,9 @@
 	// Parse 'accountAddresses' as []string{}
 	var accountAddresses []string
 	if accountAddressesIn, ok := arguments["account_addresses"]; ok && accountAddressesIn != "" {
-<<<<<<< HEAD
 		accountAddresses, err = common.ParseInterfaceToStrings(accountAddressesIn)
 		if err != nil {
 			return args, fmt.Errorf("'account_addresses' must be an array of string")
-=======
-		accountAddresses, ok = accountAddressesIn.([]string)
-		if !ok {
-			return accountStatusesArguments{}, fmt.Errorf("'account_addresses' must be an array of string")
->>>>>>> d5a249fd
 		}
 	}
 
