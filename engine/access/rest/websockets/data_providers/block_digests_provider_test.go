--- conflicted
+++ resolved
@@ -28,7 +28,6 @@
 	s.BlocksProviderSuite.SetupTest()
 }
 
-<<<<<<< HEAD
 // TestBlockDigestsDataProvider_HappyPath tests the behavior of the block digests data provider
 // when it is configured correctly and operating under normal conditions. It
 // validates that block digests are correctly streamed to the channel and ensures
@@ -46,29 +45,6 @@
 		},
 		s.requireBlockDigest,
 	)
-=======
-// TestBlockDigestsDataProvider_InvalidArguments tests the behavior of the block digests data provider
-// when invalid arguments are provided. It verifies that appropriate errors are returned
-// for missing or conflicting arguments.
-// This test covers the test cases:
-// 1. Missing 'block_status' argument.
-// 2. Invalid 'block_status' argument.
-// 3. Providing both 'start_block_id' and 'start_block_height' simultaneously.
-func (s *BlockDigestsProviderSuite) TestBlockDigestsDataProvider_InvalidArguments() {
-	ctx := context.Background()
-	send := make(chan interface{})
-
-	topic := BlockDigestsTopic
-
-	for _, test := range s.invalidArgumentsTestCases() {
-		s.Run(test.name, func() {
-			provider, err := NewBlockDigestsDataProvider(ctx, s.log, s.api, "dummy-id", topic, test.arguments, send)
-			s.Require().Nil(provider)
-			s.Require().Error(err)
-			s.Require().Contains(err.Error(), test.expectedErrorMsg)
-		})
-	}
->>>>>>> ff8c3a9d
 }
 
 // validBlockDigestsArgumentsTestCases defines test happy cases for block digests data providers.
@@ -170,7 +146,7 @@
 
 	for _, test := range s.invalidArgumentsTestCases() {
 		s.Run(test.name, func() {
-			provider, err := NewBlockDigestsDataProvider(ctx, s.log, s.api, topic, test.arguments, send)
+			provider, err := NewBlockDigestsDataProvider(ctx, s.log, s.api, "dummy-id", topic, test.arguments, send)
 			s.Require().Nil(provider)
 			s.Require().Error(err)
 			s.Require().Contains(err.Error(), test.expectedErrorMsg)
