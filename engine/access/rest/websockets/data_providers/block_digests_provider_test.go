package data_providers

import (
	"strconv"
	"testing"

	"github.com/stretchr/testify/mock"
	"github.com/stretchr/testify/suite"

	"github.com/onflow/flow-go/engine/access/rest/common/parser"
	"github.com/onflow/flow-go/engine/access/rest/websockets/models"
	statestreamsmock "github.com/onflow/flow-go/engine/access/state_stream/mock"
	"github.com/onflow/flow-go/model/flow"
)

type BlockDigestsProviderSuite struct {
	BlocksProviderSuite
}

func TestBlockDigestsProviderSuite(t *testing.T) {
	suite.Run(t, new(BlockDigestsProviderSuite))
}

// SetupTest initializes the test suite with required dependencies.
func (s *BlockDigestsProviderSuite) SetupTest() {
	s.BlocksProviderSuite.SetupTest()
}

// TestBlockDigestsDataProvider_HappyPath tests the behavior of the block digests data provider
// when it is configured correctly and operating under normal conditions. It
// validates that block digests are correctly streamed to the channel and ensures
// no unexpected errors occur.
func (s *BlockDigestsProviderSuite) TestBlockDigestsDataProvider_HappyPath() {
	testHappyPath(
		s.T(),
		BlockDigestsTopic,
		s.factory,
		s.validBlockDigestsArgumentsTestCases(),
		func(dataChan chan interface{}) {
			for _, block := range s.blocks {
				dataChan <- flow.NewBlockDigest(block.Header.ID(), block.Header.Height, block.Header.Timestamp)
			}
		},
		s.requireBlockDigest,
	)
}

// validBlockDigestsArgumentsTestCases defines test happy cases for block digests data providers.
// Each test case specifies input rawArguments, and setup functions for the mock API used in the test.
func (s *BlockDigestsProviderSuite) validBlockDigestsArgumentsTestCases() []testType {
	expectedResponses := make([]interface{}, len(s.blocks))
	for i, b := range s.blocks {
		blockDigest := flow.NewBlockDigest(b.Header.ID(), b.Header.Height, b.Header.Timestamp)

		var block models.BlockDigest
		block.Build(blockDigest)

		expectedResponses[i] = &models.BaseDataProvidersResponse{
			Topic:   BlockDigestsTopic,
			Payload: &block,
		}
	}

	return []testType{
		{
			name: "happy path with start_block_id argument",
			arguments: models.Arguments{
				"start_block_id": s.rootBlock.ID().String(),
				"block_status":   parser.Finalized,
			},
			setupBackend: func(sub *statestreamsmock.Subscription) {
				s.api.On(
					"SubscribeBlockDigestsFromStartBlockID",
					mock.Anything,
					s.rootBlock.ID(),
					flow.BlockStatusFinalized,
				).Return(sub).Once()
			},
			expectedResponses: expectedResponses,
		},
		{
			name: "happy path with start_block_height argument",
			arguments: models.Arguments{
				"start_block_height": strconv.FormatUint(s.rootBlock.Header.Height, 10),
				"block_status":       parser.Finalized,
			},
			setupBackend: func(sub *statestreamsmock.Subscription) {
				s.api.On(
					"SubscribeBlockDigestsFromStartHeight",
					mock.Anything,
					s.rootBlock.Header.Height,
					flow.BlockStatusFinalized,
				).Return(sub).Once()
			},
			expectedResponses: expectedResponses,
		},
		{
			name: "happy path without any start argument",
			arguments: models.Arguments{
				"block_status": parser.Finalized,
			},
			setupBackend: func(sub *statestreamsmock.Subscription) {
				s.api.On(
					"SubscribeBlockDigestsFromLatest",
					mock.Anything,
					flow.BlockStatusFinalized,
				).Return(sub).Once()
			},
			expectedResponses: expectedResponses,
		},
	}
}

// requireBlockDigest ensures that the received block header information matches the expected data.
func (s *BlocksProviderSuite) requireBlockDigest(actual interface{}, expected interface{}) {
	expectedResponse, expectedResponsePayload := extractPayload[*models.BlockDigest](s.T(), expected)
	actualResponse, actualResponsePayload := extractPayload[*models.BlockDigest](s.T(), actual)

	s.Require().Equal(expectedResponse.Topic, actualResponse.Topic)
	s.Require().Equal(expectedResponsePayload, actualResponsePayload)
}

// TestBlockDigestsDataProvider_InvalidArguments tests the behavior of the block digests data provider
// when invalid rawArguments are provided. It verifies that appropriate errors are returned
// for missing or conflicting rawArguments.
// This test covers the test cases:
// 1. Missing 'block_status' argument.
// 2. Invalid 'block_status' argument.
// 3. Providing both 'start_block_id' and 'start_block_height' simultaneously.
func (s *BlockDigestsProviderSuite) TestBlockDigestsDataProvider_InvalidArguments() {
	send := make(chan interface{})

	topic := BlockDigestsTopic

	for _, test := range s.invalidArgumentsTestCases() {
		s.Run(test.name, func() {
<<<<<<< HEAD
			provider, err := NewBlockDigestsDataProvider(s.log, s.api, "dummy-id", topic, test.arguments, send)
			s.Require().Nil(provider)
=======
			provider, err := NewBlockDigestsDataProvider(ctx, s.log, s.api, "dummy-id", topic, test.arguments, send)
>>>>>>> 5dc9f815
			s.Require().Error(err)
			s.Require().Nil(provider)
			s.Require().Contains(err.Error(), test.expectedErrorMsg)
		})
	}
}<|MERGE_RESOLUTION|>--- conflicted
+++ resolved
@@ -46,7 +46,7 @@
 }
 
 // validBlockDigestsArgumentsTestCases defines test happy cases for block digests data providers.
-// Each test case specifies input rawArguments, and setup functions for the mock API used in the test.
+// Each test case specifies input arguments, and setup functions for the mock API used in the test.
 func (s *BlockDigestsProviderSuite) validBlockDigestsArgumentsTestCases() []testType {
 	expectedResponses := make([]interface{}, len(s.blocks))
 	for i, b := range s.blocks {
@@ -121,8 +121,8 @@
 }
 
 // TestBlockDigestsDataProvider_InvalidArguments tests the behavior of the block digests data provider
-// when invalid rawArguments are provided. It verifies that appropriate errors are returned
-// for missing or conflicting rawArguments.
+// when invalid arguments are provided. It verifies that appropriate errors are returned
+// for missing or conflicting arguments.
 // This test covers the test cases:
 // 1. Missing 'block_status' argument.
 // 2. Invalid 'block_status' argument.
@@ -134,12 +134,7 @@
 
 	for _, test := range s.invalidArgumentsTestCases() {
 		s.Run(test.name, func() {
-<<<<<<< HEAD
 			provider, err := NewBlockDigestsDataProvider(s.log, s.api, "dummy-id", topic, test.arguments, send)
-			s.Require().Nil(provider)
-=======
-			provider, err := NewBlockDigestsDataProvider(ctx, s.log, s.api, "dummy-id", topic, test.arguments, send)
->>>>>>> 5dc9f815
 			s.Require().Error(err)
 			s.Require().Nil(provider)
 			s.Require().Contains(err.Error(), test.expectedErrorMsg)
