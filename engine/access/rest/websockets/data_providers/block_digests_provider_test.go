package data_providers

import (
	"context"
	"strconv"
	"testing"

	"github.com/google/uuid"
	"github.com/stretchr/testify/mock"
	"github.com/stretchr/testify/require"
	"github.com/stretchr/testify/suite"

	"github.com/onflow/flow-go/engine/access/rest/common/parser"
	"github.com/onflow/flow-go/engine/access/rest/websockets/models"
	statestreamsmock "github.com/onflow/flow-go/engine/access/state_stream/mock"
	"github.com/onflow/flow-go/model/flow"
)

type BlockDigestsProviderSuite struct {
	BlocksProviderSuite
}

func TestBlockDigestsProviderSuite(t *testing.T) {
	suite.Run(t, new(BlockDigestsProviderSuite))
}

// SetupTest initializes the test suite with required dependencies.
func (s *BlockDigestsProviderSuite) SetupTest() {
	s.BlocksProviderSuite.SetupTest()
}

// TestBlockDigestsDataProvider_InvalidArguments tests the behavior of the block digests data provider
// when invalid arguments are provided. It verifies that appropriate errors are returned
// for missing or conflicting arguments.
// This test covers the test cases:
// 1. Missing 'block_status' argument.
// 2. Invalid 'block_status' argument.
// 3. Providing both 'start_block_id' and 'start_block_height' simultaneously.
func (s *BlockDigestsProviderSuite) TestBlockDigestsDataProvider_InvalidArguments() {
	ctx := context.Background()
	send := make(chan interface{})

	topic := BlockDigestsTopic

	for _, test := range s.invalidArgumentsTestCases() {
		s.Run(test.name, func() {
<<<<<<< HEAD
			provider, err := NewBlockDigestsDataProvider(ctx, s.log, s.api, uuid.New(), topic, test.arguments, send)
=======
			provider, err := NewBlockDigestsDataProvider(ctx, s.log, s.api, "dummy-id", topic, test.arguments, send)
>>>>>>> 37ac1f63
			s.Require().Nil(provider)
			s.Require().Error(err)
			s.Require().Contains(err.Error(), test.expectedErrorMsg)
		})
	}
}

// validBlockDigestsArgumentsTestCases defines test happy cases for block digests data providers.
// Each test case specifies input arguments, and setup functions for the mock API used in the test.
func (s *BlockDigestsProviderSuite) validBlockDigestsArgumentsTestCases() []testType {
	expectedResponses := make([]interface{}, len(s.blocks))
	for i, b := range s.blocks {
		blockDigest := flow.NewBlockDigest(b.Header.ID(), b.Header.Height, b.Header.Timestamp)

		var block models.BlockDigest
		block.Build(blockDigest)

<<<<<<< HEAD
		expectedResponses[i] = &models.BaseDataProvidersResponse{
			Topic:   BlockDigestsTopic,
			Payload: &block,
		}
=======
		expectedResponses[i] = &models.BlockDigestMessageResponse{Block: &block}
>>>>>>> 37ac1f63
	}

	return []testType{
		{
			name: "happy path with start_block_id argument",
			arguments: models.Arguments{
				"start_block_id": s.rootBlock.ID().String(),
				"block_status":   parser.Finalized,
			},
			setupBackend: func(sub *statestreamsmock.Subscription) {
				s.api.On(
					"SubscribeBlockDigestsFromStartBlockID",
					mock.Anything,
					s.rootBlock.ID(),
					flow.BlockStatusFinalized,
				).Return(sub).Once()
			},
			expectedResponses: expectedResponses,
		},
		{
			name: "happy path with start_block_height argument",
			arguments: models.Arguments{
				"start_block_height": strconv.FormatUint(s.rootBlock.Header.Height, 10),
				"block_status":       parser.Finalized,
			},
			setupBackend: func(sub *statestreamsmock.Subscription) {
				s.api.On(
					"SubscribeBlockDigestsFromStartHeight",
					mock.Anything,
					s.rootBlock.Header.Height,
					flow.BlockStatusFinalized,
				).Return(sub).Once()
			},
			expectedResponses: expectedResponses,
		},
		{
			name: "happy path without any start argument",
			arguments: models.Arguments{
				"block_status": parser.Finalized,
			},
			setupBackend: func(sub *statestreamsmock.Subscription) {
				s.api.On(
					"SubscribeBlockDigestsFromLatest",
					mock.Anything,
					flow.BlockStatusFinalized,
				).Return(sub).Once()
			},
			expectedResponses: expectedResponses,
		},
	}
}

// TestBlockDigestsDataProvider_HappyPath tests the behavior of the block digests data provider
// when it is configured correctly and operating under normal conditions. It
// validates that block digests are correctly streamed to the channel and ensures
// no unexpected errors occur.
func (s *BlockDigestsProviderSuite) TestBlockDigestsDataProvider_HappyPath() {
	testHappyPath(
		s.T(),
		BlockDigestsTopic,
		s.factory,
		s.validBlockDigestsArgumentsTestCases(),
		func(dataChan chan interface{}) {
			for _, block := range s.blocks {
				dataChan <- flow.NewBlockDigest(block.Header.ID(), block.Header.Height, block.Header.Timestamp)
			}
		},
		s.requireBlockDigest,
	)
}

<<<<<<< HEAD
// requireBlockDigest ensures that the received block header information matches the expected data.
func (s *BlocksProviderSuite) requireBlockDigest(actual interface{}, expected interface{}) {
	expectedResponse, ok := expected.(*models.BaseDataProvidersResponse)
	require.True(s.T(), ok, "Expected *models.BaseDataProvidersResponse, got %T", expected)

	expectedResponsePayload, ok := expectedResponse.Payload.(*models.BlockDigest)
	require.True(s.T(), ok, "Unexpected response payload type: %T", expectedResponse.Payload)

	actualResponse, ok := actual.(*models.BaseDataProvidersResponse)
	require.True(s.T(), ok, "Expected *models.BaseDataProvidersResponse, got %T", actual)

	actualResponsePayload, ok := actualResponse.Payload.(*models.BlockDigest)
	require.True(s.T(), ok, "Unexpected response payload type: %T", actualResponse.Payload)

	s.Require().Equal(expectedResponse.Topic, actualResponse.Topic)
	s.Require().Equal(expectedResponsePayload, actualResponsePayload)
=======
// requireBlockHeaders ensures that the received block header information matches the expected data.
func (s *BlocksProviderSuite) requireBlockDigest(actual interface{}, expected interface{}) {
	actualResponse, ok := actual.(*models.BlockDigestMessageResponse)
	require.True(s.T(), ok, "unexpected response type: %T", actual)

	expectedResponse, ok := expected.(*models.BlockDigestMessageResponse)
	require.True(s.T(), ok, "unexpected response type: %T", expected)

	s.Require().Equal(expectedResponse.Block, actualResponse.Block)
>>>>>>> 37ac1f63
}<|MERGE_RESOLUTION|>--- conflicted
+++ resolved
@@ -5,7 +5,6 @@
 	"strconv"
 	"testing"
 
-	"github.com/google/uuid"
 	"github.com/stretchr/testify/mock"
 	"github.com/stretchr/testify/require"
 	"github.com/stretchr/testify/suite"
@@ -44,11 +43,7 @@
 
 	for _, test := range s.invalidArgumentsTestCases() {
 		s.Run(test.name, func() {
-<<<<<<< HEAD
-			provider, err := NewBlockDigestsDataProvider(ctx, s.log, s.api, uuid.New(), topic, test.arguments, send)
-=======
 			provider, err := NewBlockDigestsDataProvider(ctx, s.log, s.api, "dummy-id", topic, test.arguments, send)
->>>>>>> 37ac1f63
 			s.Require().Nil(provider)
 			s.Require().Error(err)
 			s.Require().Contains(err.Error(), test.expectedErrorMsg)
@@ -66,14 +61,10 @@
 		var block models.BlockDigest
 		block.Build(blockDigest)
 
-<<<<<<< HEAD
 		expectedResponses[i] = &models.BaseDataProvidersResponse{
 			Topic:   BlockDigestsTopic,
 			Payload: &block,
 		}
-=======
-		expectedResponses[i] = &models.BlockDigestMessageResponse{Block: &block}
->>>>>>> 37ac1f63
 	}
 
 	return []testType{
@@ -145,7 +136,6 @@
 	)
 }
 
-<<<<<<< HEAD
 // requireBlockDigest ensures that the received block header information matches the expected data.
 func (s *BlocksProviderSuite) requireBlockDigest(actual interface{}, expected interface{}) {
 	expectedResponse, ok := expected.(*models.BaseDataProvidersResponse)
@@ -162,15 +152,4 @@
 
 	s.Require().Equal(expectedResponse.Topic, actualResponse.Topic)
 	s.Require().Equal(expectedResponsePayload, actualResponsePayload)
-=======
-// requireBlockHeaders ensures that the received block header information matches the expected data.
-func (s *BlocksProviderSuite) requireBlockDigest(actual interface{}, expected interface{}) {
-	actualResponse, ok := actual.(*models.BlockDigestMessageResponse)
-	require.True(s.T(), ok, "unexpected response type: %T", actual)
-
-	expectedResponse, ok := expected.(*models.BlockDigestMessageResponse)
-	require.True(s.T(), ok, "unexpected response type: %T", expected)
-
-	s.Require().Equal(expectedResponse.Block, actualResponse.Block)
->>>>>>> 37ac1f63
 }