package data_providers

<<<<<<< HEAD
import (
	"github.com/google/uuid"

	"github.com/onflow/flow-go/engine/access/rest/websockets/models"
)

=======
>>>>>>> 37ac1f63
// The DataProvider is the interface abstracts of the actual data provider used by the WebSocketCollector.
// It provides methods for retrieving the provider's unique SubscriptionID, topic, and a methods to close and run the provider.
type DataProvider interface {
	// ID returns the unique identifier of the data provider.
	ID() string
	// Topic returns the topic associated with the data provider.
	Topic() string
	// Arguments returns the arguments associated with the data provider.
	Arguments() models.Arguments
	// Close terminates the data provider.
	//
	// No errors are expected during normal operations.
	Close()
	// Run starts processing the subscription and handles responses.
	//
	// The separation of the data provider's creation and its Run() method
	// allows for better control over the subscription lifecycle. By doing so,
	// a confirmation message can be sent to the client immediately upon
	// successful subscription creation or failure. This ensures any required
	// setup or preparation steps can be handled prior to initiating the
	// subscription and data streaming process.
	//
	// Run() begins the actual processing of the subscription. At this point,
	// the context used for provider creation is no longer needed, as all
	// necessary preparation steps should have been completed.
	//
	// No errors are expected during normal operations.
	Run() error
}<|MERGE_RESOLUTION|>--- conflicted
+++ resolved
@@ -1,14 +1,9 @@
 package data_providers
 
-<<<<<<< HEAD
 import (
-	"github.com/google/uuid"
-
 	"github.com/onflow/flow-go/engine/access/rest/websockets/models"
 )
 
-=======
->>>>>>> 37ac1f63
 // The DataProvider is the interface abstracts of the actual data provider used by the WebSocketCollector.
 // It provides methods for retrieving the provider's unique SubscriptionID, topic, and a methods to close and run the provider.
 type DataProvider interface {
