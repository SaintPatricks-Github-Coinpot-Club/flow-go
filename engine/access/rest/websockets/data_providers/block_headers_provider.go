--- conflicted
+++ resolved
@@ -30,11 +30,7 @@
 	api access.API,
 	subscriptionID string,
 	topic string,
-<<<<<<< HEAD
-	rawArguments models.Arguments,
-=======
-	arguments wsmodels.Arguments,
->>>>>>> 4cabd390
+	rawArguments wsmodels.Arguments,
 	send chan<- interface{},
 ) (*BlockHeadersDataProvider, error) {
 	args, err := parseBlocksArguments(rawArguments)
@@ -70,27 +66,17 @@
 	return run(
 		p.baseDataProvider.done,
 		p.subscriptionState.subscription,
-		func(h *flow.Header) error {
-			var header commonmodels.BlockHeader
-			header.Build(h)
-
-<<<<<<< HEAD
-			var response models.BaseDataProvidersResponse
-			response.Build(p.ID(), p.Topic(), &header)
+		func(header *flow.Header) error {
+			headerPayload := commonmodels.NewBlockHeader(header)
+			response := models.BaseDataProvidersResponse{
+				SubscriptionID: p.ID(),
+				Topic:          p.Topic(),
+				Payload:        headerPayload,
+			}
 			p.send <- &response
 
 			return nil
 		},
-=======
-			response := models.BaseDataProvidersResponse{
-				SubscriptionID: p.ID(),
-				Topic:          p.Topic(),
-				Payload:        &header,
-			}
-
-			return &response, nil
-		}),
->>>>>>> 4cabd390
 	)
 }
 
