--- conflicted
+++ resolved
@@ -75,8 +75,7 @@
 
 // Run starts processing the subscription for blocks and handles responses.
 //
-// Expected errors during normal operations:
-//   - context.Canceled: if the operation is canceled, during an unsubscribe action.
+// No errors are expected during normal operations.
 func (p *BlocksDataProvider) Run() error {
 	return subscription.HandleSubscription(
 		p.subscription,
@@ -113,12 +112,8 @@
 	return p.api.SubscribeBlocksFromLatest(ctx, args.BlockStatus)
 }
 
-<<<<<<< HEAD
 // ParseBlocksArguments validates and initializes the blocks arguments.
 func ParseBlocksArguments(arguments wsmodels.Arguments) (blocksArguments, error) {
-=======
-// parseBlocksArguments validates and initializes the blocks arguments.
-func parseBlocksArguments(arguments models.Arguments) (blocksArguments, error) {
 	allowedFields := []string{
 		"start_block_id",
 		"start_block_height",
@@ -129,7 +124,6 @@
 		return blocksArguments{}, err
 	}
 
->>>>>>> d5a249fd
 	var args blocksArguments
 
 	// Parse 'block_status'
@@ -158,11 +152,7 @@
 	return args, nil
 }
 
-<<<<<<< HEAD
-func ParseStartBlock(arguments wsmodels.Arguments) (flow.Identifier, uint64, error) {
-=======
-func parseStartBlock(arguments models.Arguments) (flow.Identifier, uint64, error) {
->>>>>>> d5a249fd
+func parseStartBlock(arguments wsmodels.Arguments) (flow.Identifier, uint64, error) {
 	startBlockIDIn, hasStartBlockID := arguments["start_block_id"]
 	startBlockHeightIn, hasStartBlockHeight := arguments["start_block_height"]
 
