package data_providers

import (
	"context"
	"fmt"

	"github.com/google/uuid"
	"github.com/rs/zerolog"

	"github.com/onflow/flow-go/access"
	commonmodels "github.com/onflow/flow-go/engine/access/rest/common/models"
	"github.com/onflow/flow-go/engine/access/rest/common/parser"
	"github.com/onflow/flow-go/engine/access/rest/http/request"
	"github.com/onflow/flow-go/engine/access/rest/util"
	"github.com/onflow/flow-go/engine/access/rest/websockets/models"
	"github.com/onflow/flow-go/engine/access/subscription"
	"github.com/onflow/flow-go/model/flow"
)

// BlocksArguments contains the arguments required for subscribing to blocks / block headers / block digests
type blocksArguments struct {
	StartBlockID     flow.Identifier  // ID of the block to start subscription from
	StartBlockHeight uint64           // Height of the block to start subscription from
	BlockStatus      flow.BlockStatus // Status of blocks to subscribe to
}

// BlocksDataProvider is responsible for providing blocks
type BlocksDataProvider struct {
	*baseDataProvider

	logger        zerolog.Logger
	api           access.API
	arguments     blocksArguments
	linkGenerator commonmodels.LinkGenerator
}

var _ DataProvider = (*BlocksDataProvider)(nil)

// NewBlocksDataProvider creates a new instance of BlocksDataProvider.
func NewBlocksDataProvider(
	ctx context.Context,
	logger zerolog.Logger,
	api access.API,
<<<<<<< HEAD
	subscriptionID uuid.UUID,
=======
	linkGenerator commonmodels.LinkGenerator,
>>>>>>> b740fc0f
	topic string,
	arguments models.Arguments,
	send chan<- interface{},
) (*BlocksDataProvider, error) {
	p := &BlocksDataProvider{
		logger:        logger.With().Str("component", "blocks-data-provider").Logger(),
		api:           api,
		linkGenerator: linkGenerator,
	}

	// Parse arguments passed to the provider.
	var err error
	p.arguments, err = ParseBlocksArguments(arguments)
	if err != nil {
		return nil, fmt.Errorf("invalid arguments: %w", err)
	}

	subCtx, cancel := context.WithCancel(ctx)
	p.baseDataProvider = newBaseDataProvider(
		subscriptionID,
		topic,
		cancel,
		send,
		p.createSubscription(subCtx, p.arguments), // Set up a subscription to blocks based on arguments.
	)

	return p, nil
}

// Run starts processing the subscription for blocks and handles responses.
//
// No errors are expected during normal operations.
func (p *BlocksDataProvider) Run() error {
	return subscription.HandleSubscription(
		p.subscription,
		subscription.HandleResponse(p.send, func(b *flow.Block) (interface{}, error) {
			var block commonmodels.Block

			expandPayload := map[string]bool{commonmodels.ExpandableFieldPayload: true}
			err := block.Build(b, nil, p.linkGenerator, p.arguments.BlockStatus, expandPayload)
			if err != nil {
				return nil, fmt.Errorf("failed to build block response :%w", err)
			}

			return &models.BlockMessageResponse{
				Block: &block,
			}, nil
		}),
	)
}

// createSubscription creates a new subscription using the specified input arguments.
func (p *BlocksDataProvider) createSubscription(ctx context.Context, args blocksArguments) subscription.Subscription {
	if args.StartBlockID != flow.ZeroID {
		return p.api.SubscribeBlocksFromStartBlockID(ctx, args.StartBlockID, args.BlockStatus)
	}

	if args.StartBlockHeight != request.EmptyHeight {
		return p.api.SubscribeBlocksFromStartHeight(ctx, args.StartBlockHeight, args.BlockStatus)
	}

	return p.api.SubscribeBlocksFromLatest(ctx, args.BlockStatus)
}

// ParseBlocksArguments validates and initializes the blocks arguments.
func ParseBlocksArguments(arguments models.Arguments) (blocksArguments, error) {
	var args blocksArguments

	// Parse 'block_status'
	if blockStatusIn, ok := arguments["block_status"]; ok {
		result, ok := blockStatusIn.(string)
		if !ok {
			return args, fmt.Errorf("'block_status' must be string")
		}
		blockStatus, err := parser.ParseBlockStatus(result)
		if err != nil {
			return args, err
		}
		args.BlockStatus = blockStatus
	} else {
		return args, fmt.Errorf("'block_status' must be provided")
	}

	// Parse block arguments
	startBlockID, startBlockHeight, err := ParseStartBlock(arguments)
	if err != nil {
		return args, err
	}
	args.StartBlockID = startBlockID
	args.StartBlockHeight = startBlockHeight

	return args, nil
}

func ParseStartBlock(arguments models.Arguments) (flow.Identifier, uint64, error) {
	startBlockIDIn, hasStartBlockID := arguments["start_block_id"]
	startBlockHeightIn, hasStartBlockHeight := arguments["start_block_height"]

	// Check for mutual exclusivity of start_block_id and start_block_height early
	if hasStartBlockID && hasStartBlockHeight {
		return flow.ZeroID, 0, fmt.Errorf("can only provide either 'start_block_id' or 'start_block_height'")
	}

	// Parse 'start_block_id'
	if hasStartBlockID {
		result, ok := startBlockIDIn.(string)
		if !ok {
			return flow.ZeroID, request.EmptyHeight, fmt.Errorf("'start_block_id' must be a string")
		}
		var startBlockID parser.ID
		err := startBlockID.Parse(result)
		if err != nil {
			return flow.ZeroID, request.EmptyHeight, fmt.Errorf("invalid 'start_block_id': %w", err)
		}
		return startBlockID.Flow(), request.EmptyHeight, nil
	}

	// Parse 'start_block_height'
	if hasStartBlockHeight {
		result, ok := startBlockHeightIn.(string)
		if !ok {
			return flow.ZeroID, 0, fmt.Errorf("'start_block_height' must be a string")
		}
		startBlockHeight, err := util.ToUint64(result)
		if err != nil {
			return flow.ZeroID, request.EmptyHeight, fmt.Errorf("invalid 'start_block_height': %w", err)
		}
		return flow.ZeroID, startBlockHeight, nil
	}

	return flow.ZeroID, request.EmptyHeight, nil
}<|MERGE_RESOLUTION|>--- conflicted
+++ resolved
@@ -41,11 +41,8 @@
 	ctx context.Context,
 	logger zerolog.Logger,
 	api access.API,
-<<<<<<< HEAD
 	subscriptionID uuid.UUID,
-=======
 	linkGenerator commonmodels.LinkGenerator,
->>>>>>> b740fc0f
 	topic string,
 	arguments models.Arguments,
 	send chan<- interface{},
