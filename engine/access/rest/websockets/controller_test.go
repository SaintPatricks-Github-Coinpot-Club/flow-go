--- conflicted
+++ resolved
@@ -12,7 +12,6 @@
 	"github.com/google/uuid"
 	"github.com/gorilla/websocket"
 	"github.com/rs/zerolog"
-	"github.com/stretchr/testify/assert"
 	"github.com/stretchr/testify/mock"
 	"github.com/stretchr/testify/require"
 	"github.com/stretchr/testify/suite"
@@ -934,7 +933,6 @@
 	})
 }
 
-<<<<<<< HEAD
 // TestMonitorInactivity verifies that monitorInactivity returns an error
 // when the WebSocket connection has no subscriptions for the configured inactivity timeout.
 func (s *WsControllerSuite) TestMonitorInactivity() {
@@ -952,7 +950,8 @@
 	s.Require().Equal(err, fmt.Errorf("no recent activity for %v", wsConfig.InactivityTimeout))
 
 	conn.AssertExpectations(s.T())
-=======
+}
+
 // TestRateLimiter tests the rate-limiting functionality of the WebSocket controller.
 //
 // Test Steps:
@@ -1011,7 +1010,6 @@
 			assert.LessOrEqual(t, delay, expectedDelay+tolerance, "Messages should respect the maximum rate limit")
 		}
 	})
->>>>>>> 5fa4e479
 }
 
 // newControllerMocks initializes mock WebSocket connection, data provider, and data provider factory.
