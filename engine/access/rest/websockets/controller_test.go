package websockets

import (
	"context"
	"encoding/json"
	"fmt"
	"net/http"
	"testing"
	"time"

	"github.com/google/uuid"
	"github.com/gorilla/websocket"
	"github.com/rs/zerolog"
	"github.com/stretchr/testify/assert"
	"github.com/stretchr/testify/mock"
	"github.com/stretchr/testify/require"
	"github.com/stretchr/testify/suite"

	dp "github.com/onflow/flow-go/engine/access/rest/websockets/data_providers"
	dpmock "github.com/onflow/flow-go/engine/access/rest/websockets/data_providers/mock"
	connmock "github.com/onflow/flow-go/engine/access/rest/websockets/mock"
	"github.com/onflow/flow-go/engine/access/rest/websockets/models"
	"github.com/onflow/flow-go/model/flow"
	"github.com/onflow/flow-go/utils/unittest"
)

// WsControllerSuite is a test suite for the WebSocket Controller.
type WsControllerSuite struct {
	suite.Suite

	logger   zerolog.Logger
	wsConfig Config
}

func TestControllerSuite(t *testing.T) {
	suite.Run(t, new(WsControllerSuite))
}

// SetupTest initializes the test suite with required dependencies.
func (s *WsControllerSuite) SetupTest() {
	s.logger = unittest.Logger()
	s.wsConfig = NewDefaultWebsocketConfig()
}

// TestSubscribeRequest tests the subscribe to topic flow.
// We emulate a request message from a client, and a response message from a controller.
func (s *WsControllerSuite) TestSubscribeRequest() {
	s.T().Run("Happy path", func(t *testing.T) {
		t.Parallel()

		conn, dataProviderFactory, dataProvider := newControllerMocks(t)
		controller := NewWebSocketController(s.logger, s.wsConfig, conn, dataProviderFactory)

		dataProviderFactory.
			On("NewDataProvider", mock.Anything, mock.Anything, mock.Anything, mock.Anything, mock.Anything).
			Return(dataProvider, nil).
			Once()

		done := make(chan struct{})
		// data provider might finish on its own or controller will close it via Close()
		dataProvider.On("Close").Return(nil).Maybe()
		dataProvider.
			On("Run").
			Run(func(args mock.Arguments) {
				<-done
			}).
			Return(nil).
			Once()

		request := models.SubscribeMessageRequest{
			BaseMessageRequest: models.BaseMessageRequest{
<<<<<<< HEAD
				SubscriptionID: uuid.New().String(),
=======
				SubscriptionID: "dummy-id",
>>>>>>> 37ac1f63
				Action:         models.SubscribeAction,
			},
			Topic:     dp.BlocksTopic,
			Arguments: nil,
		}
		requestJson, err := json.Marshal(request)
		require.NoError(t, err)

		// Simulate receiving the subscription request from the client
		conn.
			On("ReadJSON", mock.Anything).
			Run(func(args mock.Arguments) {
				msg, ok := args.Get(0).(*json.RawMessage)
				require.True(t, ok)
				*msg = requestJson
			}).
			Return(nil).
			Once()

		conn.
			On("WriteJSON", mock.Anything).
			Return(func(msg interface{}) error {
				defer close(done)

				response, ok := msg.(models.SubscribeMessageResponse)
				require.True(t, ok)
				require.Equal(t, request.SubscriptionID, response.SubscriptionID)

				return websocket.ErrCloseSent
			})

		s.expectCloseConnection(conn, done)
		controller.HandleConnection(context.Background())

		conn.AssertExpectations(t)
		dataProviderFactory.AssertExpectations(t)
		dataProvider.AssertExpectations(t)
	})

	s.T().Run("Validate message error", func(t *testing.T) {
		t.Parallel()

		conn, dataProviderFactory, _ := newControllerMocks(t)
		controller := NewWebSocketController(s.logger, s.wsConfig, conn, dataProviderFactory)

		type Request struct {
			Action string `json:"action"`
		}

		subscribeRequest := Request{
			Action: "SubscribeBlocks",
		}
		subscribeRequestJson, err := json.Marshal(subscribeRequest)
		require.NoError(t, err)

		// Simulate receiving the subscription request from the client
		conn.
			On("ReadJSON", mock.Anything).
			Run(func(args mock.Arguments) {
				msg, ok := args.Get(0).(*json.RawMessage)
				require.True(t, ok)
				*msg = subscribeRequestJson
			}).
			Return(nil).
			Once()

		done := make(chan struct{})
		conn.
			On("WriteJSON", mock.Anything).
			Return(func(msg interface{}) error {
				defer close(done)

				response, ok := msg.(models.BaseMessageResponse)
				require.True(t, ok)
				require.NotEmpty(t, response.Error)
				require.Equal(t, http.StatusBadRequest, response.Error.Code)
				require.Equal(t, "", response.Action)
				return websocket.ErrCloseSent
			})

		s.expectCloseConnection(conn, done)

		controller.HandleConnection(context.Background())

		conn.AssertExpectations(t)
		dataProviderFactory.AssertExpectations(t)
	})

	s.T().Run("Error creating data provider", func(t *testing.T) {
		t.Parallel()

		conn, dataProviderFactory, _ := newControllerMocks(t)
		controller := NewWebSocketController(s.logger, s.wsConfig, conn, dataProviderFactory)

		dataProviderFactory.
			On("NewDataProvider", mock.Anything, mock.Anything, mock.Anything, mock.Anything, mock.Anything).
			Return(nil, fmt.Errorf("error creating data provider")).
			Once()

		done := make(chan struct{})
<<<<<<< HEAD
		subscriptionID := uuid.New().String()
=======
		subscriptionID := "dummy-id"
>>>>>>> 37ac1f63
		s.expectSubscribeRequest(t, conn, subscriptionID)

		conn.
			On("WriteJSON", mock.Anything).
			Return(func(msg interface{}) error {
				defer close(done)

				response, ok := msg.(models.BaseMessageResponse)
				require.True(t, ok)
				require.NotEmpty(t, response.Error)
<<<<<<< HEAD
				require.Equal(t, int(InvalidMessage), response.Error.Code)
=======
				require.Equal(t, http.StatusBadRequest, response.Error.Code)
				require.Equal(t, models.SubscribeAction, response.Action)
>>>>>>> 37ac1f63

				return websocket.ErrCloseSent
			})

		s.expectCloseConnection(conn, done)

		controller.HandleConnection(context.Background())

		conn.AssertExpectations(t)
		dataProviderFactory.AssertExpectations(t)
	})

	s.T().Run("Provider execution error", func(t *testing.T) {
		t.Parallel()

		conn, dataProviderFactory, dataProvider := newControllerMocks(t)
		controller := NewWebSocketController(s.logger, s.wsConfig, conn, dataProviderFactory)

		// data provider might finish on its own or controller will close it via Close()
		dataProvider.On("Close").Return(nil).Maybe()
		dataProvider.
			On("Run").
			Run(func(args mock.Arguments) {}).
			Return(fmt.Errorf("error running data provider")).
			Once()

		dataProviderFactory.
			On("NewDataProvider", mock.Anything, mock.Anything, mock.Anything, mock.Anything, mock.Anything).
			Return(dataProvider, nil).
			Once()

		done := make(chan struct{})
<<<<<<< HEAD
		subscriptionID := uuid.New().String()
=======
		subscriptionID := "dummy-id"
>>>>>>> 37ac1f63
		s.expectSubscribeRequest(t, conn, subscriptionID)
		s.expectSubscribeResponse(t, conn, subscriptionID)

		conn.
			On("WriteJSON", mock.Anything).
			Return(func(msg interface{}) error {
				defer close(done)

				response, ok := msg.(models.BaseMessageResponse)
				require.True(t, ok)
				require.NotEmpty(t, response.Error)
<<<<<<< HEAD
				require.Equal(t, int(InternalServerError), response.Error.Code)
=======
				require.Equal(t, http.StatusInternalServerError, response.Error.Code)
				require.Equal(t, models.SubscribeAction, response.Action)
>>>>>>> 37ac1f63

				return websocket.ErrCloseSent
			})

		s.expectCloseConnection(conn, done)

		controller.HandleConnection(context.Background())

		conn.AssertExpectations(t)
		dataProviderFactory.AssertExpectations(t)
		dataProvider.AssertExpectations(t)
	})
}

func (s *WsControllerSuite) TestUnsubscribeRequest() {
	s.T().Run("Happy path", func(t *testing.T) {
		t.Parallel()

		conn, dataProviderFactory, dataProvider := newControllerMocks(t)
		controller := NewWebSocketController(s.logger, s.wsConfig, conn, dataProviderFactory)

		dataProviderFactory.
			On("NewDataProvider", mock.Anything, mock.Anything, mock.Anything, mock.Anything, mock.Anything).
			Return(dataProvider, nil).
			Once()

		done := make(chan struct{})
		// data provider might finish on its own or controller will close it via Close()
		dataProvider.On("Close").Return(nil).Maybe()
		dataProvider.
			On("Run").
			Run(func(args mock.Arguments) {
				<-done
			}).
			Return(nil).
			Once()

<<<<<<< HEAD
		subscriptionID := uuid.New().String()
=======
		subscriptionID := "dummy-id"
>>>>>>> 37ac1f63
		s.expectSubscribeRequest(t, conn, subscriptionID)
		s.expectSubscribeResponse(t, conn, subscriptionID)

		request := models.UnsubscribeMessageRequest{
			BaseMessageRequest: models.BaseMessageRequest{
				SubscriptionID: subscriptionID,
				Action:         models.UnsubscribeAction,
			},
		}
		requestJson, err := json.Marshal(request)
		require.NoError(t, err)

		conn.
			On("ReadJSON", mock.Anything).
			Run(func(args mock.Arguments) {
				msg, ok := args.Get(0).(*json.RawMessage)
				require.True(t, ok)
				*msg = requestJson
			}).
			Return(nil).
			Once()

		conn.
			On("WriteJSON", mock.Anything).
			Return(func(msg interface{}) error {
				defer close(done)

				response, ok := msg.(models.UnsubscribeMessageResponse)
				require.True(t, ok)
				require.Empty(t, response.Error)
				require.Equal(t, request.SubscriptionID, response.SubscriptionID)
				require.Equal(t, request.SubscriptionID, response.SubscriptionID)

				return websocket.ErrCloseSent
			}).
			Once()

		s.expectCloseConnection(conn, done)

		controller.HandleConnection(context.Background())

		conn.AssertExpectations(t)
		dataProviderFactory.AssertExpectations(t)
		dataProvider.AssertExpectations(t)
	})

	s.T().Run("Invalid subscription uuid", func(t *testing.T) {
		t.Parallel()

		conn, dataProviderFactory, dataProvider := newControllerMocks(t)
		controller := NewWebSocketController(s.logger, s.wsConfig, conn, dataProviderFactory)

		dataProviderFactory.
			On("NewDataProvider", mock.Anything, mock.Anything, mock.Anything, mock.Anything, mock.Anything).
			Return(dataProvider, nil).
			Once()

		done := make(chan struct{})
		// data provider might finish on its own or controller will close it via Close()
		dataProvider.On("Close").Return(nil).Maybe()
		dataProvider.
			On("Run").
			Run(func(args mock.Arguments) {
				<-done
			}).
			Return(nil).
			Once()

<<<<<<< HEAD
		subscriptionID := uuid.New().String()
=======
		subscriptionID := "dummy-id"
>>>>>>> 37ac1f63
		s.expectSubscribeRequest(t, conn, subscriptionID)
		s.expectSubscribeResponse(t, conn, subscriptionID)

		request := models.UnsubscribeMessageRequest{
			BaseMessageRequest: models.BaseMessageRequest{
<<<<<<< HEAD
				SubscriptionID: "invalid-uuid",
=======
				SubscriptionID: uuid.New().String() + " .42", // invalid subscription ID
>>>>>>> 37ac1f63
				Action:         models.UnsubscribeAction,
			},
		}
		requestJson, err := json.Marshal(request)
		require.NoError(t, err)

		conn.
			On("ReadJSON", mock.Anything).
			Run(func(args mock.Arguments) {
				msg, ok := args.Get(0).(*json.RawMessage)
				require.True(t, ok)
				*msg = requestJson
			}).
			Return(nil).
			Once()

		conn.
			On("WriteJSON", mock.Anything).
			Return(func(msg interface{}) error {
				defer close(done)

				response, ok := msg.(models.BaseMessageResponse)
				require.True(t, ok)
				require.NotEmpty(t, response.Error)
				require.Equal(t, request.SubscriptionID, response.SubscriptionID)
<<<<<<< HEAD
				require.Equal(t, int(InvalidMessage), response.Error.Code)
=======
				require.Equal(t, http.StatusBadRequest, response.Error.Code)
				require.Equal(t, models.UnsubscribeAction, response.Action)
>>>>>>> 37ac1f63

				return websocket.ErrCloseSent
			}).
			Once()

		s.expectCloseConnection(conn, done)

		controller.HandleConnection(context.Background())

		conn.AssertExpectations(t)
		dataProviderFactory.AssertExpectations(t)
		dataProvider.AssertExpectations(t)
	})

	s.T().Run("Unsubscribe from unknown subscription", func(t *testing.T) {
		t.Parallel()

		conn, dataProviderFactory, dataProvider := newControllerMocks(t)
		controller := NewWebSocketController(s.logger, s.wsConfig, conn, dataProviderFactory)

		dataProviderFactory.
			On("NewDataProvider", mock.Anything, mock.Anything, mock.Anything, mock.Anything, mock.Anything).
			Return(dataProvider, nil).
			Once()

		done := make(chan struct{})
		// data provider might finish on its own or controller will close it via Close()
		dataProvider.On("Close").Return(nil).Maybe()
		dataProvider.
			On("Run").
			Run(func(args mock.Arguments) {
				<-done
			}).
			Return(nil).
			Once()

<<<<<<< HEAD
		subscriptionID := uuid.New().String()
=======
		subscriptionID := "dummy-id"
>>>>>>> 37ac1f63
		s.expectSubscribeRequest(t, conn, subscriptionID)
		s.expectSubscribeResponse(t, conn, subscriptionID)

		request := models.UnsubscribeMessageRequest{
			BaseMessageRequest: models.BaseMessageRequest{
<<<<<<< HEAD
				SubscriptionID: uuid.New().String(), // unknown subscription id
=======
				SubscriptionID: "unknown-sub-id",
>>>>>>> 37ac1f63
				Action:         models.UnsubscribeAction,
			},
		}
		requestJson, err := json.Marshal(request)
		require.NoError(t, err)

		conn.
			On("ReadJSON", mock.Anything).
			Run(func(args mock.Arguments) {
				msg, ok := args.Get(0).(*json.RawMessage)
				require.True(t, ok)
				*msg = requestJson
			}).
			Return(nil).
			Once()

		conn.
			On("WriteJSON", mock.Anything).
			Return(func(msg interface{}) error {
				defer close(done)

				response, ok := msg.(models.BaseMessageResponse)
				require.True(t, ok)
				require.Equal(t, request.SubscriptionID, response.SubscriptionID)
<<<<<<< HEAD

				require.NotEmpty(t, response.Error)
				require.Equal(t, int(NotFound), response.Error.Code)
=======

				require.NotEmpty(t, response.Error)
				require.Equal(t, http.StatusNotFound, response.Error.Code)

				require.Equal(t, models.UnsubscribeAction, response.Action)
>>>>>>> 37ac1f63

				return websocket.ErrCloseSent
			}).
			Once()

		s.expectCloseConnection(conn, done)

		controller.HandleConnection(context.Background())

		conn.AssertExpectations(t)
		dataProviderFactory.AssertExpectations(t)
		dataProvider.AssertExpectations(t)
	})
}

func (s *WsControllerSuite) TestListSubscriptions() {
	s.T().Run("Happy path", func(t *testing.T) {

		conn, dataProviderFactory, dataProvider := newControllerMocks(t)
		controller := NewWebSocketController(s.logger, s.wsConfig, conn, dataProviderFactory)

		dataProviderFactory.
			On("NewDataProvider", mock.Anything, mock.Anything, mock.Anything, mock.Anything, mock.Anything).
			Return(dataProvider, nil).
			Once()

		done := make(chan struct{})

		topic := dp.BlocksTopic
<<<<<<< HEAD
		arguments := models.Arguments{}
=======
>>>>>>> 37ac1f63
		dataProvider.On("Topic").Return(topic)
		dataProvider.On("Arguments").Return(arguments)
		// data provider might finish on its own or controller will close it via Close()
		dataProvider.On("Close").Return(nil).Maybe()
		dataProvider.
			On("Run").
			Run(func(args mock.Arguments) {
				<-done
			}).
			Return(nil).
			Once()

<<<<<<< HEAD
		subscriptionID := uuid.New().String()
=======
		subscriptionID := "dummy-id"
>>>>>>> 37ac1f63
		s.expectSubscribeRequest(t, conn, subscriptionID)
		s.expectSubscribeResponse(t, conn, subscriptionID)

		request := models.ListSubscriptionsMessageRequest{
			BaseMessageRequest: models.BaseMessageRequest{
				SubscriptionID: "",
				Action:         models.ListSubscriptionsAction,
			},
		}
		requestJson, err := json.Marshal(request)
		require.NoError(t, err)

		conn.
			On("ReadJSON", mock.Anything).
			Run(func(args mock.Arguments) {
				msg, ok := args.Get(0).(*json.RawMessage)
				require.True(t, ok)
				*msg = requestJson
			}).
			Return(nil).
			Once()

		conn.
			On("WriteJSON", mock.Anything).
			Return(func(msg interface{}) error {
				defer close(done)

				response, ok := msg.(models.ListSubscriptionsMessageResponse)
				require.True(t, ok)
<<<<<<< HEAD
				require.Empty(t, response.Error)
				require.Empty(t, response.SubscriptionID)
				require.Equal(t, 1, len(response.Subscriptions))
				require.Equal(t, subscriptionID, response.Subscriptions[0].SubscriptionID)
				require.Equal(t, topic, response.Subscriptions[0].Topic)
				require.Equal(t, arguments, response.Subscriptions[0].Arguments)
=======
				require.Equal(t, 1, len(response.Subscriptions))
				require.Equal(t, subscriptionID, response.Subscriptions[0].SubscriptionID)
				require.Equal(t, topic, response.Subscriptions[0].Topic)
				require.Equal(t, models.ListSubscriptionsAction, response.Action)
>>>>>>> 37ac1f63

				return websocket.ErrCloseSent
			}).
			Once()

		s.expectCloseConnection(conn, done)

		controller.HandleConnection(context.Background())

		conn.AssertExpectations(t)
		dataProviderFactory.AssertExpectations(t)
		dataProvider.AssertExpectations(t)
	})
}

// TestSubscribeBlocks tests the functionality for streaming blocks to a subscriber.
func (s *WsControllerSuite) TestSubscribeBlocks() {
	s.T().Run("Stream one block", func(t *testing.T) {
		t.Parallel()

		conn, dataProviderFactory, dataProvider := newControllerMocks(t)
		controller := NewWebSocketController(s.logger, s.wsConfig, conn, dataProviderFactory)

		dataProviderFactory.
			On("NewDataProvider", mock.Anything, mock.Anything, mock.Anything, mock.Anything, mock.Anything).
			Return(dataProvider, nil).
			Once()

		// data provider might finish on its own or controller will close it via Close()
		dataProvider.On("Close").Return(nil).Maybe()

		// Simulate data provider write a block to the controller
		expectedBlock := unittest.BlockFixture()
		dataProvider.
			On("Run", mock.Anything).
			Run(func(args mock.Arguments) {
				controller.multiplexedStream <- expectedBlock
			}).
			Return(nil).
			Once()

		done := make(chan struct{})
<<<<<<< HEAD
		subscriptionID := uuid.New().String()
=======
		subscriptionID := "dummy-id"
>>>>>>> 37ac1f63
		s.expectSubscribeRequest(t, conn, subscriptionID)
		s.expectSubscribeResponse(t, conn, subscriptionID)

		// Expect a valid block to be passed to WriteJSON.
		// If we got to this point, the controller executed all its logic properly
		var actualBlock flow.Block
		conn.
			On("WriteJSON", mock.Anything).
			Return(func(msg interface{}) error {
				defer close(done)

				block, ok := msg.(flow.Block)
				require.True(t, ok)
				actualBlock = block
				require.Equal(t, expectedBlock, actualBlock)

				return websocket.ErrCloseSent
			})

		s.expectCloseConnection(conn, done)

		controller.HandleConnection(context.Background())

		conn.AssertExpectations(t)
		dataProviderFactory.AssertExpectations(t)
		dataProvider.AssertExpectations(t)
	})

	s.T().Run("Stream many blocks", func(t *testing.T) {
		t.Parallel()

		conn, dataProviderFactory, dataProvider := newControllerMocks(t)
		controller := NewWebSocketController(s.logger, s.wsConfig, conn, dataProviderFactory)

		dataProviderFactory.
			On("NewDataProvider", mock.Anything, mock.Anything, mock.Anything, mock.Anything, mock.Anything).
			Return(dataProvider, nil).
			Once()

		// data provider might finish on its own or controller will close it via Close()
		dataProvider.On("Close").Return(nil).Maybe()

		// Simulate data provider writes some blocks to the controller
		expectedBlocks := unittest.BlockFixtures(100)
		dataProvider.
			On("Run", mock.Anything).
			Run(func(args mock.Arguments) {
				for _, block := range expectedBlocks {
					controller.multiplexedStream <- *block
				}
			}).
			Return(nil).
			Once()

		done := make(chan struct{})
<<<<<<< HEAD
		subscriptionID := uuid.New().String()
=======
		subscriptionID := "dummy-id"
>>>>>>> 37ac1f63
		s.expectSubscribeRequest(t, conn, subscriptionID)
		s.expectSubscribeResponse(t, conn, subscriptionID)

		i := 0
		actualBlocks := make([]*flow.Block, len(expectedBlocks))

		// Expect valid blocks to be passed to WriteJSON.
		// If we got to this point, the controller executed all its logic properly
		conn.
			On("WriteJSON", mock.Anything).
			Return(func(msg interface{}) error {
				block, ok := msg.(flow.Block)
				require.True(t, ok)

				actualBlocks[i] = &block
				i += 1

				if i == len(expectedBlocks) {
					require.Equal(t, expectedBlocks, actualBlocks)
					close(done)
					return websocket.ErrCloseSent
				}

				return nil
			}).
			Times(len(expectedBlocks))

		s.expectCloseConnection(conn, done)

		controller.HandleConnection(context.Background())

		conn.AssertExpectations(t)
		dataProviderFactory.AssertExpectations(t)
		dataProvider.AssertExpectations(t)
	})
}

// TestRateLimiter tests the rate-limiting functionality of the WebSocket controller.
//
// Test Steps:
// 1. Create a mock WebSocket connection with behavior for `SetWriteDeadline` and `WriteJSON`.
// 2. Configure the WebSocket controller with a rate limit of 2 responses per second.
// 3. Simulate sending messages to the `multiplexedStream` channel.
// 4. Collect timestamps of message writes to verify rate-limiting behavior.
// 5. Assert that all messages are processed and that the delay between messages respects the configured rate limit.
//
// The test ensures that:
// - The number of messages processed matches the total messages sent.
// - The delay between consecutive messages falls within the expected range based on the rate limit, with a tolerance of 5ms.
func (s *WsControllerSuite) TestRateLimiter() {
	t := s.T()
	totalMessages := 5 // Number of messages to simulate.

	// Step 1: Create a mock WebSocket connection.
	conn := connmock.NewWebsocketConnection(t)
	conn.On("SetWriteDeadline", mock.Anything).Return(nil).Times(totalMessages)

	// Step 2: Configure the WebSocket controller with a rate limit.
	config := NewDefaultWebsocketConfig()
	config.MaxResponsesPerSecond = 2 // 2 messages per second.
	controller := NewWebSocketController(s.logger, config, conn, nil)

	// Step 3: Simulate sending messages to the controller's `multiplexedStream`.
	go func() {
		for i := 0; i < totalMessages; i++ {
			controller.multiplexedStream <- map[string]interface{}{
				"message": i,
			}
		}
		close(controller.multiplexedStream)
	}()

	// Step 4: Collect timestamps of message writes for verification.
	var timestamps []time.Time
	msgCounter := 0
	conn.On("WriteJSON", mock.Anything).Run(func(args mock.Arguments) {
		timestamps = append(timestamps, time.Now())

		// Extract the actual written message
		actualMessage := args.Get(0).(map[string]interface{})
		expectedMessage := map[string]interface{}{"message": msgCounter}
		msgCounter++

		assert.Equal(t, expectedMessage, actualMessage, "Received message does not match the expected message")
	}).Return(nil).Times(totalMessages)

	// Invoke the `writeMessages` method to process the stream.
	_ = controller.writeMessages(context.Background())

	// Step 5: Verify that all messages are processed.
	require.Len(t, timestamps, totalMessages, "All messages should be processed")

	// Calculate the expected delay between messages based on the rate limit.
	expectedDelay := time.Second / time.Duration(config.MaxResponsesPerSecond)
	const tolerance = float64(5 * time.Millisecond) // Allow up to 5ms deviation.

	// Step 6: Assert that the delays respect the rate limit with tolerance.
	for i := 1; i < len(timestamps); i++ {
		delay := timestamps[i].Sub(timestamps[i-1])
		assert.InDelta(t, expectedDelay, delay, tolerance, "Messages should respect the rate limit")
	}
}

// TestConfigureKeepaliveConnection ensures that the WebSocket connection is configured correctly.
func (s *WsControllerSuite) TestConfigureKeepaliveConnection() {
	s.T().Run("Happy path", func(t *testing.T) {
		conn := connmock.NewWebsocketConnection(t)
		conn.On("SetPongHandler", mock.AnythingOfType("func(string) error")).Return(nil).Once()
		conn.On("SetReadDeadline", mock.Anything).Return(nil)

		factory := dpmock.NewDataProviderFactory(t)
		controller := NewWebSocketController(s.logger, s.wsConfig, conn, factory)

		err := controller.configureKeepalive()
		s.Require().NoError(err, "configureKeepalive should not return an error")

		conn.AssertExpectations(t)
	})
}

func (s *WsControllerSuite) TestControllerShutdown() {
	s.T().Run("Keepalive routine failed", func(t *testing.T) {
		t.Parallel()

		conn := connmock.NewWebsocketConnection(t)
		conn.On("Close").Return(nil).Once()
		conn.On("SetReadDeadline", mock.Anything).Return(nil).Once()
		conn.On("SetPongHandler", mock.AnythingOfType("func(string) error")).Return(nil).Once()

		factory := dpmock.NewDataProviderFactory(t)
		controller := NewWebSocketController(s.logger, s.wsConfig, conn, factory)

		// Mock keepalive to return an error
		done := make(chan struct{})
		conn.
			On("WriteControl", websocket.PingMessage, mock.Anything).
			Return(func(int, time.Time) error {
				close(done)
				return websocket.ErrCloseSent
			}).
			Once()

		conn.
			On("ReadJSON", mock.Anything).
			Return(func(interface{}) error {
				<-done
				return websocket.ErrCloseSent
			}).
			Once()

		controller.HandleConnection(context.Background())
		conn.AssertExpectations(t)
	})

	s.T().Run("Read routine failed", func(t *testing.T) {
		t.Parallel()

		conn := connmock.NewWebsocketConnection(t)
		conn.On("Close").Return(nil).Once()
		conn.On("SetReadDeadline", mock.Anything).Return(nil).Once()
		conn.On("SetPongHandler", mock.AnythingOfType("func(string) error")).Return(nil).Once()

		factory := dpmock.NewDataProviderFactory(t)
		controller := NewWebSocketController(s.logger, s.wsConfig, conn, factory)

		conn.
			On("ReadJSON", mock.Anything).
			Return(func(_ interface{}) error {
				return websocket.ErrCloseSent //TODO: this should be assert.AnError and test should be rewritten
			}).
			Once()

		controller.HandleConnection(context.Background())
		conn.AssertExpectations(t)
	})

	s.T().Run("Write routine failed", func(t *testing.T) {
		t.Parallel()

		conn, dataProviderFactory, dataProvider := newControllerMocks(t)
		controller := NewWebSocketController(s.logger, s.wsConfig, conn, dataProviderFactory)

		dataProviderFactory.
			On("NewDataProvider", mock.Anything, mock.Anything, mock.Anything, mock.Anything, mock.Anything).
			Return(dataProvider, nil).
			Once()

		// data provider might finish on its own or controller will close it via Close()
		dataProvider.On("Close").Return(nil).Maybe()

		dataProvider.
			On("Run", mock.Anything).
			Run(func(args mock.Arguments) {
				controller.multiplexedStream <- unittest.BlockFixture()
			}).
			Return(nil).
			Once()

		done := make(chan struct{})
<<<<<<< HEAD
		subscriptionID := uuid.New().String()
=======
		subscriptionID := "dummy-id"
>>>>>>> 37ac1f63
		s.expectSubscribeRequest(t, conn, subscriptionID)
		s.expectSubscribeResponse(t, conn, subscriptionID)

		conn.
			On("WriteJSON", mock.Anything).
			Return(func(msg interface{}) error {
				close(done)
				return assert.AnError
			})

		s.expectCloseConnection(conn, done)

		controller.HandleConnection(context.Background())

		// Ensure all expectations are met
		conn.AssertExpectations(t)
		dataProviderFactory.AssertExpectations(t)
		dataProvider.AssertExpectations(t)
	})

	s.T().Run("Context cancelled", func(t *testing.T) {
		t.Parallel()

		conn := connmock.NewWebsocketConnection(t)
		conn.On("Close").Return(nil).Once()
		conn.On("SetReadDeadline", mock.Anything).Return(nil).Once()
		conn.On("SetPongHandler", mock.AnythingOfType("func(string) error")).Return(nil).Once()

		factory := dpmock.NewDataProviderFactory(t)
		controller := NewWebSocketController(s.logger, s.wsConfig, conn, factory)

		ctx, cancel := context.WithCancel(context.Background())
		conn.On("ReadJSON", mock.Anything).Return(func(_ interface{}) error {
			<-ctx.Done()
			return websocket.ErrCloseSent
		}).Once()

		cancel()
		controller.HandleConnection(ctx)

		conn.AssertExpectations(t)
	})

	s.T().Run("Inactivity tracking", func(t *testing.T) {
		t.Parallel()

		conn := connmock.NewWebsocketConnection(t)
		conn.On("Close").Return(nil).Once()
		conn.On("SetReadDeadline", mock.Anything).Return(nil).Once()
		conn.On("SetPongHandler", mock.AnythingOfType("func(string) error")).Return(nil).Once()

		factory := dpmock.NewDataProviderFactory(t)
		// Mock with short inactivity timeout for testing
		wsConfig := s.wsConfig

		wsConfig.InactivityTimeout = 50 * time.Millisecond
		controller := NewWebSocketController(s.logger, wsConfig, conn, factory)

		conn.
			On("ReadJSON", mock.Anything).
			Return(func(interface{}) error {
				// make sure the reader routine sleeps for more time than InactivityTimeout + inactivity ticker period.
				// meanwhile, the writer routine must shut down the controller.
				<-time.After(wsConfig.InactivityTimeout + controller.inactivityTickerPeriod()*2)
				return websocket.ErrCloseSent
			}).
			Once()

		controller.HandleConnection(context.Background())

		conn.AssertExpectations(t)
	})
}

func (s *WsControllerSuite) TestKeepaliveRoutine() {
	s.T().Run("Successfully pings connection n times", func(t *testing.T) {
		conn := connmock.NewWebsocketConnection(t)
		conn.On("Close").Return(nil).Once()
		conn.On("SetPongHandler", mock.AnythingOfType("func(string) error")).Return(nil).Once()
		conn.On("SetReadDeadline", mock.Anything).Return(nil)

		done := make(chan struct{})
		i := 0
		expectedCalls := 2
		conn.
			On("WriteControl", websocket.PingMessage, mock.Anything).
			Return(func(int, time.Time) error {
				if i == expectedCalls {
					close(done)
					return websocket.ErrCloseSent
				}

				i += 1
				return nil
			}).
			Times(expectedCalls + 1)

		conn.On("ReadJSON", mock.Anything).Return(func(_ interface{}) error {
			<-done
			return websocket.ErrCloseSent
		})

		factory := dpmock.NewDataProviderFactory(t)
		controller := NewWebSocketController(s.logger, s.wsConfig, conn, factory)
		controller.HandleConnection(context.Background())

		conn.AssertExpectations(t)
	})

	s.T().Run("Error on write to connection", func(t *testing.T) {
		conn := connmock.NewWebsocketConnection(t)
		conn.
			On("WriteControl", websocket.PingMessage, mock.Anything).
			Return(websocket.ErrCloseSent). //TODO: change to assert.AnError and rewrite test
			Once()

		factory := dpmock.NewDataProviderFactory(t)
		controller := NewWebSocketController(s.logger, s.wsConfig, conn, factory)

		ctx, cancel := context.WithCancel(context.Background())
		defer cancel()

		err := controller.keepalive(ctx)
		s.Require().Error(err)
		s.Require().ErrorIs(websocket.ErrCloseSent, err)

		conn.AssertExpectations(t)
	})

	s.T().Run("Context cancelled", func(t *testing.T) {
		conn := connmock.NewWebsocketConnection(t)
		factory := dpmock.NewDataProviderFactory(t)
		controller := NewWebSocketController(s.logger, s.wsConfig, conn, factory)

		ctx, cancel := context.WithCancel(context.Background())
		cancel() // Immediately cancel the context

		// Start the keepalive process with the context canceled
		err := controller.keepalive(ctx)
		s.Require().NoError(err)

		conn.AssertExpectations(t) // Should not invoke WriteMessage after context cancellation
	})
}

// newControllerMocks initializes mock WebSocket connection, data provider, and data provider factory
func newControllerMocks(t *testing.T) (*connmock.WebsocketConnection, *dpmock.DataProviderFactory, *dpmock.DataProvider) {
	conn := connmock.NewWebsocketConnection(t)
	conn.On("Close").Return(nil).Once()
	conn.On("SetPongHandler", mock.AnythingOfType("func(string) error")).Return(nil).Once()
	conn.On("SetReadDeadline", mock.Anything).Return(nil)
	conn.On("SetWriteDeadline", mock.Anything).Return(nil)

	dataProvider := dpmock.NewDataProvider(t)
	factory := dpmock.NewDataProviderFactory(t)

	return conn, factory, dataProvider
}

// expectSubscribeRequest mocks the client's subscription request.
func (s *WsControllerSuite) expectSubscribeRequest(t *testing.T, conn *connmock.WebsocketConnection, subscriptionID string) {
	request := models.SubscribeMessageRequest{
		BaseMessageRequest: models.BaseMessageRequest{
			SubscriptionID: subscriptionID,
			Action:         models.SubscribeAction,
		},
		Topic: dp.BlocksTopic,
	}
	requestJson, err := json.Marshal(request)
	require.NoError(t, err)

	// The very first message from a client is a request to subscribe to some topic
	conn.
		On("ReadJSON", mock.Anything).
		Run(func(args mock.Arguments) {
			msg, ok := args.Get(0).(*json.RawMessage)
			require.True(t, ok)
			*msg = requestJson
		}).
		Return(nil).
		Once()
}

// expectSubscribeResponse mocks the subscription response sent to the client.
func (s *WsControllerSuite) expectSubscribeResponse(t *testing.T, conn *connmock.WebsocketConnection, subscriptionID string) {
	conn.
		On("WriteJSON", mock.Anything).
		Run(func(args mock.Arguments) {
			response, ok := args.Get(0).(models.SubscribeMessageResponse)
			require.True(t, ok)
			require.Equal(t, subscriptionID, response.SubscriptionID)
		}).
		Return(nil).
		Once()
}

func (s *WsControllerSuite) expectCloseConnection(conn *connmock.WebsocketConnection, done <-chan struct{}) {
	// In the default case, no further communication is expected from the client.
	// We wait for the writer routine to signal completion, allowing us to close the connection gracefully
	conn.
		On("ReadJSON", mock.Anything).
		Return(func(msg interface{}) error {
			<-done
			return websocket.ErrCloseSent
		}).
		Once()

	s.expectKeepaliveRoutineShutdown(conn, done)
}

func (s *WsControllerSuite) expectKeepaliveRoutineShutdown(conn *connmock.WebsocketConnection, done <-chan struct{}) {
	// We use Maybe() because a test may finish faster than keepalive routine trigger WriteControl
	conn.
		On("WriteControl", websocket.PingMessage, mock.Anything).
		Return(func(int, time.Time) error {
			select {
			case <-done:
				return websocket.ErrCloseSent
			default:
				return nil
			}
		}).
		Maybe()
}<|MERGE_RESOLUTION|>--- conflicted
+++ resolved
@@ -69,11 +69,7 @@
 
 		request := models.SubscribeMessageRequest{
 			BaseMessageRequest: models.BaseMessageRequest{
-<<<<<<< HEAD
-				SubscriptionID: uuid.New().String(),
-=======
 				SubscriptionID: "dummy-id",
->>>>>>> 37ac1f63
 				Action:         models.SubscribeAction,
 			},
 			Topic:     dp.BlocksTopic,
@@ -174,11 +170,7 @@
 			Once()
 
 		done := make(chan struct{})
-<<<<<<< HEAD
-		subscriptionID := uuid.New().String()
-=======
 		subscriptionID := "dummy-id"
->>>>>>> 37ac1f63
 		s.expectSubscribeRequest(t, conn, subscriptionID)
 
 		conn.
@@ -189,12 +181,8 @@
 				response, ok := msg.(models.BaseMessageResponse)
 				require.True(t, ok)
 				require.NotEmpty(t, response.Error)
-<<<<<<< HEAD
-				require.Equal(t, int(InvalidMessage), response.Error.Code)
-=======
 				require.Equal(t, http.StatusBadRequest, response.Error.Code)
 				require.Equal(t, models.SubscribeAction, response.Action)
->>>>>>> 37ac1f63
 
 				return websocket.ErrCloseSent
 			})
@@ -227,11 +215,7 @@
 			Once()
 
 		done := make(chan struct{})
-<<<<<<< HEAD
-		subscriptionID := uuid.New().String()
-=======
 		subscriptionID := "dummy-id"
->>>>>>> 37ac1f63
 		s.expectSubscribeRequest(t, conn, subscriptionID)
 		s.expectSubscribeResponse(t, conn, subscriptionID)
 
@@ -243,12 +227,8 @@
 				response, ok := msg.(models.BaseMessageResponse)
 				require.True(t, ok)
 				require.NotEmpty(t, response.Error)
-<<<<<<< HEAD
-				require.Equal(t, int(InternalServerError), response.Error.Code)
-=======
 				require.Equal(t, http.StatusInternalServerError, response.Error.Code)
 				require.Equal(t, models.SubscribeAction, response.Action)
->>>>>>> 37ac1f63
 
 				return websocket.ErrCloseSent
 			})
@@ -286,11 +266,7 @@
 			Return(nil).
 			Once()
 
-<<<<<<< HEAD
-		subscriptionID := uuid.New().String()
-=======
 		subscriptionID := "dummy-id"
->>>>>>> 37ac1f63
 		s.expectSubscribeRequest(t, conn, subscriptionID)
 		s.expectSubscribeResponse(t, conn, subscriptionID)
 
@@ -359,21 +335,13 @@
 			Return(nil).
 			Once()
 
-<<<<<<< HEAD
-		subscriptionID := uuid.New().String()
-=======
 		subscriptionID := "dummy-id"
->>>>>>> 37ac1f63
 		s.expectSubscribeRequest(t, conn, subscriptionID)
 		s.expectSubscribeResponse(t, conn, subscriptionID)
 
 		request := models.UnsubscribeMessageRequest{
 			BaseMessageRequest: models.BaseMessageRequest{
-<<<<<<< HEAD
-				SubscriptionID: "invalid-uuid",
-=======
 				SubscriptionID: uuid.New().String() + " .42", // invalid subscription ID
->>>>>>> 37ac1f63
 				Action:         models.UnsubscribeAction,
 			},
 		}
@@ -399,12 +367,8 @@
 				require.True(t, ok)
 				require.NotEmpty(t, response.Error)
 				require.Equal(t, request.SubscriptionID, response.SubscriptionID)
-<<<<<<< HEAD
-				require.Equal(t, int(InvalidMessage), response.Error.Code)
-=======
 				require.Equal(t, http.StatusBadRequest, response.Error.Code)
 				require.Equal(t, models.UnsubscribeAction, response.Action)
->>>>>>> 37ac1f63
 
 				return websocket.ErrCloseSent
 			}).
@@ -441,21 +405,13 @@
 			Return(nil).
 			Once()
 
-<<<<<<< HEAD
-		subscriptionID := uuid.New().String()
-=======
 		subscriptionID := "dummy-id"
->>>>>>> 37ac1f63
 		s.expectSubscribeRequest(t, conn, subscriptionID)
 		s.expectSubscribeResponse(t, conn, subscriptionID)
 
 		request := models.UnsubscribeMessageRequest{
 			BaseMessageRequest: models.BaseMessageRequest{
-<<<<<<< HEAD
-				SubscriptionID: uuid.New().String(), // unknown subscription id
-=======
 				SubscriptionID: "unknown-sub-id",
->>>>>>> 37ac1f63
 				Action:         models.UnsubscribeAction,
 			},
 		}
@@ -480,17 +436,11 @@
 				response, ok := msg.(models.BaseMessageResponse)
 				require.True(t, ok)
 				require.Equal(t, request.SubscriptionID, response.SubscriptionID)
-<<<<<<< HEAD
-
-				require.NotEmpty(t, response.Error)
-				require.Equal(t, int(NotFound), response.Error.Code)
-=======
 
 				require.NotEmpty(t, response.Error)
 				require.Equal(t, http.StatusNotFound, response.Error.Code)
 
 				require.Equal(t, models.UnsubscribeAction, response.Action)
->>>>>>> 37ac1f63
 
 				return websocket.ErrCloseSent
 			}).
@@ -520,10 +470,7 @@
 		done := make(chan struct{})
 
 		topic := dp.BlocksTopic
-<<<<<<< HEAD
 		arguments := models.Arguments{}
-=======
->>>>>>> 37ac1f63
 		dataProvider.On("Topic").Return(topic)
 		dataProvider.On("Arguments").Return(arguments)
 		// data provider might finish on its own or controller will close it via Close()
@@ -536,11 +483,7 @@
 			Return(nil).
 			Once()
 
-<<<<<<< HEAD
-		subscriptionID := uuid.New().String()
-=======
 		subscriptionID := "dummy-id"
->>>>>>> 37ac1f63
 		s.expectSubscribeRequest(t, conn, subscriptionID)
 		s.expectSubscribeResponse(t, conn, subscriptionID)
 
@@ -570,19 +513,11 @@
 
 				response, ok := msg.(models.ListSubscriptionsMessageResponse)
 				require.True(t, ok)
-<<<<<<< HEAD
-				require.Empty(t, response.Error)
-				require.Empty(t, response.SubscriptionID)
 				require.Equal(t, 1, len(response.Subscriptions))
 				require.Equal(t, subscriptionID, response.Subscriptions[0].SubscriptionID)
 				require.Equal(t, topic, response.Subscriptions[0].Topic)
 				require.Equal(t, arguments, response.Subscriptions[0].Arguments)
-=======
-				require.Equal(t, 1, len(response.Subscriptions))
-				require.Equal(t, subscriptionID, response.Subscriptions[0].SubscriptionID)
-				require.Equal(t, topic, response.Subscriptions[0].Topic)
 				require.Equal(t, models.ListSubscriptionsAction, response.Action)
->>>>>>> 37ac1f63
 
 				return websocket.ErrCloseSent
 			}).
@@ -625,11 +560,7 @@
 			Once()
 
 		done := make(chan struct{})
-<<<<<<< HEAD
-		subscriptionID := uuid.New().String()
-=======
 		subscriptionID := "dummy-id"
->>>>>>> 37ac1f63
 		s.expectSubscribeRequest(t, conn, subscriptionID)
 		s.expectSubscribeResponse(t, conn, subscriptionID)
 
@@ -685,11 +616,7 @@
 			Once()
 
 		done := make(chan struct{})
-<<<<<<< HEAD
-		subscriptionID := uuid.New().String()
-=======
 		subscriptionID := "dummy-id"
->>>>>>> 37ac1f63
 		s.expectSubscribeRequest(t, conn, subscriptionID)
 		s.expectSubscribeResponse(t, conn, subscriptionID)
 
@@ -889,11 +816,7 @@
 			Once()
 
 		done := make(chan struct{})
-<<<<<<< HEAD
-		subscriptionID := uuid.New().String()
-=======
 		subscriptionID := "dummy-id"
->>>>>>> 37ac1f63
 		s.expectSubscribeRequest(t, conn, subscriptionID)
 		s.expectSubscribeResponse(t, conn, subscriptionID)
 
