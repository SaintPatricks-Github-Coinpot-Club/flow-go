--- conflicted
+++ resolved
@@ -6,14 +6,6 @@
 
 // EventResponse is the response message for 'events' topic.
 type EventResponse struct {
-<<<<<<< HEAD
-	BlockID        string       `json:"block_id"`
-	BlockHeight    string       `json:"block_height"`
-	BlockTimestamp time.Time    `json:"block_timestamp"`
-	Events         []flow.Event `json:"events"`
-	MessageIndex   uint64       `json:"message_index"`
-=======
 	models.BlockEvents        // Embed BlockEvents struct to reuse its fields
 	MessageIndex       uint64 `json:"message_index"`
->>>>>>> b740fc0f
 }