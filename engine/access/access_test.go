--- conflicted
+++ resolved
@@ -151,11 +151,7 @@
 }
 
 func (suite *Suite) RunTest(
-<<<<<<< HEAD
-	f func(handler *rpc.Handler, db *badger.DB, all *storage.All),
-=======
-	f func(handler *access.Handler, db *badger.DB, all *storage.All, en *storage.Execution),
->>>>>>> 75c6b7db
+	f func(handler *rpc.Handler, db *badger.DB, all *storage.All, en *storage.Execution),
 ) {
 	unittest.RunWithBadgerDB(suite.T(), func(db *badger.DB) {
 		all := bstorage.InitAll(metrics.NewNoopCollector(), db)
@@ -193,11 +189,7 @@
 }
 
 func (suite *Suite) TestSendAndGetTransaction() {
-<<<<<<< HEAD
-	suite.RunTest(func(handler *rpc.Handler, _ *badger.DB, _ *storage.All) {
-=======
-	suite.RunTest(func(handler *access.Handler, _ *badger.DB, _ *storage.All, _ *storage.Execution) {
->>>>>>> 75c6b7db
+	suite.RunTest(func(handler *rpc.Handler, _ *badger.DB, _ *storage.All, _ *storage.Execution) {
 		referenceBlock := unittest.BlockHeaderFixture()
 		transaction := unittest.TransactionFixture()
 		transaction.SetReferenceBlockID(referenceBlock.ID())
@@ -250,11 +242,7 @@
 }
 
 func (suite *Suite) TestSendExpiredTransaction() {
-<<<<<<< HEAD
-	suite.RunTest(func(handler *rpc.Handler, _ *badger.DB, _ *storage.All) {
-=======
-	suite.RunTest(func(handler *access.Handler, _ *badger.DB, _ *storage.All, en *storage.Execution) {
->>>>>>> 75c6b7db
+	suite.RunTest(func(handler *rpc.Handler, _ *badger.DB, _ *storage.All, en *storage.Execution) {
 		referenceBlock := suite.finalizedBlock
 
 		transaction := unittest.TransactionFixture()
@@ -393,11 +381,7 @@
 }
 
 func (suite *Suite) TestGetBlockByIDAndHeight() {
-<<<<<<< HEAD
-	suite.RunTest(func(handler *rpc.Handler, db *badger.DB, all *storage.All) {
-=======
-	suite.RunTest(func(handler *access.Handler, db *badger.DB, all *storage.All, en *storage.Execution) {
->>>>>>> 75c6b7db
+	suite.RunTest(func(handler *rpc.Handler, db *badger.DB, all *storage.All, en *storage.Execution) {
 
 		// test block1 get by ID
 		block1 := unittest.BlockFixture()
@@ -533,11 +517,7 @@
 }
 
 func (suite *Suite) TestGetExecutionResultByBlockID() {
-<<<<<<< HEAD
-	suite.RunTest(func(handler *rpc.Handler, db *badger.DB, all *storage.All) {
-=======
-	suite.RunTest(func(handler *access.Handler, db *badger.DB, all *storage.All, en *storage.Execution) {
->>>>>>> 75c6b7db
+	suite.RunTest(func(handler *rpc.Handler, db *badger.DB, all *storage.All, en *storage.Execution) {
 
 		// test block1 get by ID
 		nonexistingID := unittest.IdentifierFixture()
@@ -1297,11 +1277,7 @@
 // TestAPICallNodeVersionInfo tests the GetNodeVersionInfo query and check response returns correct node version
 // information
 func (suite *Suite) TestAPICallNodeVersionInfo() {
-<<<<<<< HEAD
-	suite.RunTest(func(handler *rpc.Handler, db *badger.DB, all *storage.All) {
-=======
-	suite.RunTest(func(handler *access.Handler, db *badger.DB, all *storage.All, en *storage.Execution) {
->>>>>>> 75c6b7db
+	suite.RunTest(func(handler *rpc.Handler, db *badger.DB, all *storage.All, en *storage.Execution) {
 		req := &accessproto.GetNodeVersionInfoRequest{}
 		resp, err := handler.GetNodeVersionInfo(context.Background(), req)
 		require.NoError(suite.T(), err)
@@ -1322,11 +1298,7 @@
 // field in the response matches the finalized header from cache. It also tests that the LastFinalizedBlock field is
 // updated correctly when a block with a greater height is finalized.
 func (suite *Suite) TestLastFinalizedBlockHeightResult() {
-<<<<<<< HEAD
-	suite.RunTest(func(handler *rpc.Handler, db *badger.DB, all *storage.All) {
-=======
-	suite.RunTest(func(handler *access.Handler, db *badger.DB, all *storage.All, en *storage.Execution) {
->>>>>>> 75c6b7db
+	suite.RunTest(func(handler *rpc.Handler, db *badger.DB, all *storage.All, en *storage.Execution) {
 		block := unittest.BlockWithParentFixture(suite.finalizedBlock)
 		newFinalizedBlock := unittest.BlockWithParentFixture(block.Header)
 
