package access_test

import (
	"context"
	"encoding/json"
	"os"
	"testing"

	"github.com/dgraph-io/badger/v2"
	"github.com/google/go-cmp/cmp"
	"github.com/rs/zerolog"
	"github.com/stretchr/testify/assert"
	"github.com/stretchr/testify/mock"
	"github.com/stretchr/testify/require"
	"github.com/stretchr/testify/suite"
	"google.golang.org/protobuf/testing/protocmp"

	"github.com/onflow/crypto"

	"github.com/onflow/flow-go/access"
	"github.com/onflow/flow-go/cmd/build"
	hsmock "github.com/onflow/flow-go/consensus/hotstuff/mocks"
	"github.com/onflow/flow-go/consensus/hotstuff/model"
	"github.com/onflow/flow-go/engine/access/ingestion"
	accessmock "github.com/onflow/flow-go/engine/access/mock"
	"github.com/onflow/flow-go/engine/access/rpc/backend"
	connectionmock "github.com/onflow/flow-go/engine/access/rpc/connection/mock"
	"github.com/onflow/flow-go/engine/access/subscription"
	commonrpc "github.com/onflow/flow-go/engine/common/rpc"
	"github.com/onflow/flow-go/engine/common/rpc/convert"
	"github.com/onflow/flow-go/model/flow"
	"github.com/onflow/flow-go/model/flow/factory"
	"github.com/onflow/flow-go/model/flow/filter"
	"github.com/onflow/flow-go/module"
	"github.com/onflow/flow-go/module/counters"
	"github.com/onflow/flow-go/module/irrecoverable"
	"github.com/onflow/flow-go/module/mempool/stdmap"
	"github.com/onflow/flow-go/module/metrics"
	mockmodule "github.com/onflow/flow-go/module/mock"
	"github.com/onflow/flow-go/module/signature"
	"github.com/onflow/flow-go/module/state_synchronization/indexer"
	"github.com/onflow/flow-go/network/channels"
	"github.com/onflow/flow-go/network/mocknetwork"
	protocol "github.com/onflow/flow-go/state/protocol/mock"
	"github.com/onflow/flow-go/storage"
	bstorage "github.com/onflow/flow-go/storage/badger"
	"github.com/onflow/flow-go/storage/badger/operation"
	"github.com/onflow/flow-go/storage/operation/badgerimpl"
	"github.com/onflow/flow-go/storage/store"
	"github.com/onflow/flow-go/utils/unittest"
	"github.com/onflow/flow-go/utils/unittest/mocks"

	accessproto "github.com/onflow/flow/protobuf/go/flow/access"
	entitiesproto "github.com/onflow/flow/protobuf/go/flow/entities"
	execproto "github.com/onflow/flow/protobuf/go/flow/execution"
)

type Suite struct {
	suite.Suite
	state                *protocol.State
	sealedSnapshot       *protocol.Snapshot
	finalSnapshot        *protocol.Snapshot
	epochQuery           *protocol.EpochQuery
	params               *protocol.Params
	signerIndicesDecoder *hsmock.BlockSignerDecoder
	signerIds            flow.IdentifierList
	log                  zerolog.Logger
	net                  *mocknetwork.Network
	request              *mockmodule.Requester
	collClient           *accessmock.AccessAPIClient
	execClient           *accessmock.ExecutionAPIClient
	me                   *mockmodule.Local
	rootBlock            *flow.Header
	sealedBlock          *flow.Header
	finalizedBlock       *flow.Header
	chainID              flow.ChainID
	metrics              *metrics.NoopCollector
	finalizedHeaderCache module.FinalizedHeaderCache
	backend              *backend.Backend
	sporkID              flow.Identifier
	protocolStateVersion uint64
}

// TestAccess tests scenarios which exercise multiple API calls using both the RPC handler and the ingest engine
// and using a real badger storage
func TestAccess(t *testing.T) {
	suite.Run(t, new(Suite))
}

func (suite *Suite) SetupTest() {
	suite.log = zerolog.New(os.Stderr)
	suite.net = new(mocknetwork.Network)
	suite.state = new(protocol.State)
	suite.finalSnapshot = new(protocol.Snapshot)
	suite.sealedSnapshot = new(protocol.Snapshot)
	suite.sporkID = unittest.IdentifierFixture()
	suite.protocolStateVersion = unittest.Uint64InRange(10, 30)

	suite.rootBlock = unittest.BlockHeaderFixture(unittest.WithHeaderHeight(0))
	suite.sealedBlock = suite.rootBlock
	suite.finalizedBlock = unittest.BlockHeaderWithParentFixture(suite.sealedBlock)

	suite.epochQuery = new(protocol.EpochQuery)
	suite.state.On("Sealed").Return(suite.sealedSnapshot, nil).Maybe()
	suite.state.On("Final").Return(suite.finalSnapshot, nil).Maybe()
	suite.finalSnapshot.On("Epochs").Return(suite.epochQuery).Maybe()
	suite.sealedSnapshot.On("Head").Return(
		func() *flow.Header {
			return suite.sealedBlock
		},
		nil,
	).Maybe()
	suite.finalSnapshot.On("Head").Return(
		func() *flow.Header {
			return suite.finalizedBlock
		},
		nil,
	).Maybe()

	pstate := protocol.NewKVStoreReader(suite.T())
	pstate.On("GetProtocolStateVersion").Return(suite.protocolStateVersion, nil).Maybe()
	suite.finalSnapshot.On("ProtocolState").Return(pstate, nil).Maybe()

	suite.params = new(protocol.Params)
	suite.params.On("FinalizedRoot").Return(suite.rootBlock, nil)
	suite.params.On("SporkID").Return(suite.sporkID, nil)
	suite.params.On("SporkRootBlockHeight").Return(suite.rootBlock.Height, nil)
	suite.params.On("SealedRoot").Return(suite.rootBlock, nil)
	suite.state.On("Params").Return(suite.params).Maybe()
	suite.collClient = new(accessmock.AccessAPIClient)
	suite.execClient = new(accessmock.ExecutionAPIClient)

	suite.request = new(mockmodule.Requester)
	suite.request.On("EntityByID", mock.Anything, mock.Anything)

	suite.me = new(mockmodule.Local)

	suite.signerIds = unittest.IdentifierListFixture(4)
	suite.signerIndicesDecoder = new(hsmock.BlockSignerDecoder)
	suite.signerIndicesDecoder.On("DecodeSignerIDs", mock.Anything).Return(suite.signerIds, nil).Maybe()

	accessIdentity := unittest.IdentityFixture(unittest.WithRole(flow.RoleAccess))
	suite.me.
		On("NodeID").
		Return(accessIdentity.NodeID)

	suite.chainID = flow.Testnet
	suite.metrics = metrics.NewNoopCollector()
	suite.finalizedHeaderCache = mocks.NewFinalizedHeaderCache(suite.T(), suite.state)
}

func (suite *Suite) RunTest(
	f func(handler *access.Handler, db *badger.DB, all *storage.All, en *storage.Execution),
) {
	unittest.RunWithBadgerDB(suite.T(), func(db *badger.DB) {
<<<<<<< HEAD
		all := util.StorageLayer(suite.T(), db)
		en := util.ExecutionStorageLayer(suite.T(), db)
=======
		all := bstorage.InitAll(metrics.NewNoopCollector(), db)
>>>>>>> cb8722b8

		var err error
		suite.backend, err = backend.New(backend.Params{
			State:                suite.state,
			CollectionRPC:        suite.collClient,
			Blocks:               all.Blocks,
			Headers:              all.Headers,
			Collections:          all.Collections,
			Transactions:         all.Transactions,
			ExecutionResults:     en.Results,
			ExecutionReceipts:    en.Receipts,
			ChainID:              suite.chainID,
			AccessMetrics:        suite.metrics,
			MaxHeightRange:       backend.DefaultMaxHeightRange,
			Log:                  suite.log,
			SnapshotHistoryLimit: backend.DefaultSnapshotHistoryLimit,
			Communicator:         backend.NewNodeCommunicator(false),
		})
		require.NoError(suite.T(), err)

		handler := access.NewHandler(
			suite.backend,
			suite.chainID.Chain(),
			suite.finalizedHeaderCache,
			suite.me,
			subscription.DefaultMaxGlobalStreams,
			access.WithBlockSignerDecoder(suite.signerIndicesDecoder),
		)
		f(handler, db, all, en)
	})
}

func (suite *Suite) TestSendAndGetTransaction() {
	suite.RunTest(func(handler *access.Handler, _ *badger.DB, _ *storage.All, _ *storage.Execution) {
		referenceBlock := unittest.BlockHeaderFixture()
		transaction := unittest.TransactionFixture()
		transaction.SetReferenceBlockID(referenceBlock.ID())

		refSnapshot := new(protocol.Snapshot)

		suite.state.
			On("AtBlockID", referenceBlock.ID()).
			Return(refSnapshot, nil)

		refSnapshot.
			On("Head").
			Return(referenceBlock, nil).
			Twice()

		suite.finalSnapshot.
			On("Head").
			Return(referenceBlock, nil).
			Once()

		expected := convert.TransactionToMessage(transaction.TransactionBody)
		sendReq := &accessproto.SendTransactionRequest{
			Transaction: expected,
		}
		sendResp := accessproto.SendTransactionResponse{}

		suite.collClient.
			On("SendTransaction", mock.Anything, mock.Anything).
			Return(&sendResp, nil).
			Once()

		// Send transaction
		resp, err := handler.SendTransaction(context.Background(), sendReq)
		suite.Require().NoError(err)
		suite.Require().NotNil(resp)

		id := transaction.ID()
		getReq := &accessproto.GetTransactionRequest{
			Id: id[:],
		}

		// Get transaction
		gResp, err := handler.GetTransaction(context.Background(), getReq)
		suite.Require().NoError(err)
		suite.Require().NotNil(gResp)

		actual := gResp.GetTransaction()
		suite.Require().Equal(expected, actual)
	})
}

func (suite *Suite) TestSendExpiredTransaction() {
	suite.RunTest(func(handler *access.Handler, _ *badger.DB, _ *storage.All, en *storage.Execution) {
		referenceBlock := suite.finalizedBlock

		transaction := unittest.TransactionFixture()
		transaction.SetReferenceBlockID(referenceBlock.ID())
		// create latest block that is past the expiry window
		latestBlock := unittest.BlockHeaderFixture()
		latestBlock.Height = referenceBlock.Height + flow.DefaultTransactionExpiry*2

		refSnapshot := new(protocol.Snapshot)

		suite.state.
			On("AtBlockID", referenceBlock.ID()).
			Return(refSnapshot, nil)

		refSnapshot.
			On("Head").
			Return(referenceBlock, nil).
			Twice()

		//Advancing final state to expire ref block
		suite.finalizedBlock = latestBlock

		req := &accessproto.SendTransactionRequest{
			Transaction: convert.TransactionToMessage(transaction.TransactionBody),
		}

		_, err := handler.SendTransaction(context.Background(), req)
		suite.Require().Error(err)
	})
}

// TestSendTransactionToRandomCollectionNode tests that collection nodes are chosen from the appropriate cluster when
// forwarding transactions by sending two transactions bound for two different collection clusters.
func (suite *Suite) TestSendTransactionToRandomCollectionNode() {
	unittest.RunWithBadgerDB(suite.T(), func(db *badger.DB) {

		// create a transaction
		referenceBlock := unittest.BlockHeaderFixture()
		transaction := unittest.TransactionFixture()
		transaction.SetReferenceBlockID(referenceBlock.ID())

		// setup the state and finalSnapshot mock expectations
		suite.state.On("AtBlockID", referenceBlock.ID()).Return(suite.finalSnapshot, nil)
		suite.finalSnapshot.On("Head").Return(referenceBlock, nil)

		// create storage
		metrics := metrics.NewNoopCollector()
		transactions := bstorage.NewTransactions(metrics, db)
		collections := bstorage.NewCollections(db, transactions)

		// create collection node cluster
		count := 2
		collNodes := unittest.IdentityListFixture(count, unittest.WithRole(flow.RoleCollection)).ToSkeleton()
		assignments := unittest.ClusterAssignment(uint(count), collNodes)
		clusters, err := factory.NewClusterList(assignments, collNodes)
		suite.Require().Nil(err)
		collNode1 := clusters[0][0]
		collNode2 := clusters[1][0]
		epoch := new(protocol.CommittedEpoch)
		suite.epochQuery.On("Current").Return(epoch, nil)
		epoch.On("Clustering").Return(clusters, nil)

		// create two transactions bound for each of the cluster
		cluster1 := clusters[0]
		cluster1tx := unittest.AlterTransactionForCluster(transaction.TransactionBody, clusters, cluster1, func(transaction *flow.TransactionBody) {})
		tx1 := convert.TransactionToMessage(cluster1tx)
		sendReq1 := &accessproto.SendTransactionRequest{
			Transaction: tx1,
		}
		cluster2 := clusters[1]
		cluster2tx := unittest.AlterTransactionForCluster(transaction.TransactionBody, clusters, cluster2, func(transaction *flow.TransactionBody) {})
		tx2 := convert.TransactionToMessage(cluster2tx)
		sendReq2 := &accessproto.SendTransactionRequest{
			Transaction: tx2,
		}
		sendResp := accessproto.SendTransactionResponse{}

		// create mock access api clients for each of the collection node expecting the correct transaction once
		col1ApiClient := new(accessmock.AccessAPIClient)
		col1ApiClient.On("SendTransaction", mock.Anything, sendReq1).Return(&sendResp, nil).Once()
		col2ApiClient := new(accessmock.AccessAPIClient)
		col2ApiClient.On("SendTransaction", mock.Anything, sendReq2).Return(&sendResp, nil).Once()

		// create a mock connection factory
		connFactory := connectionmock.NewConnectionFactory(suite.T())
		connFactory.On("GetAccessAPIClient", collNode1.Address, nil).Return(col1ApiClient, &mocks.MockCloser{}, nil)
		connFactory.On("GetAccessAPIClient", collNode2.Address, nil).Return(col2ApiClient, &mocks.MockCloser{}, nil)

		bnd, err := backend.New(backend.Params{State: suite.state,
			Collections:          collections,
			Transactions:         transactions,
			ChainID:              suite.chainID,
			AccessMetrics:        metrics,
			ConnFactory:          connFactory,
			MaxHeightRange:       backend.DefaultMaxHeightRange,
			Log:                  suite.log,
			SnapshotHistoryLimit: backend.DefaultSnapshotHistoryLimit,
			Communicator:         backend.NewNodeCommunicator(false),
		})
		require.NoError(suite.T(), err)

		handler := access.NewHandler(bnd, suite.chainID.Chain(), suite.finalizedHeaderCache, suite.me, subscription.DefaultMaxGlobalStreams)

		// Send transaction 1
		resp, err := handler.SendTransaction(context.Background(), sendReq1)
		require.NoError(suite.T(), err)
		require.NotNil(suite.T(), resp)

		// Send transaction 2
		resp, err = handler.SendTransaction(context.Background(), sendReq2)
		require.NoError(suite.T(), err)
		require.NotNil(suite.T(), resp)

		// verify that a collection node in the correct cluster was contacted exactly once
		col1ApiClient.AssertExpectations(suite.T())
		col2ApiClient.AssertExpectations(suite.T())
		epoch.AssertNumberOfCalls(suite.T(), "Clustering", 2)

		// additionally do a GetTransaction request for the two transactions
		getTx := func(tx flow.TransactionBody) {
			id := tx.ID()
			getReq := &accessproto.GetTransactionRequest{
				Id: id[:],
			}
			gResp, err := handler.GetTransaction(context.Background(), getReq)
			require.NoError(suite.T(), err)
			require.NotNil(suite.T(), gResp)
			actual := gResp.GetTransaction()
			expected := convert.TransactionToMessage(tx)
			require.Equal(suite.T(), expected, actual)
		}

		getTx(cluster1tx)
		getTx(cluster1tx)
	})
}

func (suite *Suite) TestGetBlockByIDAndHeight() {
	suite.RunTest(func(handler *access.Handler, db *badger.DB, all *storage.All, en *storage.Execution) {

		// test block1 get by ID
		block1 := unittest.BlockFixture()
		// test block2 get by height
		block2 := unittest.BlockFixture()
		block2.Header.Height = 2

		require.NoError(suite.T(), all.Blocks.Store(&block1))
		require.NoError(suite.T(), all.Blocks.Store(&block2))

		// the follower logic should update height index on the block storage when a block is finalized
		err := db.Update(operation.IndexBlockHeight(block2.Header.Height, block2.ID()))
		require.NoError(suite.T(), err)

		assertHeaderResp := func(
			resp *accessproto.BlockHeaderResponse,
			err error,
			header *flow.Header,
		) {
			require.NoError(suite.T(), err)
			require.NotNil(suite.T(), resp)
			actual := resp.Block
			expectedMessage, err := convert.BlockHeaderToMessage(header, suite.signerIds)
			require.NoError(suite.T(), err)
			require.Empty(suite.T(), cmp.Diff(expectedMessage, actual, protocmp.Transform()))
			expectedBlockHeader, err := convert.MessageToBlockHeader(actual)
			require.NoError(suite.T(), err)
			require.Equal(suite.T(), expectedBlockHeader, header)
		}

		assertBlockResp := func(
			resp *accessproto.BlockResponse,
			err error,
			block *flow.Block,
		) {
			require.NoError(suite.T(), err)
			require.NotNil(suite.T(), resp)
			actual := resp.Block
			expectedMessage, err := convert.BlockToMessage(block, suite.signerIds)
			require.NoError(suite.T(), err)
			require.Equal(suite.T(), expectedMessage, actual)
			expectedBlock, err := convert.MessageToBlock(resp.Block)
			require.NoError(suite.T(), err)
			require.Equal(suite.T(), expectedBlock.ID(), block.ID())
		}

		assertLightBlockResp := func(
			resp *accessproto.BlockResponse,
			err error,
			block *flow.Block,
		) {
			require.NoError(suite.T(), err)
			require.NotNil(suite.T(), resp)
			actual := resp.Block
			expectedMessage := convert.BlockToMessageLight(block)
			require.Equal(suite.T(), expectedMessage, actual)
		}

		suite.finalSnapshot.On("Head").Return(block1.Header, nil)
		suite.Run("get header 1 by ID", func() {
			// get header by ID
			id := block1.ID()
			req := &accessproto.GetBlockHeaderByIDRequest{
				Id: id[:],
			}

			resp, err := handler.GetBlockHeaderByID(context.Background(), req)

			// assert it is indeed block1
			assertHeaderResp(resp, err, block1.Header)
		})

		suite.Run("get block 1 by ID", func() {
			id := block1.ID()
			// get block details by ID
			req := &accessproto.GetBlockByIDRequest{
				Id:                id[:],
				FullBlockResponse: true,
			}

			resp, err := handler.GetBlockByID(context.Background(), req)

			assertBlockResp(resp, err, &block1)
		})

		suite.Run("get block light 1 by ID", func() {
			id := block1.ID()
			// get block details by ID
			req := &accessproto.GetBlockByIDRequest{
				Id: id[:],
			}

			resp, err := handler.GetBlockByID(context.Background(), req)

			assertLightBlockResp(resp, err, &block1)
		})

		suite.Run("get header 2 by height", func() {

			// get header by height
			req := &accessproto.GetBlockHeaderByHeightRequest{
				Height: block2.Header.Height,
			}

			resp, err := handler.GetBlockHeaderByHeight(context.Background(), req)

			assertHeaderResp(resp, err, block2.Header)
		})

		suite.Run("get block 2 by height", func() {
			// get block details by height
			req := &accessproto.GetBlockByHeightRequest{
				Height:            block2.Header.Height,
				FullBlockResponse: true,
			}

			resp, err := handler.GetBlockByHeight(context.Background(), req)

			assertBlockResp(resp, err, &block2)
		})

		suite.Run("get block 2 by height", func() {
			// get block details by height
			req := &accessproto.GetBlockByHeightRequest{
				Height: block2.Header.Height,
			}

			resp, err := handler.GetBlockByHeight(context.Background(), req)

			assertLightBlockResp(resp, err, &block2)
		})
	})
}

func (suite *Suite) TestGetExecutionResultByBlockID() {
	suite.RunTest(func(handler *access.Handler, db *badger.DB, all *storage.All, en *storage.Execution) {

		// test block1 get by ID
		nonexistingID := unittest.IdentifierFixture()
		blockID := unittest.IdentifierFixture()

		er := unittest.ExecutionResultFixture(
			unittest.WithExecutionResultBlockID(blockID),
			unittest.WithServiceEvents(3))

		require.NoError(suite.T(), en.Results.Store(er))
		require.NoError(suite.T(), en.Results.Index(blockID, er.ID()))

		assertResp := func(
			resp *accessproto.ExecutionResultForBlockIDResponse,
			err error,
			executionResult *flow.ExecutionResult,
		) {
			require.NoError(suite.T(), err)
			require.NotNil(suite.T(), resp)
			er := resp.ExecutionResult

			require.Len(suite.T(), er.Chunks, len(executionResult.Chunks))
			require.Len(suite.T(), er.ServiceEvents, len(executionResult.ServiceEvents))

			assert.Equal(suite.T(), executionResult.BlockID, convert.MessageToIdentifier(er.BlockId))
			assert.Equal(suite.T(), executionResult.PreviousResultID, convert.MessageToIdentifier(er.PreviousResultId))
			assert.Equal(suite.T(), executionResult.ExecutionDataID, convert.MessageToIdentifier(er.ExecutionDataId))

			for i, chunk := range executionResult.Chunks {
				assert.Equal(suite.T(), chunk.BlockID[:], er.Chunks[i].BlockId)
				assert.Equal(suite.T(), chunk.Index, er.Chunks[i].Index)
				assert.Equal(suite.T(), uint32(chunk.CollectionIndex), er.Chunks[i].CollectionIndex)
				assert.Equal(suite.T(), chunk.StartState[:], er.Chunks[i].StartState)
				assert.Equal(suite.T(), chunk.EventCollection[:], er.Chunks[i].EventCollection)
				assert.Equal(suite.T(), chunk.TotalComputationUsed, er.Chunks[i].TotalComputationUsed)
				assert.Equal(suite.T(), uint32(chunk.NumberOfTransactions), er.Chunks[i].NumberOfTransactions)
				assert.Equal(suite.T(), chunk.EndState[:], er.Chunks[i].EndState)
			}

			for i, serviceEvent := range executionResult.ServiceEvents {
				assert.Equal(suite.T(), serviceEvent.Type.String(), er.ServiceEvents[i].Type)
				event := serviceEvent.Event
				marshalledEvent, err := json.Marshal(event)
				require.NoError(suite.T(), err)
				assert.Equal(suite.T(), marshalledEvent, er.ServiceEvents[i].Payload)
			}
			parsedExecResult, err := convert.MessageToExecutionResult(resp.ExecutionResult)
			require.NoError(suite.T(), err)
			assert.Equal(suite.T(), parsedExecResult.ID(), executionResult.ID())
		}

		suite.Run("nonexisting block", func() {
			req := &accessproto.GetExecutionResultForBlockIDRequest{
				BlockId: nonexistingID[:],
			}

			resp, err := handler.GetExecutionResultForBlockID(context.Background(), req)

			require.Error(suite.T(), err)
			require.Nil(suite.T(), resp)
		})

		suite.Run("some block", func() {
			// get header by ID
			req := &accessproto.GetExecutionResultForBlockIDRequest{
				BlockId: blockID[:],
			}

			resp, err := handler.GetExecutionResultForBlockID(context.Background(), req)

			require.NoError(suite.T(), err)

			assertResp(resp, err, er)
		})

	})
}

// TestGetSealedTransaction tests that transactions status of transaction that belongs to a sealed block
// is reported as sealed
func (suite *Suite) TestGetSealedTransaction() {
	unittest.RunWithBadgerDB(suite.T(), func(db *badger.DB) {
<<<<<<< HEAD
		all := util.StorageLayer(suite.T(), db)
		en := util.ExecutionStorageLayer(suite.T(), db)
=======
		all := bstorage.InitAll(metrics.NewNoopCollector(), db)
		results := bstorage.NewExecutionResults(suite.metrics, db)
		receipts := bstorage.NewExecutionReceipts(suite.metrics, db, results, bstorage.DefaultCacheSize)
>>>>>>> cb8722b8
		enIdentities := unittest.IdentityListFixture(2, unittest.WithRole(flow.RoleExecution))
		enNodeIDs := enIdentities.NodeIDs()

		// create block -> collection -> transactions
		block, collection := suite.createChain()

		// setup mocks
		conduit := new(mocknetwork.Conduit)
		suite.net.On("Register", channels.ReceiveReceipts, mock.Anything).Return(conduit, nil).
			Once()
		suite.request.On("Request", mock.Anything, mock.Anything).Return()

		colIdentities := unittest.IdentityListFixture(1, unittest.WithRole(flow.RoleCollection))
		allIdentities := append(colIdentities, enIdentities...)

		suite.finalSnapshot.On("Identities", mock.Anything).Return(allIdentities, nil).Once()

		exeEventResp := execproto.GetTransactionResultResponse{
			Events: nil,
		}

		// generate receipts
		executionReceipts := unittest.ReceiptsForBlockFixture(block, enNodeIDs)

		// assume execution node returns an empty list of events
		suite.execClient.On("GetTransactionResult", mock.Anything, mock.Anything).Return(&exeEventResp, nil)

		// create a mock connection factory
		connFactory := connectionmock.NewConnectionFactory(suite.T())
		connFactory.On("GetExecutionAPIClient", mock.Anything).Return(suite.execClient, &mocks.MockCloser{}, nil)

		// initialize storage
		metrics := metrics.NewNoopCollector()
		transactions := bstorage.NewTransactions(metrics, db)
		collections := bstorage.NewCollections(db, transactions)
		collectionsToMarkFinalized, err := stdmap.NewTimes(100)
		require.NoError(suite.T(), err)
		collectionsToMarkExecuted, err := stdmap.NewTimes(100)
		require.NoError(suite.T(), err)
		blocksToMarkExecuted, err := stdmap.NewTimes(100)
		require.NoError(suite.T(), err)
		blockTransactions, err := stdmap.NewIdentifierMap(100)
		require.NoError(suite.T(), err)

		execNodeIdentitiesProvider := commonrpc.NewExecutionNodeIdentitiesProvider(
			suite.log,
			suite.state,
			en.Receipts,
			enNodeIDs,
			nil,
		)

		bnd, err := backend.New(backend.Params{
			State:                      suite.state,
			CollectionRPC:              suite.collClient,
			Blocks:                     all.Blocks,
			Headers:                    all.Headers,
			Collections:                collections,
			Transactions:               transactions,
			ExecutionReceipts:          en.Receipts,
			ExecutionResults:           en.Results,
			ChainID:                    suite.chainID,
			AccessMetrics:              suite.metrics,
			ConnFactory:                connFactory,
			MaxHeightRange:             backend.DefaultMaxHeightRange,
			Log:                        suite.log,
			SnapshotHistoryLimit:       backend.DefaultSnapshotHistoryLimit,
			Communicator:               backend.NewNodeCommunicator(false),
			TxResultQueryMode:          backend.IndexQueryModeExecutionNodesOnly,
			ExecNodeIdentitiesProvider: execNodeIdentitiesProvider,
		})
		require.NoError(suite.T(), err)

		handler := access.NewHandler(bnd, suite.chainID.Chain(), suite.finalizedHeaderCache, suite.me, subscription.DefaultMaxGlobalStreams)

		collectionExecutedMetric, err := indexer.NewCollectionExecutedMetricImpl(
			suite.log,
			metrics,
			collectionsToMarkFinalized,
			collectionsToMarkExecuted,
			blocksToMarkExecuted,
			collections,
			all.Blocks,
			blockTransactions,
		)
		require.NoError(suite.T(), err)

		progress, err := store.NewConsumerProgress(badgerimpl.ToDB(db), module.ConsumeProgressLastFullBlockHeight).Initialize(suite.rootBlock.Height)
		require.NoError(suite.T(), err)
		lastFullBlockHeight, err := counters.NewPersistentStrictMonotonicCounter(progress)
		require.NoError(suite.T(), err)

		// create the ingest engine
		processedHeight := store.NewConsumerProgress(badgerimpl.ToDB(db), module.ConsumeProgressIngestionEngineBlockHeight)

		ingestEng, err := ingestion.New(
			suite.log,
			suite.net,
			suite.state,
			suite.me,
			suite.request,
			all.Blocks,
			all.Headers,
			collections,
			transactions,
			en.Results,
			en.Receipts,
			collectionExecutedMetric,
			processedHeight,
			lastFullBlockHeight,
			nil,
		)
		require.NoError(suite.T(), err)

		// 1. Assume that follower engine updated the block storage and the protocol state. The block is reported as sealed
		err = all.Blocks.Store(block)
		require.NoError(suite.T(), err)

		err = db.Update(operation.IndexBlockHeight(block.Header.Height, block.ID()))
		require.NoError(suite.T(), err)

		suite.sealedBlock = block.Header

		background, cancel := context.WithCancel(context.Background())
		defer cancel()

		ctx, _ := irrecoverable.WithSignaler(background)
		ingestEng.Start(ctx)
		<-ingestEng.Ready()

		// 2. Ingest engine was notified by the follower engine about a new block.
		// Follower engine --> Ingest engine
		mb := &model.Block{
			BlockID: block.ID(),
		}
		ingestEng.OnFinalizedBlock(mb)

		// 3. Request engine is used to request missing collection
		suite.request.On("EntityByID", collection.ID(), mock.Anything).Return()
		// 4. Indexer HandleCollection receives the requested collection and all the execution receipts
		err = indexer.HandleCollection(collection, collections, transactions, suite.log, collectionExecutedMetric)
		require.NoError(suite.T(), err)

		for _, r := range executionReceipts {
			err = ingestEng.Process(channels.ReceiveReceipts, enNodeIDs[0], r)
			require.NoError(suite.T(), err)
		}

		// 5. Client requests a transaction
		tx := collection.Transactions[0]
		txID := tx.ID()
		getReq := &accessproto.GetTransactionRequest{
			Id: txID[:],
		}
		gResp, err := handler.GetTransactionResult(context.Background(), getReq)
		require.NoError(suite.T(), err)
		// assert that the transaction is reported as Sealed
		require.Equal(suite.T(), entitiesproto.TransactionStatus_SEALED, gResp.GetStatus())
	})
}

// TestGetTransactionResult tests different approaches to using the GetTransactionResult query, including using
// transaction ID, block ID, and collection ID.
func (suite *Suite) TestGetTransactionResult() {
	unittest.RunWithBadgerDB(suite.T(), func(db *badger.DB) {
<<<<<<< HEAD
		all := util.StorageLayer(suite.T(), db)
		en := util.ExecutionStorageLayer(suite.T(), db)
=======
		all := bstorage.InitAll(metrics.NewNoopCollector(), db)
		results := bstorage.NewExecutionResults(suite.metrics, db)
		receipts := bstorage.NewExecutionReceipts(suite.metrics, db, results, bstorage.DefaultCacheSize)
>>>>>>> cb8722b8
		originID := unittest.IdentifierFixture()

		*suite.state = protocol.State{}

		// create block -> collection -> transactions
		block, collection := suite.createChain()
		blockNegative, collectionNegative := suite.createChain()
		blockId := block.ID()
		blockNegativeId := blockNegative.ID()

		finalSnapshot := new(protocol.Snapshot)
		finalSnapshot.On("Head").Return(suite.finalizedBlock, nil)

		suite.state.On("Params").Return(suite.params)
		suite.state.On("Final").Return(finalSnapshot)
		suite.state.On("Sealed").Return(suite.sealedSnapshot)
		sealedBlock := unittest.GenesisFixture().Header
		// specifically for this test we will consider that sealed block is far behind finalized, so we get EXECUTED status
		suite.sealedSnapshot.On("Head").Return(sealedBlock, nil)

		err := all.Blocks.Store(block)
		require.NoError(suite.T(), err)
		err = all.Blocks.Store(blockNegative)
		require.NoError(suite.T(), err)

		suite.state.On("AtBlockID", blockId).Return(suite.sealedSnapshot)

		colIdentities := unittest.IdentityListFixture(1, unittest.WithRole(flow.RoleCollection))
		enIdentities := unittest.IdentityListFixture(2, unittest.WithRole(flow.RoleExecution))

		enNodeIDs := enIdentities.NodeIDs()
		allIdentities := append(colIdentities, enIdentities...)
		finalSnapshot.On("Identities", mock.Anything).Return(allIdentities, nil)

		suite.state.On("AtBlockID", blockNegativeId).Return(suite.sealedSnapshot)
		suite.sealedSnapshot.On("Identities", mock.Anything).Return(allIdentities, nil)

		// assume execution node returns an empty list of events
		suite.execClient.On("GetTransactionResult", mock.Anything, mock.Anything).Return(&execproto.GetTransactionResultResponse{
			Events: nil,
		}, nil)

		// setup mocks
		conduit := new(mocknetwork.Conduit)
		suite.net.On("Register", channels.ReceiveReceipts, mock.Anything).Return(conduit, nil).Once()
		suite.request.On("Request", mock.Anything, mock.Anything).Return()

		// create a mock connection factory
		connFactory := connectionmock.NewConnectionFactory(suite.T())
		connFactory.On("GetExecutionAPIClient", mock.Anything).Return(suite.execClient, &mocks.MockCloser{}, nil)

		// initialize storage
		metrics := metrics.NewNoopCollector()
		transactions := bstorage.NewTransactions(metrics, db)
		collections := bstorage.NewCollections(db, transactions)
		err = collections.Store(collectionNegative)
		require.NoError(suite.T(), err)
		collectionsToMarkFinalized, err := stdmap.NewTimes(100)
		require.NoError(suite.T(), err)
		collectionsToMarkExecuted, err := stdmap.NewTimes(100)
		require.NoError(suite.T(), err)
		blocksToMarkExecuted, err := stdmap.NewTimes(100)
		require.NoError(suite.T(), err)
		blockTransactions, err := stdmap.NewIdentifierMap(100)
		require.NoError(suite.T(), err)

		execNodeIdentitiesProvider := commonrpc.NewExecutionNodeIdentitiesProvider(
			suite.log,
			suite.state,
			en.Receipts,
			enNodeIDs,
			nil,
		)

		bnd, err := backend.New(backend.Params{State: suite.state,
			CollectionRPC:              suite.collClient,
			Blocks:                     all.Blocks,
			Headers:                    all.Headers,
			Collections:                collections,
			Transactions:               transactions,
			ExecutionReceipts:          en.Receipts,
			ExecutionResults:           en.Results,
			ChainID:                    suite.chainID,
			AccessMetrics:              suite.metrics,
			ConnFactory:                connFactory,
			MaxHeightRange:             backend.DefaultMaxHeightRange,
			Log:                        suite.log,
			SnapshotHistoryLimit:       backend.DefaultSnapshotHistoryLimit,
			Communicator:               backend.NewNodeCommunicator(false),
			TxResultQueryMode:          backend.IndexQueryModeExecutionNodesOnly,
			ExecNodeIdentitiesProvider: execNodeIdentitiesProvider,
		})
		require.NoError(suite.T(), err)

		handler := access.NewHandler(bnd, suite.chainID.Chain(), suite.finalizedHeaderCache, suite.me, subscription.DefaultMaxGlobalStreams)

		collectionExecutedMetric, err := indexer.NewCollectionExecutedMetricImpl(
			suite.log,
			metrics,
			collectionsToMarkFinalized,
			collectionsToMarkExecuted,
			blocksToMarkExecuted,
			collections,
			all.Blocks,
			blockTransactions,
		)
		require.NoError(suite.T(), err)

		processedHeightInitializer := store.NewConsumerProgress(badgerimpl.ToDB(db), module.ConsumeProgressIngestionEngineBlockHeight)

		lastFullBlockHeightProgress, err := store.NewConsumerProgress(badgerimpl.ToDB(db), module.ConsumeProgressLastFullBlockHeight).
			Initialize(suite.rootBlock.Height)
		require.NoError(suite.T(), err)

		lastFullBlockHeight, err := counters.NewPersistentStrictMonotonicCounter(lastFullBlockHeightProgress)
		require.NoError(suite.T(), err)

		// create the ingest engine
		ingestEng, err := ingestion.New(
			suite.log,
			suite.net,
			suite.state,
			suite.me,
			suite.request,
			all.Blocks,
			all.Headers,
			collections,
			transactions,
			en.Results,
			en.Receipts,
			collectionExecutedMetric,
			processedHeightInitializer,
			lastFullBlockHeight,
			nil,
		)
		require.NoError(suite.T(), err)

		background, cancel := context.WithCancel(context.Background())
		defer cancel()

		ctx := irrecoverable.NewMockSignalerContext(suite.T(), background)
		ingestEng.Start(ctx)
		<-ingestEng.Ready()

		processExecutionReceipts := func(
			block *flow.Block,
			collection *flow.Collection,
			enNodeIDs flow.IdentifierList,
			originID flow.Identifier,
			ingestEng *ingestion.Engine,
		) {
			executionReceipts := unittest.ReceiptsForBlockFixture(block, enNodeIDs)
			// Ingest engine was notified by the follower engine about a new block.
			// Follower engine --> Ingest engine
			mb := &model.Block{
				BlockID: block.ID(),
			}
			ingestEng.OnFinalizedBlock(mb)

			// Indexer HandleCollection receives the requested collection and all the execution receipts
			err = indexer.HandleCollection(collection, collections, transactions, suite.log, collectionExecutedMetric)
			require.NoError(suite.T(), err)

			for _, r := range executionReceipts {
				err = ingestEng.Process(channels.ReceiveReceipts, enNodeIDs[0], r)
				require.NoError(suite.T(), err)
			}
		}
		err = db.Update(operation.IndexBlockHeight(block.Header.Height, block.ID()))
		require.NoError(suite.T(), err)
		finalSnapshot.On("Head").Return(block.Header, nil)

		processExecutionReceipts(block, collection, enNodeIDs, originID, ingestEng)
		processExecutionReceipts(blockNegative, collectionNegative, enNodeIDs, originID, ingestEng)

		txId := collection.Transactions[0].ID()
		collectionId := collection.ID()
		txIdNegative := collectionNegative.Transactions[0].ID()
		collectionIdNegative := collectionNegative.ID()

		assertTransactionResult := func(
			resp *accessproto.TransactionResultResponse,
			err error,
		) {
			require.NoError(suite.T(), err)
			actualTxId := flow.HashToID(resp.TransactionId)
			require.Equal(suite.T(), txId, actualTxId)
			actualBlockId := flow.HashToID(resp.BlockId)
			require.Equal(suite.T(), blockId, actualBlockId)
			actualCollectionId := flow.HashToID(resp.CollectionId)
			require.Equal(suite.T(), collectionId, actualCollectionId)
		}

		// Test behaviour with transactionId provided
		// POSITIVE
		suite.Run("Get transaction result by transaction ID", func() {
			getReq := &accessproto.GetTransactionRequest{
				Id: txId[:],
			}
			resp, err := handler.GetTransactionResult(context.Background(), getReq)
			assertTransactionResult(resp, err)
		})

		// Test behaviour with blockId provided
		suite.Run("Get transaction result by block ID", func() {
			getReq := &accessproto.GetTransactionRequest{
				Id:      txId[:],
				BlockId: blockId[:],
			}
			resp, err := handler.GetTransactionResult(context.Background(), getReq)
			assertTransactionResult(resp, err)
		})

		suite.Run("Get transaction result with wrong transaction ID and correct block ID", func() {
			getReq := &accessproto.GetTransactionRequest{
				Id:      txIdNegative[:],
				BlockId: blockId[:],
			}
			resp, err := handler.GetTransactionResult(context.Background(), getReq)
			require.Error(suite.T(), err)
			require.Nil(suite.T(), resp)
		})

		suite.Run("Get transaction result with wrong block ID and correct transaction ID", func() {
			getReq := &accessproto.GetTransactionRequest{
				Id:      txId[:],
				BlockId: blockNegativeId[:],
			}
			resp, err := handler.GetTransactionResult(context.Background(), getReq)
			require.Error(suite.T(), err)
			require.Contains(suite.T(), err.Error(), "failed to find: transaction not in block")
			require.Nil(suite.T(), resp)
		})

		// Test behaviour with collectionId provided
		suite.Run("Get transaction result by collection ID", func() {
			getReq := &accessproto.GetTransactionRequest{
				Id:           txId[:],
				CollectionId: collectionId[:],
			}
			resp, err := handler.GetTransactionResult(context.Background(), getReq)
			assertTransactionResult(resp, err)
		})

		suite.Run("Get transaction result with wrong collection ID but correct transaction ID", func() {
			getReq := &accessproto.GetTransactionRequest{
				Id:           txId[:],
				CollectionId: collectionIdNegative[:],
			}
			resp, err := handler.GetTransactionResult(context.Background(), getReq)
			require.Error(suite.T(), err)
			require.Nil(suite.T(), resp)
		})

		suite.Run("Get transaction result with wrong transaction ID and correct collection ID", func() {
			getReq := &accessproto.GetTransactionRequest{
				Id:           txIdNegative[:],
				CollectionId: collectionId[:],
			}
			resp, err := handler.GetTransactionResult(context.Background(), getReq)
			require.Error(suite.T(), err)
			require.Nil(suite.T(), resp)
		})

		// Test behaviour with blockId and collectionId provided
		suite.Run("Get transaction result by block ID and collection ID", func() {
			getReq := &accessproto.GetTransactionRequest{
				Id:           txId[:],
				BlockId:      blockId[:],
				CollectionId: collectionId[:],
			}
			resp, err := handler.GetTransactionResult(context.Background(), getReq)
			assertTransactionResult(resp, err)
		})

		suite.Run("Get transaction result by block ID with wrong collection ID", func() {
			getReq := &accessproto.GetTransactionRequest{
				Id:           txId[:],
				BlockId:      blockId[:],
				CollectionId: collectionIdNegative[:],
			}
			resp, err := handler.GetTransactionResult(context.Background(), getReq)
			require.Error(suite.T(), err)
			require.Nil(suite.T(), resp)
		})
	})
}

// TestExecuteScript tests the three execute Script related calls to make sure that the execution api is called with
// the correct block id
func (suite *Suite) TestExecuteScript() {
	unittest.RunWithBadgerDB(suite.T(), func(db *badger.DB) {
<<<<<<< HEAD
		all := util.StorageLayer(suite.T(), db)
		en := util.ExecutionStorageLayer(suite.T(), db)
=======
		all := bstorage.InitAll(metrics.NewNoopCollector(), db)
		transactions := bstorage.NewTransactions(suite.metrics, db)
		collections := bstorage.NewCollections(db, transactions)
		results := bstorage.NewExecutionResults(suite.metrics, db)
		receipts := bstorage.NewExecutionReceipts(suite.metrics, db, results, bstorage.DefaultCacheSize)
>>>>>>> cb8722b8
		identities := unittest.IdentityListFixture(2, unittest.WithRole(flow.RoleExecution))
		suite.sealedSnapshot.On("Identities", mock.Anything).Return(identities, nil)
		suite.finalSnapshot.On("Identities", mock.Anything).Return(identities, nil)

		// create a mock connection factory
		connFactory := connectionmock.NewConnectionFactory(suite.T())
		connFactory.On("GetExecutionAPIClient", mock.Anything).Return(suite.execClient, &mocks.MockCloser{}, nil)

		execNodeIdentitiesProvider := commonrpc.NewExecutionNodeIdentitiesProvider(
			suite.log,
			suite.state,
			en.Receipts,
			nil,
			identities.NodeIDs(),
		)

		var err error
		suite.backend, err = backend.New(backend.Params{
			State:                      suite.state,
			CollectionRPC:              suite.collClient,
			Blocks:                     all.Blocks,
			Headers:                    all.Headers,
			Collections:                all.Collections,
			Transactions:               all.Transactions,
			ExecutionReceipts:          en.Receipts,
			ExecutionResults:           en.Results,
			ChainID:                    suite.chainID,
			AccessMetrics:              suite.metrics,
			ConnFactory:                connFactory,
			MaxHeightRange:             backend.DefaultMaxHeightRange,
			Log:                        suite.log,
			SnapshotHistoryLimit:       backend.DefaultSnapshotHistoryLimit,
			Communicator:               backend.NewNodeCommunicator(false),
			ScriptExecutionMode:        backend.IndexQueryModeExecutionNodesOnly,
			TxResultQueryMode:          backend.IndexQueryModeExecutionNodesOnly,
			ExecNodeIdentitiesProvider: execNodeIdentitiesProvider,
		})
		require.NoError(suite.T(), err)

		handler := access.NewHandler(suite.backend, suite.chainID.Chain(), suite.finalizedHeaderCache, suite.me, subscription.DefaultMaxGlobalStreams)

		// initialize metrics related storage
		metrics := metrics.NewNoopCollector()
		collectionsToMarkFinalized, err := stdmap.NewTimes(100)
		require.NoError(suite.T(), err)
		collectionsToMarkExecuted, err := stdmap.NewTimes(100)
		require.NoError(suite.T(), err)
		blocksToMarkExecuted, err := stdmap.NewTimes(100)
		require.NoError(suite.T(), err)
		blockTransactions, err := stdmap.NewIdentifierMap(100)
		require.NoError(suite.T(), err)

		collectionExecutedMetric, err := indexer.NewCollectionExecutedMetricImpl(
			suite.log,
			metrics,
			collectionsToMarkFinalized,
			collectionsToMarkExecuted,
			blocksToMarkExecuted,
			all.Collections,
			all.Blocks,
			blockTransactions,
		)
		require.NoError(suite.T(), err)

		conduit := new(mocknetwork.Conduit)
		suite.net.On("Register", channels.ReceiveReceipts, mock.Anything).Return(conduit, nil).
			Once()

		processedHeightInitializer := store.NewConsumerProgress(badgerimpl.ToDB(db), module.ConsumeProgressIngestionEngineBlockHeight)

		lastFullBlockHeightInitializer := store.NewConsumerProgress(badgerimpl.ToDB(db), module.ConsumeProgressLastFullBlockHeight)
		lastFullBlockHeightProgress, err := lastFullBlockHeightInitializer.Initialize(suite.rootBlock.Height)
		require.NoError(suite.T(), err)

		lastFullBlockHeight, err := counters.NewPersistentStrictMonotonicCounter(lastFullBlockHeightProgress)
		require.NoError(suite.T(), err)

		// create the ingest engine
		ingestEng, err := ingestion.New(
			suite.log,
			suite.net,
			suite.state,
			suite.me,
			suite.request,
			all.Blocks,
			all.Headers,
			all.Collections,
			all.Transactions,
			en.Results,
			en.Receipts,
			collectionExecutedMetric,
			processedHeightInitializer,
			lastFullBlockHeight,
			nil,
		)
		require.NoError(suite.T(), err)

		// create another block as a predecessor of the block created earlier
		prevBlock := unittest.BlockWithParentFixture(suite.finalizedBlock)

		// create a block and a seal pointing to that block
		lastBlock := unittest.BlockWithParentFixture(prevBlock.Header)
		err = all.Blocks.Store(lastBlock)
		require.NoError(suite.T(), err)
		err = db.Update(operation.IndexBlockHeight(lastBlock.Header.Height, lastBlock.ID()))
		require.NoError(suite.T(), err)
		//update latest sealed block
		suite.sealedBlock = lastBlock.Header
		// create execution receipts for each of the execution node and the last block
		executionReceipts := unittest.ReceiptsForBlockFixture(lastBlock, identities.NodeIDs())
		// notify the ingest engine about the receipts
		for _, r := range executionReceipts {
			err = ingestEng.Process(channels.ReceiveReceipts, unittest.IdentifierFixture(), r)
			require.NoError(suite.T(), err)
		}

		err = all.Blocks.Store(prevBlock)
		require.NoError(suite.T(), err)
		err = db.Update(operation.IndexBlockHeight(prevBlock.Header.Height, prevBlock.ID()))
		require.NoError(suite.T(), err)

		// create execution receipts for each of the execution node and the previous block
		executionReceipts = unittest.ReceiptsForBlockFixture(prevBlock, identities.NodeIDs())
		// notify the ingest engine about the receipts
		for _, r := range executionReceipts {
			err = ingestEng.Process(channels.ReceiveReceipts, unittest.IdentifierFixture(), r)
			require.NoError(suite.T(), err)
		}

		ctx := context.Background()

		script := []byte("dummy script")

		// setupExecClientMock sets up the mock the execution client and returns the access response to expect
		setupExecClientMock := func(blockID flow.Identifier) *accessproto.ExecuteScriptResponse {
			id := blockID[:]
			executionReq := execproto.ExecuteScriptAtBlockIDRequest{
				BlockId: id,
				Script:  script,
			}
			executionResp := execproto.ExecuteScriptAtBlockIDResponse{
				Value: []byte{9, 10, 11},
			}

			suite.execClient.On("ExecuteScriptAtBlockID", ctx, &executionReq).Return(&executionResp, nil).Once()

			finalizedHeader := suite.finalizedHeaderCache.Get()
			finalizedHeaderId := finalizedHeader.ID()
			nodeId := suite.me.NodeID()

			expectedResp := accessproto.ExecuteScriptResponse{
				Value: executionResp.GetValue(),
				Metadata: &entitiesproto.Metadata{
					LatestFinalizedBlockId: finalizedHeaderId[:],
					LatestFinalizedHeight:  finalizedHeader.Height,
					NodeId:                 nodeId[:],
				},
			}
			return &expectedResp
		}

		assertResult := func(err error, expected interface{}, actual interface{}) {
			suite.Require().NoError(err)
			suite.Require().Equal(expected, actual)
			suite.execClient.AssertExpectations(suite.T())
		}

		suite.Run("execute script at latest block", func() {
			suite.state.
				On("AtBlockID", lastBlock.ID()).
				Return(suite.sealedSnapshot, nil)

			expectedResp := setupExecClientMock(lastBlock.ID())
			req := accessproto.ExecuteScriptAtLatestBlockRequest{
				Script: script,
			}
			actualResp, err := handler.ExecuteScriptAtLatestBlock(ctx, &req)
			assertResult(err, expectedResp, actualResp)
		})

		suite.Run("execute script at block id", func() {
			suite.state.
				On("AtBlockID", prevBlock.ID()).
				Return(suite.sealedSnapshot, nil)

			expectedResp := setupExecClientMock(prevBlock.ID())
			id := prevBlock.ID()
			req := accessproto.ExecuteScriptAtBlockIDRequest{
				BlockId: id[:],
				Script:  script,
			}
			actualResp, err := handler.ExecuteScriptAtBlockID(ctx, &req)
			assertResult(err, expectedResp, actualResp)
		})

		suite.Run("execute script at block height", func() {
			suite.state.
				On("AtBlockID", prevBlock.ID()).
				Return(suite.sealedSnapshot, nil)

			expectedResp := setupExecClientMock(prevBlock.ID())
			req := accessproto.ExecuteScriptAtBlockHeightRequest{
				BlockHeight: prevBlock.Header.Height,
				Script:      script,
			}
			actualResp, err := handler.ExecuteScriptAtBlockHeight(ctx, &req)
			assertResult(err, expectedResp, actualResp)
		})
	})
}

// TestAPICallNodeVersionInfo tests the GetNodeVersionInfo query and check response returns correct node version
// information
func (suite *Suite) TestAPICallNodeVersionInfo() {
	suite.RunTest(func(handler *access.Handler, db *badger.DB, all *storage.All, en *storage.Execution) {
		req := &accessproto.GetNodeVersionInfoRequest{}
		resp, err := handler.GetNodeVersionInfo(context.Background(), req)
		require.NoError(suite.T(), err)
		require.NotNil(suite.T(), resp)

		respNodeVersionInfo := resp.Info
		suite.Require().Equal(respNodeVersionInfo, &entitiesproto.NodeVersionInfo{
			Semver:               build.Version(),
			Commit:               build.Commit(),
			SporkId:              suite.sporkID[:],
			ProtocolVersion:      0,
			ProtocolStateVersion: uint64(suite.protocolStateVersion),
		})
	})
}

// TestLastFinalizedBlockHeightResult tests on example of the GetBlockHeaderByID function that the LastFinalizedBlock
// field in the response matches the finalized header from cache. It also tests that the LastFinalizedBlock field is
// updated correctly when a block with a greater height is finalized.
func (suite *Suite) TestLastFinalizedBlockHeightResult() {
	suite.RunTest(func(handler *access.Handler, db *badger.DB, all *storage.All, en *storage.Execution) {
		block := unittest.BlockWithParentFixture(suite.finalizedBlock)
		newFinalizedBlock := unittest.BlockWithParentFixture(block.Header)

		// store new block
		require.NoError(suite.T(), all.Blocks.Store(block))

		assertFinalizedBlockHeader := func(resp *accessproto.BlockHeaderResponse, err error) {
			require.NoError(suite.T(), err)
			require.NotNil(suite.T(), resp)

			finalizedHeaderId := suite.finalizedBlock.ID()
			nodeId := suite.me.NodeID()

			require.Equal(suite.T(), &entitiesproto.Metadata{
				LatestFinalizedBlockId: finalizedHeaderId[:],
				LatestFinalizedHeight:  suite.finalizedBlock.Height,
				NodeId:                 nodeId[:],
			}, resp.Metadata)
		}

		id := block.ID()
		req := &accessproto.GetBlockHeaderByIDRequest{
			Id: id[:],
		}

		resp, err := handler.GetBlockHeaderByID(context.Background(), req)
		assertFinalizedBlockHeader(resp, err)

		suite.finalizedBlock = newFinalizedBlock.Header

		resp, err = handler.GetBlockHeaderByID(context.Background(), req)
		assertFinalizedBlockHeader(resp, err)
	})
}

func (suite *Suite) createChain() (*flow.Block, *flow.Collection) {
	collection := unittest.CollectionFixture(10)
	refBlockID := unittest.IdentifierFixture()
	// prepare cluster committee members
	clusterCommittee := unittest.IdentityListFixture(32 * 4).Filter(filter.HasRole[flow.Identity](flow.RoleCollection))
	// guarantee signers must be cluster committee members, so that access will fetch collection from
	// the signers that are specified by guarantee.SignerIndices
	indices, err := signature.EncodeSignersToIndices(clusterCommittee.NodeIDs(), clusterCommittee.NodeIDs())
	require.NoError(suite.T(), err)
	guarantee := &flow.CollectionGuarantee{
		CollectionID:     collection.ID(),
		Signature:        crypto.Signature([]byte("signature A")),
		ReferenceBlockID: refBlockID,
		SignerIndices:    indices,
	}
	block := unittest.BlockWithParentFixture(suite.finalizedBlock)
	block.SetPayload(unittest.PayloadFixture(unittest.WithGuarantees(guarantee)))

	cluster := new(protocol.Cluster)
	cluster.On("Members").Return(clusterCommittee.ToSkeleton(), nil)
	epoch := new(protocol.CommittedEpoch)
	epoch.On("ClusterByChainID", mock.Anything).Return(cluster, nil)
	epochs := new(protocol.EpochQuery)
	epochs.On("Current").Return(epoch, nil)
	snap := new(protocol.Snapshot)
	snap.On("Epochs").Return(epochs).Maybe()
	snap.On("Params").Return(suite.params).Maybe()
	snap.On("Head").Return(block.Header, nil).Maybe()

	suite.state.On("AtBlockID", refBlockID).Return(snap)

	return block, &collection
}<|MERGE_RESOLUTION|>--- conflicted
+++ resolved
@@ -47,6 +47,7 @@
 	"github.com/onflow/flow-go/storage/badger/operation"
 	"github.com/onflow/flow-go/storage/operation/badgerimpl"
 	"github.com/onflow/flow-go/storage/store"
+	"github.com/onflow/flow-go/storage/util"
 	"github.com/onflow/flow-go/utils/unittest"
 	"github.com/onflow/flow-go/utils/unittest/mocks"
 
@@ -153,12 +154,8 @@
 	f func(handler *access.Handler, db *badger.DB, all *storage.All, en *storage.Execution),
 ) {
 	unittest.RunWithBadgerDB(suite.T(), func(db *badger.DB) {
-<<<<<<< HEAD
-		all := util.StorageLayer(suite.T(), db)
+		all := bstorage.InitAll(metrics.NewNoopCollector(), db)
 		en := util.ExecutionStorageLayer(suite.T(), db)
-=======
-		all := bstorage.InitAll(metrics.NewNoopCollector(), db)
->>>>>>> cb8722b8
 
 		var err error
 		suite.backend, err = backend.New(backend.Params{
@@ -603,14 +600,8 @@
 // is reported as sealed
 func (suite *Suite) TestGetSealedTransaction() {
 	unittest.RunWithBadgerDB(suite.T(), func(db *badger.DB) {
-<<<<<<< HEAD
-		all := util.StorageLayer(suite.T(), db)
+		all := bstorage.InitAll(metrics.NewNoopCollector(), db)
 		en := util.ExecutionStorageLayer(suite.T(), db)
-=======
-		all := bstorage.InitAll(metrics.NewNoopCollector(), db)
-		results := bstorage.NewExecutionResults(suite.metrics, db)
-		receipts := bstorage.NewExecutionReceipts(suite.metrics, db, results, bstorage.DefaultCacheSize)
->>>>>>> cb8722b8
 		enIdentities := unittest.IdentityListFixture(2, unittest.WithRole(flow.RoleExecution))
 		enNodeIDs := enIdentities.NodeIDs()
 
@@ -776,14 +767,8 @@
 // transaction ID, block ID, and collection ID.
 func (suite *Suite) TestGetTransactionResult() {
 	unittest.RunWithBadgerDB(suite.T(), func(db *badger.DB) {
-<<<<<<< HEAD
-		all := util.StorageLayer(suite.T(), db)
+		all := bstorage.InitAll(metrics.NewNoopCollector(), db)
 		en := util.ExecutionStorageLayer(suite.T(), db)
-=======
-		all := bstorage.InitAll(metrics.NewNoopCollector(), db)
-		results := bstorage.NewExecutionResults(suite.metrics, db)
-		receipts := bstorage.NewExecutionReceipts(suite.metrics, db, results, bstorage.DefaultCacheSize)
->>>>>>> cb8722b8
 		originID := unittest.IdentifierFixture()
 
 		*suite.state = protocol.State{}
@@ -1076,16 +1061,8 @@
 // the correct block id
 func (suite *Suite) TestExecuteScript() {
 	unittest.RunWithBadgerDB(suite.T(), func(db *badger.DB) {
-<<<<<<< HEAD
-		all := util.StorageLayer(suite.T(), db)
+		all := bstorage.InitAll(metrics.NewNoopCollector(), db)
 		en := util.ExecutionStorageLayer(suite.T(), db)
-=======
-		all := bstorage.InitAll(metrics.NewNoopCollector(), db)
-		transactions := bstorage.NewTransactions(suite.metrics, db)
-		collections := bstorage.NewCollections(db, transactions)
-		results := bstorage.NewExecutionResults(suite.metrics, db)
-		receipts := bstorage.NewExecutionReceipts(suite.metrics, db, results, bstorage.DefaultCacheSize)
->>>>>>> cb8722b8
 		identities := unittest.IdentityListFixture(2, unittest.WithRole(flow.RoleExecution))
 		suite.sealedSnapshot.On("Identities", mock.Anything).Return(identities, nil)
 		suite.finalSnapshot.On("Identities", mock.Anything).Return(identities, nil)
