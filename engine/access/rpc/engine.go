--- conflicted
+++ resolved
@@ -29,24 +29,6 @@
 // A secure GRPC server here implies a server that presents a self-signed TLS certificate and a client that authenticates
 // the server via a pre-shared public key
 type Config struct {
-<<<<<<< HEAD
-	UnsecureGRPCListenAddr    string                           // the non-secure GRPC server address as ip:port
-	SecureGRPCListenAddr      string                           // the secure GRPC server address as ip:port
-	TransportCredentials      credentials.TransportCredentials // the secure GRPC credentials
-	HTTPListenAddr            string                           // the HTTP web proxy address as ip:port
-	RESTListenAddr            string                           // the REST server address as ip:port (if empty the REST server will not be started)
-	CollectionAddr            string                           // the address of the upstream collection node
-	HistoricalAccessAddrs     string                           // the list of all access nodes from previous spork
-	MaxMsgSize                uint                             // GRPC max message size
-	ExecutionClientTimeout    time.Duration                    // execution API GRPC client timeout
-	CollectionClientTimeout   time.Duration                    // collection API GRPC client timeout
-	ConnectionPoolSize        uint                             // size of the cache for storing collection and execution connections
-	MaxHeightRange            uint                             // max size of height range requests
-	PreferredExecutionNodeIDs []string                         // preferred list of upstream execution node IDs
-	FixedExecutionNodeIDs     []string                         // fixed list of execution node IDs to choose from if no node node ID can be chosen from the PreferredExecutionNodeIDs
-	ArchiveAddressList        []string                         // the archive node address list to send script executions. when configured, script executions will be all sent to the archive node
-	CircuitBreakerConfig      backend.CircuitBreakerConfig     // the configuration for circuit breaker
-=======
 	UnsecureGRPCListenAddr string                           // the non-secure GRPC server address as ip:port
 	SecureGRPCListenAddr   string                           // the secure GRPC server address as ip:port
 	TransportCredentials   credentials.TransportCredentials // the secure GRPC credentials
@@ -57,7 +39,6 @@
 
 	BackendConfig backend.Config // configurable options for creating Backend
 	MaxMsgSize    uint           // GRPC max message size
->>>>>>> b53dd43b
 }
 
 // Engine exposes the server with a simplified version of the Access API.
@@ -103,70 +84,7 @@
 	log = log.With().Str("engine", "rpc").Logger()
 
 	// wrap the unsecured server with an HTTP proxy server to serve HTTP clients
-<<<<<<< HEAD
-	httpServer := newHTTPProxyServer(unsecureGrpcServer)
-
-	var cache *lru.Cache
-	cacheSize := config.ConnectionPoolSize
-	if cacheSize > 0 {
-		// TODO: remove this fallback after fixing issues with evictions
-		// It was observed that evictions cause connection errors for in flight requests. This works around
-		// the issue by forcing hte pool size to be greater than the number of ENs + LNs
-		if cacheSize < backend.DefaultConnectionPoolSize {
-			log.Warn().Msg("connection pool size below threshold, setting pool size to default value ")
-			cacheSize = backend.DefaultConnectionPoolSize
-		}
-		var err error
-		cache, err = lru.NewWithEvict(int(cacheSize), func(_, evictedValue interface{}) {
-			store := evictedValue.(*backend.CachedClient)
-			store.Close()
-			log.Debug().Str("grpc_conn_evicted", store.Address).Msg("closing grpc connection evicted from pool")
-			if accessMetrics != nil {
-				accessMetrics.ConnectionFromPoolEvicted()
-			}
-		})
-		if err != nil {
-			return nil, fmt.Errorf("could not initialize connection pool cache: %w", err)
-		}
-	}
-
-	connectionFactory := &backend.ConnectionFactoryImpl{
-		CollectionGRPCPort:        collectionGRPCPort,
-		ExecutionGRPCPort:         executionGRPCPort,
-		CollectionNodeGRPCTimeout: config.CollectionClientTimeout,
-		ExecutionNodeGRPCTimeout:  config.ExecutionClientTimeout,
-		ConnectionsCache:          cache,
-		CacheSize:                 cacheSize,
-		MaxMsgSize:                config.MaxMsgSize,
-		AccessMetrics:             accessMetrics,
-		Log:                       log,
-		CircuitBreakerConfig:      config.CircuitBreakerConfig,
-	}
-
-	backend := backend.New(state,
-		collectionRPC,
-		historicalAccessNodes,
-		blocks,
-		headers,
-		collections,
-		transactions,
-		executionReceipts,
-		executionResults,
-		chainID,
-		accessMetrics,
-		connectionFactory,
-		retryEnabled,
-		config.MaxHeightRange,
-		config.PreferredExecutionNodeIDs,
-		config.FixedExecutionNodeIDs,
-		log,
-		backend.DefaultSnapshotHistoryLimit,
-		config.ArchiveAddressList,
-		config.CircuitBreakerConfig.Enabled,
-	)
-=======
 	httpServer := newHTTPProxyServer(unsecureGrpcServer.Server)
->>>>>>> b53dd43b
 
 	finalizedCache, finalizedCacheWorker, err := events.NewFinalizedHeaderCache(state)
 	if err != nil {
