--- conflicted
+++ resolved
@@ -16,11 +16,7 @@
 	"github.com/onflow/flow-go/consensus/hotstuff/model"
 	"github.com/onflow/flow-go/engine/access/rest"
 	"github.com/onflow/flow-go/engine/access/rpc/backend"
-<<<<<<< HEAD
-	"github.com/onflow/flow-go/engine/common/rpc"
 	"github.com/onflow/flow-go/engine/common/state_stream"
-=======
->>>>>>> b53dd43b
 	"github.com/onflow/flow-go/model/flow"
 	"github.com/onflow/flow-go/module"
 	"github.com/onflow/flow-go/module/component"
@@ -66,21 +62,14 @@
 	config             Config
 	chain              flow.Chain
 
-<<<<<<< HEAD
-	addrLock            sync.RWMutex
-	unsecureGrpcAddress net.Addr
-	secureGrpcAddress   net.Addr
-	restAPIAddress      net.Addr
+	restHandler access.API
+
+	addrLock       sync.RWMutex
+	restAPIAddress net.Addr
 
 	stateStreamBackend state_stream.API
 	eventFilterConfig  state_stream.EventFilterConfig
 	maxGlobalStreams   uint32
-=======
-	restHandler access.API
-
-	addrLock       sync.RWMutex
-	restAPIAddress net.Addr
->>>>>>> b53dd43b
 }
 type Option func(*RPCEngineBuilder)
 
@@ -92,16 +81,13 @@
 	accessMetrics module.AccessMetrics,
 	rpcMetricsEnabled bool,
 	me module.Local,
-<<<<<<< HEAD
-	stateStreamBackend state_stream.API,
-	eventFilterConfig state_stream.EventFilterConfig,
-	maxGlobalStreams uint32,
-=======
 	backend *backend.Backend,
 	restHandler access.API,
 	secureGrpcServer *grpcserver.GrpcServer,
 	unsecureGrpcServer *grpcserver.GrpcServer,
->>>>>>> b53dd43b
+	stateStreamBackend state_stream.API,
+	eventFilterConfig state_stream.EventFilterConfig,
+	maxGlobalStreams uint32,
 ) (*RPCEngineBuilder, error) {
 	log = log.With().Str("engine", "rpc").Logger()
 
@@ -124,13 +110,10 @@
 		config:                    config,
 		chain:                     chainID.Chain(),
 		restCollector:             accessMetrics,
-<<<<<<< HEAD
+		restHandler:               restHandler,
 		stateStreamBackend:        stateStreamBackend,
 		eventFilterConfig:         eventFilterConfig,
 		maxGlobalStreams:          maxGlobalStreams,
-=======
-		restHandler:               restHandler,
->>>>>>> b53dd43b
 	}
 	backendNotifierActor, backendNotifierWorker := events.NewFinalizationActor(eng.notifyBackendOnBlockFinalized)
 	eng.backendNotifierActor = backendNotifierActor
@@ -240,18 +223,7 @@
 
 	e.log.Info().Str("rest_api_address", e.config.RESTListenAddr).Msg("starting REST server on address")
 
-<<<<<<< HEAD
-	r, err := rest.NewServer(e.backend,
-		e.config.RESTListenAddr,
-		e.log,
-		e.chain,
-		e.restCollector,
-		e.stateStreamBackend,
-		e.eventFilterConfig,
-		e.maxGlobalStreams)
-=======
-	r, err := rest.NewServer(e.restHandler, e.config.RESTListenAddr, e.log, e.chain, e.restCollector)
->>>>>>> b53dd43b
+	r, err := rest.NewServer(e.restHandler, e.config.RESTListenAddr, e.log, e.chain, e.restCollector, e.stateStreamBackend, e.eventFilterConfig, e.maxGlobalStreams)
 	if err != nil {
 		e.log.Err(err).Msg("failed to initialize the REST server")
 		ctx.Throw(err)
