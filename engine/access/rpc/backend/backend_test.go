--- conflicted
+++ resolved
@@ -663,13 +663,9 @@
 }
 
 func (suite *Suite) TestGetTransactionResultsByBlockID() {
-<<<<<<< HEAD
-	suite.state.On("Sealed").Return(suite.snapshot, nil).Maybe()
-=======
 	head := unittest.BlockHeaderFixture()
 	suite.state.On("Sealed").Return(suite.snapshot, nil).Maybe()
 	suite.snapshot.On("Head").Return(&head, nil)
->>>>>>> 45162768
 
 	ctx := context.Background()
 	block := unittest.BlockFixture()
@@ -692,13 +688,9 @@
 		BlockId: blockId[:],
 	}
 
-<<<<<<< HEAD
-	exeEventResp := execproto.GetTransactionResultsResponse{}
-=======
 	exeEventResp := execproto.GetTransactionResultsResponse{
 		TransactionResults: []*execproto.GetTransactionResultResponse{{}},
 	}
->>>>>>> 45162768
 
 	backend := New(
 		suite.state,
