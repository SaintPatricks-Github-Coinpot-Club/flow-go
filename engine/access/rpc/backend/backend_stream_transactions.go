--- conflicted
+++ resolved
@@ -10,16 +10,10 @@
 
 	"github.com/rs/zerolog"
 
-<<<<<<< HEAD
+	"github.com/onflow/flow/protobuf/go/flow/entities"
+
 	"github.com/onflow/flow-go/engine/access/subscription"
-	"github.com/onflow/flow-go/engine/common/rpc"
 	accessmodel "github.com/onflow/flow-go/model/access"
-=======
-	"github.com/onflow/flow/protobuf/go/flow/entities"
-
-	"github.com/onflow/flow-go/access"
-	"github.com/onflow/flow-go/engine/access/subscription"
->>>>>>> 9c8f9c7c
 	"github.com/onflow/flow-go/model/flow"
 	"github.com/onflow/flow-go/module/irrecoverable"
 )
@@ -42,19 +36,6 @@
 	sendTransaction     sendTransaction
 }
 
-<<<<<<< HEAD
-// transactionSubscriptionMetadata holds data representing the status state for each transaction subscription.
-type transactionSubscriptionMetadata struct {
-	*accessmodel.TransactionResult
-	txReferenceBlockID   flow.Identifier
-	blockWithTx          *flow.Header
-	txExecuted           bool
-	eventEncodingVersion entities.EventEncodingVersion
-	shouldTriggerPending bool
-}
-
-=======
->>>>>>> 9c8f9c7c
 // SendAndSubscribeTransactionStatuses sends a transaction and subscribes to its status updates.
 //
 // The subscription begins monitoring from the reference block specified in the transaction itself and
@@ -135,21 +116,7 @@
 		return subscription.NewFailedSubscription(err, "failed to get start height")
 	}
 
-<<<<<<< HEAD
-	txInfo := transactionSubscriptionMetadata{
-		TransactionResult: &accessmodel.TransactionResult{
-			TransactionID: txID,
-			BlockID:       flow.ZeroID,
-			Status:        initialStatus,
-		},
-		txReferenceBlockID:   referenceBlockID,
-		blockWithTx:          nil,
-		eventEncodingVersion: requiredEventEncodingVersion,
-		shouldTriggerPending: shouldTriggerPending,
-	}
-=======
 	txInfo := newTransactionSubscriptionMetadata(b.backendTransactions, txID, referenceBlockID, requiredEventEncodingVersion)
->>>>>>> 9c8f9c7c
 
 	return b.subscriptionHandler.Subscribe(ctx, startHeight, b.getTransactionStatusResponse(txInfo, startHeight))
 }
@@ -184,17 +151,8 @@
 			if errors.Is(err, subscription.ErrBlockNotReady) {
 				return nil, err
 			}
-<<<<<<< HEAD
-
-			// If transaction result was found, fully replace it in metadata. New transaction status already included in result.
-			if txResult != nil {
-				txInfo.TransactionResult = txResult
-				// Fill in execution status for future usages
-				txInfo.txExecuted = true
-=======
 			if statusErr, ok := status.FromError(err); ok {
 				return nil, status.Errorf(codes.Internal, "failed to refresh transaction information: %v", statusErr)
->>>>>>> 9c8f9c7c
 			}
 			return nil, fmt.Errorf("unexpected error refreshing transaction information: %w", err)
 		}
@@ -241,18 +199,9 @@
 // 2. pending(1) -> expired(5)
 // No errors expected during normal operations.
 func generateResultsStatuses(
-	txResult *access.TransactionResult,
+	txResult *accessmodel.TransactionResult,
 	prevTxStatus flow.TransactionStatus,
-<<<<<<< HEAD
 ) ([]*accessmodel.TransactionResult, error) {
-	// If the previous status is pending and the new status is expired, which is the last status, return its result.
-	// If the previous status is anything other than pending, return an error, as this transition is unexpected.
-	if txInfo.Status == flow.TransactionStatusExpired {
-		if prevTxStatus == flow.TransactionStatusPending {
-			return []*accessmodel.TransactionResult{
-				txInfo.TransactionResult,
-=======
-) ([]*access.TransactionResult, error) {
 	// If the old and new transaction statuses are still the same, the status change should not be reported, so
 	// return here with no response.
 	if prevTxStatus == txResult.Status {
@@ -263,9 +212,8 @@
 	// If the previous status is anything other than pending or unknown, return an error since this transition is unexpected.
 	if txResult.Status == flow.TransactionStatusExpired {
 		if prevTxStatus == flow.TransactionStatusPending || prevTxStatus == flow.TransactionStatusUnknown {
-			return []*access.TransactionResult{
+			return []*accessmodel.TransactionResult{
 				txResult,
->>>>>>> 9c8f9c7c
 			}, nil
 		} else {
 			return nil, fmt.Errorf("unexpected transition from %s to %s transaction status", prevTxStatus.String(), txResult.Status.String())
@@ -303,89 +251,4 @@
 
 	results = append(results, txResult)
 	return results, nil
-<<<<<<< HEAD
-}
-
-// checkBlockReady checks if the given block height is valid and available based on the expected block status.
-// Expected errors during normal operation:
-// - subscription.ErrBlockNotReady: block for the given block height is not available.
-func (b *backendSubscribeTransactions) checkBlockReady(height uint64) error {
-	// Get the highest available finalized block height
-	highestHeight, err := b.blockTracker.GetHighestHeight(flow.BlockStatusFinalized)
-	if err != nil {
-		return fmt.Errorf("could not get highest height for block %d: %w", height, err)
-	}
-
-	// Fail early if no block finalized notification has been received for the given height.
-	// Note: It's possible that the block is locally finalized before the notification is
-	// received. This ensures a consistent view is available to all streams.
-	if height > highestHeight {
-		return fmt.Errorf("block %d is not available yet: %w", height, subscription.ErrBlockNotReady)
-	}
-
-	return nil
-}
-
-// searchForTransactionBlockInfo searches for the block containing the specified transaction.
-// It retrieves the block at the given height and checks if the transaction is included in that block.
-// Expected errors:
-// - ErrTransactionNotInBlock when unable to retrieve the collection
-// - codes.Internal when other errors occur during block or collection lookup
-func (b *backendSubscribeTransactions) searchForTransactionBlockInfo(
-	height uint64,
-	txInfo *transactionSubscriptionMetadata,
-) (*flow.Header, flow.Identifier, uint64, flow.Identifier, error) {
-	block, err := b.txLocalDataProvider.blocks.ByHeight(height)
-	if err != nil {
-		return nil, flow.ZeroID, 0, flow.ZeroID, fmt.Errorf("error looking up block: %w", err)
-	}
-
-	collectionID, err := b.txLocalDataProvider.LookupCollectionIDInBlock(block, txInfo.TransactionID)
-	if err != nil {
-		return nil, flow.ZeroID, 0, flow.ZeroID, fmt.Errorf("error looking up transaction in block: %w", err)
-	}
-
-	if collectionID != flow.ZeroID {
-		return block.Header, block.ID(), height, collectionID, nil
-	}
-
-	return nil, flow.ZeroID, 0, flow.ZeroID, nil
-}
-
-// searchForTransactionResult searches for the transaction result of a block. It retrieves the execution result for the specified block ID.
-// Expected errors:
-// - codes.Internal if an internal error occurs while retrieving execution result.
-func (b *backendSubscribeTransactions) searchForTransactionResult(
-	ctx context.Context,
-	txInfo *transactionSubscriptionMetadata,
-) (*accessmodel.TransactionResult, error) {
-	_, err := b.executionResults.ByBlockID(txInfo.BlockID)
-	if err != nil {
-		if errors.Is(err, storage.ErrNotFound) {
-			return nil, nil
-		}
-		return nil, fmt.Errorf("failed to get execution result for block %s: %w", txInfo.BlockID, err)
-	}
-
-	txResult, err := b.backendTransactions.GetTransactionResult(
-		ctx,
-		txInfo.TransactionID,
-		txInfo.BlockID,
-		txInfo.CollectionID,
-		txInfo.eventEncodingVersion,
-	)
-
-	if err != nil {
-		// if either the storage or execution node reported no results or there were not enough execution results
-		if status.Code(err) == codes.NotFound {
-			// No result yet, indicate that it has not been executed
-			return nil, nil
-		}
-		// Other Error trying to retrieve the result, return with err
-		return nil, err
-	}
-
-	return txResult, nil
-=======
->>>>>>> 9c8f9c7c
 }