package backend

import (
	"context"
	"errors"
	"fmt"

	"go.uber.org/atomic"

	"google.golang.org/grpc/codes"
	"google.golang.org/grpc/status"

	"github.com/rs/zerolog"

	"github.com/onflow/flow/protobuf/go/flow/entities"

	"github.com/onflow/flow-go/access"
	"github.com/onflow/flow-go/engine/access/subscription"
	"github.com/onflow/flow-go/model/flow"
	"github.com/onflow/flow-go/module/irrecoverable"
)

<<<<<<< HEAD
const TransactionExpiryForUnknownStatus = flow.DefaultTransactionExpiry + 10
=======
// TransactionExpiryForUnknownStatus defines the number of blocks after which
// a transaction with an unknown status is considered expired.
const TransactionExpiryForUnknownStatus = flow.DefaultTransactionExpiry
>>>>>>> 89dfb911

// sendTransaction defines a function type for sending a transaction.
type sendTransaction func(ctx context.Context, tx *flow.TransactionBody) error

// backendSubscribeTransactions manages transaction subscriptions for monitoring transaction statuses.
// It provides functionalities to send transactions, subscribe to transaction status updates,
// and handle subscription lifecycles.
type backendSubscribeTransactions struct {
	log                 zerolog.Logger
	backendTransactions *backendTransactions
	subscriptionHandler *subscription.SubscriptionHandler
	blockTracker        subscription.BlockTracker
	sendTransaction     sendTransaction
}

// SendAndSubscribeTransactionStatuses sends a transaction and subscribes to its status updates.
//
// The subscription begins monitoring from the reference block specified in the transaction itself and
// streams updates until the transaction reaches a final state ([flow.TransactionStatusSealed] or [flow.TransactionStatusExpired]).
// Upon reaching a final state, the subscription automatically terminates.
//
// Parameters:
//   - ctx: The context to manage the transaction sending and subscription lifecycle, including cancellation.
//   - tx: The transaction body to be sent and monitored.
//   - requiredEventEncodingVersion: The version of event encoding required for the subscription.
//
// If the transaction cannot be sent, the subscription will fail and return a failed subscription.
func (b *backendSubscribeTransactions) SendAndSubscribeTransactionStatuses(
	ctx context.Context,
	tx *flow.TransactionBody,
	requiredEventEncodingVersion entities.EventEncodingVersion,
) subscription.Subscription {
	if err := b.sendTransaction(ctx, tx); err != nil {
<<<<<<< HEAD
		b.log.Err(err).Str("tx_id", tx.ID().String()).Msg("failed to send transaction")
=======
		b.log.Debug().Err(err).Str("tx_id", tx.ID().String()).Msg("failed to send transaction")
>>>>>>> 89dfb911
		return subscription.NewFailedSubscription(err, "failed to send transaction")
	}

	return b.createSubscription(ctx, tx.ID(), tx.ReferenceBlockID, tx.ReferenceBlockID, requiredEventEncodingVersion)
}

// SubscribeTransactionStatuses subscribes to status updates for a given transaction ID.
//
// The subscription starts monitoring from the last sealed block. Updates are streamed
// until the transaction reaches a final state ([flow.TransactionStatusSealed] or [flow.TransactionStatusExpired]).
// The subscription terminates automatically once the final state is reached.
//
// Parameters:
//   - ctx: The context to manage the subscription's lifecycle, including cancellation.
//   - txID: The unique identifier of the transaction to monitor.
//   - requiredEventEncodingVersion: The version of event encoding required for the subscription.
func (b *backendSubscribeTransactions) SubscribeTransactionStatuses(
	ctx context.Context,
	txID flow.Identifier,
	requiredEventEncodingVersion entities.EventEncodingVersion,
) subscription.Subscription {
	header, err := b.backendTransactions.state.Sealed().Head()
	if err != nil {
		// throw the exception as the node must have the current sealed block in storage
		irrecoverable.Throw(ctx, fmt.Errorf("failed to lookup sealed block: %w", err))
		return subscription.NewFailedSubscription(err, "failed to lookup sealed block")
	}

	return b.createSubscription(ctx, txID, header.ID(), flow.ZeroID, requiredEventEncodingVersion)
}

// createSubscription initializes a transaction subscription for monitoring status updates.
//
// The subscription monitors the transaction's progress starting from the specified block ID.
// It streams updates until the transaction reaches a final state or an error occurs.
//
// Parameters:
//   - ctx: Context to manage the subscription lifecycle.
//   - txID: The unique identifier of the transaction to monitor.
//   - startBlockID: The ID of the block to start monitoring from.
//   - referenceBlockID: The ID of the transaction's reference block.
//   - requiredEventEncodingVersion: The required version of event encoding.
//
// Returns:
//   - subscription.Subscription: A subscription for monitoring transaction status updates.
//
// If the start height cannot be determined or current transaction state cannot be determined, a failed subscription is returned.
func (b *backendSubscribeTransactions) createSubscription(
	ctx context.Context,
	txID flow.Identifier,
	startBlockID flow.Identifier,
	referenceBlockID flow.Identifier,
	requiredEventEncodingVersion entities.EventEncodingVersion,
) subscription.Subscription {
	// Determine the height of the block to start the subscription from.
	startHeight, err := b.blockTracker.GetStartHeightFromBlockID(startBlockID)
	if err != nil {
<<<<<<< HEAD
		b.log.Err(err).Str("block_id", startBlockID.String()).Msg("failed to get start height")
		return subscription.NewFailedSubscription(err, "failed to get start height")
	}

	// Retrieve the current state of the transaction.
	txInfo, err := newTransactionSubscriptionMetadata(ctx, b.backendTransactions, txID, referenceBlockID, requiredEventEncodingVersion)
	if err != nil {
		b.log.Err(err).Str("tx_id", txID.String()).Msg("failed to get current transaction state")
		return subscription.NewFailedSubscription(err, "failed to get tx reference block ID")
	}
=======
		b.log.Debug().Err(err).Str("block_id", startBlockID.String()).Msg("failed to get start height")
		return subscription.NewFailedSubscription(err, "failed to get start height")
	}

	txInfo := newTransactionSubscriptionMetadata(b.backendTransactions, txID, referenceBlockID, requiredEventEncodingVersion)
>>>>>>> 89dfb911

	return b.subscriptionHandler.Subscribe(ctx, startHeight, b.getTransactionStatusResponse(txInfo, startHeight))
}

// getTransactionStatusResponse returns a callback function that produces transaction status
// subscription responses based on new blocks.
<<<<<<< HEAD
=======
// The returned callback is not concurrency-safe
>>>>>>> 89dfb911
func (b *backendSubscribeTransactions) getTransactionStatusResponse(
	txInfo *transactionSubscriptionMetadata,
	startHeight uint64,
) func(context.Context, uint64) (interface{}, error) {
<<<<<<< HEAD
	triggerMissingStatusesOnce := atomic.NewBool(false)

=======
>>>>>>> 89dfb911
	return func(ctx context.Context, height uint64) (interface{}, error) {
		err := b.checkBlockReady(height)
		if err != nil {
			return nil, err
		}

<<<<<<< HEAD
		if triggerMissingStatusesOnce.CompareAndSwap(false, true) {
			return b.generateResultsStatuses(txInfo.txResult, flow.TransactionStatusUnknown)
		}

		if txInfo.txResult.IsFinal() {
			return nil, fmt.Errorf("transaction final status %s already reported: %w", txInfo.txResult.Status.String(), subscription.ErrEndOfData)
		}

		heightDiff := height - startHeight
		hasReachedUnknownStatusLimit := txInfo.txResult.Status == flow.TransactionStatusUnknown && heightDiff >= TransactionExpiryForUnknownStatus
		if hasReachedUnknownStatusLimit {
			txInfo.txResult.Status = flow.TransactionStatusExpired
			return b.generateResultsStatuses(txInfo.txResult, flow.TransactionStatusUnknown)
=======
		if txInfo.txResult.IsFinal() {
			return nil, fmt.Errorf("transaction final status %s already reported: %w", txInfo.txResult.Status.String(), subscription.ErrEndOfData)
		}

		// timeout waiting for unknown tx that are never indexed
		if hasReachedUnknownStatusLimit(height, startHeight, txInfo.txResult.Status) {
			txInfo.txResult.Status = flow.TransactionStatusExpired
			return generateResultsStatuses(txInfo.txResult, flow.TransactionStatusUnknown)
>>>>>>> 89dfb911
		}

		// Get old status here, as it could be replaced by status from founded tx result
		prevTxStatus := txInfo.txResult.Status

		if err = txInfo.Refresh(ctx); err != nil {
			if errors.Is(err, subscription.ErrBlockNotReady) {
				return nil, err
<<<<<<< HEAD
			}

			return nil, status.Errorf(codes.Internal, "failed to refresh transaction information: %v", err)
		}

		return b.generateResultsStatuses(txInfo.txResult, prevTxStatus)
	}
}

// checkBlockReady checks if the given block height is valid and available based on the expected block status.
// Expected errors during normal operation:
// - subscription.ErrBlockNotReady: block for the given block height is not available.
=======
			}
			if statusErr, ok := status.FromError(err); ok {
				return nil, status.Errorf(codes.Internal, "failed to refresh transaction information: %v", statusErr)
			}
			return nil, fmt.Errorf("unexpected error refreshing transaction information: %w", err)
		}

		return generateResultsStatuses(txInfo.txResult, prevTxStatus)
	}
}

// hasReachedUnknownStatusLimit checks if a transaction's status is still unknown
// after the expiry limit has been reached.
func hasReachedUnknownStatusLimit(height, startHeight uint64, status flow.TransactionStatus) bool {
	if status != flow.TransactionStatusUnknown {
		return false
	}

	return height-startHeight >= TransactionExpiryForUnknownStatus
}

// checkBlockReady checks if the given block height is valid and available based on the expected block status.
// Expected errors during normal operation:
// - [subscription.ErrBlockNotReady]: block for the given block height is not available.
>>>>>>> 89dfb911
func (b *backendSubscribeTransactions) checkBlockReady(height uint64) error {
	// Get the highest available finalized block height
	highestHeight, err := b.blockTracker.GetHighestHeight(flow.BlockStatusFinalized)
	if err != nil {
		return fmt.Errorf("could not get highest height for block %d: %w", height, err)
	}

	// Fail early if no block finalized notification has been received for the given height.
	// Note: It's possible that the block is locally finalized before the notification is
	// received. This ensures a consistent view is available to all streams.
	if height > highestHeight {
		return fmt.Errorf("block %d is not available yet: %w", height, subscription.ErrBlockNotReady)
	}

	return nil
}

// generateResultsStatuses checks if the current result differs from the previous result by more than one step.
// If yes, it generates results for the missing transaction statuses. This is done because the subscription should send
// responses for each of the statuses in the transaction lifecycle, and the message should be sent in the order of transaction statuses.
// Possible orders of transaction statuses:
// 1. pending(1) -> finalized(2) -> executed(3) -> sealed(4)
// 2. pending(1) -> expired(5)
// No errors expected during normal operations.
<<<<<<< HEAD
func (b *backendSubscribeTransactions) generateResultsStatuses(
=======
func generateResultsStatuses(
>>>>>>> 89dfb911
	txResult *access.TransactionResult,
	prevTxStatus flow.TransactionStatus,
) ([]*access.TransactionResult, error) {
	// If the old and new transaction statuses are still the same, the status change should not be reported, so
	// return here with no response.
	if prevTxStatus == txResult.Status {
		return nil, nil
	}

<<<<<<< HEAD
	// If the previous status is pending or unknown and the new status is expired, which is the last status, return its result.
	// If the previous status is anything other than pending, return an error, as this transition is unexpected.
=======
	// return immediately if the new status is expired, since it's the last status
	// If the previous status is anything other than pending or unknown, return an error since this transition is unexpected.
>>>>>>> 89dfb911
	if txResult.Status == flow.TransactionStatusExpired {
		if prevTxStatus == flow.TransactionStatusPending || prevTxStatus == flow.TransactionStatusUnknown {
			return []*access.TransactionResult{
				txResult,
			}, nil
		} else {
			return nil, fmt.Errorf("unexpected transition from %s to %s transaction status", prevTxStatus.String(), txResult.Status.String())
		}
	}

	var results []*access.TransactionResult

	// If the difference between statuses' values is more than one step, fill in the missing results.
	if (txResult.Status - prevTxStatus) > 1 {
		for missingStatus := prevTxStatus + 1; missingStatus < txResult.Status; missingStatus++ {
			switch missingStatus {
			case flow.TransactionStatusPending:
				results = append(results, &access.TransactionResult{
					Status:        missingStatus,
					TransactionID: txResult.TransactionID,
				})
			case flow.TransactionStatusFinalized:
				results = append(results, &access.TransactionResult{
					Status:        missingStatus,
					TransactionID: txResult.TransactionID,
					BlockID:       txResult.BlockID,
					BlockHeight:   txResult.BlockHeight,
					CollectionID:  txResult.CollectionID,
				})
			case flow.TransactionStatusExecuted:
				missingTxResult := *txResult
				missingTxResult.Status = missingStatus
				results = append(results, &missingTxResult)
			default:
				return nil, fmt.Errorf("unexpected missing transaction status")
			}
		}
	}

	results = append(results, txResult)
	return results, nil
}<|MERGE_RESOLUTION|>--- conflicted
+++ resolved
@@ -4,8 +4,6 @@
 	"context"
 	"errors"
 	"fmt"
-
-	"go.uber.org/atomic"
 
 	"google.golang.org/grpc/codes"
 	"google.golang.org/grpc/status"
@@ -20,13 +18,9 @@
 	"github.com/onflow/flow-go/module/irrecoverable"
 )
 
-<<<<<<< HEAD
-const TransactionExpiryForUnknownStatus = flow.DefaultTransactionExpiry + 10
-=======
 // TransactionExpiryForUnknownStatus defines the number of blocks after which
 // a transaction with an unknown status is considered expired.
 const TransactionExpiryForUnknownStatus = flow.DefaultTransactionExpiry
->>>>>>> 89dfb911
 
 // sendTransaction defines a function type for sending a transaction.
 type sendTransaction func(ctx context.Context, tx *flow.TransactionBody) error
@@ -60,11 +54,7 @@
 	requiredEventEncodingVersion entities.EventEncodingVersion,
 ) subscription.Subscription {
 	if err := b.sendTransaction(ctx, tx); err != nil {
-<<<<<<< HEAD
-		b.log.Err(err).Str("tx_id", tx.ID().String()).Msg("failed to send transaction")
-=======
 		b.log.Debug().Err(err).Str("tx_id", tx.ID().String()).Msg("failed to send transaction")
->>>>>>> 89dfb911
 		return subscription.NewFailedSubscription(err, "failed to send transaction")
 	}
 
@@ -122,64 +112,28 @@
 	// Determine the height of the block to start the subscription from.
 	startHeight, err := b.blockTracker.GetStartHeightFromBlockID(startBlockID)
 	if err != nil {
-<<<<<<< HEAD
-		b.log.Err(err).Str("block_id", startBlockID.String()).Msg("failed to get start height")
-		return subscription.NewFailedSubscription(err, "failed to get start height")
-	}
-
-	// Retrieve the current state of the transaction.
-	txInfo, err := newTransactionSubscriptionMetadata(ctx, b.backendTransactions, txID, referenceBlockID, requiredEventEncodingVersion)
-	if err != nil {
-		b.log.Err(err).Str("tx_id", txID.String()).Msg("failed to get current transaction state")
-		return subscription.NewFailedSubscription(err, "failed to get tx reference block ID")
-	}
-=======
 		b.log.Debug().Err(err).Str("block_id", startBlockID.String()).Msg("failed to get start height")
 		return subscription.NewFailedSubscription(err, "failed to get start height")
 	}
 
 	txInfo := newTransactionSubscriptionMetadata(b.backendTransactions, txID, referenceBlockID, requiredEventEncodingVersion)
->>>>>>> 89dfb911
 
 	return b.subscriptionHandler.Subscribe(ctx, startHeight, b.getTransactionStatusResponse(txInfo, startHeight))
 }
 
 // getTransactionStatusResponse returns a callback function that produces transaction status
 // subscription responses based on new blocks.
-<<<<<<< HEAD
-=======
 // The returned callback is not concurrency-safe
->>>>>>> 89dfb911
 func (b *backendSubscribeTransactions) getTransactionStatusResponse(
 	txInfo *transactionSubscriptionMetadata,
 	startHeight uint64,
 ) func(context.Context, uint64) (interface{}, error) {
-<<<<<<< HEAD
-	triggerMissingStatusesOnce := atomic.NewBool(false)
-
-=======
->>>>>>> 89dfb911
 	return func(ctx context.Context, height uint64) (interface{}, error) {
 		err := b.checkBlockReady(height)
 		if err != nil {
 			return nil, err
 		}
 
-<<<<<<< HEAD
-		if triggerMissingStatusesOnce.CompareAndSwap(false, true) {
-			return b.generateResultsStatuses(txInfo.txResult, flow.TransactionStatusUnknown)
-		}
-
-		if txInfo.txResult.IsFinal() {
-			return nil, fmt.Errorf("transaction final status %s already reported: %w", txInfo.txResult.Status.String(), subscription.ErrEndOfData)
-		}
-
-		heightDiff := height - startHeight
-		hasReachedUnknownStatusLimit := txInfo.txResult.Status == flow.TransactionStatusUnknown && heightDiff >= TransactionExpiryForUnknownStatus
-		if hasReachedUnknownStatusLimit {
-			txInfo.txResult.Status = flow.TransactionStatusExpired
-			return b.generateResultsStatuses(txInfo.txResult, flow.TransactionStatusUnknown)
-=======
 		if txInfo.txResult.IsFinal() {
 			return nil, fmt.Errorf("transaction final status %s already reported: %w", txInfo.txResult.Status.String(), subscription.ErrEndOfData)
 		}
@@ -188,7 +142,6 @@
 		if hasReachedUnknownStatusLimit(height, startHeight, txInfo.txResult.Status) {
 			txInfo.txResult.Status = flow.TransactionStatusExpired
 			return generateResultsStatuses(txInfo.txResult, flow.TransactionStatusUnknown)
->>>>>>> 89dfb911
 		}
 
 		// Get old status here, as it could be replaced by status from founded tx result
@@ -197,20 +150,6 @@
 		if err = txInfo.Refresh(ctx); err != nil {
 			if errors.Is(err, subscription.ErrBlockNotReady) {
 				return nil, err
-<<<<<<< HEAD
-			}
-
-			return nil, status.Errorf(codes.Internal, "failed to refresh transaction information: %v", err)
-		}
-
-		return b.generateResultsStatuses(txInfo.txResult, prevTxStatus)
-	}
-}
-
-// checkBlockReady checks if the given block height is valid and available based on the expected block status.
-// Expected errors during normal operation:
-// - subscription.ErrBlockNotReady: block for the given block height is not available.
-=======
 			}
 			if statusErr, ok := status.FromError(err); ok {
 				return nil, status.Errorf(codes.Internal, "failed to refresh transaction information: %v", statusErr)
@@ -235,7 +174,6 @@
 // checkBlockReady checks if the given block height is valid and available based on the expected block status.
 // Expected errors during normal operation:
 // - [subscription.ErrBlockNotReady]: block for the given block height is not available.
->>>>>>> 89dfb911
 func (b *backendSubscribeTransactions) checkBlockReady(height uint64) error {
 	// Get the highest available finalized block height
 	highestHeight, err := b.blockTracker.GetHighestHeight(flow.BlockStatusFinalized)
@@ -260,11 +198,7 @@
 // 1. pending(1) -> finalized(2) -> executed(3) -> sealed(4)
 // 2. pending(1) -> expired(5)
 // No errors expected during normal operations.
-<<<<<<< HEAD
-func (b *backendSubscribeTransactions) generateResultsStatuses(
-=======
 func generateResultsStatuses(
->>>>>>> 89dfb911
 	txResult *access.TransactionResult,
 	prevTxStatus flow.TransactionStatus,
 ) ([]*access.TransactionResult, error) {
@@ -274,13 +208,8 @@
 		return nil, nil
 	}
 
-<<<<<<< HEAD
-	// If the previous status is pending or unknown and the new status is expired, which is the last status, return its result.
-	// If the previous status is anything other than pending, return an error, as this transition is unexpected.
-=======
 	// return immediately if the new status is expired, since it's the last status
 	// If the previous status is anything other than pending or unknown, return an error since this transition is unexpected.
->>>>>>> 89dfb911
 	if txResult.Status == flow.TransactionStatusExpired {
 		if prevTxStatus == flow.TransactionStatusPending || prevTxStatus == flow.TransactionStatusUnknown {
 			return []*access.TransactionResult{
