--- conflicted
+++ resolved
@@ -104,7 +104,6 @@
 	ScriptExecutor            execution.ScriptExecutor
 	ScriptExecutionMode       IndexQueryMode
 	EventQueryMode            IndexQueryMode
-	TxResultQueryMode         TransactionResultQueryMode
 	EventsIndex               *EventsIndex
 	TxResultQueryMode         IndexQueryMode
 	TxResultsIndex            *TransactionResultsIndex
@@ -164,19 +163,11 @@
 		},
 		backendTransactions: backendTransactions{
 			TransactionsLocalDataProvider: TransactionsLocalDataProvider{
-<<<<<<< HEAD
 				state:          params.State,
 				collections:    params.Collections,
 				blocks:         params.Blocks,
 				eventsIndex:    params.EventsIndex,
 				txResultsIndex: params.TxResultsIndex,
-=======
-				state:       params.State,
-				collections: params.Collections,
-				blocks:      params.Blocks,
-				results:     params.LightTransactionResults,
-				events:      params.EventsIndex.events,
->>>>>>> 815e8f82
 			},
 			log:                  params.Log,
 			staticCollectionRPC:  params.CollectionRPC,
