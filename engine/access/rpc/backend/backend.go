package backend

import (
	"context"
	"crypto/md5" //nolint:gosec
	"fmt"
	"time"

	lru "github.com/hashicorp/golang-lru/v2"
	accessproto "github.com/onflow/flow/protobuf/go/flow/access"
	"github.com/rs/zerolog"

	"github.com/onflow/flow-go/access"
	"github.com/onflow/flow-go/cmd/build"
	"github.com/onflow/flow-go/engine/access/index"
	"github.com/onflow/flow-go/engine/access/rpc/connection"
	"github.com/onflow/flow-go/engine/access/subscription"
	"github.com/onflow/flow-go/engine/common/rpc"
	"github.com/onflow/flow-go/engine/common/version"
	"github.com/onflow/flow-go/fvm/blueprints"
	"github.com/onflow/flow-go/model/flow"
	"github.com/onflow/flow-go/model/flow/filter"
	"github.com/onflow/flow-go/module"
	"github.com/onflow/flow-go/module/counters"
	"github.com/onflow/flow-go/module/execution"
	"github.com/onflow/flow-go/state/protocol"
	"github.com/onflow/flow-go/storage"
)

// minExecutionNodesCnt is the minimum number of execution nodes expected to have sent the execution receipt for a block
const minExecutionNodesCnt = 2

// maxAttemptsForExecutionReceipt is the maximum number of attempts to find execution receipts for a given block ID
const maxAttemptsForExecutionReceipt = 3

// DefaultMaxHeightRange is the default maximum size of range requests.
const DefaultMaxHeightRange = 250

// DefaultSnapshotHistoryLimit the amount of blocks to look back in state
// when recursively searching for a valid snapshot
const DefaultSnapshotHistoryLimit = 500

// DefaultLoggedScriptsCacheSize is the default size of the lookup cache used to dedupe logs of scripts sent to ENs
// limiting cache size to 16MB and does not affect script execution, only for keeping logs tidy
const DefaultLoggedScriptsCacheSize = 1_000_000

// DefaultConnectionPoolSize is the default size for the connection pool to collection and execution nodes
const DefaultConnectionPoolSize = 250

var (
	preferredENIdentifiers flow.IdentifierList
	fixedENIdentifiers     flow.IdentifierList
)

// Backend implements the Access API.
//
// It is composed of several sub-backends that implement part of the Access API.
//
// Script related calls are handled by backendScripts.
// Transaction related calls are handled by backendTransactions.
// Block Header related calls are handled by backendBlockHeaders.
// Block details related calls are handled by backendBlockDetails.
// Event related calls are handled by backendEvents.
// Account related calls are handled by backendAccounts.
//
// All remaining calls are handled by the base Backend in this file.
type Backend struct {
	backendScripts
	backendTransactions
	backendEvents
	backendBlockHeaders
	backendBlockDetails
	backendAccounts
	backendExecutionResults
	backendNetwork
	backendSubscribeBlocks
	backendSubscribeTransactions

	state             protocol.State
	chainID           flow.ChainID
	collections       storage.Collections
	executionReceipts storage.ExecutionReceipts
	connFactory       connection.ConnectionFactory

	BlockTracker   subscription.BlockTracker
	stateParams    protocol.Params
	versionControl *version.VersionControl
}

type Params struct {
	State                     protocol.State
	CollectionRPC             accessproto.AccessAPIClient
	HistoricalAccessNodes     []accessproto.AccessAPIClient
	Blocks                    storage.Blocks
	Headers                   storage.Headers
	Collections               storage.Collections
	Transactions              storage.Transactions
	ExecutionReceipts         storage.ExecutionReceipts
	ExecutionResults          storage.ExecutionResults
	ChainID                   flow.ChainID
	AccessMetrics             module.AccessMetrics
	ConnFactory               connection.ConnectionFactory
	RetryEnabled              bool
	MaxHeightRange            uint
	PreferredExecutionNodeIDs []string
	FixedExecutionNodeIDs     []string
	Log                       zerolog.Logger
	SnapshotHistoryLimit      int
	Communicator              Communicator
	TxResultCacheSize         uint
	TxErrorMessagesCacheSize  uint
	ScriptExecutor            execution.ScriptExecutor
	ScriptExecutionMode       IndexQueryMode
	CheckPayerBalanceMode     access.PayerBalanceMode
	EventQueryMode            IndexQueryMode
	BlockTracker              subscription.BlockTracker
	SubscriptionHandler       *subscription.SubscriptionHandler

	EventsIndex         *index.EventsIndex
	TxResultQueryMode   IndexQueryMode
	TxResultsIndex      *index.TransactionResultsIndex
	LastFullBlockHeight *counters.PersistentStrictMonotonicCounter
	VersionControl      *version.VersionControl
}

var _ TransactionErrorMessage = (*Backend)(nil)

// New creates backend instance
func New(params Params) (*Backend, error) {
	retry := newRetry(params.Log)
	if params.RetryEnabled {
		retry.Activate()
	}

	loggedScripts, err := lru.New[[md5.Size]byte, time.Time](DefaultLoggedScriptsCacheSize)
	if err != nil {
		return nil, fmt.Errorf("failed to initialize script logging cache: %w", err)
	}

	var txResCache *lru.Cache[flow.Identifier, *access.TransactionResult]
	if params.TxResultCacheSize > 0 {
		txResCache, err = lru.New[flow.Identifier, *access.TransactionResult](int(params.TxResultCacheSize))
		if err != nil {
			return nil, fmt.Errorf("failed to init cache for transaction results: %w", err)
		}
	}

	// NOTE: The transaction error message cache is currently only used by the access node and not by the observer node.
	//       To avoid introducing unnecessary command line arguments in the observer, one case could be that the error
	//       message cache is nil for the observer node.
	var txErrorMessagesCache *lru.Cache[flow.Identifier, string]

	if params.TxErrorMessagesCacheSize > 0 {
		txErrorMessagesCache, err = lru.New[flow.Identifier, string](int(params.TxErrorMessagesCacheSize))
		if err != nil {
			return nil, fmt.Errorf("failed to init cache for transaction error messages: %w", err)
		}
	}

	// the system tx is hardcoded and never changes during runtime
	systemTx, err := blueprints.SystemChunkTransaction(params.ChainID.Chain())
	if err != nil {
		return nil, fmt.Errorf("failed to create system chunk transaction: %w", err)
	}
	systemTxID := systemTx.ID()

	transactionsLocalDataProvider := &TransactionsLocalDataProvider{
		state:               params.State,
		collections:         params.Collections,
		blocks:              params.Blocks,
		eventsIndex:         params.EventsIndex,
		txResultsIndex:      params.TxResultsIndex,
		systemTxID:          systemTxID,
		lastFullBlockHeight: params.LastFullBlockHeight,
	}

	b := &Backend{
		state:        params.State,
		BlockTracker: params.BlockTracker,
		// create the sub-backends
		backendScripts: backendScripts{
			log:               params.Log,
			headers:           params.Headers,
			executionReceipts: params.ExecutionReceipts,
			connFactory:       params.ConnFactory,
			state:             params.State,
			metrics:           params.AccessMetrics,
			loggedScripts:     loggedScripts,
			nodeCommunicator:  params.Communicator,
			scriptExecutor:    params.ScriptExecutor,
			scriptExecMode:    params.ScriptExecutionMode,
		},
		backendEvents: backendEvents{
			log:               params.Log,
			chain:             params.ChainID.Chain(),
			state:             params.State,
			headers:           params.Headers,
			executionReceipts: params.ExecutionReceipts,
			connFactory:       params.ConnFactory,
			maxHeightRange:    params.MaxHeightRange,
			nodeCommunicator:  params.Communicator,
			queryMode:         params.EventQueryMode,
			eventsIndex:       params.EventsIndex,
		},
		backendBlockHeaders: backendBlockHeaders{
			headers: params.Headers,
			state:   params.State,
		},
		backendBlockDetails: backendBlockDetails{
			blocks: params.Blocks,
			state:  params.State,
		},
		backendAccounts: backendAccounts{
			log:               params.Log,
			state:             params.State,
			headers:           params.Headers,
			executionReceipts: params.ExecutionReceipts,
			connFactory:       params.ConnFactory,
			nodeCommunicator:  params.Communicator,
			scriptExecutor:    params.ScriptExecutor,
			scriptExecMode:    params.ScriptExecutionMode,
		},
		backendExecutionResults: backendExecutionResults{
			executionResults: params.ExecutionResults,
		},
		backendNetwork: backendNetwork{
			state:                params.State,
			chainID:              params.ChainID,
			headers:              params.Headers,
			snapshotHistoryLimit: params.SnapshotHistoryLimit,
		},
		backendSubscribeBlocks: backendSubscribeBlocks{
			log:                 params.Log,
			state:               params.State,
			headers:             params.Headers,
			blocks:              params.Blocks,
			subscriptionHandler: params.SubscriptionHandler,
			blockTracker:        params.BlockTracker,
		},

		collections:       params.Collections,
		executionReceipts: params.ExecutionReceipts,
		connFactory:       params.ConnFactory,
		chainID:           params.ChainID,
		stateParams:       params.State.Params(),
		versionControl:    params.VersionControl,
	}

<<<<<<< HEAD
	txValidator, err := configureTransactionValidator(
		params.State,
		params.ChainID,
		params.ScriptExecutor,
		params.CheckPayerBalanceMode,
	)
=======
	txValidator, err := configureTransactionValidator(params.State, params.ChainID, params.AccessMetrics, params.ScriptExecutor, params.CheckPayerBalance)
>>>>>>> b47fa60c
	if err != nil {
		return nil, fmt.Errorf("could not create transaction validator: %w", err)
	}

	b.backendTransactions = backendTransactions{
		TransactionsLocalDataProvider: transactionsLocalDataProvider,
		log:                           params.Log,
		staticCollectionRPC:           params.CollectionRPC,
		chainID:                       params.ChainID,
		transactions:                  params.Transactions,
		executionReceipts:             params.ExecutionReceipts,
		transactionValidator:          txValidator,
		transactionMetrics:            params.AccessMetrics,
		retry:                         retry,
		connFactory:                   params.ConnFactory,
		previousAccessNodes:           params.HistoricalAccessNodes,
		nodeCommunicator:              params.Communicator,
		txResultCache:                 txResCache,
		txErrorMessagesCache:          txErrorMessagesCache,
		txResultQueryMode:             params.TxResultQueryMode,
		systemTx:                      systemTx,
		systemTxID:                    systemTxID,
	}

	// TODO: The TransactionErrorMessage interface should be reorganized in future, as it is implemented in backendTransactions but used in TransactionsLocalDataProvider, and its initialization is somewhat quirky.
	b.backendTransactions.txErrorMessages = b

	b.backendSubscribeTransactions = backendSubscribeTransactions{
		txLocalDataProvider: transactionsLocalDataProvider,
		backendTransactions: &b.backendTransactions,
		log:                 params.Log,
		executionResults:    params.ExecutionResults,
		subscriptionHandler: params.SubscriptionHandler,
		blockTracker:        params.BlockTracker,
	}

	retry.SetBackend(b)

	preferredENIdentifiers, err = identifierList(params.PreferredExecutionNodeIDs)
	if err != nil {
		return nil, fmt.Errorf("failed to convert node id string to Flow Identifier for preferred EN map: %w", err)
	}

	fixedENIdentifiers, err = identifierList(params.FixedExecutionNodeIDs)
	if err != nil {
		return nil, fmt.Errorf("failed to convert node id string to Flow Identifier for fixed EN map: %w", err)
	}

	return b, nil
}

func identifierList(ids []string) (flow.IdentifierList, error) {
	idList := make(flow.IdentifierList, len(ids))
	for i, idStr := range ids {
		id, err := flow.HexStringToIdentifier(idStr)
		if err != nil {
			return nil, fmt.Errorf("failed to convert node id string %s to Flow Identifier: %w", id, err)
		}
		idList[i] = id
	}
	return idList, nil
}

func configureTransactionValidator(
	state protocol.State,
	chainID flow.ChainID,
<<<<<<< HEAD
	executor execution.ScriptExecutor,
	checkPayerBalanceMode access.PayerBalanceMode,
=======
	transactionMetrics module.TransactionValidationMetrics,
	executor execution.ScriptExecutor,
	checkPayerBalance bool,
>>>>>>> b47fa60c
) (*access.TransactionValidator, error) {
	return access.NewTransactionValidator(
		access.NewProtocolStateBlocks(state),
		chainID.Chain(),
		transactionMetrics,
		access.TransactionValidationOptions{
			Expiry:                       flow.DefaultTransactionExpiry,
			ExpiryBuffer:                 flow.DefaultTransactionExpiryBuffer,
			AllowEmptyReferenceBlockID:   false,
			AllowUnknownReferenceBlockID: false,
			CheckScriptsParse:            false,
			MaxGasLimit:                  flow.DefaultMaxTransactionGasLimit,
			MaxTransactionByteSize:       flow.DefaultMaxTransactionByteSize,
			MaxCollectionByteSize:        flow.DefaultMaxCollectionByteSize,
			CheckPayerBalanceMode:        checkPayerBalanceMode,
		},
		executor,
	)
}

// Ping responds to requests when the server is up.
func (b *Backend) Ping(ctx context.Context) error {
	// staticCollectionRPC is only set if a collection node address was provided at startup
	if b.staticCollectionRPC != nil {
		_, err := b.staticCollectionRPC.Ping(ctx, &accessproto.PingRequest{})
		if err != nil {
			return fmt.Errorf("could not ping collection node: %w", err)
		}
	}

	return nil
}

// GetNodeVersionInfo returns node version information such as semver, commit, sporkID, protocolVersion, etc
func (b *Backend) GetNodeVersionInfo(_ context.Context) (*access.NodeVersionInfo, error) {
	sporkID := b.stateParams.SporkID()
	protocolVersion := b.stateParams.ProtocolVersion()
	sporkRootBlockHeight := b.stateParams.SporkRootBlockHeight()

	nodeRootBlockHeader := b.stateParams.SealedRoot()

	var compatibleRange *access.CompatibleRange

	// Version control feature could be disabled
	if b.versionControl != nil {
		compatibleRange = &access.CompatibleRange{
			StartHeight: b.versionControl.StartHeight(),
			EndHeight:   b.versionControl.EndHeight(),
		}
	}

	nodeInfo := &access.NodeVersionInfo{
		Semver:               build.Version(),
		Commit:               build.Commit(),
		SporkId:              sporkID,
		ProtocolVersion:      uint64(protocolVersion),
		SporkRootBlockHeight: sporkRootBlockHeight,
		NodeRootBlockHeight:  nodeRootBlockHeader.Height,
		CompatibleRange:      compatibleRange,
	}

	return nodeInfo, nil
}

func (b *Backend) GetCollectionByID(_ context.Context, colID flow.Identifier) (*flow.LightCollection, error) {
	// retrieve the collection from the collection storage
	col, err := b.collections.LightByID(colID)
	if err != nil {
		// Collections are retrieved asynchronously as we finalize blocks, so
		// it is possible for a client to request a finalized block from us
		// containing some collection, then get a not found error when requesting
		// that collection. These clients should retry.
		err = rpc.ConvertStorageError(fmt.Errorf("please retry for collection in finalized block: %w", err))
		return nil, err
	}

	return col, nil
}

func (b *Backend) GetFullCollectionByID(_ context.Context, colID flow.Identifier) (*flow.Collection, error) {
	// retrieve the collection from the collection storage
	col, err := b.collections.ByID(colID)
	if err != nil {
		// Collections are retrieved asynchronously as we finalize blocks, so
		// it is possible for a client to request a finalized block from us
		// containing some collection, then get a not found error when requesting
		// that collection. These clients should retry.
		err = rpc.ConvertStorageError(fmt.Errorf("please retry for collection in finalized block: %w", err))
		return nil, err
	}

	return col, nil
}

func (b *Backend) GetNetworkParameters(_ context.Context) access.NetworkParameters {
	return access.NetworkParameters{
		ChainID: b.chainID,
	}
}

// executionNodesForBlockID returns upto maxNodesCnt number of randomly chosen execution node identities
// which have executed the given block ID.
// If no such execution node is found, an InsufficientExecutionReceipts error is returned.
func executionNodesForBlockID(
	ctx context.Context,
	blockID flow.Identifier,
	executionReceipts storage.ExecutionReceipts,
	state protocol.State,
	log zerolog.Logger,
) (flow.IdentitySkeletonList, error) {
	var (
		executorIDs flow.IdentifierList
		err         error
	)

	// check if the block ID is of the root block. If it is then don't look for execution receipts since they
	// will not be present for the root block.
	rootBlock := state.Params().FinalizedRoot()

	if rootBlock.ID() == blockID {
		executorIdentities, err := state.Final().Identities(filter.HasRole[flow.Identity](flow.RoleExecution))
		if err != nil {
			return nil, fmt.Errorf("failed to retreive execution IDs for block ID %v: %w", blockID, err)
		}
		executorIDs = executorIdentities.NodeIDs()
	} else {
		// try to find at least minExecutionNodesCnt execution node ids from the execution receipts for the given blockID
		for attempt := 0; attempt < maxAttemptsForExecutionReceipt; attempt++ {
			executorIDs, err = findAllExecutionNodes(blockID, executionReceipts, log)
			if err != nil {
				return nil, err
			}

			if len(executorIDs) >= minExecutionNodesCnt {
				break
			}

			// log the attempt
			log.Debug().Int("attempt", attempt).Int("max_attempt", maxAttemptsForExecutionReceipt).
				Int("execution_receipts_found", len(executorIDs)).
				Str("block_id", blockID.String()).
				Msg("insufficient execution receipts")

			// if one or less execution receipts may have been received then re-query
			// in the hope that more might have been received by now

			select {
			case <-ctx.Done():
				return nil, ctx.Err()
			case <-time.After(100 * time.Millisecond << time.Duration(attempt)):
				// retry after an exponential backoff
			}
		}

		receiptCnt := len(executorIDs)
		// if less than minExecutionNodesCnt execution receipts have been received so far, then return random ENs
		if receiptCnt < minExecutionNodesCnt {
			newExecutorIDs, err := state.AtBlockID(blockID).Identities(filter.HasRole[flow.Identity](flow.RoleExecution))
			if err != nil {
				return nil, fmt.Errorf("failed to retreive execution IDs for block ID %v: %w", blockID, err)
			}
			executorIDs = newExecutorIDs.NodeIDs()
		}
	}

	// choose from the preferred or fixed execution nodes
	subsetENs, err := chooseExecutionNodes(state, executorIDs)
	if err != nil {
		return nil, fmt.Errorf("failed to retreive execution IDs for block ID %v: %w", blockID, err)
	}

	if len(subsetENs) == 0 {
		return nil, fmt.Errorf("no matching execution node found for block ID %v", blockID)
	}

	return subsetENs, nil
}

// findAllExecutionNodes find all the execution nodes ids from the execution receipts that have been received for the
// given blockID
func findAllExecutionNodes(
	blockID flow.Identifier,
	executionReceipts storage.ExecutionReceipts,
	log zerolog.Logger,
) (flow.IdentifierList, error) {
	// lookup the receipt's storage with the block ID
	allReceipts, err := executionReceipts.ByBlockID(blockID)
	if err != nil {
		return nil, fmt.Errorf("failed to retreive execution receipts for block ID %v: %w", blockID, err)
	}

	executionResultMetaList := make(flow.ExecutionReceiptMetaList, 0, len(allReceipts))
	for _, r := range allReceipts {
		executionResultMetaList = append(executionResultMetaList, r.Meta())
	}
	executionResultGroupedMetaList := executionResultMetaList.GroupByResultID()

	// maximum number of matching receipts found so far for any execution result id
	maxMatchedReceiptCnt := 0
	// execution result id key for the highest number of matching receipts in the identicalReceipts map
	var maxMatchedReceiptResultID flow.Identifier

	// find the largest list of receipts which have the same result ID
	for resultID, executionReceiptList := range executionResultGroupedMetaList {
		currentMatchedReceiptCnt := executionReceiptList.Size()
		if currentMatchedReceiptCnt > maxMatchedReceiptCnt {
			maxMatchedReceiptCnt = currentMatchedReceiptCnt
			maxMatchedReceiptResultID = resultID
		}
	}

	// if there are more than one execution result for the same block ID, log as error
	if executionResultGroupedMetaList.NumberGroups() > 1 {
		identicalReceiptsStr := fmt.Sprintf("%v", flow.GetIDs(allReceipts))
		log.Error().
			Str("block_id", blockID.String()).
			Str("execution_receipts", identicalReceiptsStr).
			Msg("execution receipt mismatch")
	}

	// pick the largest list of matching receipts
	matchingReceiptMetaList := executionResultGroupedMetaList.GetGroup(maxMatchedReceiptResultID)

	metaReceiptGroupedByExecutorID := matchingReceiptMetaList.GroupByExecutorID()

	// collect all unique execution node ids from the receipts
	var executorIDs flow.IdentifierList
	for executorID := range metaReceiptGroupedByExecutorID {
		executorIDs = append(executorIDs, executorID)
	}

	return executorIDs, nil
}

// chooseExecutionNodes finds the subset of execution nodes defined in the identity table by first
// choosing the preferred execution nodes which have executed the transaction. If no such preferred
// execution nodes are found, then the fixed execution nodes defined in the identity table are returned
// If neither preferred nor fixed nodes are defined, then all execution node matching the executor IDs are returned.
// e.g. If execution nodes in identity table are {1,2,3,4}, preferred ENs are defined as {2,3,4}
// and the executor IDs is {1,2,3}, then {2, 3} is returned as the chosen subset of ENs
func chooseExecutionNodes(state protocol.State, executorIDs flow.IdentifierList) (flow.IdentitySkeletonList, error) {
	allENs, err := state.Final().Identities(filter.HasRole[flow.Identity](flow.RoleExecution))
	if err != nil {
		return nil, fmt.Errorf("failed to retrieve all execution IDs: %w", err)
	}

	// choose from preferred EN IDs
	if len(preferredENIdentifiers) > 0 {
		chosenIDs := chooseFromPreferredENIDs(allENs, executorIDs)
		return chosenIDs.ToSkeleton(), nil
	}

	// if no preferred EN ID is found, then choose from the fixed EN IDs
	if len(fixedENIdentifiers) > 0 {
		// choose fixed ENs which have executed the transaction
		chosenIDs := allENs.Filter(filter.And(
			filter.HasNodeID[flow.Identity](fixedENIdentifiers...),
			filter.HasNodeID[flow.Identity](executorIDs...),
		))
		if len(chosenIDs) > 0 {
			return chosenIDs.ToSkeleton(), nil
		}
		// if no such ENs are found, then just choose all fixed ENs
		chosenIDs = allENs.Filter(filter.HasNodeID[flow.Identity](fixedENIdentifiers...))
		return chosenIDs.ToSkeleton(), nil
	}

	// if no preferred or fixed ENs have been specified, then return all executor IDs i.e., no preference at all
	return allENs.Filter(filter.HasNodeID[flow.Identity](executorIDs...)).ToSkeleton(), nil
}

// chooseFromPreferredENIDs finds the subset of execution nodes if preferred execution nodes are defined.
// If preferredENIdentifiers is set and there are less than maxNodesCnt nodes selected, than the list is padded up to
// maxNodesCnt nodes using the following order:
// 1. Use any EN with a receipt.
// 2. Use any preferred node not already selected.
// 3. Use any EN not already selected.
func chooseFromPreferredENIDs(allENs flow.IdentityList, executorIDs flow.IdentifierList) flow.IdentityList {
	var chosenIDs flow.IdentityList

	// filter for both preferred and executor IDs
	chosenIDs = allENs.Filter(filter.And(
		filter.HasNodeID[flow.Identity](preferredENIdentifiers...),
		filter.HasNodeID[flow.Identity](executorIDs...),
	))

	if len(chosenIDs) >= maxNodesCnt {
		return chosenIDs
	}

	// function to add nodes to chosenIDs if they are not already included
	addIfNotExists := func(candidates flow.IdentityList) {
		for _, en := range candidates {
			_, exists := chosenIDs.ByNodeID(en.NodeID)
			if !exists {
				chosenIDs = append(chosenIDs, en)
				if len(chosenIDs) >= maxNodesCnt {
					return
				}
			}
		}
	}

	// add any EN with a receipt
	receiptENs := allENs.Filter(filter.HasNodeID[flow.Identity](executorIDs...))
	addIfNotExists(receiptENs)
	if len(chosenIDs) >= maxNodesCnt {
		return chosenIDs
	}

	// add any preferred node not already selected
	preferredENs := allENs.Filter(filter.HasNodeID[flow.Identity](preferredENIdentifiers...))
	addIfNotExists(preferredENs)
	if len(chosenIDs) >= maxNodesCnt {
		return chosenIDs
	}

	// add any EN not already selected
	addIfNotExists(allENs)

	return chosenIDs
}<|MERGE_RESOLUTION|>--- conflicted
+++ resolved
@@ -246,16 +246,13 @@
 		versionControl:    params.VersionControl,
 	}
 
-<<<<<<< HEAD
 	txValidator, err := configureTransactionValidator(
 		params.State,
 		params.ChainID,
+		params.AccessMetrics,
 		params.ScriptExecutor,
 		params.CheckPayerBalanceMode,
 	)
-=======
-	txValidator, err := configureTransactionValidator(params.State, params.ChainID, params.AccessMetrics, params.ScriptExecutor, params.CheckPayerBalance)
->>>>>>> b47fa60c
 	if err != nil {
 		return nil, fmt.Errorf("could not create transaction validator: %w", err)
 	}
@@ -322,14 +319,9 @@
 func configureTransactionValidator(
 	state protocol.State,
 	chainID flow.ChainID,
-<<<<<<< HEAD
+	transactionMetrics module.TransactionValidationMetrics,
 	executor execution.ScriptExecutor,
 	checkPayerBalanceMode access.PayerBalanceMode,
-=======
-	transactionMetrics module.TransactionValidationMetrics,
-	executor execution.ScriptExecutor,
-	checkPayerBalance bool,
->>>>>>> b47fa60c
 ) (*access.TransactionValidator, error) {
 	return access.NewTransactionValidator(
 		access.NewProtocolStateBlocks(state),
