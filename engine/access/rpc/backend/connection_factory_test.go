package backend

import (
	"context"
	"fmt"
	"net"
	"strconv"
	"strings"
	"testing"
	"time"

	lru "github.com/hashicorp/golang-lru"
	"github.com/onflow/flow/protobuf/go/flow/access"
	"github.com/onflow/flow/protobuf/go/flow/execution"
	"github.com/stretchr/testify/assert"
	testifymock "github.com/stretchr/testify/mock"
	"google.golang.org/grpc"
	"google.golang.org/grpc/codes"
	"google.golang.org/grpc/status"

	"github.com/onflow/flow-go/engine/access/mock"
	"github.com/onflow/flow-go/module/metrics"
)

func TestProxyAccessAPI(t *testing.T) {
	// create a collection node
	cn := new(collectionNode)
	cn.start(t)
	defer cn.stop(t)

	req := &access.PingRequest{}
	expected := &access.PingResponse{}
	cn.handler.On("Ping", testifymock.Anything, req).Return(expected, nil)

	// create the factory
	connectionFactory := new(ConnectionFactoryImpl)
	// set the collection grpc port
	connectionFactory.CollectionGRPCPort = cn.port
<<<<<<< HEAD
	// set the connection pool cache size
	cache, _ := lru.NewWithEvict(5, func(_, evictedValue interface{}) {
		evictedValue.(*grpc.ClientConn).Close()
	})
	connectionFactory.ConnectionsCache = cache
=======
>>>>>>> 138e1c32
	// set metrics reporting
	connectionFactory.AccessMetrics = metrics.NewNoopCollector()

	proxyConnectionFactory := ProxyConnectionFactory{
		ConnectionFactory: connectionFactory,
		targetAddress:     cn.listener.Addr().String(),
	}

	// get a collection API client
<<<<<<< HEAD
	client, err := proxyConnectionFactory.GetAccessAPIClient("foo")
=======
	client, conn, err := proxyConnectionFactory.GetAccessAPIClient("foo")
	defer conn.Close()
>>>>>>> 138e1c32
	assert.NoError(t, err)

	ctx := context.Background()
	// make the call to the collection node
	resp, err := client.Ping(ctx, req)
	assert.NoError(t, err)
	assert.Equal(t, resp, expected)
	proxyConnectionFactory.InvalidateAccessAPIClient("foo")
}

func TestProxyExecutionAPI(t *testing.T) {
	// create an execution node
	en := new(executionNode)
	en.start(t)
	defer en.stop(t)

	req := &execution.PingRequest{}
	expected := &execution.PingResponse{}
	en.handler.On("Ping", testifymock.Anything, req).Return(expected, nil)

	// create the factory
	connectionFactory := new(ConnectionFactoryImpl)
	// set the execution grpc port
	connectionFactory.ExecutionGRPCPort = en.port
<<<<<<< HEAD
	// set the connection pool cache size
	cache, _ := lru.NewWithEvict(5, func(_, evictedValue interface{}) {
		evictedValue.(*grpc.ClientConn).Close()
	})
	connectionFactory.ConnectionsCache = cache
=======
>>>>>>> 138e1c32
	// set metrics reporting
	connectionFactory.AccessMetrics = metrics.NewNoopCollector()

	proxyConnectionFactory := ProxyConnectionFactory{
		ConnectionFactory: connectionFactory,
		targetAddress:     en.listener.Addr().String(),
	}

	// get an execution API client
<<<<<<< HEAD
	client, err := proxyConnectionFactory.GetExecutionAPIClient("foo")
=======
	client, _, err := proxyConnectionFactory.GetExecutionAPIClient("foo")
>>>>>>> 138e1c32
	assert.NoError(t, err)

	ctx := context.Background()
	// make the call to the execution node
	resp, err := client.Ping(ctx, req)
	assert.NoError(t, err)
	assert.Equal(t, resp, expected)
<<<<<<< HEAD
	proxyConnectionFactory.InvalidateExecutionAPIClient("foo")
=======
>>>>>>> 138e1c32
}

func TestProxyAccessAPIConnectionReuse(t *testing.T) {
	// create a collection node
	cn := new(collectionNode)
	cn.start(t)
	defer cn.stop(t)
<<<<<<< HEAD

	req := &access.PingRequest{}
	expected := &access.PingResponse{}
	cn.handler.On("Ping", testifymock.Anything, req).Return(expected, nil)

	// create the factory
	connectionFactory := new(ConnectionFactoryImpl)
	// set the collection grpc port
	connectionFactory.CollectionGRPCPort = cn.port
	// set the connection pool cache size
	cache, _ := lru.NewWithEvict(5, func(_, evictedValue interface{}) {
		evictedValue.(*grpc.ClientConn).Close()
	})
	connectionFactory.ConnectionsCache = cache
	// set metrics reporting
	connectionFactory.AccessMetrics = metrics.NewNoopCollector()

	proxyConnectionFactory := ProxyConnectionFactory{
		ConnectionFactory: connectionFactory,
		targetAddress:     cn.listener.Addr().String(),
	}

	// get a collection API client
	_, err := proxyConnectionFactory.GetAccessAPIClient("foo")
	assert.Equal(t, connectionFactory.ConnectionsCache.Len(), 1)
	assert.NoError(t, err)

	var conn *grpc.ClientConn
	res, ok := connectionFactory.ConnectionsCache.Get(proxyConnectionFactory.targetAddress)
	assert.True(t, ok)
	conn = res.(*grpc.ClientConn)

	// check if api client can be rebuilt with retrieved connection
	accessAPIClient := access.NewAccessAPIClient(conn)
	ctx := context.Background()
	resp, err := accessAPIClient.Ping(ctx, req)
	assert.NoError(t, err)
	assert.Equal(t, resp, expected)
	proxyConnectionFactory.InvalidateAccessAPIClient("foo")
}

func TestProxyExecutionAPIConnectionReuse(t *testing.T) {
	// create an execution node
	en := new(executionNode)
	en.start(t)
	defer en.stop(t)

	req := &execution.PingRequest{}
	expected := &execution.PingResponse{}
	en.handler.On("Ping", testifymock.Anything, req).Return(expected, nil)

	// create the factory
	connectionFactory := new(ConnectionFactoryImpl)
	// set the execution grpc port
	connectionFactory.ExecutionGRPCPort = en.port
	// set the connection pool cache size
	cache, _ := lru.NewWithEvict(5, func(_, evictedValue interface{}) {
		evictedValue.(*grpc.ClientConn).Close()
	})
	connectionFactory.ConnectionsCache = cache
	// set metrics reporting
	connectionFactory.AccessMetrics = metrics.NewNoopCollector()

	proxyConnectionFactory := ProxyConnectionFactory{
		ConnectionFactory: connectionFactory,
		targetAddress:     en.listener.Addr().String(),
	}

	// get an execution API client
	_, err := proxyConnectionFactory.GetExecutionAPIClient("foo")
	assert.Equal(t, connectionFactory.ConnectionsCache.Len(), 1)
	assert.NoError(t, err)

	var conn *grpc.ClientConn
	res, ok := connectionFactory.ConnectionsCache.Get(proxyConnectionFactory.targetAddress)
	assert.True(t, ok)
	conn = res.(*grpc.ClientConn)
=======

	req := &access.PingRequest{}
	expected := &access.PingResponse{}
	cn.handler.On("Ping", testifymock.Anything, req).Return(expected, nil)

	// create the factory
	connectionFactory := new(ConnectionFactoryImpl)
	// set the collection grpc port
	connectionFactory.CollectionGRPCPort = cn.port
	// set the connection pool cache size
	cacheSize := 5
	cache, _ := lru.NewWithEvict(cacheSize, func(_, evictedValue interface{}) {
		evictedValue.(*CachedClient).Close()
	})
	connectionFactory.ConnectionsCache = cache
	connectionFactory.CacheSize = uint(cacheSize)
	// set metrics reporting
	connectionFactory.AccessMetrics = metrics.NewNoopCollector()

	proxyConnectionFactory := ProxyConnectionFactory{
		ConnectionFactory: connectionFactory,
		targetAddress:     cn.listener.Addr().String(),
	}

	// get a collection API client
	_, closer, err := proxyConnectionFactory.GetAccessAPIClient("foo")
	assert.Equal(t, connectionFactory.ConnectionsCache.Len(), 1)
	assert.NoError(t, err)
	assert.Nil(t, closer.Close())

	var conn *grpc.ClientConn
	res, ok := connectionFactory.ConnectionsCache.Get(proxyConnectionFactory.targetAddress)
	assert.True(t, ok)
	conn = res.(*CachedClient).ClientConn

	// check if api client can be rebuilt with retrieved connection
	accessAPIClient := access.NewAccessAPIClient(conn)
	ctx := context.Background()
	resp, err := accessAPIClient.Ping(ctx, req)
	assert.NoError(t, err)
	assert.Equal(t, resp, expected)
}

func TestProxyExecutionAPIConnectionReuse(t *testing.T) {
	// create an execution node
	en := new(executionNode)
	en.start(t)
	defer en.stop(t)

	req := &execution.PingRequest{}
	expected := &execution.PingResponse{}
	en.handler.On("Ping", testifymock.Anything, req).Return(expected, nil)

	// create the factory
	connectionFactory := new(ConnectionFactoryImpl)
	// set the execution grpc port
	connectionFactory.ExecutionGRPCPort = en.port
	// set the connection pool cache size
	cacheSize := 5
	cache, _ := lru.NewWithEvict(cacheSize, func(_, evictedValue interface{}) {
		evictedValue.(*CachedClient).Close()
	})
	connectionFactory.ConnectionsCache = cache
	connectionFactory.CacheSize = uint(cacheSize)
	// set metrics reporting
	connectionFactory.AccessMetrics = metrics.NewNoopCollector()

	proxyConnectionFactory := ProxyConnectionFactory{
		ConnectionFactory: connectionFactory,
		targetAddress:     en.listener.Addr().String(),
	}

	// get an execution API client
	_, closer, err := proxyConnectionFactory.GetExecutionAPIClient("foo")
	assert.Equal(t, connectionFactory.ConnectionsCache.Len(), 1)
	assert.NoError(t, err)
	assert.Nil(t, closer.Close())

	var conn *grpc.ClientConn
	res, ok := connectionFactory.ConnectionsCache.Get(proxyConnectionFactory.targetAddress)
	assert.True(t, ok)
	conn = res.(*CachedClient).ClientConn
>>>>>>> 138e1c32

	// check if api client can be rebuilt with retrieved connection
	executionAPIClient := execution.NewExecutionAPIClient(conn)
	ctx := context.Background()
	resp, err := executionAPIClient.Ping(ctx, req)
	assert.NoError(t, err)
	assert.Equal(t, resp, expected)
	proxyConnectionFactory.InvalidateExecutionAPIClient("foo")
}

// TestExecutionNodeClientTimeout tests that the execution API client times out after the timeout duration
func TestExecutionNodeClientTimeout(t *testing.T) {

	timeout := 10 * time.Millisecond

	// create an execution node
	en := new(executionNode)
	en.start(t)
	defer en.stop(t)

	// setup the handler mock to not respond within the timeout
	req := &execution.PingRequest{}
	resp := &execution.PingResponse{}
	en.handler.On("Ping", testifymock.Anything, req).After(timeout+time.Second).Return(resp, nil)

	// create the factory
	connectionFactory := new(ConnectionFactoryImpl)
	// set the execution grpc port
	connectionFactory.ExecutionGRPCPort = en.port
	// set the execution grpc client timeout
	connectionFactory.ExecutionNodeGRPCTimeout = timeout
	// set the connection pool cache size
<<<<<<< HEAD
	cache, _ := lru.NewWithEvict(5, func(_, evictedValue interface{}) {
		evictedValue.(*grpc.ClientConn).Close()
	})
	connectionFactory.ConnectionsCache = cache
=======
	cacheSize := 5
	cache, _ := lru.NewWithEvict(cacheSize, func(_, evictedValue interface{}) {
		evictedValue.(*CachedClient).Close()
	})
	connectionFactory.ConnectionsCache = cache
	connectionFactory.CacheSize = uint(cacheSize)
>>>>>>> 138e1c32
	// set metrics reporting
	connectionFactory.AccessMetrics = metrics.NewNoopCollector()

	// create the execution API client
<<<<<<< HEAD
	client, err := connectionFactory.GetExecutionAPIClient(en.listener.Addr().String())
=======
	client, _, err := connectionFactory.GetExecutionAPIClient(en.listener.Addr().String())
>>>>>>> 138e1c32
	assert.NoError(t, err)

	ctx := context.Background()
	// make the call to the execution node
	_, err = client.Ping(ctx, req)

	// assert that the client timed out
	assert.Equal(t, codes.DeadlineExceeded, status.Code(err))
	connectionFactory.InvalidateExecutionAPIClient(en.listener.Addr().String())
}

// TestCollectionNodeClientTimeout tests that the collection API client times out after the timeout duration
func TestCollectionNodeClientTimeout(t *testing.T) {

	timeout := 10 * time.Millisecond

	// create a collection node
	cn := new(collectionNode)
	cn.start(t)
	defer cn.stop(t)

	// setup the handler mock to not respond within the timeout
	req := &access.PingRequest{}
	resp := &access.PingResponse{}
	cn.handler.On("Ping", testifymock.Anything, req).After(timeout+time.Second).Return(resp, nil)

	// create the factory
	connectionFactory := new(ConnectionFactoryImpl)
	// set the collection grpc port
	connectionFactory.CollectionGRPCPort = cn.port
	// set the collection grpc client timeout
	connectionFactory.CollectionNodeGRPCTimeout = timeout
	// set the connection pool cache size
<<<<<<< HEAD
	cache, _ := lru.NewWithEvict(5, func(_, evictedValue interface{}) {
		evictedValue.(*grpc.ClientConn).Close()
	})
	connectionFactory.ConnectionsCache = cache
=======
	cacheSize := 5
	cache, _ := lru.NewWithEvict(cacheSize, func(_, evictedValue interface{}) {
		evictedValue.(*CachedClient).Close()
	})
	connectionFactory.ConnectionsCache = cache
	connectionFactory.CacheSize = uint(cacheSize)
>>>>>>> 138e1c32
	// set metrics reporting
	connectionFactory.AccessMetrics = metrics.NewNoopCollector()

	// create the collection API client
<<<<<<< HEAD
	client, err := connectionFactory.GetAccessAPIClient(cn.listener.Addr().String())
=======
	client, _, err := connectionFactory.GetAccessAPIClient(cn.listener.Addr().String())
>>>>>>> 138e1c32
	assert.NoError(t, err)

	ctx := context.Background()
	// make the call to the execution node
	_, err = client.Ping(ctx, req)

	// assert that the client timed out
	assert.Equal(t, codes.DeadlineExceeded, status.Code(err))
	connectionFactory.InvalidateAccessAPIClient(cn.listener.Addr().String())
}

// TestConnectionPoolFull tests that the LRU cache replaces connections when full
func TestConnectionPoolFull(t *testing.T) {
	// create a collection node
	cn1, cn2, cn3 := new(collectionNode), new(collectionNode), new(collectionNode)
	cn1.start(t)
	cn2.start(t)
	cn3.start(t)
	defer cn1.stop(t)
	defer cn2.stop(t)
	defer cn3.stop(t)

	req := &access.PingRequest{}
	expected := &access.PingResponse{}
	cn1.handler.On("Ping", testifymock.Anything, req).Return(expected, nil)
	cn2.handler.On("Ping", testifymock.Anything, req).Return(expected, nil)
	cn3.handler.On("Ping", testifymock.Anything, req).Return(expected, nil)

	// create the factory
	connectionFactory := new(ConnectionFactoryImpl)
	// set the collection grpc port
	connectionFactory.CollectionGRPCPort = cn1.port
	// set the connection pool cache size
	cache, _ := lru.NewWithEvict(2, func(_, evictedValue interface{}) {
		evictedValue.(*grpc.ClientConn).Close()
	})
	connectionFactory.ConnectionsCache = cache
	// set metrics reporting
	connectionFactory.AccessMetrics = metrics.NewNoopCollector()

	cn1Address := "foo1:123"
	cn2Address := "foo2:123"
	cn3Address := "foo3:123"

	// get a collection API client
	_, err := connectionFactory.GetAccessAPIClient(cn1Address)
	assert.Equal(t, connectionFactory.ConnectionsCache.Len(), 1)
	assert.NoError(t, err)

	_, err = connectionFactory.GetAccessAPIClient(cn2Address)
	assert.Equal(t, connectionFactory.ConnectionsCache.Len(), 2)
	assert.NoError(t, err)

	_, err = connectionFactory.GetAccessAPIClient(cn1Address)
	assert.Equal(t, connectionFactory.ConnectionsCache.Len(), 2)
	assert.NoError(t, err)

	// Expecting to replace cn2 because cn1 was accessed more recently
	_, err = connectionFactory.GetAccessAPIClient(cn3Address)
	assert.Equal(t, connectionFactory.ConnectionsCache.Len(), 2)
	assert.NoError(t, err)

	var hostnameOrIP string
	hostnameOrIP, _, err = net.SplitHostPort(cn1Address)
	assert.NoError(t, err)
	grpcAddress1 := fmt.Sprintf("%s:%d", hostnameOrIP, connectionFactory.CollectionGRPCPort)
	hostnameOrIP, _, err = net.SplitHostPort(cn2Address)
	assert.NoError(t, err)
	grpcAddress2 := fmt.Sprintf("%s:%d", hostnameOrIP, connectionFactory.CollectionGRPCPort)
	hostnameOrIP, _, err = net.SplitHostPort(cn3Address)
	assert.NoError(t, err)
	grpcAddress3 := fmt.Sprintf("%s:%d", hostnameOrIP, connectionFactory.CollectionGRPCPort)

	contains1 := connectionFactory.ConnectionsCache.Contains(grpcAddress1)
	contains2 := connectionFactory.ConnectionsCache.Contains(grpcAddress2)
	contains3 := connectionFactory.ConnectionsCache.Contains(grpcAddress3)

	assert.True(t, contains1)
	assert.False(t, contains2)
	assert.True(t, contains3)
	connectionFactory.InvalidateAccessAPIClient(cn1Address)
	connectionFactory.InvalidateAccessAPIClient(cn2Address)
	connectionFactory.InvalidateAccessAPIClient(cn3Address)
}

// TestConnectionPoolStale tests that a new connection will be established if the old one cached is stale
func TestConnectionPoolStale(t *testing.T) {
	// create a collection node
	cn := new(collectionNode)
	cn.start(t)
	defer cn.stop(t)

	req := &access.PingRequest{}
	expected := &access.PingResponse{}
	cn.handler.On("Ping", testifymock.Anything, req).Return(expected, nil)

	// create the factory
	connectionFactory := new(ConnectionFactoryImpl)
	// set the collection grpc port
	connectionFactory.CollectionGRPCPort = cn.port
	// set the connection pool cache size

	cache, _ := lru.NewWithEvict(5, func(_, evictedValue interface{}) {
		evictedValue.(*grpc.ClientConn).Close()
	})
	connectionFactory.ConnectionsCache = cache
	// set metrics reporting
	connectionFactory.AccessMetrics = metrics.NewNoopCollector()

	proxyConnectionFactory := ProxyConnectionFactory{
		ConnectionFactory: connectionFactory,
		targetAddress:     cn.listener.Addr().String(),
	}

	// get a collection API client
	client, err := proxyConnectionFactory.GetAccessAPIClient("foo")
	assert.Equal(t, connectionFactory.ConnectionsCache.Len(), 1)
	assert.NoError(t, err)
	// close connection to simulate something "going wrong" with our stored connection
	proxyConnectionFactory.InvalidateAccessAPIClient(proxyConnectionFactory.targetAddress)

	// check if key still exists (should no longer exist)
	assert.False(t, connectionFactory.ConnectionsCache.Contains(proxyConnectionFactory.targetAddress))

	ctx := context.Background()
	// make the call to the collection node (should fail, connection closed)
	_, err = client.Ping(ctx, req)
	assert.Error(t, err)

	// re-access, should replace stale connection in cache with new one
	_, _ = proxyConnectionFactory.GetAccessAPIClient("foo")
	assert.Equal(t, connectionFactory.ConnectionsCache.Len(), 1)

	var conn *grpc.ClientConn
	res, ok := connectionFactory.ConnectionsCache.Get(proxyConnectionFactory.targetAddress)
	assert.True(t, ok)
	conn = res.(*grpc.ClientConn)

	// check if api client can be rebuilt with retrieved connection
	accessAPIClient := access.NewAccessAPIClient(conn)
	ctx = context.Background()
	resp, err := accessAPIClient.Ping(ctx, req)
	assert.NoError(t, err)
	assert.Equal(t, resp, expected)
	proxyConnectionFactory.InvalidateAccessAPIClient("foo")
}

// TestConnectionPoolFull tests that the LRU cache replaces connections when full
func TestConnectionPoolFull(t *testing.T) {
	// create a collection node
	cn1, cn2, cn3 := new(collectionNode), new(collectionNode), new(collectionNode)
	cn1.start(t)
	cn2.start(t)
	cn3.start(t)
	defer cn1.stop(t)
	defer cn2.stop(t)
	defer cn3.stop(t)

	req := &access.PingRequest{}
	expected := &access.PingResponse{}
	cn1.handler.On("Ping", testifymock.Anything, req).Return(expected, nil)
	cn2.handler.On("Ping", testifymock.Anything, req).Return(expected, nil)
	cn3.handler.On("Ping", testifymock.Anything, req).Return(expected, nil)

	// create the factory
	connectionFactory := new(ConnectionFactoryImpl)
	// set the collection grpc port
	connectionFactory.CollectionGRPCPort = cn1.port
	// set the connection pool cache size
	cacheSize := 2
	cache, _ := lru.NewWithEvict(cacheSize, func(_, evictedValue interface{}) {
		evictedValue.(*CachedClient).Close()
	})
	connectionFactory.ConnectionsCache = cache
	connectionFactory.CacheSize = uint(cacheSize)
	// set metrics reporting
	connectionFactory.AccessMetrics = metrics.NewNoopCollector()

	cn1Address := "foo1:123"
	cn2Address := "foo2:123"
	cn3Address := "foo3:123"

	// get a collection API client
	_, _, err := connectionFactory.GetAccessAPIClient(cn1Address)
	assert.Equal(t, connectionFactory.ConnectionsCache.Len(), 1)
	assert.NoError(t, err)

	_, _, err = connectionFactory.GetAccessAPIClient(cn2Address)
	assert.Equal(t, connectionFactory.ConnectionsCache.Len(), 2)
	assert.NoError(t, err)

	_, _, err = connectionFactory.GetAccessAPIClient(cn1Address)
	assert.Equal(t, connectionFactory.ConnectionsCache.Len(), 2)
	assert.NoError(t, err)

	// Expecting to replace cn2 because cn1 was accessed more recently
	_, _, err = connectionFactory.GetAccessAPIClient(cn3Address)
	assert.Equal(t, connectionFactory.ConnectionsCache.Len(), 2)
	assert.NoError(t, err)

	var hostnameOrIP string
	hostnameOrIP, _, err = net.SplitHostPort(cn1Address)
	assert.NoError(t, err)
	grpcAddress1 := fmt.Sprintf("%s:%d", hostnameOrIP, connectionFactory.CollectionGRPCPort)
	hostnameOrIP, _, err = net.SplitHostPort(cn2Address)
	assert.NoError(t, err)
	grpcAddress2 := fmt.Sprintf("%s:%d", hostnameOrIP, connectionFactory.CollectionGRPCPort)
	hostnameOrIP, _, err = net.SplitHostPort(cn3Address)
	assert.NoError(t, err)
	grpcAddress3 := fmt.Sprintf("%s:%d", hostnameOrIP, connectionFactory.CollectionGRPCPort)

	contains1 := connectionFactory.ConnectionsCache.Contains(grpcAddress1)
	contains2 := connectionFactory.ConnectionsCache.Contains(grpcAddress2)
	contains3 := connectionFactory.ConnectionsCache.Contains(grpcAddress3)

	assert.True(t, contains1)
	assert.False(t, contains2)
	assert.True(t, contains3)
}

// TestConnectionPoolStale tests that a new connection will be established if the old one cached is stale
func TestConnectionPoolStale(t *testing.T) {
	// create a collection node
	cn := new(collectionNode)
	cn.start(t)
	defer cn.stop(t)

	req := &access.PingRequest{}
	expected := &access.PingResponse{}
	cn.handler.On("Ping", testifymock.Anything, req).Return(expected, nil)

	// create the factory
	connectionFactory := new(ConnectionFactoryImpl)
	// set the collection grpc port
	connectionFactory.CollectionGRPCPort = cn.port
	// set the connection pool cache size
	cacheSize := 5
	cache, _ := lru.NewWithEvict(cacheSize, func(_, evictedValue interface{}) {
		evictedValue.(*CachedClient).Close()
	})
	connectionFactory.ConnectionsCache = cache
	connectionFactory.CacheSize = uint(cacheSize)
	// set metrics reporting
	connectionFactory.AccessMetrics = metrics.NewNoopCollector()

	proxyConnectionFactory := ProxyConnectionFactory{
		ConnectionFactory: connectionFactory,
		targetAddress:     cn.listener.Addr().String(),
	}

	// get a collection API client
	client, _, err := proxyConnectionFactory.GetAccessAPIClient("foo")
	assert.Equal(t, connectionFactory.ConnectionsCache.Len(), 1)
	assert.NoError(t, err)
	// close connection to simulate something "going wrong" with our stored connection
	res, _ := connectionFactory.ConnectionsCache.Get(proxyConnectionFactory.targetAddress)

	res.(*CachedClient).Close()

	ctx := context.Background()
	// make the call to the collection node (should fail, connection closed)
	_, err = client.Ping(ctx, req)
	assert.Error(t, err)

	// re-access, should replace stale connection in cache with new one
	_, _, _ = proxyConnectionFactory.GetAccessAPIClient("foo")
	assert.Equal(t, connectionFactory.ConnectionsCache.Len(), 1)

	var conn *grpc.ClientConn
	res, ok := connectionFactory.ConnectionsCache.Get(proxyConnectionFactory.targetAddress)
	assert.True(t, ok)
	conn = res.(*CachedClient).ClientConn

	// check if api client can be rebuilt with retrieved connection
	accessAPIClient := access.NewAccessAPIClient(conn)
	ctx = context.Background()
	resp, err := accessAPIClient.Ping(ctx, req)
	assert.NoError(t, err)
	assert.Equal(t, resp, expected)
}

// node mocks a flow node that runs a GRPC server
type node struct {
	server   *grpc.Server
	listener net.Listener
	port     uint
}

func (n *node) setupNode(t *testing.T) {
	n.server = grpc.NewServer()
	listener, err := net.Listen("tcp4", ":0")
	assert.NoError(t, err)
	n.listener = listener
	assert.Eventually(t, func() bool {
		return !strings.HasSuffix(listener.Addr().String(), ":0")
	}, time.Second*4, 10*time.Millisecond)

	_, port, err := net.SplitHostPort(listener.Addr().String())
	assert.NoError(t, err)
	portAsUint, err := strconv.ParseUint(port, 10, 32)
	assert.NoError(t, err)
	n.port = uint(portAsUint)
}

func (n *node) start(t *testing.T) {
	go func() {
		err := n.server.Serve(n.listener)
		assert.NoError(t, err)
	}()
}

func (n *node) stop(t *testing.T) {
	if n.server != nil {
		n.server.Stop()
	}
}

type executionNode struct {
	node
	handler *mock.ExecutionAPIServer
}

func (en *executionNode) start(t *testing.T) {
	en.setupNode(t)
	handler := new(mock.ExecutionAPIServer)
	execution.RegisterExecutionAPIServer(en.server, handler)
	en.handler = handler
	en.node.start(t)
}

func (en *executionNode) stop(t *testing.T) {
	en.node.stop(t)
}

type collectionNode struct {
	node
	handler *mock.AccessAPIServer
}

func (cn *collectionNode) start(t *testing.T) {
	cn.setupNode(t)
	handler := new(mock.AccessAPIServer)
	access.RegisterAccessAPIServer(cn.server, handler)
	cn.handler = handler
	cn.node.start(t)
}

func (cn *collectionNode) stop(t *testing.T) {
	cn.node.stop(t)
}<|MERGE_RESOLUTION|>--- conflicted
+++ resolved
@@ -36,14 +36,6 @@
 	connectionFactory := new(ConnectionFactoryImpl)
 	// set the collection grpc port
 	connectionFactory.CollectionGRPCPort = cn.port
-<<<<<<< HEAD
-	// set the connection pool cache size
-	cache, _ := lru.NewWithEvict(5, func(_, evictedValue interface{}) {
-		evictedValue.(*grpc.ClientConn).Close()
-	})
-	connectionFactory.ConnectionsCache = cache
-=======
->>>>>>> 138e1c32
 	// set metrics reporting
 	connectionFactory.AccessMetrics = metrics.NewNoopCollector()
 
@@ -53,12 +45,8 @@
 	}
 
 	// get a collection API client
-<<<<<<< HEAD
-	client, err := proxyConnectionFactory.GetAccessAPIClient("foo")
-=======
 	client, conn, err := proxyConnectionFactory.GetAccessAPIClient("foo")
 	defer conn.Close()
->>>>>>> 138e1c32
 	assert.NoError(t, err)
 
 	ctx := context.Background()
@@ -66,7 +54,6 @@
 	resp, err := client.Ping(ctx, req)
 	assert.NoError(t, err)
 	assert.Equal(t, resp, expected)
-	proxyConnectionFactory.InvalidateAccessAPIClient("foo")
 }
 
 func TestProxyExecutionAPI(t *testing.T) {
@@ -83,14 +70,6 @@
 	connectionFactory := new(ConnectionFactoryImpl)
 	// set the execution grpc port
 	connectionFactory.ExecutionGRPCPort = en.port
-<<<<<<< HEAD
-	// set the connection pool cache size
-	cache, _ := lru.NewWithEvict(5, func(_, evictedValue interface{}) {
-		evictedValue.(*grpc.ClientConn).Close()
-	})
-	connectionFactory.ConnectionsCache = cache
-=======
->>>>>>> 138e1c32
 	// set metrics reporting
 	connectionFactory.AccessMetrics = metrics.NewNoopCollector()
 
@@ -100,11 +79,7 @@
 	}
 
 	// get an execution API client
-<<<<<<< HEAD
-	client, err := proxyConnectionFactory.GetExecutionAPIClient("foo")
-=======
 	client, _, err := proxyConnectionFactory.GetExecutionAPIClient("foo")
->>>>>>> 138e1c32
 	assert.NoError(t, err)
 
 	ctx := context.Background()
@@ -112,10 +87,6 @@
 	resp, err := client.Ping(ctx, req)
 	assert.NoError(t, err)
 	assert.Equal(t, resp, expected)
-<<<<<<< HEAD
-	proxyConnectionFactory.InvalidateExecutionAPIClient("foo")
-=======
->>>>>>> 138e1c32
 }
 
 func TestProxyAccessAPIConnectionReuse(t *testing.T) {
@@ -123,7 +94,6 @@
 	cn := new(collectionNode)
 	cn.start(t)
 	defer cn.stop(t)
-<<<<<<< HEAD
 
 	req := &access.PingRequest{}
 	expected := &access.PingResponse{}
@@ -134,10 +104,12 @@
 	// set the collection grpc port
 	connectionFactory.CollectionGRPCPort = cn.port
 	// set the connection pool cache size
-	cache, _ := lru.NewWithEvict(5, func(_, evictedValue interface{}) {
-		evictedValue.(*grpc.ClientConn).Close()
-	})
-	connectionFactory.ConnectionsCache = cache
+	cacheSize := 5
+	cache, _ := lru.NewWithEvict(cacheSize, func(_, evictedValue interface{}) {
+		evictedValue.(*CachedClient).Close()
+	})
+	connectionFactory.ConnectionsCache = cache
+	connectionFactory.CacheSize = uint(cacheSize)
 	// set metrics reporting
 	connectionFactory.AccessMetrics = metrics.NewNoopCollector()
 
@@ -147,14 +119,15 @@
 	}
 
 	// get a collection API client
-	_, err := proxyConnectionFactory.GetAccessAPIClient("foo")
+	_, closer, err := proxyConnectionFactory.GetAccessAPIClient("foo")
 	assert.Equal(t, connectionFactory.ConnectionsCache.Len(), 1)
 	assert.NoError(t, err)
+	assert.Nil(t, closer.Close())
 
 	var conn *grpc.ClientConn
 	res, ok := connectionFactory.ConnectionsCache.Get(proxyConnectionFactory.targetAddress)
 	assert.True(t, ok)
-	conn = res.(*grpc.ClientConn)
+	conn = res.(*CachedClient).ClientConn
 
 	// check if api client can be rebuilt with retrieved connection
 	accessAPIClient := access.NewAccessAPIClient(conn)
@@ -162,7 +135,6 @@
 	resp, err := accessAPIClient.Ping(ctx, req)
 	assert.NoError(t, err)
 	assert.Equal(t, resp, expected)
-	proxyConnectionFactory.InvalidateAccessAPIClient("foo")
 }
 
 func TestProxyExecutionAPIConnectionReuse(t *testing.T) {
@@ -180,10 +152,12 @@
 	// set the execution grpc port
 	connectionFactory.ExecutionGRPCPort = en.port
 	// set the connection pool cache size
-	cache, _ := lru.NewWithEvict(5, func(_, evictedValue interface{}) {
-		evictedValue.(*grpc.ClientConn).Close()
-	})
-	connectionFactory.ConnectionsCache = cache
+	cacheSize := 5
+	cache, _ := lru.NewWithEvict(cacheSize, func(_, evictedValue interface{}) {
+		evictedValue.(*CachedClient).Close()
+	})
+	connectionFactory.ConnectionsCache = cache
+	connectionFactory.CacheSize = uint(cacheSize)
 	// set metrics reporting
 	connectionFactory.AccessMetrics = metrics.NewNoopCollector()
 
@@ -193,41 +167,7 @@
 	}
 
 	// get an execution API client
-	_, err := proxyConnectionFactory.GetExecutionAPIClient("foo")
-	assert.Equal(t, connectionFactory.ConnectionsCache.Len(), 1)
-	assert.NoError(t, err)
-
-	var conn *grpc.ClientConn
-	res, ok := connectionFactory.ConnectionsCache.Get(proxyConnectionFactory.targetAddress)
-	assert.True(t, ok)
-	conn = res.(*grpc.ClientConn)
-=======
-
-	req := &access.PingRequest{}
-	expected := &access.PingResponse{}
-	cn.handler.On("Ping", testifymock.Anything, req).Return(expected, nil)
-
-	// create the factory
-	connectionFactory := new(ConnectionFactoryImpl)
-	// set the collection grpc port
-	connectionFactory.CollectionGRPCPort = cn.port
-	// set the connection pool cache size
-	cacheSize := 5
-	cache, _ := lru.NewWithEvict(cacheSize, func(_, evictedValue interface{}) {
-		evictedValue.(*CachedClient).Close()
-	})
-	connectionFactory.ConnectionsCache = cache
-	connectionFactory.CacheSize = uint(cacheSize)
-	// set metrics reporting
-	connectionFactory.AccessMetrics = metrics.NewNoopCollector()
-
-	proxyConnectionFactory := ProxyConnectionFactory{
-		ConnectionFactory: connectionFactory,
-		targetAddress:     cn.listener.Addr().String(),
-	}
-
-	// get a collection API client
-	_, closer, err := proxyConnectionFactory.GetAccessAPIClient("foo")
+	_, closer, err := proxyConnectionFactory.GetExecutionAPIClient("foo")
 	assert.Equal(t, connectionFactory.ConnectionsCache.Len(), 1)
 	assert.NoError(t, err)
 	assert.Nil(t, closer.Close())
@@ -238,73 +178,23 @@
 	conn = res.(*CachedClient).ClientConn
 
 	// check if api client can be rebuilt with retrieved connection
-	accessAPIClient := access.NewAccessAPIClient(conn)
-	ctx := context.Background()
-	resp, err := accessAPIClient.Ping(ctx, req)
+	executionAPIClient := execution.NewExecutionAPIClient(conn)
+	ctx := context.Background()
+	resp, err := executionAPIClient.Ping(ctx, req)
 	assert.NoError(t, err)
 	assert.Equal(t, resp, expected)
 }
 
-func TestProxyExecutionAPIConnectionReuse(t *testing.T) {
+// TestExecutionNodeClientTimeout tests that the execution API client times out after the timeout duration
+func TestExecutionNodeClientTimeout(t *testing.T) {
+
+	timeout := 10 * time.Millisecond
+
 	// create an execution node
 	en := new(executionNode)
 	en.start(t)
 	defer en.stop(t)
 
-	req := &execution.PingRequest{}
-	expected := &execution.PingResponse{}
-	en.handler.On("Ping", testifymock.Anything, req).Return(expected, nil)
-
-	// create the factory
-	connectionFactory := new(ConnectionFactoryImpl)
-	// set the execution grpc port
-	connectionFactory.ExecutionGRPCPort = en.port
-	// set the connection pool cache size
-	cacheSize := 5
-	cache, _ := lru.NewWithEvict(cacheSize, func(_, evictedValue interface{}) {
-		evictedValue.(*CachedClient).Close()
-	})
-	connectionFactory.ConnectionsCache = cache
-	connectionFactory.CacheSize = uint(cacheSize)
-	// set metrics reporting
-	connectionFactory.AccessMetrics = metrics.NewNoopCollector()
-
-	proxyConnectionFactory := ProxyConnectionFactory{
-		ConnectionFactory: connectionFactory,
-		targetAddress:     en.listener.Addr().String(),
-	}
-
-	// get an execution API client
-	_, closer, err := proxyConnectionFactory.GetExecutionAPIClient("foo")
-	assert.Equal(t, connectionFactory.ConnectionsCache.Len(), 1)
-	assert.NoError(t, err)
-	assert.Nil(t, closer.Close())
-
-	var conn *grpc.ClientConn
-	res, ok := connectionFactory.ConnectionsCache.Get(proxyConnectionFactory.targetAddress)
-	assert.True(t, ok)
-	conn = res.(*CachedClient).ClientConn
->>>>>>> 138e1c32
-
-	// check if api client can be rebuilt with retrieved connection
-	executionAPIClient := execution.NewExecutionAPIClient(conn)
-	ctx := context.Background()
-	resp, err := executionAPIClient.Ping(ctx, req)
-	assert.NoError(t, err)
-	assert.Equal(t, resp, expected)
-	proxyConnectionFactory.InvalidateExecutionAPIClient("foo")
-}
-
-// TestExecutionNodeClientTimeout tests that the execution API client times out after the timeout duration
-func TestExecutionNodeClientTimeout(t *testing.T) {
-
-	timeout := 10 * time.Millisecond
-
-	// create an execution node
-	en := new(executionNode)
-	en.start(t)
-	defer en.stop(t)
-
 	// setup the handler mock to not respond within the timeout
 	req := &execution.PingRequest{}
 	resp := &execution.PingResponse{}
@@ -317,28 +207,17 @@
 	// set the execution grpc client timeout
 	connectionFactory.ExecutionNodeGRPCTimeout = timeout
 	// set the connection pool cache size
-<<<<<<< HEAD
-	cache, _ := lru.NewWithEvict(5, func(_, evictedValue interface{}) {
-		evictedValue.(*grpc.ClientConn).Close()
-	})
-	connectionFactory.ConnectionsCache = cache
-=======
 	cacheSize := 5
 	cache, _ := lru.NewWithEvict(cacheSize, func(_, evictedValue interface{}) {
 		evictedValue.(*CachedClient).Close()
 	})
 	connectionFactory.ConnectionsCache = cache
 	connectionFactory.CacheSize = uint(cacheSize)
->>>>>>> 138e1c32
 	// set metrics reporting
 	connectionFactory.AccessMetrics = metrics.NewNoopCollector()
 
 	// create the execution API client
-<<<<<<< HEAD
-	client, err := connectionFactory.GetExecutionAPIClient(en.listener.Addr().String())
-=======
 	client, _, err := connectionFactory.GetExecutionAPIClient(en.listener.Addr().String())
->>>>>>> 138e1c32
 	assert.NoError(t, err)
 
 	ctx := context.Background()
@@ -347,7 +226,6 @@
 
 	// assert that the client timed out
 	assert.Equal(t, codes.DeadlineExceeded, status.Code(err))
-	connectionFactory.InvalidateExecutionAPIClient(en.listener.Addr().String())
 }
 
 // TestCollectionNodeClientTimeout tests that the collection API client times out after the timeout duration
@@ -372,28 +250,17 @@
 	// set the collection grpc client timeout
 	connectionFactory.CollectionNodeGRPCTimeout = timeout
 	// set the connection pool cache size
-<<<<<<< HEAD
-	cache, _ := lru.NewWithEvict(5, func(_, evictedValue interface{}) {
-		evictedValue.(*grpc.ClientConn).Close()
-	})
-	connectionFactory.ConnectionsCache = cache
-=======
 	cacheSize := 5
 	cache, _ := lru.NewWithEvict(cacheSize, func(_, evictedValue interface{}) {
 		evictedValue.(*CachedClient).Close()
 	})
 	connectionFactory.ConnectionsCache = cache
 	connectionFactory.CacheSize = uint(cacheSize)
->>>>>>> 138e1c32
 	// set metrics reporting
 	connectionFactory.AccessMetrics = metrics.NewNoopCollector()
 
 	// create the collection API client
-<<<<<<< HEAD
-	client, err := connectionFactory.GetAccessAPIClient(cn.listener.Addr().String())
-=======
 	client, _, err := connectionFactory.GetAccessAPIClient(cn.listener.Addr().String())
->>>>>>> 138e1c32
 	assert.NoError(t, err)
 
 	ctx := context.Background()
@@ -402,7 +269,6 @@
 
 	// assert that the client timed out
 	assert.Equal(t, codes.DeadlineExceeded, status.Code(err))
-	connectionFactory.InvalidateAccessAPIClient(cn.listener.Addr().String())
 }
 
 // TestConnectionPoolFull tests that the LRU cache replaces connections when full
@@ -427,10 +293,12 @@
 	// set the collection grpc port
 	connectionFactory.CollectionGRPCPort = cn1.port
 	// set the connection pool cache size
-	cache, _ := lru.NewWithEvict(2, func(_, evictedValue interface{}) {
-		evictedValue.(*grpc.ClientConn).Close()
-	})
-	connectionFactory.ConnectionsCache = cache
+	cacheSize := 2
+	cache, _ := lru.NewWithEvict(cacheSize, func(_, evictedValue interface{}) {
+		evictedValue.(*CachedClient).Close()
+	})
+	connectionFactory.ConnectionsCache = cache
+	connectionFactory.CacheSize = uint(cacheSize)
 	// set metrics reporting
 	connectionFactory.AccessMetrics = metrics.NewNoopCollector()
 
@@ -439,20 +307,20 @@
 	cn3Address := "foo3:123"
 
 	// get a collection API client
-	_, err := connectionFactory.GetAccessAPIClient(cn1Address)
+	_, _, err := connectionFactory.GetAccessAPIClient(cn1Address)
 	assert.Equal(t, connectionFactory.ConnectionsCache.Len(), 1)
 	assert.NoError(t, err)
 
-	_, err = connectionFactory.GetAccessAPIClient(cn2Address)
+	_, _, err = connectionFactory.GetAccessAPIClient(cn2Address)
 	assert.Equal(t, connectionFactory.ConnectionsCache.Len(), 2)
 	assert.NoError(t, err)
 
-	_, err = connectionFactory.GetAccessAPIClient(cn1Address)
+	_, _, err = connectionFactory.GetAccessAPIClient(cn1Address)
 	assert.Equal(t, connectionFactory.ConnectionsCache.Len(), 2)
 	assert.NoError(t, err)
 
 	// Expecting to replace cn2 because cn1 was accessed more recently
-	_, err = connectionFactory.GetAccessAPIClient(cn3Address)
+	_, _, err = connectionFactory.GetAccessAPIClient(cn3Address)
 	assert.Equal(t, connectionFactory.ConnectionsCache.Len(), 2)
 	assert.NoError(t, err)
 
@@ -474,9 +342,6 @@
 	assert.True(t, contains1)
 	assert.False(t, contains2)
 	assert.True(t, contains3)
-	connectionFactory.InvalidateAccessAPIClient(cn1Address)
-	connectionFactory.InvalidateAccessAPIClient(cn2Address)
-	connectionFactory.InvalidateAccessAPIClient(cn3Address)
 }
 
 // TestConnectionPoolStale tests that a new connection will be established if the old one cached is stale
@@ -495,141 +360,6 @@
 	// set the collection grpc port
 	connectionFactory.CollectionGRPCPort = cn.port
 	// set the connection pool cache size
-
-	cache, _ := lru.NewWithEvict(5, func(_, evictedValue interface{}) {
-		evictedValue.(*grpc.ClientConn).Close()
-	})
-	connectionFactory.ConnectionsCache = cache
-	// set metrics reporting
-	connectionFactory.AccessMetrics = metrics.NewNoopCollector()
-
-	proxyConnectionFactory := ProxyConnectionFactory{
-		ConnectionFactory: connectionFactory,
-		targetAddress:     cn.listener.Addr().String(),
-	}
-
-	// get a collection API client
-	client, err := proxyConnectionFactory.GetAccessAPIClient("foo")
-	assert.Equal(t, connectionFactory.ConnectionsCache.Len(), 1)
-	assert.NoError(t, err)
-	// close connection to simulate something "going wrong" with our stored connection
-	proxyConnectionFactory.InvalidateAccessAPIClient(proxyConnectionFactory.targetAddress)
-
-	// check if key still exists (should no longer exist)
-	assert.False(t, connectionFactory.ConnectionsCache.Contains(proxyConnectionFactory.targetAddress))
-
-	ctx := context.Background()
-	// make the call to the collection node (should fail, connection closed)
-	_, err = client.Ping(ctx, req)
-	assert.Error(t, err)
-
-	// re-access, should replace stale connection in cache with new one
-	_, _ = proxyConnectionFactory.GetAccessAPIClient("foo")
-	assert.Equal(t, connectionFactory.ConnectionsCache.Len(), 1)
-
-	var conn *grpc.ClientConn
-	res, ok := connectionFactory.ConnectionsCache.Get(proxyConnectionFactory.targetAddress)
-	assert.True(t, ok)
-	conn = res.(*grpc.ClientConn)
-
-	// check if api client can be rebuilt with retrieved connection
-	accessAPIClient := access.NewAccessAPIClient(conn)
-	ctx = context.Background()
-	resp, err := accessAPIClient.Ping(ctx, req)
-	assert.NoError(t, err)
-	assert.Equal(t, resp, expected)
-	proxyConnectionFactory.InvalidateAccessAPIClient("foo")
-}
-
-// TestConnectionPoolFull tests that the LRU cache replaces connections when full
-func TestConnectionPoolFull(t *testing.T) {
-	// create a collection node
-	cn1, cn2, cn3 := new(collectionNode), new(collectionNode), new(collectionNode)
-	cn1.start(t)
-	cn2.start(t)
-	cn3.start(t)
-	defer cn1.stop(t)
-	defer cn2.stop(t)
-	defer cn3.stop(t)
-
-	req := &access.PingRequest{}
-	expected := &access.PingResponse{}
-	cn1.handler.On("Ping", testifymock.Anything, req).Return(expected, nil)
-	cn2.handler.On("Ping", testifymock.Anything, req).Return(expected, nil)
-	cn3.handler.On("Ping", testifymock.Anything, req).Return(expected, nil)
-
-	// create the factory
-	connectionFactory := new(ConnectionFactoryImpl)
-	// set the collection grpc port
-	connectionFactory.CollectionGRPCPort = cn1.port
-	// set the connection pool cache size
-	cacheSize := 2
-	cache, _ := lru.NewWithEvict(cacheSize, func(_, evictedValue interface{}) {
-		evictedValue.(*CachedClient).Close()
-	})
-	connectionFactory.ConnectionsCache = cache
-	connectionFactory.CacheSize = uint(cacheSize)
-	// set metrics reporting
-	connectionFactory.AccessMetrics = metrics.NewNoopCollector()
-
-	cn1Address := "foo1:123"
-	cn2Address := "foo2:123"
-	cn3Address := "foo3:123"
-
-	// get a collection API client
-	_, _, err := connectionFactory.GetAccessAPIClient(cn1Address)
-	assert.Equal(t, connectionFactory.ConnectionsCache.Len(), 1)
-	assert.NoError(t, err)
-
-	_, _, err = connectionFactory.GetAccessAPIClient(cn2Address)
-	assert.Equal(t, connectionFactory.ConnectionsCache.Len(), 2)
-	assert.NoError(t, err)
-
-	_, _, err = connectionFactory.GetAccessAPIClient(cn1Address)
-	assert.Equal(t, connectionFactory.ConnectionsCache.Len(), 2)
-	assert.NoError(t, err)
-
-	// Expecting to replace cn2 because cn1 was accessed more recently
-	_, _, err = connectionFactory.GetAccessAPIClient(cn3Address)
-	assert.Equal(t, connectionFactory.ConnectionsCache.Len(), 2)
-	assert.NoError(t, err)
-
-	var hostnameOrIP string
-	hostnameOrIP, _, err = net.SplitHostPort(cn1Address)
-	assert.NoError(t, err)
-	grpcAddress1 := fmt.Sprintf("%s:%d", hostnameOrIP, connectionFactory.CollectionGRPCPort)
-	hostnameOrIP, _, err = net.SplitHostPort(cn2Address)
-	assert.NoError(t, err)
-	grpcAddress2 := fmt.Sprintf("%s:%d", hostnameOrIP, connectionFactory.CollectionGRPCPort)
-	hostnameOrIP, _, err = net.SplitHostPort(cn3Address)
-	assert.NoError(t, err)
-	grpcAddress3 := fmt.Sprintf("%s:%d", hostnameOrIP, connectionFactory.CollectionGRPCPort)
-
-	contains1 := connectionFactory.ConnectionsCache.Contains(grpcAddress1)
-	contains2 := connectionFactory.ConnectionsCache.Contains(grpcAddress2)
-	contains3 := connectionFactory.ConnectionsCache.Contains(grpcAddress3)
-
-	assert.True(t, contains1)
-	assert.False(t, contains2)
-	assert.True(t, contains3)
-}
-
-// TestConnectionPoolStale tests that a new connection will be established if the old one cached is stale
-func TestConnectionPoolStale(t *testing.T) {
-	// create a collection node
-	cn := new(collectionNode)
-	cn.start(t)
-	defer cn.stop(t)
-
-	req := &access.PingRequest{}
-	expected := &access.PingResponse{}
-	cn.handler.On("Ping", testifymock.Anything, req).Return(expected, nil)
-
-	// create the factory
-	connectionFactory := new(ConnectionFactoryImpl)
-	// set the collection grpc port
-	connectionFactory.CollectionGRPCPort = cn.port
-	// set the connection pool cache size
 	cacheSize := 5
 	cache, _ := lru.NewWithEvict(cacheSize, func(_, evictedValue interface{}) {
 		evictedValue.(*CachedClient).Close()
