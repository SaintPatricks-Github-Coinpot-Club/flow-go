package backend

import (
	"context"

	"google.golang.org/grpc/codes"
	"google.golang.org/grpc/status"

	"github.com/onflow/flow-go/engine/common/rpc"
	"github.com/onflow/flow-go/model/flow"
	"github.com/onflow/flow-go/module/irrecoverable"
)

type backendBlockDetails struct {
	backendBlockBase
}

func (b *backendBlockDetails) GetLatestBlock(ctx context.Context, isSealed bool) (*flow.Block, flow.BlockStatus, error) {
	var header *flow.Header
	var blockStatus flow.BlockStatus
	var err error

	if isSealed {
		header, err = b.state.Sealed().Head()
		if err != nil {
			// sealed header must exist in the db, otherwise the node's state may be corrupt
			err = irrecoverable.NewExceptionf("failed to lookup sealed header: %w", err)
			irrecoverable.Throw(ctx, err)
			return nil, flow.BlockStatusUnknown, err
		}
		blockStatus = flow.BlockStatusSealed
	} else {
		header, err = b.state.Final().Head()
		if err != nil {
			// finalized header must exist in the db, otherwise the node's state may be corrupt
			err = irrecoverable.NewExceptionf("failed to lookup final header: %w", err)
			irrecoverable.Throw(ctx, err)
			return nil, flow.BlockStatusUnknown, err
		}

		// Note: there is a corner case when requesting the latest finalized block before the
		// consensus follower has progressed past the spork root block. In this case, the returned
		// blockStatus will be finalized, however, the block is actually sealed.
		if header.Height == b.state.Params().SporkRootBlockHeight() {
			blockStatus = flow.BlockStatusSealed
		} else {
			blockStatus = flow.BlockStatusFinalized
		}
	}

	// since we are querying a finalized or sealed block, we can use the height index and save an ID computation
	block, err := b.blocks.ByHeight(header.Height)
	if err != nil {
		return nil, flow.BlockStatusUnknown, status.Errorf(codes.Internal, "could not get latest block: %v", err)
	}

	return block, blockStatus, nil
}

func (b *backendBlockDetails) GetBlockByID(ctx context.Context, id flow.Identifier) (*flow.Block, flow.BlockStatus, error) {
	block, err := b.blocks.ByID(id)
	if err != nil {
		return nil, flow.BlockStatusUnknown, rpc.ConvertStorageError(err)
	}

	status, err := b.getBlockStatus(block.Header)
	if err != nil {
		// Any error returned is an indication of a bug or state corruption. we must not continue processing.
		err = irrecoverable.NewException(err)
		irrecoverable.Throw(ctx, err)
		return nil, flow.BlockStatusUnknown, err
	}
	return block, status, nil
}

func (b *backendBlockDetails) GetBlockByHeight(ctx context.Context, height uint64) (*flow.Block, flow.BlockStatus, error) {
	block, err := b.blocks.ByHeight(height)
	if err != nil {
		return nil, flow.BlockStatusUnknown, rpc.ConvertStorageError(resolveHeightError(b.state.Params(), height, err))
	}

	status, err := b.getBlockStatus(block.Header)
	if err != nil {
		// Any error returned is an indication of a bug or state corruption. we must not continue processing.
		err = irrecoverable.NewException(err)
		irrecoverable.Throw(ctx, err)
<<<<<<< HEAD
		return flow.BlockStatusUnknown, err
	}

	if block.Height > sealed.Height {
		return flow.BlockStatusFinalized, nil
=======
		return nil, flow.BlockStatusUnknown, err
>>>>>>> 23c20c47
	}
	return block, status, nil
}<|MERGE_RESOLUTION|>--- conflicted
+++ resolved
@@ -84,15 +84,8 @@
 		// Any error returned is an indication of a bug or state corruption. we must not continue processing.
 		err = irrecoverable.NewException(err)
 		irrecoverable.Throw(ctx, err)
-<<<<<<< HEAD
-		return flow.BlockStatusUnknown, err
+		return nil, flow.BlockStatusUnknown, err
 	}
 
-	if block.Height > sealed.Height {
-		return flow.BlockStatusFinalized, nil
-=======
-		return nil, flow.BlockStatusUnknown, err
->>>>>>> 23c20c47
-	}
 	return block, status, nil
 }