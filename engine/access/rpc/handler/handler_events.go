package handler

import (
	"context"

	"google.golang.org/grpc/codes"
	"google.golang.org/grpc/status"

	"github.com/onflow/flow/protobuf/go/flow/access"
	"github.com/onflow/flow/protobuf/go/flow/entities"
	"github.com/onflow/flow/protobuf/go/flow/execution"
)

// GetEventsForHeightRange retrieves events for all sealed blocks between the start block height and the end block height (inclusive) that have the given type
func (h *Handler) GetEventsForHeightRange(ctx context.Context, req *access.GetEventsForHeightRangeRequest) (*access.EventsResponse, error) {

	// validate the request
	if req.GetEndHeight() < req.GetStartHeight() {
		return nil, status.Error(codes.InvalidArgument, "invalid start or end height")
	}

	reqEvent := req.GetType()
	if reqEvent == "" {
		return nil, status.Errorf(codes.InvalidArgument, "invalid event type")
	}

	// get the latest sealed block header
	head, err := h.getLatestSealedHeader()
	if err != nil {
		return nil, status.Errorf(codes.Internal, " failed to get events: %v", err)
	}

	var minHeight, maxHeight uint64

	// derive bounds for block height
	minHeight = req.GetStartHeight()

	// limit max height to last sealed block in the chain
	if head.Height < req.GetEndHeight() {
		maxHeight = head.Height
	} else {
		maxHeight = req.GetEndHeight()
	}

	// find the block IDs for all the blocks between min and max height (inclusive)
	blockIDs := make([][]byte, 0)
	for i := minHeight; i <= maxHeight; i++ {
		block, err := h.blocks.ByHeight(i)
		if err != nil {
			return nil, status.Errorf(codes.Internal, "failed to get events: %v", err)
		}
		id := block.ID()
		blockIDs = append(blockIDs, id[:])
	}

	return h.getBlockEventsFromExecutionNode(ctx, blockIDs, reqEvent)
}

// GetEventsForBlockIDs retrieves events for all the specified block IDs that have the given type
func (h *Handler) GetEventsForBlockIDs(ctx context.Context, req *access.GetEventsForBlockIDsRequest) (*access.EventsResponse, error) {

	if len(req.GetBlockIds()) == 0 {
		return nil, status.Error(codes.InvalidArgument, "block IDs not specified")
	}

	if req.GetType() == "" {
		return nil, status.Error(codes.InvalidArgument, "invalid event type")
	}

	// forward the request to the execution node
	return h.getBlockEventsFromExecutionNode(ctx, req.GetBlockIds(), req.GetType())
}

func (h *Handler) getBlockEventsFromExecutionNode(ctx context.Context, blockIDs [][]byte, etype string) (*access.EventsResponse, error) {

	// create an execution API request for events at block ID
	req := execution.GetEventsForBlockIDsRequest{
		Type:     etype,
		BlockIds: blockIDs,
	}

	// call the execution node GRPC
	resp, err := h.executionRPC.GetEventsForBlockIDs(ctx, &req)

	if err != nil {
		return nil, status.Errorf(codes.Internal, "failed to retrieve events from execution node: %v", err)
	}

	// convert execution node api result to access node api result
	results := accessEvents(resp.GetResults())

	return &access.EventsResponse{
		Results: results,
	}, nil
}

<<<<<<< HEAD
func (h *Handler) getTransactionEventsFromExecutionNode(ctx context.Context, blockID []byte, transactionID []byte) ([]*entities.Event, uint32, string, error) {
=======
func (h *Handler) getTransactionResultFromExecutionNode(ctx context.Context, blockID []byte, transactionID []byte) ([]*entities.Event, uint32, string, error) {
>>>>>>> 8fd22951

	// create an execution API request for events at blockID and transactionID
	req := execution.GetTransactionResultRequest{
		BlockId:       blockID,
		TransactionId: transactionID,
	}

	// call the execution node GRPC
	resp, err := h.executionRPC.GetTransactionResult(ctx, &req)

	if err != nil {
<<<<<<< HEAD
		return nil, 0, "", status.Errorf(codes.Internal, "failed to retrieve events from execution node: %v", err)
=======
		return nil, 0, "", status.Errorf(codes.Internal, "failed to retrieve result from execution node: %v", err)
>>>>>>> 8fd22951
	}

	exeResults := resp.GetEvents()

	return exeResults, resp.GetStatusCode(), resp.GetErrorMessage(), nil
}

// accessEvents converts execution node api result to access node api result
func accessEvents(execEvents []*execution.GetEventsForBlockIDsResponse_Result) []*access.EventsResponse_Result {

	results := make([]*access.EventsResponse_Result, len(execEvents))

	for i, r := range execEvents {
		results[i] = &access.EventsResponse_Result{
			BlockId:     r.GetBlockId(),
			BlockHeight: r.GetBlockHeight(),
			Events:      r.GetEvents(),
		}
	}

	return results
}<|MERGE_RESOLUTION|>--- conflicted
+++ resolved
@@ -94,11 +94,7 @@
 	}, nil
 }
 
-<<<<<<< HEAD
-func (h *Handler) getTransactionEventsFromExecutionNode(ctx context.Context, blockID []byte, transactionID []byte) ([]*entities.Event, uint32, string, error) {
-=======
 func (h *Handler) getTransactionResultFromExecutionNode(ctx context.Context, blockID []byte, transactionID []byte) ([]*entities.Event, uint32, string, error) {
->>>>>>> 8fd22951
 
 	// create an execution API request for events at blockID and transactionID
 	req := execution.GetTransactionResultRequest{
@@ -110,11 +106,7 @@
 	resp, err := h.executionRPC.GetTransactionResult(ctx, &req)
 
 	if err != nil {
-<<<<<<< HEAD
-		return nil, 0, "", status.Errorf(codes.Internal, "failed to retrieve events from execution node: %v", err)
-=======
 		return nil, 0, "", status.Errorf(codes.Internal, "failed to retrieve result from execution node: %v", err)
->>>>>>> 8fd22951
 	}
 
 	exeResults := resp.GetEvents()
