package state_stream

import (
	"context"

	"github.com/onflow/flow-go/engine/access/subscription"
	"github.com/onflow/flow-go/model/flow"
	"github.com/onflow/flow-go/module/executiondatasync/execution_data"
)

const (
	// DefaultRegisterIDsRequestLimit defines the default limit of register IDs for a single request to the get register endpoint
	DefaultRegisterIDsRequestLimit = 100
)

// API represents an interface that defines methods for interacting with a blockchain's execution data and events.
type API interface {
	// GetExecutionDataByBlockID retrieves execution data for a specific block by its block ID.
	GetExecutionDataByBlockID(ctx context.Context, blockID flow.Identifier) (*execution_data.BlockExecutionData, error)
	// SubscribeExecutionData subscribes to execution data starting from a specific block ID and block height.
	SubscribeExecutionData(ctx context.Context, startBlockID flow.Identifier, startBlockHeight uint64) subscription.Subscription
	// SubscribeEvents subscribes to events starting from a specific block ID and block height, with an optional event filter.
	SubscribeEvents(ctx context.Context, startBlockID flow.Identifier, startHeight uint64, filter EventFilter) subscription.Subscription
	// GetRegisterValues returns register values for a set of register IDs at the provided block height.
	GetRegisterValues(registerIDs flow.RegisterIDs, height uint64) ([]flow.RegisterValue, error)
<<<<<<< HEAD
	// SubscribeAccountStatuses subscribes to the streaming of account status changes starting from a specific block ID
	// and block height, with an optional status filter.
	SubscribeAccountStatuses(ctx context.Context, startBlockID flow.Identifier, startHeight uint64, filter EventFilter) Subscription
}

// Subscription represents a streaming request, and handles the communication between the grpc handler
// and the backend implementation.
type Subscription interface {
	// ID returns the unique identifier for this subscription used for logging
	ID() string

	// Channel returns the channel from which subscription data can be read
	Channel() <-chan interface{}

	// Err returns the error that caused the subscription to fail
	Err() error
}

// Streamable represents a subscription that can be streamed.
type Streamable interface {
	ID() string
	Close()
	Fail(error)
	Send(context.Context, interface{}, time.Duration) error
	Next(context.Context) (interface{}, error)
=======
>>>>>>> 0bb79970
}<|MERGE_RESOLUTION|>--- conflicted
+++ resolved
@@ -23,32 +23,7 @@
 	SubscribeEvents(ctx context.Context, startBlockID flow.Identifier, startHeight uint64, filter EventFilter) subscription.Subscription
 	// GetRegisterValues returns register values for a set of register IDs at the provided block height.
 	GetRegisterValues(registerIDs flow.RegisterIDs, height uint64) ([]flow.RegisterValue, error)
-<<<<<<< HEAD
 	// SubscribeAccountStatuses subscribes to the streaming of account status changes starting from a specific block ID
 	// and block height, with an optional status filter.
 	SubscribeAccountStatuses(ctx context.Context, startBlockID flow.Identifier, startHeight uint64, filter EventFilter) Subscription
-}
-
-// Subscription represents a streaming request, and handles the communication between the grpc handler
-// and the backend implementation.
-type Subscription interface {
-	// ID returns the unique identifier for this subscription used for logging
-	ID() string
-
-	// Channel returns the channel from which subscription data can be read
-	Channel() <-chan interface{}
-
-	// Err returns the error that caused the subscription to fail
-	Err() error
-}
-
-// Streamable represents a subscription that can be streamed.
-type Streamable interface {
-	ID() string
-	Close()
-	Fail(error)
-	Send(context.Context, interface{}, time.Duration) error
-	Next(context.Context) (interface{}, error)
-=======
->>>>>>> 0bb79970
 }