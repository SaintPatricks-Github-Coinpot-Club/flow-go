--- conflicted
+++ resolved
@@ -79,9 +79,4 @@
 		lg.Fatal().Err(err).Msg("failed to notify of new execution data")
 		return
 	}
-<<<<<<< HEAD
-
-	e.execDataBroadcaster.Publish()
-=======
->>>>>>> 4f203055
 }