package backend

import (
	"context"
	"fmt"
	"time"

	"github.com/rs/zerolog"
	"google.golang.org/grpc/codes"
	"google.golang.org/grpc/status"

	"github.com/onflow/flow-go/engine"
	"github.com/onflow/flow-go/engine/access/state_stream"
	"github.com/onflow/flow-go/engine/access/subscription"
	"github.com/onflow/flow-go/fvm/errors"
	"github.com/onflow/flow-go/model/flow"
	"github.com/onflow/flow-go/module/execution"
	"github.com/onflow/flow-go/module/executiondatasync/execution_data"
	"github.com/onflow/flow-go/module/executiondatasync/execution_data/cache"
	"github.com/onflow/flow-go/state/protocol"
	"github.com/onflow/flow-go/storage"
)

// Config defines the configurable options for the ingress server.
type Config struct {
	state_stream.EventFilterConfig

	// ListenAddr is the address the GRPC server will listen on as host:port
	ListenAddr string

	// MaxExecutionDataMsgSize is the max message size for block execution data API
	MaxExecutionDataMsgSize uint

	// RpcMetricsEnabled specifies whether to enable the GRPC metrics
	RpcMetricsEnabled bool

	// MaxGlobalStreams defines the global max number of streams that can be open at the same time.
	MaxGlobalStreams uint32

	// RegisterIDsRequestLimit defines the max number of register IDs that can be received in a single request.
	RegisterIDsRequestLimit uint32

	// ExecutionDataCacheSize is the max number of objects for the execution data cache.
	ExecutionDataCacheSize uint32

	// ClientSendTimeout is the timeout for sending a message to the client. After the timeout,
	// the stream is closed with an error.
	ClientSendTimeout time.Duration

	// ClientSendBufferSize is the size of the response buffer for sending messages to the client.
	ClientSendBufferSize uint

	// ResponseLimit is the max responses per second allowed on a stream. After exceeding the limit,
	// the stream is paused until more capacity is available. Searches of past data can be CPU
	// intensive, so this helps manage the impact.
	ResponseLimit float64

	// HeartbeatInterval specifies the block interval at which heartbeat messages should be sent.
	HeartbeatInterval uint64
}

type GetExecutionDataFunc func(context.Context, uint64) (*execution_data.BlockExecutionDataEntity, error)

type StateStreamBackend struct {
	BlocksWatcher *subscription.BlocksWatcher

	ExecutionDataBackend
	EventsBackend

	log                  zerolog.Logger
	state                protocol.State
	headers              storage.Headers
	seals                storage.Seals
	results              storage.ExecutionResults
	execDataStore        execution_data.ExecutionDataStore
	execDataCache        *cache.ExecutionDataCache
	broadcaster          *engine.Broadcaster
	registers            *execution.RegistersAsyncStore
	registerRequestLimit int
}

func New(
	log zerolog.Logger,
	config Config,
	state protocol.State,
	headers storage.Headers,
	events storage.Events,
	seals storage.Seals,
	results storage.ExecutionResults,
	execDataStore execution_data.ExecutionDataStore,
	execDataCache *cache.ExecutionDataCache,
	broadcaster *engine.Broadcaster,
	rootHeight uint64,
	highestAvailableHeight uint64,
	registers *execution.RegistersAsyncStore,
	useEventsIndex bool,
) (*StateStreamBackend, error) {
	logger := log.With().Str("module", "state_stream_api").Logger()

	subscriptionHandler, err := subscription.NewBlocksWatcher(
		logger,
		state,
		rootHeight,
		headers,
		highestAvailableHeight,
		broadcaster,
	)
	if err != nil {
		return nil, fmt.Errorf("failed to initialize subscribtion handlear: %w", err)
	}

	b := &StateStreamBackend{
		BlocksWatcher:        subscriptionHandler,
		log:                  logger,
		state:                state,
		headers:              headers,
		seals:                seals,
		results:              results,
		execDataStore:        execDataStore,
		execDataCache:        execDataCache,
		broadcaster:          broadcaster,
		registers:            registers,
		registerRequestLimit: int(config.RegisterIDsRequestLimit),
	}

	b.ExecutionDataBackend = ExecutionDataBackend{
		log:              logger,
		headers:          headers,
		broadcaster:      broadcaster,
		sendTimeout:      config.ClientSendTimeout,
		responseLimit:    config.ResponseLimit,
		sendBufferSize:   int(config.ClientSendBufferSize),
		getExecutionData: b.getExecutionData,
		getStartHeight:   b.BlocksWatcher.GetStartHeight,
	}

	b.EventsBackend = EventsBackend{
		log:              logger,
		events:           events,
		headers:          headers,
		broadcaster:      broadcaster,
		sendTimeout:      config.ClientSendTimeout,
		responseLimit:    config.ResponseLimit,
		sendBufferSize:   int(config.ClientSendBufferSize),
		getExecutionData: b.getExecutionData,
<<<<<<< HEAD
		getStartHeight:   b.BlocksWatcher.GetStartHeight,
=======
		getStartHeight:   b.getStartHeight,
		useIndex:         useEventsIndex,
>>>>>>> 90d626e6
	}

	return b, nil
}

// getExecutionData returns the execution data for the given block height.
// Expected errors during normal operation:
// - storage.ErrNotFound or execution_data.BlobNotFoundError: execution data for the given block height is not available.
func (b *StateStreamBackend) getExecutionData(ctx context.Context, height uint64) (*execution_data.BlockExecutionDataEntity, error) {
	highestHeight, err := b.BlocksWatcher.GetHighestHeight(flow.BlockStatusFinalized)
	if err != nil {
		return nil, fmt.Errorf("could not get execution data for block %d: %w", height, err)
	}

	// fail early if no notification has been received for the given block height.
	// note: it's possible for the data to exist in the data store before the notification is
	// received. this ensures a consistent view is available to all streams.
	if height > highestHeight {
		return nil, fmt.Errorf("execution data for block %d is not available yet: %w", height, storage.ErrNotFound)
	}

	execData, err := b.execDataCache.ByHeight(ctx, height)
	if err != nil {
		return nil, fmt.Errorf("could not get execution data for block %d: %w", height, err)
	}

	return execData, nil
}

// setHighestHeight sets the highest height for which execution data is available.
func (b *StateStreamBackend) setHighestHeight(height uint64) bool {
	return b.BlocksWatcher.SetFinalizedHighestHeight(height)
}

// GetRegisterValues returns the register values for the given register IDs at the given block height.
func (b *StateStreamBackend) GetRegisterValues(ids flow.RegisterIDs, height uint64) ([]flow.RegisterValue, error) {
	if len(ids) > b.registerRequestLimit {
		return nil, status.Errorf(codes.InvalidArgument, "number of register IDs exceeds limit of %d", b.registerRequestLimit)
	}

	values, err := b.registers.RegisterValues(ids, height)
	if err != nil {
		if errors.Is(err, storage.ErrHeightNotIndexed) {
			return nil, status.Errorf(codes.OutOfRange, "register values for block %d is not available", height)
		}
		if errors.Is(err, storage.ErrNotFound) {
			return nil, status.Errorf(codes.NotFound, "register values for block %d not found", height)
		}
		return nil, err
	}

	return values, nil
}<|MERGE_RESOLUTION|>--- conflicted
+++ resolved
@@ -143,12 +143,8 @@
 		responseLimit:    config.ResponseLimit,
 		sendBufferSize:   int(config.ClientSendBufferSize),
 		getExecutionData: b.getExecutionData,
-<<<<<<< HEAD
 		getStartHeight:   b.BlocksWatcher.GetStartHeight,
-=======
-		getStartHeight:   b.getStartHeight,
 		useIndex:         useEventsIndex,
->>>>>>> 90d626e6
 	}
 
 	return b, nil
