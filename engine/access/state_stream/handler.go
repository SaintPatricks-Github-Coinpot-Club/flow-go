--- conflicted
+++ resolved
@@ -167,7 +167,6 @@
 			return status.Errorf(codes.Internal, "unexpected response type: %T", v)
 		}
 
-<<<<<<< HEAD
 		if len(resp.Events) == 0 {
 			blocksFromLastHeartbeat++
 			if blocksFromLastHeartbeat < request.HeartbeatInterval {
@@ -176,8 +175,6 @@
 			blocksFromLastHeartbeat = 0
 		}
 
-		err := stream.Send(&executiondata.SubscribeEventsResponse{
-=======
 		// BlockExecutionData contains CCF encoded events, and the Access API returns JSON-CDC events.
 		// convert event payload formats.
 		// This is a temporary solution until the Access API supports specifying the encoding in the request
@@ -187,7 +184,6 @@
 		}
 
 		err = stream.Send(&executiondata.SubscribeEventsResponse{
->>>>>>> 259992f0
 			BlockHeight: resp.Height,
 			BlockId:     convert.IdentifierToMessage(resp.BlockID),
 			Events:      events,
