--- conflicted
+++ resolved
@@ -405,11 +405,7 @@
 
 	nonce, err := rand.Uint64()
 	if err != nil {
-<<<<<<< HEAD
-		return false, fmt.Errorf("nonce generation failed %w", err)
-=======
 		return false, fmt.Errorf("nonce generation failed: %w", err)
->>>>>>> 560a6231
 	}
 
 	// create a batch request, send it and store it for reference
