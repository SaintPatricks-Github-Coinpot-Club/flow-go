package synchronization

import (
	"context"
	"fmt"
	"time"

	"github.com/hashicorp/go-multierror"
	"github.com/rs/zerolog"

	"github.com/onflow/flow-go/consensus/hotstuff"
	"github.com/onflow/flow-go/engine"
	"github.com/onflow/flow-go/engine/common/fifoqueue"
	"github.com/onflow/flow-go/engine/consensus"
	"github.com/onflow/flow-go/model/chainsync"
	"github.com/onflow/flow-go/model/flow"
	"github.com/onflow/flow-go/model/messages"
	"github.com/onflow/flow-go/module"
	synccore "github.com/onflow/flow-go/module/chainsync"
	"github.com/onflow/flow-go/module/component"
	"github.com/onflow/flow-go/module/events"
	"github.com/onflow/flow-go/module/irrecoverable"
	"github.com/onflow/flow-go/module/metrics"
	"github.com/onflow/flow-go/network"
	"github.com/onflow/flow-go/network/alsp"
	"github.com/onflow/flow-go/network/channels"
	"github.com/onflow/flow-go/state/protocol"
	"github.com/onflow/flow-go/storage"
	"github.com/onflow/flow-go/utils/logging"
	"github.com/onflow/flow-go/utils/rand"
)

// defaultSyncResponseQueueCapacity maximum capacity of sync responses queue
const defaultSyncResponseQueueCapacity = 500

// defaultBlockResponseQueueCapacity maximum capacity of block responses queue
const defaultBlockResponseQueueCapacity = 500

// Engine is the synchronization engine, responsible for synchronizing chain state.
type Engine struct {
	component.Component
	hotstuff.FinalizationConsumer

	log                  zerolog.Logger
	metrics              module.EngineMetrics
	me                   module.Local
	finalizedHeaderCache module.FinalizedHeaderCache
	con                  network.Conduit
	blocks               storage.Blocks
	comp                 consensus.Compliance

	pollInterval         time.Duration
	scanInterval         time.Duration
	core                 module.SyncCore
	participantsProvider module.IdentifierProvider

	requestHandler      *RequestHandler // component responsible for handling requests
	spamDetectionConfig *SpamDetectionConfig

	pendingSyncResponses   engine.MessageStore    // message store for *message.SyncResponse
	pendingBlockResponses  engine.MessageStore    // message store for *message.BlockResponse
	responseMessageHandler *engine.MessageHandler // message handler responsible for response processing
}

var _ network.MessageProcessor = (*Engine)(nil)
var _ component.Component = (*Engine)(nil)

// New creates a new main chain synchronization engine.
func New(
	log zerolog.Logger,
	metrics module.EngineMetrics,
	net network.EngineRegistry,
	me module.Local,
	state protocol.State,
	blocks storage.Blocks,
	comp consensus.Compliance,
	core module.SyncCore,
	participantsProvider module.IdentifierProvider,
	spamDetectionConfig *SpamDetectionConfig,
	opts ...OptionFunc,
) (*Engine, error) {

	opt := DefaultConfig()
	for _, f := range opts {
		f(opt)
	}

	if comp == nil {
		panic("must initialize synchronization engine with comp engine")
	}

	finalizedHeaderCache, finalizedCacheWorker, err := events.NewFinalizedHeaderCache(state)
	if err != nil {
		return nil, fmt.Errorf("could not create finalized header cache: %w", err)
	}

	// initialize the propagation engine with its dependencies
	e := &Engine{
		FinalizationConsumer: finalizedHeaderCache,
		log:                  log.With().Str("engine", "synchronization").Logger(),
		metrics:              metrics,
		me:                   me,
		finalizedHeaderCache: finalizedHeaderCache,
		blocks:               blocks,
		comp:                 comp,
		core:                 core,
		pollInterval:         opt.PollInterval,
		scanInterval:         opt.ScanInterval,
		participantsProvider: participantsProvider,
		spamDetectionConfig:  spamDetectionConfig,
	}

	// register the engine with the network layer and store the conduit
	con, err := net.Register(channels.SyncCommittee, e)
	if err != nil {
		return nil, fmt.Errorf("could not register engine: %w", err)
	}
	e.con = con
	e.requestHandler = NewRequestHandler(log, metrics, NewResponseSender(con), me, finalizedHeaderCache, blocks, core, true)

	// set up worker routines
	builder := component.NewComponentManagerBuilder().
		AddWorker(finalizedCacheWorker).
		AddWorker(e.checkLoop).
		AddWorker(e.responseProcessingLoop)
	for i := 0; i < defaultEngineRequestsWorkers; i++ {
		builder.AddWorker(e.requestHandler.requestProcessingWorker)
	}
	e.Component = builder.Build()

	err = e.setupResponseMessageHandler()
	if err != nil {
		return nil, fmt.Errorf("could not setup message handler")
	}

	return e, nil
}

// setupResponseMessageHandler initializes the inbound queues and the MessageHandler for UNTRUSTED responses.
func (e *Engine) setupResponseMessageHandler() error {
	syncResponseQueue, err := fifoqueue.NewFifoQueue(defaultSyncResponseQueueCapacity)
	if err != nil {
		return fmt.Errorf("failed to create queue for sync responses: %w", err)
	}

	e.pendingSyncResponses = &engine.FifoMessageStore{
		FifoQueue: syncResponseQueue,
	}

	blockResponseQueue, err := fifoqueue.NewFifoQueue(defaultBlockResponseQueueCapacity)
	if err != nil {
		return fmt.Errorf("failed to create queue for block responses: %w", err)
	}

	e.pendingBlockResponses = &engine.FifoMessageStore{
		FifoQueue: blockResponseQueue,
	}

	// define message queueing behaviour
	e.responseMessageHandler = engine.NewMessageHandler(
		e.log,
		engine.NewNotifier(),
		engine.Pattern{
			Match: func(msg *engine.Message) bool {
				_, ok := msg.Payload.(*messages.SyncResponse)
				if ok {
					e.metrics.MessageReceived(metrics.EngineSynchronization, metrics.MessageSyncResponse)
				}
				return ok
			},
			Store: e.pendingSyncResponses,
		},
		engine.Pattern{
			Match: func(msg *engine.Message) bool {
				_, ok := msg.Payload.(*messages.BlockResponse)
				if ok {
					e.metrics.MessageReceived(metrics.EngineSynchronization, metrics.MessageBlockResponse)
				}
				return ok
			},
			Map: func(msg *engine.Message) (*engine.Message, bool) {
				blockResponse, ok := msg.Payload.(*messages.BlockResponse)
				if !ok {
					// should never happen, unless there is a bug.
					e.log.Fatal().
						Hex("origin_id", logging.ID(msg.OriginID)).
						Interface("payload", msg.Payload).
						Msg("cannot match the payload to BlockResponse")
					return nil, false
				}
				proposals, err := blockResponse.BlocksInternal()
				if err != nil {
					// TODO: Replace this log statement with a call to the protocol violation consumer.
					e.log.Warn().
						Hex("origin_id", logging.ID(msg.OriginID)).
						Uint64("nonce", blockResponse.Nonce).
						Int("block_count", len(blockResponse.Blocks)).
						Err(err).
						Msgf("cannot convert untrusted proposal to trusted proposal")
					e.metrics.InboundMessageDropped(metrics.EngineSynchronization, metrics.MessageBlockProposal)
					return nil, false
				}

				return &engine.Message{
					OriginID: msg.OriginID,
					Payload:  proposals,
				}, true
			},
			Store: e.pendingBlockResponses,
		},
	)

	return nil
}

// Process processes the given event from the node with the given origin ID in
// a blocking manner. It returns the potential processing error when done.
func (e *Engine) Process(channel channels.Channel, originID flow.Identifier, event interface{}) error {
	err := e.process(channel, originID, event)
	if err != nil {
		if engine.IsIncompatibleInputTypeError(err) {
			e.log.Warn().Msgf("%v delivered unsupported message %T through %v", originID, event, channel)
			return nil
		}
		return fmt.Errorf("unexpected error while processing engine message: %w", err)
	}
	return nil
}

// process processes events for the synchronization engine.
// Error returns:
//   - IncompatibleInputTypeError if input has unexpected type
//   - All other errors are potential symptoms of internal state corruption or bugs (fatal).
func (e *Engine) process(channel channels.Channel, originID flow.Identifier, event interface{}) error {
	switch message := event.(type) {
	case *messages.BatchRequest:
		err := e.validateBatchRequestForALSP(originID, message)
		if err != nil {
			irrecoverable.Throw(context.TODO(), fmt.Errorf("failed to validate batch request from %x: %w", originID[:], err))
		}
		return e.requestHandler.Process(channel, originID, event)
	case *messages.RangeRequest:
		err := e.validateRangeRequestForALSP(originID, message)
		if err != nil {
			irrecoverable.Throw(context.TODO(), fmt.Errorf("failed to validate range request from %x: %w", originID[:], err))
		}
		return e.requestHandler.Process(channel, originID, event)

	case *messages.SyncRequest:
		err := e.validateSyncRequestForALSP(originID)
		if err != nil {
			irrecoverable.Throw(context.TODO(), fmt.Errorf("failed to validate sync request from %x: %w", originID[:], err))
		}
		return e.requestHandler.Process(channel, originID, event)

	case *messages.BlockResponse:
		err := e.validateBlockResponseForALSP(channel, originID, message)
		if err != nil {
			irrecoverable.Throw(context.TODO(), fmt.Errorf("failed to validate block response from %x: %w", originID[:], err))
		}
		return e.responseMessageHandler.Process(originID, event)

	case *messages.SyncResponse:
		err := e.validateSyncResponseForALSP(channel, originID, message)
		if err != nil {
			irrecoverable.Throw(context.TODO(), fmt.Errorf("failed to validate sync response from %x: %w", originID[:], err))
		}
		return e.responseMessageHandler.Process(originID, event)
	default:
		return fmt.Errorf("received input with type %T from %x: %w", event, originID[:], engine.IncompatibleInputTypeError)
	}
}

// responseProcessingLoop is a separate goroutine that performs processing of queued responses
func (e *Engine) responseProcessingLoop(ctx irrecoverable.SignalerContext, ready component.ReadyFunc) {
	ready()

	notifier := e.responseMessageHandler.GetNotifier()
	done := ctx.Done()
	for {
		select {
		case <-done:
			return
		case <-notifier:
			e.processAvailableResponses(ctx)
		}
	}
}

// processAvailableResponses is processor of pending events which drives events from networking layer to business logic.
func (e *Engine) processAvailableResponses(ctx context.Context) {
	for {
		select {
		case <-ctx.Done():
			return
		default:
		}

		msg, ok := e.pendingSyncResponses.Get()
		if ok {
			e.onSyncResponse(msg.OriginID, msg.Payload.(*messages.SyncResponse))
			e.metrics.MessageHandled(metrics.EngineSynchronization, metrics.MessageSyncResponse)
			continue
		}

		msg, ok = e.pendingBlockResponses.Get()
		if ok {
			e.onBlockResponse(msg.OriginID, msg.Payload.([]*flow.Proposal))
			e.metrics.MessageHandled(metrics.EngineSynchronization, metrics.MessageBlockResponse)
			continue
		}

		// when there is no more messages in the queue, back to the loop to wait
		// for the next incoming message to arrive.
		return
	}
}

// onSyncResponse processes a synchronization response.
func (e *Engine) onSyncResponse(originID flow.Identifier, res *messages.SyncResponse) {
	e.log.Debug().Str("origin_id", originID.String()).Msg("received sync response")
	final := e.finalizedHeaderCache.Get()
	e.core.HandleHeight(final, res.Height)
}

// onBlockResponse processes a structurally validated block proposal containing a specifically requested block.
func (e *Engine) onBlockResponse(originID flow.Identifier, res []*flow.Proposal) {
	// process the proposal one by one
	if len(res) == 0 {
		e.log.Debug().Msg("received empty proposals")
		return
	}

<<<<<<< HEAD
	first := res[0].Block.Header.Height
	last := res[len(res)-1].Block.Header.Height
	e.log.Debug().Uint64("first", first).Uint64("last", last).Msg("received proposal")
=======
	first := res.Blocks[0].Block.Height
	last := res.Blocks[len(res.Blocks)-1].Block.Height
	e.log.Debug().Uint64("first", first).Uint64("last", last).Msg("received block response")
>>>>>>> d8214356

	filteredProposals := make([]*flow.Proposal, 0, len(res))
	for _, proposal := range res {
		header := proposal.Block.ToHeader()
		if !e.core.HandleBlock(header) {
			e.log.Debug().Uint64("height", header.Height).Msg("block handler rejected")
			continue
		}
		filteredProposals = append(filteredProposals, proposal)
	}

	// forward the block to the compliance engine for validation and processing
	e.comp.OnSyncedBlocks(flow.Slashable[[]*flow.Proposal]{
		OriginID: originID,
		Message:  filteredProposals,
	})
}

// checkLoop will regularly scan for items that need requesting.
func (e *Engine) checkLoop(ctx irrecoverable.SignalerContext, ready component.ReadyFunc) {
	ready()

	pollChan := make(<-chan time.Time)
	if e.pollInterval > 0 {
		poll := time.NewTicker(e.pollInterval)
		pollChan = poll.C
		defer poll.Stop()
	}
	scan := time.NewTicker(e.scanInterval)
	defer scan.Stop()

	done := ctx.Done()
	for {
		// give the quit channel a priority to be selected
		select {
		case <-done:
			return
		default:
		}

		select {
		case <-done:
			return
		case <-pollChan:
			e.pollHeight()
		case <-scan.C:
			final := e.finalizedHeaderCache.Get()
			participants := e.participantsProvider.Identifiers()
			ranges, batches := e.core.ScanPending(final)
			e.sendRequests(participants, ranges, batches)
		}
	}
}

// pollHeight will send a synchronization request to three random nodes.
func (e *Engine) pollHeight() {
	final := e.finalizedHeaderCache.Get()
	participants := e.participantsProvider.Identifiers()

	nonce, err := rand.Uint64()
	if err != nil {
		// TODO: this error should be returned by pollHeight()
		// it is logged for now since the only error possible is related to a failure
		// of the system entropy generation. Such error is going to cause failures in other
		// components where it's handled properly and will lead to crashing the module.
		e.log.Warn().Err(err).Msg("nonce generation failed during pollHeight")
		return
	}

	// send the request for synchronization
	req := &messages.SyncRequest{
		Nonce:  nonce,
		Height: final.Height,
	}
	e.log.Debug().
		Uint64("height", req.Height).
		Uint64("range_nonce", req.Nonce).
		Msg("sending sync request")
	err = e.con.Multicast(req, synccore.DefaultPollNodes, participants...)
	if err != nil {
		e.log.Warn().Err(err).Msg("sending sync request to poll heights failed")
		return
	}
	e.metrics.MessageSent(metrics.EngineSynchronization, metrics.MessageSyncRequest)
}

// sendRequests sends a request for each range and batch using consensus participants from last finalized snapshot.
func (e *Engine) sendRequests(participants flow.IdentifierList, ranges []chainsync.Range, batches []chainsync.Batch) {
	var errs *multierror.Error

	for _, ran := range ranges {
		nonce, err := rand.Uint64()
		if err != nil {
			// TODO: this error should be returned by sendRequests
			// it is logged for now since the only error possible is related to a failure
			// of the system entropy generation. Such error is going to cause failures in other
			// components where it's handled properly and will lead to crashing the module.
			e.log.Error().Err(err).Msg("nonce generation failed during range request")
			return
		}
		req := &messages.RangeRequest{
			Nonce:      nonce,
			FromHeight: ran.From,
			ToHeight:   ran.To,
		}
		err = e.con.Multicast(req, synccore.DefaultBlockRequestNodes, participants...)
		if err != nil {
			errs = multierror.Append(errs, fmt.Errorf("could not submit range request: %w", err))
			continue
		}
		e.log.Info().
			Uint64("range_from", req.FromHeight).
			Uint64("range_to", req.ToHeight).
			Uint64("range_nonce", req.Nonce).
			Msg("range requested")
		e.core.RangeRequested(ran)
		e.metrics.MessageSent(metrics.EngineSynchronization, metrics.MessageRangeRequest)
	}

	for _, batch := range batches {
		nonce, err := rand.Uint64()
		if err != nil {
			// TODO: this error should be returned by sendRequests
			// it is logged for now since the only error possible is related to a failure
			// of the system entropy generation. Such error is going to cause failures in other
			// components where it's handled properly and will lead to crashing the module.
			e.log.Error().Err(err).Msg("nonce generation failed during batch request")
			return
		}
		req := &messages.BatchRequest{
			Nonce:    nonce,
			BlockIDs: batch.BlockIDs,
		}
		err = e.con.Multicast(req, synccore.DefaultBlockRequestNodes, participants...)
		if err != nil {
			errs = multierror.Append(errs, fmt.Errorf("could not submit batch request: %w", err))
			continue
		}
		e.log.Debug().
			Strs("block_ids", flow.IdentifierList(batch.BlockIDs).Strings()).
			Uint64("range_nonce", req.Nonce).
			Msg("batch requested")
		e.core.BatchRequested(batch)
		e.metrics.MessageSent(metrics.EngineSynchronization, metrics.MessageBatchRequest)
	}

	if err := errs.ErrorOrNil(); err != nil {
		e.log.Warn().Err(err).Msg("sending range and batch requests failed")
	}
}

// validateBatchRequestForALSP checks if a batch request should be reported as a misbehavior and sends misbehavior report to ALSP.
// The misbehavior is due to either:
//  1. unambiguous malicious or incorrect behavior (0 block IDs) OR
//  2. large number of block IDs in batch request. This is more ambiguous to detect as malicious behavior because there is no way to know for sure
//     if the sender is sending a large batch request maliciously or not, so we use a probabilistic approach to report the misbehavior.
//
// Args:
// - originID: the sender of the batch request
// - batchRequest: the batch request to validate
// Returns:
// - error: If an error is encountered while validating the batch request. Error is assumed to be irrecoverable because of internal processes that didn't allow validation to complete.
func (e *Engine) validateBatchRequestForALSP(originID flow.Identifier, batchRequest *messages.BatchRequest) error {
	// Generate a random integer between 0 and spamProbabilityMultiplier (exclusive)
	n, err := rand.Uint32n(spamProbabilityMultiplier)
	if err != nil {
		return fmt.Errorf("failed to generate random number from %x: %w", originID[:], err)
	}

	// validity check: if no block IDs, always report as misbehavior
	if len(batchRequest.BlockIDs) == 0 {
		e.log.Warn().
			Hex("origin_id", logging.ID(originID)).
			Str(logging.KeySuspicious, "true").
			Str("reason", alsp.InvalidMessage.String()).
			Msg("received invalid batch request with 0 block IDs, creating ALSP report")
		report, err := alsp.NewMisbehaviorReport(originID, alsp.InvalidMessage)
		if err != nil {
			// failing to create the misbehavior report is unlikely. If an error is encountered while
			// creating the misbehavior report it indicates a bug and processing can not proceed.
			return fmt.Errorf("failed to create misbehavior report (invalid batch request, no block IDs) from %x: %w", originID[:], err)
		}
		// failed unambiguous validation check and should be reported as misbehavior
		e.con.ReportMisbehavior(report)
		return nil
	}

	// to avoid creating a misbehavior report for every batch request received, use a probabilistic approach.
	// The larger the batch request and base probability, the higher the probability of creating a misbehavior report.

	// batchRequestProb is calculated as follows:
	// batchRequestBaseProb * (len(batchRequest.BlockIDs) + 1) / synccore.DefaultConfig().MaxSize
	// Example 1 (small batch of block IDs) if the batch request is for 10 blocks IDs and batchRequestBaseProb is 0.01, then the probability of
	// creating a misbehavior report is:
	// batchRequestBaseProb * (10+1) / synccore.DefaultConfig().MaxSize
	// = 0.01 * 11 / 64 = 0.00171875 = 0.171875%
	// Example 2 (large batch of block IDs) if the batch request is for 1000 block IDs and batchRequestBaseProb is 0.01, then the probability of
	// creating a misbehavior report is:
	// batchRequestBaseProb * (1000+1) / synccore.DefaultConfig().MaxSize
	// = 0.01 * 1001 / 64 = 0.15640625 = 15.640625%
	batchRequestProb := e.spamDetectionConfig.batchRequestBaseProb * (float32(len(batchRequest.BlockIDs)) + 1) / float32(synccore.DefaultConfig().MaxSize)
	if float32(n) < batchRequestProb*spamProbabilityMultiplier {
		// create a misbehavior report
		e.log.Debug().
			Hex("origin_id", logging.ID(originID)).
			Str(logging.KeyLoad, "true").
			Str("reason", alsp.ResourceIntensiveRequest.String()).
			Msgf("for %d block IDs, creating probabilistic ALSP report", len(batchRequest.BlockIDs))
		report, err := alsp.NewMisbehaviorReport(originID, alsp.ResourceIntensiveRequest)
		if err != nil {
			// failing to create the misbehavior report is unlikely. If an error is encountered while
			// creating the misbehavior report it indicates a bug and processing can not proceed.
			return fmt.Errorf("failed to create misbehavior report from %x: %w", originID[:], err)
		}
		// failed probabilistic (load) validation check and should be reported as misbehavior
		e.con.ReportMisbehavior(report)
		return nil
	}
	return nil
}

// TODO: implement spam reporting similar to validateSyncRequestForALSP
func (e *Engine) validateBlockResponseForALSP(channel channels.Channel, id flow.Identifier, blockResponse *messages.BlockResponse) error {
	return nil
}

// validateRangeRequestForALSP checks if a range request should be reported as a misbehavior and sends misbehavior report to ALSP.
// The misbehavior is due to either:
//  1. unambiguous malicious or incorrect behavior (toHeight < fromHeight) OR
//  2. large height in range request. This is more ambiguous to detect as malicious behavior because there is no way to know for sure
//     if the sender is sending a large range request height maliciously or not, so we use a probabilistic approach to report the misbehavior.
//
// Args:
// - originID: the sender of the range request
// - rangeRequest: the range request to validate
// Returns:
// - error: If an error is encountered while validating the range request. Error is assumed to be irrecoverable because of internal processes that didn't allow validation to complete.
func (e *Engine) validateRangeRequestForALSP(originID flow.Identifier, rangeRequest *messages.RangeRequest) error {
	// Generate a random integer between 0 and spamProbabilityMultiplier (exclusive)
	n, err := rand.Uint32n(spamProbabilityMultiplier)
	if err != nil {
		return fmt.Errorf("failed to generate random number from %x: %w", originID[:], err)
	}

	// check if range request is valid
	if rangeRequest.ToHeight < rangeRequest.FromHeight {
		e.log.Warn().
			Hex("origin_id", logging.ID(originID)).
			Str(logging.KeySuspicious, "true").
			Str("reason", alsp.InvalidMessage.String()).
			Msgf("received invalid range request from height %d is not less than the to height %d, creating ALSP report", rangeRequest.FromHeight, rangeRequest.ToHeight)
		report, err := alsp.NewMisbehaviorReport(originID, alsp.InvalidMessage)
		if err != nil {
			// failing to create the misbehavior report is unlikely. If an error is encountered while
			// creating the misbehavior report it indicates a bug and processing can not proceed.
			return fmt.Errorf("failed to create misbehavior report (invalid range request) from %x: %w", originID[:], err)
		}
		// failed unambiguous validation check and should be reported as misbehavior
		e.con.ReportMisbehavior(report)
		return nil
	}

	// to avoid creating a misbehavior report for every range request received, use a probabilistic approach.
	// The higher the range request and base probability, the higher the probability of creating a misbehavior report.

	// rangeRequestProb is calculated as follows:
	// rangeRequestBaseProb * ((rangeRequest.ToHeight-rangeRequest.FromHeight) + 1) / synccore.DefaultConfig().MaxSize
	// Example 1 (small range) if the range request is for 10 blocks and rangeRequestBaseProb is 0.01, then the probability of
	// creating a misbehavior report is:
	// rangeRequestBaseProb * (10+1) / synccore.DefaultConfig().MaxSize
	// = 0.01 * 11 / 64 = 0.00171875 = 0.171875%
	// Example 2 (large range) if the range request is for 1000 blocks and rangeRequestBaseProb is 0.01, then the probability of
	// creating a misbehavior report is:
	// rangeRequestBaseProb * (1000+1) / synccore.DefaultConfig().MaxSize
	// = 0.01 * 1001 / 64 = 0.15640625 = 15.640625%
	rangeRequestProb := e.spamDetectionConfig.rangeRequestBaseProb * (float32(rangeRequest.ToHeight-rangeRequest.FromHeight) + 1) / float32(synccore.DefaultConfig().MaxSize)
	if float32(n) < rangeRequestProb*spamProbabilityMultiplier {
		// create a misbehavior report
		e.log.Debug().
			Hex("origin_id", logging.ID(originID)).
			Str(logging.KeyLoad, "true").
			Str("reason", alsp.ResourceIntensiveRequest.String()).
			Msgf("from height %d to height %d, creating probabilistic ALSP report", rangeRequest.FromHeight, rangeRequest.ToHeight)
		report, err := alsp.NewMisbehaviorReport(originID, alsp.ResourceIntensiveRequest)
		if err != nil {
			// failing to create the misbehavior report is unlikely. If an error is encountered while
			// creating the misbehavior report it indicates a bug and processing can not proceed.
			return fmt.Errorf("failed to create misbehavior report from %x: %w", originID[:], err)
		}
		// failed validation check and should be reported as misbehavior

		// failed probabilistic (load) validation check and should be reported as misbehavior
		e.con.ReportMisbehavior(report)
		return nil
	}

	// passed all validation checks with no misbehavior detected
	return nil
}

// validateSyncRequestForALSP checks if a sync request should be reported as a misbehavior and sends misbehavior report to ALSP.
// The misbehavior is ambiguous to detect as malicious behavior because there is no way to know for sure if the sender is sending
// a sync request maliciously or not, so we use a probabilistic approach to report the misbehavior.
//
// Args:
// - originID: the sender of the sync request
// Returns:
// - error: If an error is encountered while validating the sync request. Error is assumed to be irrecoverable because of internal processes that didn't allow validation to complete.
func (e *Engine) validateSyncRequestForALSP(originID flow.Identifier) error {
	// Generate a random integer between 0 and spamProbabilityMultiplier (exclusive)
	n, err := rand.Uint32n(spamProbabilityMultiplier)
	if err != nil {
		return fmt.Errorf("failed to generate random number from %x: %w", originID[:], err)
	}

	// to avoid creating a misbehavior report for every sync request received, use a probabilistic approach.
	// Create a report with a probability of spamDetectionConfig.syncRequestProb
	if float32(n) < e.spamDetectionConfig.syncRequestProb*spamProbabilityMultiplier {

		// create misbehavior report
		e.log.Debug().
			Hex("origin_id", logging.ID(originID)).
			Str(logging.KeyLoad, "true").
			Str("reason", alsp.ResourceIntensiveRequest.String()).
			Msg("creating probabilistic ALSP report")

		report, err := alsp.NewMisbehaviorReport(originID, alsp.ResourceIntensiveRequest)
		if err != nil {
			// failing to create the misbehavior report is unlikely. If an error is encountered while
			// creating the misbehavior report it indicates a bug and processing can not proceed.
			return fmt.Errorf("failed to create misbehavior report from %x: %w", originID[:], err)
		}
		e.con.ReportMisbehavior(report)
		return nil
	}

	// passed all validation checks with no misbehavior detected
	return nil
}

// TODO: implement spam reporting similar to validateSyncRequestForALSP
func (e *Engine) validateSyncResponseForALSP(channel channels.Channel, id flow.Identifier, syncResponse *messages.SyncResponse) error {
	return nil
}<|MERGE_RESOLUTION|>--- conflicted
+++ resolved
@@ -331,15 +331,9 @@
 		return
 	}
 
-<<<<<<< HEAD
-	first := res[0].Block.Header.Height
-	last := res[len(res)-1].Block.Header.Height
+	first := res[0].Block.Height
+	last := res[len(res)-1].Block.Height
 	e.log.Debug().Uint64("first", first).Uint64("last", last).Msg("received proposal")
-=======
-	first := res.Blocks[0].Block.Height
-	last := res.Blocks[len(res.Blocks)-1].Block.Height
-	e.log.Debug().Uint64("first", first).Uint64("last", last).Msg("received block response")
->>>>>>> d8214356
 
 	filteredProposals := make([]*flow.Proposal, 0, len(res))
 	for _, proposal := range res {
