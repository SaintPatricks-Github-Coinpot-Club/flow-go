--- conflicted
+++ resolved
@@ -266,16 +266,8 @@
 		// Priority 1: ingest fresh proposals
 		msg, ok := e.pendingProposals.Pop()
 		if ok {
-<<<<<<< HEAD
 			proposal := msg.(flow.Slashable[*flow.Proposal])
 			proposalMsg := proposal.Message
-=======
-			proposalMsg := msg.(flow.Slashable[*messages.UntrustedProposal])
-			proposal, err := proposalMsg.Message.DeclareStructurallyValid()
-			if err != nil {
-				return fmt.Errorf("could not convert proposal: %w", err)
-			}
->>>>>>> af4332d3
 			log := e.log.With().
 				Hex("origin_id", proposal.OriginID[:]).
 				Str("chain_id", proposalMsg.Block.Header.ChainID.String()).
@@ -300,20 +292,9 @@
 		if len(batch.Message) < 1 {
 			continue
 		}
-<<<<<<< HEAD
 		proposals := make([]*flow.Proposal, 0, len(batch.Message))
 		for _, proposal := range batch.Message {
 			proposals = append(proposals, proposal)
-=======
-		blocks := make([]*flow.Proposal, 0, len(batch.Message))
-		for _, block := range batch.Message {
-			block, err := block.DeclareStructurallyValid()
-			if err != nil {
-				return fmt.Errorf("could not convert proposal: %w", err)
-			}
-			blocks = append(blocks, block)
->>>>>>> af4332d3
-
 		}
 
 		firstBlockHeader := proposals[0].Block.Header
