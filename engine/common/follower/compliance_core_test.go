package follower

import (
	"context"
	"errors"
	"sync"
	"testing"
	"time"

	"github.com/stretchr/testify/assert"
	"github.com/stretchr/testify/mock"
	"github.com/stretchr/testify/require"
	"github.com/stretchr/testify/suite"

	hotstuff "github.com/onflow/flow-go/consensus/hotstuff/mocks"
	"github.com/onflow/flow-go/consensus/hotstuff/model"
	"github.com/onflow/flow-go/engine/common/follower/cache"
	"github.com/onflow/flow-go/model/flow"
	"github.com/onflow/flow-go/module/irrecoverable"
	"github.com/onflow/flow-go/module/metrics"
	module "github.com/onflow/flow-go/module/mock"
	"github.com/onflow/flow-go/module/trace"
	protocol "github.com/onflow/flow-go/state/protocol/mock"
	"github.com/onflow/flow-go/utils/unittest"
)

func TestFollowerCore(t *testing.T) {
	suite.Run(t, new(CoreSuite))
}

// CoreSuite maintains minimal state for testing ComplianceCore.
// Performs startup & shutdown using `module.Startable` and `module.ReadyDoneAware` interfaces.
type CoreSuite struct {
	suite.Suite

	originID         flow.Identifier
	finalizedBlock   *flow.Header
	state            *protocol.FollowerState
	follower         *module.HotStuffFollower
	sync             *module.BlockRequester
	validator        *hotstuff.Validator
	followerConsumer *hotstuff.FollowerConsumer

	ctx    irrecoverable.SignalerContext
	cancel context.CancelFunc
	errs   <-chan error
	core   *ComplianceCore
}

func (s *CoreSuite) SetupTest() {
	s.state = protocol.NewFollowerState(s.T())
	s.follower = module.NewHotStuffFollower(s.T())
	s.validator = hotstuff.NewValidator(s.T())
	s.sync = module.NewBlockRequester(s.T())
	s.followerConsumer = hotstuff.NewFollowerConsumer(s.T())

	s.originID = unittest.IdentifierFixture()
	s.finalizedBlock = unittest.BlockHeaderFixture()
	finalSnapshot := protocol.NewSnapshot(s.T())
	finalSnapshot.On("Head").Return(func() *flow.Header { return s.finalizedBlock }, nil).Once()
	s.state.On("Final").Return(finalSnapshot).Once()

	metrics := metrics.NewNoopCollector()
	var err error
	s.core, err = NewComplianceCore(
		unittest.Logger(),
		metrics,
		metrics,
		s.followerConsumer,
		s.state,
		s.follower,
		s.validator,
		s.sync,
		trace.NewNoopTracer(),
	)
	require.NoError(s.T(), err)

	s.ctx, s.cancel, s.errs = irrecoverable.WithSignallerAndCancel(context.Background())
	s.core.Start(s.ctx)
	unittest.RequireCloseBefore(s.T(), s.core.Ready(), time.Second, "core failed to start")
}

// TearDownTest stops the engine and checks there are no errors thrown to the SignallerContext.
func (s *CoreSuite) TearDownTest() {
	s.cancel()
	unittest.RequireCloseBefore(s.T(), s.core.Done(), time.Second, "core failed to stop")
	select {
	case err := <-s.errs:
		assert.NoError(s.T(), err)
	default:
	}
}

// TestProcessingSingleBlock tests processing a range with length 1, it must result in block being validated and added to cache.
// If block is already in cache it should be no-op.
func (s *CoreSuite) TestProcessingSingleBlock() {
	block := unittest.BlockWithParentFixture(s.finalizedBlock)
	proposal := unittest.ProposalFromBlock(block)

	// incoming block has to be validated
	s.validator.On("ValidateProposal", model.SignedProposalFromBlock(proposal)).Return(nil).Once()

	err := s.core.OnBlockRange(s.originID, []*flow.BlockProposal{proposal})
	require.NoError(s.T(), err)
	require.NotNil(s.T(), s.core.pendingCache.Peek(block.ID()))

	err = s.core.OnBlockRange(s.originID, []*flow.BlockProposal{proposal})
	require.NoError(s.T(), err)
}

// TestAddFinalizedBlock tests that adding block below finalized height results in processing it, but since cache was pruned
// to finalized view, it must be rejected by it.
func (s *CoreSuite) TestAddFinalizedBlock() {
	block := unittest.BlockFixture(
		unittest.Block.WithView(s.finalizedBlock.View - 1), // block is below finalized view
	)
	proposal := unittest.ProposalFromBlock(block)

	// incoming block has to be validated
	s.validator.On("ValidateProposal", model.SignedProposalFromBlock(proposal)).Return(nil).Once()

	err := s.core.OnBlockRange(s.originID, []*flow.BlockProposal{proposal})
	require.NoError(s.T(), err)
	require.Nil(s.T(), s.core.pendingCache.Peek(block.ID()))
}

// TestProcessingRangeHappyPath tests processing range of blocks with length > 1, which should result
// in a chain of certified blocks that have been
//  1. validated
//  2. added to the pending cache
//  3. added to the pending tree
//  4. added to the protocol state
//
// Finally, the certified blocks should be forwarded to the HotStuff follower.
func (s *CoreSuite) TestProcessingRangeHappyPath() {
	proposals := unittest.ProposalChainFixtureFrom(10, s.finalizedBlock)

	var wg sync.WaitGroup
<<<<<<< HEAD
	wg.Add(len(proposals) - 1)
	for i := 1; i < len(proposals); i++ {
		expectCertified := &flow.CertifiedBlock{
			Proposal:     proposals[i-1],
			CertifyingQC: proposals[i].Block.Header.QuorumCertificate(),
		}
		s.state.On("ExtendCertified", mock.Anything, expectCertified).Return(nil).Once()
		s.follower.On("AddCertifiedBlock", blockWithID(proposals[i-1].Block.ID())).Run(func(args mock.Arguments) {
=======
	wg.Add(len(blocks) - 1)
	for i := 1; i < len(blocks); i++ {
		s.state.On("ExtendCertified", mock.Anything, blocks[i-1], blocks[i].Header.ParentQC()).Return(nil).Once()
		s.follower.On("AddCertifiedBlock", blockWithID(blocks[i-1].ID())).Run(func(args mock.Arguments) {
>>>>>>> fade0c29
			wg.Done()
		}).Return().Once()
	}
	s.validator.On("ValidateProposal", model.SignedProposalFromBlock(proposals[len(proposals)-1])).Return(nil).Once()

	err := s.core.OnBlockRange(s.originID, proposals)
	require.NoError(s.T(), err)

	unittest.RequireReturnsBefore(s.T(), wg.Wait, 500*time.Millisecond, "expect all blocks to be processed before timeout")
}

// TestProcessingNotOrderedBatch tests that submitting a batch which is not properly ordered(meaning the batch is not connected)
// has to result in error.
func (s *CoreSuite) TestProcessingNotOrderedBatch() {
	proposals := unittest.ProposalChainFixtureFrom(10, s.finalizedBlock)
	proposals[2], proposals[3] = proposals[3], proposals[2]

	s.validator.On("ValidateProposal", model.SignedProposalFromBlock(proposals[len(proposals)-1])).Return(nil).Once()

	err := s.core.OnBlockRange(s.originID, proposals)
	require.ErrorIs(s.T(), err, cache.ErrDisconnectedBatch)
}

// TestProcessingInvalidBlock tests that processing a batch which ends with invalid block discards the whole batch
func (s *CoreSuite) TestProcessingInvalidBlock() {
	proposals := unittest.ProposalChainFixtureFrom(10, s.finalizedBlock)

	invalidProposal := model.SignedProposalFromBlock(proposals[len(proposals)-1])
	sentinelError := model.NewInvalidProposalErrorf(invalidProposal, "")
	s.validator.On("ValidateProposal", invalidProposal).Return(sentinelError).Once()
	s.followerConsumer.On("OnInvalidBlockDetected", flow.Slashable[model.InvalidProposalError]{
		OriginID: s.originID,
		Message:  sentinelError.(model.InvalidProposalError),
	}).Return().Once()
	err := s.core.OnBlockRange(s.originID, proposals)
	require.NoError(s.T(), err, "sentinel error has to be handled internally")

	exception := errors.New("validate-proposal-exception")
	s.validator.On("ValidateProposal", invalidProposal).Return(exception).Once()
	err = s.core.OnBlockRange(s.originID, proposals)
	require.ErrorIs(s.T(), err, exception, "exception has to be propagated")
}

// TestProcessingBlocksAfterShutdown tests that submitting blocks after shutdown doesn't block producers.
func (s *CoreSuite) TestProcessingBlocksAfterShutdown() {
	s.cancel()
	unittest.RequireCloseBefore(s.T(), s.core.Done(), time.Second, "core failed to stop")

	// at this point workers are stopped and processing valid range of connected blocks won't be delivered
	// to the protocol state

	blocks := unittest.ProposalChainFixtureFrom(10, s.finalizedBlock)
	s.validator.On("ValidateProposal", model.SignedProposalFromBlock(blocks[len(blocks)-1])).Return(nil).Once()

	err := s.core.OnBlockRange(s.originID, blocks)
	require.NoError(s.T(), err)
}

// TestProcessingConnectedRangesOutOfOrder tests that processing range of connected blocks [B1 <- ... <- BN+1] our of order
// results in extending [B1 <- ... <- BN] in correct order.
func (s *CoreSuite) TestProcessingConnectedRangesOutOfOrder() {
	blocks := unittest.ProposalChainFixtureFrom(10, s.finalizedBlock)
	midpoint := len(blocks) / 2
	firstHalf, secondHalf := blocks[:midpoint], blocks[midpoint:]

	s.validator.On("ValidateProposal", mock.Anything).Return(nil).Once()
	err := s.core.OnBlockRange(s.originID, secondHalf)
	require.NoError(s.T(), err)

	var wg sync.WaitGroup
	wg.Add(len(blocks) - 1)
	for _, block := range blocks[:len(blocks)-1] {
		s.follower.On("AddCertifiedBlock", blockWithID(block.Block.ID())).Return().Run(func(args mock.Arguments) {
			wg.Done()
		}).Once()
	}

	lastSubmittedBlockID := flow.ZeroID
	s.state.On("ExtendCertified", mock.Anything, mock.Anything).Run(func(args mock.Arguments) {
		certified := args.Get(1).(*flow.CertifiedBlock)
		if lastSubmittedBlockID != flow.ZeroID {
			if certified.Proposal.Block.Header.ParentID != lastSubmittedBlockID {
				s.Failf("blocks not sequential",
					"blocks submitted to protocol state are not sequential at height %d", certified.Proposal.Block.Header.Height)
			}
		}
		lastSubmittedBlockID = certified.Proposal.Block.ID()
	}).Return(nil).Times(len(blocks) - 1)

	s.validator.On("ValidateProposal", mock.Anything).Return(nil).Once()
	err = s.core.OnBlockRange(s.originID, firstHalf)
	require.NoError(s.T(), err)
	unittest.RequireReturnsBefore(s.T(), wg.Wait, time.Millisecond*500, "expect to process all blocks before timeout")
}

// TestDetectingProposalEquivocation tests that block equivocation is properly detected and reported to specific consumer.
func (s *CoreSuite) TestDetectingProposalEquivocation() {
	block := unittest.BlockWithParentFixture(s.finalizedBlock)
	otherBlock := unittest.BlockWithParentFixture(s.finalizedBlock)
	otherBlock.Header.View = block.Header.View
	proposal := unittest.ProposalFromBlock(block)
	otherProposal := unittest.ProposalFromBlock(otherBlock)

	s.validator.On("ValidateProposal", mock.Anything).Return(nil).Times(2)
	s.followerConsumer.On("OnDoubleProposeDetected", mock.Anything, mock.Anything).Return().Once()

	err := s.core.OnBlockRange(s.originID, []*flow.BlockProposal{proposal})
	require.NoError(s.T(), err)

	err = s.core.OnBlockRange(s.originID, []*flow.BlockProposal{otherProposal})
	require.NoError(s.T(), err)
}

// TestConcurrentAdd simulates multiple workers adding batches of connected blocks out of order.
// We use the following setup:
// Number of workers - workers
//   - Number of workers - workers
//   - Number of batches submitted by worker - batchesPerWorker
//   - Number of blocks in each batch submitted by worker - blocksPerBatch
//   - Each worker submits batchesPerWorker*blocksPerBatch blocks
//
// In total we will submit workers*batchesPerWorker*blocksPerBatch
// After submitting all blocks we expect that chain of blocks except last one will be added to the protocol state and
// submitted for further processing to Hotstuff layer.
func (s *CoreSuite) TestConcurrentAdd() {
	workers := 5
	batchesPerWorker := 10
	blocksPerBatch := 10
	blocksPerWorker := blocksPerBatch * batchesPerWorker
	blocks := unittest.ProposalChainFixtureFrom(workers*blocksPerWorker, s.finalizedBlock)
	targetSubmittedBlockID := blocks[len(blocks)-2].Block.ID()
	require.Lessf(s.T(), len(blocks), defaultPendingBlocksCacheCapacity, "this test works under assumption that we operate under cache upper limit")

	s.validator.On("ValidateProposal", mock.Anything).Return(nil) // any proposal is valid
	done := make(chan struct{})

	s.follower.On("AddCertifiedBlock", mock.Anything).Return(nil).Run(func(args mock.Arguments) {
		// ensure that proposals are submitted in-order
		block := args.Get(0).(*model.CertifiedBlock)
		if block.BlockID() == targetSubmittedBlockID {
			close(done)
		}
	}).Return().Times(len(blocks) - 1) // all proposals have to be submitted
	lastSubmittedBlockID := flow.ZeroID
	s.state.On("ExtendCertified", mock.Anything, mock.Anything).Run(func(args mock.Arguments) {
		certified := args.Get(1).(*flow.CertifiedBlock)
		if lastSubmittedBlockID != flow.ZeroID {
			if certified.Proposal.Block.Header.ParentID != lastSubmittedBlockID {
				s.Failf("blocks not sequential",
					"blocks submitted to protocol state are not sequential at height %d", certified.Proposal.Block.Header.Height)
			}
		}
		lastSubmittedBlockID = certified.Proposal.Block.ID()
	}).Return(nil).Times(len(blocks) - 1)

	var wg sync.WaitGroup
	wg.Add(workers)

	for i := 0; i < workers; i++ {
		go func(blocks []*flow.BlockProposal) {
			defer wg.Done()
			for batch := 0; batch < batchesPerWorker; batch++ {
				err := s.core.OnBlockRange(s.originID, blocks[batch*blocksPerBatch:(batch+1)*blocksPerBatch])
				require.NoError(s.T(), err)
			}
		}(blocks[i*blocksPerWorker : (i+1)*blocksPerWorker])
	}

	unittest.RequireReturnsBefore(s.T(), wg.Wait, time.Millisecond*500, "should submit blocks before timeout")
	unittest.AssertClosesBefore(s.T(), done, time.Millisecond*500, "should process all blocks before timeout")
}

// blockWithID returns a testify `argumentMatcher` that only accepts blocks with the given ID
func blockWithID(expectedBlockID flow.Identifier) interface{} {
	return mock.MatchedBy(func(block *model.CertifiedBlock) bool { return expectedBlockID == block.BlockID() })
}<|MERGE_RESOLUTION|>--- conflicted
+++ resolved
@@ -136,21 +136,14 @@
 	proposals := unittest.ProposalChainFixtureFrom(10, s.finalizedBlock)
 
 	var wg sync.WaitGroup
-<<<<<<< HEAD
 	wg.Add(len(proposals) - 1)
 	for i := 1; i < len(proposals); i++ {
 		expectCertified := &flow.CertifiedBlock{
 			Proposal:     proposals[i-1],
-			CertifyingQC: proposals[i].Block.Header.QuorumCertificate(),
+			CertifyingQC: proposals[i].Block.ToHeader().ParentQC(),
 		}
 		s.state.On("ExtendCertified", mock.Anything, expectCertified).Return(nil).Once()
 		s.follower.On("AddCertifiedBlock", blockWithID(proposals[i-1].Block.ID())).Run(func(args mock.Arguments) {
-=======
-	wg.Add(len(blocks) - 1)
-	for i := 1; i < len(blocks); i++ {
-		s.state.On("ExtendCertified", mock.Anything, blocks[i-1], blocks[i].Header.ParentQC()).Return(nil).Once()
-		s.follower.On("AddCertifiedBlock", blockWithID(blocks[i-1].ID())).Run(func(args mock.Arguments) {
->>>>>>> fade0c29
 			wg.Done()
 		}).Return().Once()
 	}
