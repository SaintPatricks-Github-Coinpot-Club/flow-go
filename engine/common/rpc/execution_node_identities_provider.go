--- conflicted
+++ resolved
@@ -22,11 +22,8 @@
 // MaxNodesCnt is the maximum number of nodes that will be contacted to complete an API request.
 const MaxNodesCnt = 3
 
-<<<<<<< HEAD
-=======
 // ErrNoENsFoundForExecutionResult is returned when no execution nodes were found that produced
 // the requested execution result and matches all operator's criteria.
->>>>>>> 4da3b41d
 var ErrNoENsFoundForExecutionResult = fmt.Errorf("no execution nodes found for execution result")
 
 // ExecutionNodeIdentitiesProvider is a container for elements required to retrieve
@@ -152,38 +149,12 @@
 // for the specific execution result ID within the given block.
 //
 // Expected errors during normal operation:
-<<<<<<< HEAD
-//   - storage.ErrNotFound - if no execution receipts were found in storage for the given block
-=======
->>>>>>> 4da3b41d
 //   - ErrNoENsFoundForExecutionResult - if no execution nodes were found that produced
 //     the provided execution result and matched the operators criteria
 func (e *ExecutionNodeIdentitiesProvider) ExecutionNodesForResultID(
 	blockID flow.Identifier,
 	resultID flow.Identifier,
 ) (flow.IdentitySkeletonList, error) {
-<<<<<<< HEAD
-	allReceipts, err := e.executionReceipts.ByBlockID(blockID)
-	if err != nil {
-		return nil, fmt.Errorf("failed to retrieve execution receipts for block ID %v: %w", blockID, err)
-	}
-
-	executionReceiptMetaList := make(flow.ExecutionReceiptMetaList, 0, len(allReceipts))
-	for _, r := range allReceipts {
-		executionReceiptMetaList = append(executionReceiptMetaList, r.Meta())
-	}
-
-	receiptsByResultID := executionReceiptMetaList.GroupByResultID()
-	targetReceipts := receiptsByResultID.GetGroup(resultID)
-
-	if len(targetReceipts) == 0 {
-		return nil, fmt.Errorf("no execution receipts found for result ID %v in block %v", resultID, blockID)
-	}
-
-	var executorIDs flow.IdentifierList
-	for _, receipt := range targetReceipts {
-		executorIDs = append(executorIDs, receipt.ExecutorID)
-=======
 	var executorIDs flow.IdentifierList
 	rootBlock := e.state.Params().FinalizedRoot()
 
@@ -216,7 +187,6 @@
 		for _, receipt := range targetReceipts {
 			executorIDs = append(executorIDs, receipt.ExecutorID)
 		}
->>>>>>> 4da3b41d
 	}
 
 	subsetENs, err := e.chooseExecutionNodes(executorIDs)
