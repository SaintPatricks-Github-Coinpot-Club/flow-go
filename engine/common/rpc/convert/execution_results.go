--- conflicted
+++ resolved
@@ -143,41 +143,6 @@
 	return execMetaList[:], nil
 }
 
-// ServiceEventCountFieldToMessage converts the [flow.Chunk.ServiceEventCount] field
-// to a uint32 representation used in Protobuf. Protobuf does not natively support
-// optional (pointer) values, and does not support numerics smaller than 32 bits.
-// To temporarily support both nil and non-nil values for this field, we use the
-// upper 16 bits to encode nil values, with the following rule:
-//   - If any of the high-order 16 bits are non-zero, the field is nil
-//   - Otherwise, the (zero) high-order 16 bits are truncated to yield the (non-nil) uint16 value
-//
-// Deprecated:
-// TODO(mainnet27, #6773): remove this function
-func ServiceEventCountFieldToMessage(serviceEventCount *uint16) uint32 {
-	if serviceEventCount == nil {
-		return 0xffff0000
-	}
-	return uint32(*serviceEventCount)
-}
-
-// MessageToServiceEventCountField converts the uint32 protobuf field to a
-// [flow.Chunk.ServiceEventCount] field. Protobuf does not natively support
-// optional (pointer) values, and does not support numerics smaller than 32 bits.
-// To temporarily support both nil and non-nil values for this field, we use the
-// upper 16 bits to encode nil values, with the following rule:
-//   - If any of the high-order 16 bits are non-zero, the field is nil
-//   - Otherwise, the (zero) high-order 16 bits are truncated to yield the (non-nil) uint16 value
-//
-// Deprecated:
-// TODO(mainnet27, #6773): remove this function
-func MessageToServiceEventCountField(msgField uint32) *uint16 {
-	if msgField&0xffff0000 > 0 {
-		return nil
-	}
-	val := uint16(msgField)
-	return &val
-}
-
 // ChunkToMessage converts a chunk to a protobuf message
 func ChunkToMessage(chunk *flow.Chunk) *entities.Chunk {
 	return &entities.Chunk{
@@ -189,7 +154,7 @@
 		NumberOfTransactions: uint32(chunk.NumberOfTransactions),
 		Index:                chunk.Index,
 		EndState:             StateCommitmentToMessage(chunk.EndState),
-		ServiceEventCount:    ServiceEventCountFieldToMessage(chunk.ServiceEventCount),
+		ServiceEventCount:    uint32(chunk.ServiceEventCount),
 	}
 }
 
@@ -203,16 +168,6 @@
 	if err != nil {
 		return nil, fmt.Errorf("failed to parse Message end state to Chunk: %w", err)
 	}
-<<<<<<< HEAD
-	chunkBody := flow.ChunkBody{
-		CollectionIndex:      uint(m.CollectionIndex),
-		StartState:           startState,
-		EventCollection:      MessageToIdentifier(m.EventCollection),
-		BlockID:              MessageToIdentifier(m.BlockId),
-		TotalComputationUsed: m.TotalComputationUsed,
-		NumberOfTransactions: uint64(m.NumberOfTransactions),
-		ServiceEventCount:    MessageToServiceEventCountField(m.ServiceEventCount),
-=======
 
 	chunk, err := flow.NewChunk(flow.UntrustedChunk{
 		ChunkBody: flow.ChunkBody{
@@ -229,7 +184,6 @@
 	})
 	if err != nil {
 		return nil, fmt.Errorf("could not build chunk: %w", err)
->>>>>>> 5fccb89d
 	}
 
 	return chunk, nil
