--- conflicted
+++ resolved
@@ -24,12 +24,6 @@
 	error,
 ) {
 	id := h.ID()
-<<<<<<< HEAD
-
-	parentID := h.ParentID
-	t := timestamppb.New(h.Timestamp)
-=======
->>>>>>> 3107b6a7
 	cg := CollectionGuaranteesToMessages(h.Payload.Guarantees)
 	seals := BlockSealsToMessages(h.Payload.Seals)
 
@@ -45,15 +39,9 @@
 
 	bh := entities.Block{
 		Id:                       IdentifierToMessage(id),
-<<<<<<< HEAD
 		Height:                   h.Height,
-		ParentId:                 IdentifierToMessage(parentID),
-		Timestamp:                t,
-=======
-		Height:                   h.Header.Height,
-		ParentId:                 IdentifierToMessage(h.Header.ParentID),
-		Timestamp:                BlockTimestamp2ProtobufTime(h.Header.Timestamp),
->>>>>>> 3107b6a7
+		ParentId:                 IdentifierToMessage(h.ParentID),
+		Timestamp:                BlockTimestamp2ProtobufTime(h.Timestamp),
 		CollectionGuarantees:     cg,
 		BlockSeals:               seals,
 		Signatures:               [][]byte{h.ParentVoterSigData},
@@ -68,25 +56,13 @@
 // BlockToMessageLight converts a flow.Block to the light form of a protobuf Block message.
 func BlockToMessageLight(h *flow.Block) *entities.Block {
 	id := h.ID()
-<<<<<<< HEAD
-
-	parentID := h.ParentID
-	t := timestamppb.New(h.Timestamp)
-=======
->>>>>>> 3107b6a7
 	cg := CollectionGuaranteesToMessages(h.Payload.Guarantees)
 
 	return &entities.Block{
 		Id:                   id[:],
-<<<<<<< HEAD
 		Height:               h.Height,
-		ParentId:             parentID[:],
-		Timestamp:            t,
-=======
-		Height:               h.Header.Height,
-		ParentId:             h.Header.ParentID[:],
-		Timestamp:            BlockTimestamp2ProtobufTime(h.Header.Timestamp),
->>>>>>> 3107b6a7
+		ParentId:             h.ParentID[:],
+		Timestamp:            BlockTimestamp2ProtobufTime(h.Timestamp),
 		CollectionGuarantees: cg,
 		Signatures:           [][]byte{h.ParentVoterSigData},
 	}
