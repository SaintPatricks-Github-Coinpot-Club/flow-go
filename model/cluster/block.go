// Package cluster contains models related to collection node cluster
// consensus.
package cluster

import (
	"fmt"

	"github.com/onflow/flow-go/model/flow"
)

<<<<<<< HEAD
func Genesis() *Block {
	headerBody := flow.HeaderBody{
		View:      0,
		ChainID:   "cluster",
		Timestamp: uint64(flow.GenesisTime.UnixMilli()),
		ParentID:  flow.ZeroID,
	}

	block := NewBlock(headerBody, EmptyPayload(flow.ZeroID))
	return &block
}

=======
>>>>>>> c9933382
// Block represents a block in collection node cluster consensus. It contains
// a standard block header with a payload containing only a single collection.
//
// Zero values are allowed only for root blocks, which must be constructed
// using the NewRootBlock constructor. All non-root blocks must be constructed
// using NewBlock to ensure validation of the block fields.
//
//structwrite:immutable - mutations allowed only within the constructor
type Block struct {
	Header  flow.HeaderBody
	Payload Payload
}

// UntrustedBlock is an untrusted input-only representation of a cluster Block,
// used for construction.
//
// This type exists to ensure that constructor functions are invoked explicitly
// with named fields, which improves clarity and reduces the risk of incorrect field
// ordering during construction.
//
// An instance of UntrustedBlock should be validated and converted into
// a trusted cluster Block using the NewBlock constructor (or NewRootBlock
// for the root block).
type UntrustedBlock Block

// NewBlock creates a new block in collection node cluster consensus.
// This constructor enforces validation rules to ensure the block is well-formed.
// It must be used to construct all non-root blocks.
//
// All errors indicate that a valid Block cannot be constructed from the input.
func NewBlock(untrusted UntrustedBlock) (*Block, error) {
	// validate header body
	untrustedHeaderBody := untrusted.Header
	if untrustedHeaderBody.ParentID == flow.ZeroID {
		return nil, fmt.Errorf("parent ID must not be zero")
	}
	if len(untrustedHeaderBody.ParentVoterIndices) == 0 {
		return nil, fmt.Errorf("parent voter indices must not be empty")
	}
	if len(untrustedHeaderBody.ParentVoterSigData) == 0 {
		return nil, fmt.Errorf("parent voter signature must not be empty")
	}
	if untrustedHeaderBody.ProposerID == flow.ZeroID {
		return nil, fmt.Errorf("proposer ID must not be zero")
	}

	// validate payload
	payload, err := NewPayload(UntrustedPayload(untrusted.Payload))
	if err != nil {
		return nil, fmt.Errorf("invalid cluster payload: %w", err)
	}

	return &Block{
		Header:  untrustedHeaderBody,
		Payload: *payload,
	}, nil
}

// NewRootBlock creates a root block in collection node cluster consensus.
//
// This constructor must be used **only** for constructing the root block,
// which is the only case where zero values are allowed.
func NewRootBlock(untrusted UntrustedBlock) *Block {
	return &Block{
		Header:  untrusted.Header,
		Payload: untrusted.Payload,
	}
}

// ID returns a collision-resistant hash of the cluster.Block struct.
func (b *Block) ID() flow.Identifier {
	return b.ToHeader().ID()
}

// ToHeader converts the block into a compact [flow.Header] representation,
// where the payload is compressed to a hash reference.
func (b *Block) ToHeader() *flow.Header {
	return &flow.Header{
		HeaderBody:  b.Header,
		PayloadHash: b.Payload.Hash(),
	}
}

// Proposal represents a signed proposed block in collection node cluster consensus.
type Proposal struct {
	Block           Block
	ProposerSigData []byte
}<|MERGE_RESOLUTION|>--- conflicted
+++ resolved
@@ -8,21 +8,6 @@
 	"github.com/onflow/flow-go/model/flow"
 )
 
-<<<<<<< HEAD
-func Genesis() *Block {
-	headerBody := flow.HeaderBody{
-		View:      0,
-		ChainID:   "cluster",
-		Timestamp: uint64(flow.GenesisTime.UnixMilli()),
-		ParentID:  flow.ZeroID,
-	}
-
-	block := NewBlock(headerBody, EmptyPayload(flow.ZeroID))
-	return &block
-}
-
-=======
->>>>>>> c9933382
 // Block represents a block in collection node cluster consensus. It contains
 // a standard block header with a payload containing only a single collection.
 //
