// Package cluster contains models related to collection node cluster
// consensus.
package cluster

import (
	"fmt"

	"github.com/onflow/flow-go/model/flow"
)

<<<<<<< HEAD
func Genesis() *Block {
	headerBody := flow.NewRootHeaderBody(flow.UntrustedHeaderBody{
		View:      0,
		ChainID:   "cluster",
		Timestamp: flow.GenesisTime,
		ParentID:  flow.ZeroID,
	})

	block := NewBlock(*headerBody, *NewEmptyPayload(flow.ZeroID))
	return &block
}

=======
>>>>>>> 04381585
// Block represents a block in collection node cluster consensus. It contains
// a standard block header with a payload containing only a single collection.
//
// Zero values are allowed only for root blocks, which must be constructed
// using the NewRootBlock constructor. All non-root blocks must be constructed
// using NewBlock to ensure validation of the block fields.
//
//structwrite:immutable - mutations allowed only within the constructor
type Block struct {
	Header  flow.HeaderBody
	Payload Payload
}

// UntrustedBlock is an untrusted input-only representation of a cluster Block,
// used for construction.
//
// This type exists to ensure that constructor functions are invoked explicitly
// with named fields, which improves clarity and reduces the risk of incorrect field
// ordering during construction.
//
// An instance of UntrustedBlock should be validated and converted into
// a trusted cluster Block using the NewBlock constructor (or NewRootBlock
// for the root block).
type UntrustedBlock Block

// NewBlock creates a new block in collection node cluster consensus.
// This constructor enforces validation rules to ensure the block is well-formed.
// It must be used to construct all non-root blocks.
//
// All errors indicate that a valid Block cannot be constructed from the input.
func NewBlock(untrusted UntrustedBlock) (*Block, error) {
	// validate header body
	untrustedHeaderBody := untrusted.Header
	if untrustedHeaderBody.ParentID == flow.ZeroID {
		return nil, fmt.Errorf("parent ID must not be zero")
	}
	if len(untrustedHeaderBody.ParentVoterIndices) == 0 {
		return nil, fmt.Errorf("parent voter indices must not be empty")
	}
	if len(untrustedHeaderBody.ParentVoterSigData) == 0 {
		return nil, fmt.Errorf("parent voter signature must not be empty")
	}
	if untrustedHeaderBody.ProposerID == flow.ZeroID {
		return nil, fmt.Errorf("proposer ID must not be zero")
	}

	// validate payload
	payload, err := NewPayload(UntrustedPayload(untrusted.Payload))
	if err != nil {
		return nil, fmt.Errorf("invalid cluster payload: %w", err)
	}

	return &Block{
		Header:  untrustedHeaderBody,
		Payload: *payload,
	}, nil
}

// NewRootBlock creates a root block in collection node cluster consensus.
//
// This constructor must be used **only** for constructing the root block,
// which is the only case where zero values are allowed.
func NewRootBlock(untrusted UntrustedBlock) *Block {
	return &Block{
		Header:  untrusted.Header,
		Payload: untrusted.Payload,
	}
}

// ID returns a collision-resistant hash of the cluster.Block struct.
func (b *Block) ID() flow.Identifier {
	return b.ToHeader().ID()
}

// ToHeader converts the block into a compact [flow.Header] representation,
// where the payload is compressed to a hash reference.
func (b *Block) ToHeader() *flow.Header {
	if b.Header.IsRootHeaderBody() {
		header, err := flow.NewHeader(flow.UntrustedHeader{
			HeaderBody:  b.Header,
			PayloadHash: b.Payload.Hash(),
		})
		if err != nil {
			panic(fmt.Errorf("could not build header from block: %w", err))
		}
		return header
	}

	header := flow.NewRootHeader(flow.UntrustedHeader{
		HeaderBody:  b.Header,
		PayloadHash: b.Payload.Hash(),
	})

	return header
}

// BlockProposal represents a signed proposed block in collection node cluster consensus.
type BlockProposal struct {
	Block           Block
	ProposerSigData []byte
}<|MERGE_RESOLUTION|>--- conflicted
+++ resolved
@@ -8,21 +8,6 @@
 	"github.com/onflow/flow-go/model/flow"
 )
 
-<<<<<<< HEAD
-func Genesis() *Block {
-	headerBody := flow.NewRootHeaderBody(flow.UntrustedHeaderBody{
-		View:      0,
-		ChainID:   "cluster",
-		Timestamp: flow.GenesisTime,
-		ParentID:  flow.ZeroID,
-	})
-
-	block := NewBlock(*headerBody, *NewEmptyPayload(flow.ZeroID))
-	return &block
-}
-
-=======
->>>>>>> 04381585
 // Block represents a block in collection node cluster consensus. It contains
 // a standard block header with a payload containing only a single collection.
 //
