package cluster_test

import (
	"testing"
	"time"

	"github.com/stretchr/testify/require"

	"github.com/onflow/flow-go/model/cluster"
	"github.com/onflow/flow-go/model/flow"
	"github.com/onflow/flow-go/utils/unittest"
)

// TestClusterBlockMalleability checks that cluster.Block is not malleable: any change in its data
// should result in a different ID.
// Because our NewHeaderBody constructor enforces ParentView < View we use
// WithFieldGenerator to safely pass it.
func TestClusterBlockMalleability(t *testing.T) {
	clusterBlock := unittest.ClusterBlockFixture()
	unittest.RequireEntityNonMalleable(
		t,
		clusterBlock,
		unittest.WithFieldGenerator("HeaderBody.ParentView", func() uint64 {
			return clusterBlock.View - 1 // ParentView must stay below View, so set it to View-1
		}),
<<<<<<< HEAD
		unittest.WithFieldGenerator("HeaderBody.Timestamp", func() time.Time { return time.Now().UTC() }),
=======
>>>>>>> 9071c96c
		unittest.WithFieldGenerator("Payload.Collection", func() flow.Collection {
			return unittest.CollectionFixture(3)
		}),
	)
}

// TestNewBlock verifies the behavior of the NewBlock constructor.
// It ensures proper handling of both valid and invalid untrusted input fields.
//
// Test Cases:
//
// 1. Valid input:
//   - Verifies that a properly populated UntrustedBlock results in a valid Block.
//
// 2. Invalid input with invalid HeaderBody:
//   - Ensures an error is returned when the HeaderBody.ParentID is flow.ZeroID.
//
// 3. Invalid input with invalid Payload:
//   - Ensures an error is returned when the Payload contains a Collection with invalid transaction IDs.
func TestNewBlock(t *testing.T) {
	t.Run("valid input", func(t *testing.T) {
		block := unittest.ClusterBlockFixture()

		res, err := cluster.NewBlock(cluster.UntrustedBlock(*block))
		require.NoError(t, err)
		require.NotNil(t, res)
	})

	t.Run("invalid input with invalid header body", func(t *testing.T) {
		block := unittest.ClusterBlockFixture()
		block.ParentID = flow.ZeroID

		res, err := cluster.NewBlock(cluster.UntrustedBlock(*block))
		require.Error(t, err)
		require.Nil(t, res)
		require.Contains(t, err.Error(), "invalid header body")
	})

	t.Run("invalid input with invalid payload", func(t *testing.T) {
		block := unittest.ClusterBlockFixture()
		collection := unittest.CollectionFixture(5)
		collection.Transactions[2] = nil
		block.Payload.Collection = collection

		res, err := cluster.NewBlock(cluster.UntrustedBlock(*block))
		require.Error(t, err)
		require.Nil(t, res)
		require.Contains(t, err.Error(), "invalid cluster payload")
	})
}

// TestNewRootBlock verifies the behavior of the NewRootBlock constructor.
// It ensures proper handling of both valid and invalid untrusted input fields.
//
// Test Cases:
//
// 1. Valid input:
//   - Verifies that a properly populated UntrustedBlock results in a valid root Block.
//
// 2. Invalid input with invalid HeaderBody:
//   - Ensures an error is returned when the HeaderBody.ParentView is not zero.
//
// 3. Invalid input with invalid ParentID:
//   - Ensures an error is returned when the HeaderBody.ParentID is not zero.
//
// 4. Invalid input with invalid Payload:
//   - Ensures an error is returned when the Payload.ReferenceBlockID is not flow.ZeroID.
func TestNewRootBlock(t *testing.T) {
	// validRootBlockFixture returns a new valid root cluster.UntrustedBlock for use in tests.
	validRootBlockFixture := func() cluster.UntrustedBlock {
		return cluster.UntrustedBlock{
			HeaderBody: flow.HeaderBody{
				ChainID:            flow.Emulator,
				ParentID:           flow.ZeroID,
				Height:             10,
				Timestamp:          uint64(time.Now().UnixMilli()),
				View:               0,
				ParentView:         0,
				ParentVoterIndices: []byte{},
				ParentVoterSigData: []byte{},
				ProposerID:         flow.ZeroID,
				LastViewTC:         nil,
			},
			Payload: *cluster.NewEmptyPayload(flow.ZeroID),
		}
	}

	t.Run("valid input", func(t *testing.T) {
		res, err := cluster.NewRootBlock(validRootBlockFixture())
		require.NoError(t, err)
		require.NotNil(t, res)
	})

	t.Run("invalid input with invalid header body", func(t *testing.T) {
		block := validRootBlockFixture()
		block.ParentView = 1

		res, err := cluster.NewRootBlock(block)
		require.Error(t, err)
		require.Nil(t, res)
		require.Contains(t, err.Error(), "invalid root header body")
	})

	t.Run("invalid input with invalid ParentID", func(t *testing.T) {
		block := validRootBlockFixture()
		block.ParentID = unittest.IdentifierFixture()

		res, err := cluster.NewRootBlock(block)
		require.Error(t, err)
		require.Nil(t, res)
		require.Contains(t, err.Error(), "ParentID must be zero")
	})

	t.Run("invalid input with invalid payload", func(t *testing.T) {
		block := validRootBlockFixture()
		block.Payload.ReferenceBlockID = unittest.IdentifierFixture()

		res, err := cluster.NewRootBlock(block)
		require.Error(t, err)
		require.Nil(t, res)
		require.Contains(t, err.Error(), "invalid root cluster payload")
	})
}<|MERGE_RESOLUTION|>--- conflicted
+++ resolved
@@ -23,10 +23,6 @@
 		unittest.WithFieldGenerator("HeaderBody.ParentView", func() uint64 {
 			return clusterBlock.View - 1 // ParentView must stay below View, so set it to View-1
 		}),
-<<<<<<< HEAD
-		unittest.WithFieldGenerator("HeaderBody.Timestamp", func() time.Time { return time.Now().UTC() }),
-=======
->>>>>>> 9071c96c
 		unittest.WithFieldGenerator("Payload.Collection", func() flow.Collection {
 			return unittest.CollectionFixture(3)
 		}),
