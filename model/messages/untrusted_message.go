package messages

<<<<<<< HEAD
import (
	"github.com/onflow/flow-go/model/flow"
)

// UntrustedMessage is the decode target for anything that came over the wire.
// ToInternal must validate and construct the internal, trusted model.
// Implementations must validate and construct the trusted, internal model.
=======
// UntrustedMessage represents the set of allowed decode target types for messages received over the network.
// Conceptually, an UntrustedMessage implementation makes no guarantees whatsoever about its contents.
// UntrustedMessage's must implement a ToInternal method, which converts the network message to a corresponding internal type (typically in the model/flow package)
// This conversion provides an opportunity to:
//   - perform basic structural validity checks (required fields are non-nil, fields reference one another in a consistent way)
//   - attach auxiliary information (for example, caching the hash of a model)
//
// Internal models abide by basic structural validity requirements, but are not trusted.
// They may still represent invalid or Byzantine inputs in the context of the broader application state.
// It is the responsibility of engines operating on these models to fully validate them.
>>>>>>> 22bb631d
type UntrustedMessage interface {

	// ToInternal returns the internal type (from flow.* constructors) representation.
	// All errors indicate that the decode target contains a structurally invalid representation of the internal model.
	ToInternal() (any, error)
<<<<<<< HEAD
}

var (
	_ UntrustedMessage = (*Proposal)(nil)
	_ UntrustedMessage = (*BlockVote)(nil)
	_ UntrustedMessage = (*TimeoutObject)(nil)

	_ UntrustedMessage = (*ClusterProposal)(nil)
	_ UntrustedMessage = (*ClusterBlockVote)(nil)
	_ UntrustedMessage = (*ClusterBlockResponse)(nil)
	_ UntrustedMessage = (*ClusterTimeoutObject)(nil)

	_ UntrustedMessage = (*SyncRequest)(nil)
	_ UntrustedMessage = (*SyncResponse)(nil)
	_ UntrustedMessage = (*RangeRequest)(nil)
	_ UntrustedMessage = (*BatchRequest)(nil)
	_ UntrustedMessage = (*BlockResponse)(nil)

	_ UntrustedMessage = (*flow.CollectionGuarantee)(nil)
	_ UntrustedMessage = (*flow.TransactionBody)(nil)
	_ UntrustedMessage = (*flow.Transaction)(nil)

	_ UntrustedMessage = (*flow.ExecutionReceipt)(nil)
	_ UntrustedMessage = (*flow.ResultApproval)(nil)

	_ UntrustedMessage = (*ChunkDataRequest)(nil)
	_ UntrustedMessage = (*ChunkDataResponse)(nil)

	_ UntrustedMessage = (*ApprovalRequest)(nil)
	_ UntrustedMessage = (*ApprovalResponse)(nil)

	_ UntrustedMessage = (*EntityRequest)(nil)
	_ UntrustedMessage = (*EntityResponse)(nil)

	_ UntrustedMessage = (*DKGMessage)(nil)
)
=======
}
>>>>>>> 22bb631d
<|MERGE_RESOLUTION|>--- conflicted
+++ resolved
@@ -1,14 +1,5 @@
 package messages
 
-<<<<<<< HEAD
-import (
-	"github.com/onflow/flow-go/model/flow"
-)
-
-// UntrustedMessage is the decode target for anything that came over the wire.
-// ToInternal must validate and construct the internal, trusted model.
-// Implementations must validate and construct the trusted, internal model.
-=======
 // UntrustedMessage represents the set of allowed decode target types for messages received over the network.
 // Conceptually, an UntrustedMessage implementation makes no guarantees whatsoever about its contents.
 // UntrustedMessage's must implement a ToInternal method, which converts the network message to a corresponding internal type (typically in the model/flow package)
@@ -19,49 +10,9 @@
 // Internal models abide by basic structural validity requirements, but are not trusted.
 // They may still represent invalid or Byzantine inputs in the context of the broader application state.
 // It is the responsibility of engines operating on these models to fully validate them.
->>>>>>> 22bb631d
 type UntrustedMessage interface {
 
 	// ToInternal returns the internal type (from flow.* constructors) representation.
 	// All errors indicate that the decode target contains a structurally invalid representation of the internal model.
 	ToInternal() (any, error)
-<<<<<<< HEAD
-}
-
-var (
-	_ UntrustedMessage = (*Proposal)(nil)
-	_ UntrustedMessage = (*BlockVote)(nil)
-	_ UntrustedMessage = (*TimeoutObject)(nil)
-
-	_ UntrustedMessage = (*ClusterProposal)(nil)
-	_ UntrustedMessage = (*ClusterBlockVote)(nil)
-	_ UntrustedMessage = (*ClusterBlockResponse)(nil)
-	_ UntrustedMessage = (*ClusterTimeoutObject)(nil)
-
-	_ UntrustedMessage = (*SyncRequest)(nil)
-	_ UntrustedMessage = (*SyncResponse)(nil)
-	_ UntrustedMessage = (*RangeRequest)(nil)
-	_ UntrustedMessage = (*BatchRequest)(nil)
-	_ UntrustedMessage = (*BlockResponse)(nil)
-
-	_ UntrustedMessage = (*flow.CollectionGuarantee)(nil)
-	_ UntrustedMessage = (*flow.TransactionBody)(nil)
-	_ UntrustedMessage = (*flow.Transaction)(nil)
-
-	_ UntrustedMessage = (*flow.ExecutionReceipt)(nil)
-	_ UntrustedMessage = (*flow.ResultApproval)(nil)
-
-	_ UntrustedMessage = (*ChunkDataRequest)(nil)
-	_ UntrustedMessage = (*ChunkDataResponse)(nil)
-
-	_ UntrustedMessage = (*ApprovalRequest)(nil)
-	_ UntrustedMessage = (*ApprovalResponse)(nil)
-
-	_ UntrustedMessage = (*EntityRequest)(nil)
-	_ UntrustedMessage = (*EntityResponse)(nil)
-
-	_ UntrustedMessage = (*DKGMessage)(nil)
-)
-=======
-}
->>>>>>> 22bb631d
+}