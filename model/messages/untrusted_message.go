package messages

<<<<<<< HEAD
// UntrustedMessage is the decode target for anything that came over the wire.
// ToInternal must validate and construct the internal, trusted model.
// Implementations must validate and construct the trusted, internal model.
=======
import (
	"github.com/onflow/flow-go/model/cluster"
	"github.com/onflow/flow-go/model/flow"
)

// UntrustedMessage represents the set of allowed decode target types for messages received over the network.
// Conceptually, an UntrustedMessage implementation makes no guarantees whatsoever about its contents.
// UntrustedMessage's must implement a ToInternal method, which converts the network message to a corresponding internal type (typically in the model/flow package)
// This conversion provides an opportunity to:
//    - perform basic structural validity checks (required fields are non-nil, fields reference one another in a consistent way)
//    - attach auxiliary information (for example, caching the hash of a model)
// Internal models abide by basic structural validity requirements, but are not trusted.
// They may still represent invalid or Byzantine inputs in the context of the broader application state.
// It is the responsibility of engines operating on these models to fully validate them.
>>>>>>> 3f6ac74c
type UntrustedMessage interface {

	// ToInternal returns the internal type (from flow.* constructors) representation.
	// All errors indicate that the decode target contains a structurally invalid representation of the internal model.
	ToInternal() (any, error)
}<|MERGE_RESOLUTION|>--- conflicted
+++ resolved
@@ -1,25 +1,15 @@
 package messages
-
-<<<<<<< HEAD
-// UntrustedMessage is the decode target for anything that came over the wire.
-// ToInternal must validate and construct the internal, trusted model.
-// Implementations must validate and construct the trusted, internal model.
-=======
-import (
-	"github.com/onflow/flow-go/model/cluster"
-	"github.com/onflow/flow-go/model/flow"
-)
 
 // UntrustedMessage represents the set of allowed decode target types for messages received over the network.
 // Conceptually, an UntrustedMessage implementation makes no guarantees whatsoever about its contents.
 // UntrustedMessage's must implement a ToInternal method, which converts the network message to a corresponding internal type (typically in the model/flow package)
 // This conversion provides an opportunity to:
-//    - perform basic structural validity checks (required fields are non-nil, fields reference one another in a consistent way)
-//    - attach auxiliary information (for example, caching the hash of a model)
+//   - perform basic structural validity checks (required fields are non-nil, fields reference one another in a consistent way)
+//   - attach auxiliary information (for example, caching the hash of a model)
+//
 // Internal models abide by basic structural validity requirements, but are not trusted.
 // They may still represent invalid or Byzantine inputs in the context of the broader application state.
 // It is the responsibility of engines operating on these models to fully validate them.
->>>>>>> 3f6ac74c
 type UntrustedMessage interface {
 
 	// ToInternal returns the internal type (from flow.* constructors) representation.
