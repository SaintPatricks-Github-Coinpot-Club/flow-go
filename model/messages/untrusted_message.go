package messages

import (
	"fmt"

	"github.com/onflow/flow-go/model/cluster"
	"github.com/onflow/flow-go/model/flow"
)

// UntrustedMessage represents the set of allowed decode target types for messages received over the network.
// Conceptually, an UntrustedMessage implementation makes no guarantees whatsoever about its contents.
// UntrustedMessage's must implement a ToInternal method, which converts the network message to a corresponding internal type (typically in the model/flow package)
// This conversion provides an opportunity to:
//   - perform basic structural validity checks (required fields are non-nil, fields reference one another in a consistent way)
//   - attach auxiliary information (for example, caching the hash of a model)
//
// Internal models abide by basic structural validity requirements, but are not trusted.
// They may still represent invalid or Byzantine inputs in the context of the broader application state.
// It is the responsibility of engines operating on these models to fully validate them.
type UntrustedMessage interface {

	// ToInternal returns the internal type (from flow.* constructors) representation.
	// All errors indicate that the decode target contains a structurally invalid representation of the internal model.
	ToInternal() (any, error)
}

// InternalToMessage converts an internal types into the
// corresponding UntrustedMessage for network.
//
// This is the inverse of ToInternal: instead of decoding a network
// message into an internal model, it wraps or casts internal objects
// so they can be encoded and sent over the network. Encoding and always
// requires an UntrustedMessage.
//
// No errors are expected during normal operation.
// TODO: investigate how to eliminate this workaround in both ghost/rpc.go and corruptnet/message_processor.go
func InternalToMessage(event interface{}) (UntrustedMessage, error) {
	switch internal := event.(type) {
	case *flow.Proposal:
		return (*Proposal)(internal), nil
	case *cluster.Proposal:
		return (*ClusterProposal)(internal), nil
	case *flow.EntityRequest:
		return (*EntityRequest)(internal), nil
	case *flow.EntityResponse:
		return (*EntityResponse)(internal), nil
	case *flow.TransactionBody:
		return (*TransactionBody)(internal), nil
	case *flow.Transaction:
		return (*Transaction)(internal), nil
	case *flow.CollectionGuarantee:
		return (*CollectionGuarantee)(internal), nil
	case *flow.SyncRequest:
		return (*SyncRequest)(internal), nil
	case *flow.SyncResponse:
		return (*SyncResponse)(internal), nil
	case *flow.BatchRequest:
		return (*BatchRequest)(internal), nil
	case *flow.ChunkDataRequest:
		return (*ChunkDataRequest)(internal), nil
	case *flow.ChunkDataResponse:
		return &ChunkDataResponse{
			ChunkDataPack: flow.UntrustedChunkDataPack(internal.ChunkDataPack),
			Nonce:         internal.Nonce,
		}, nil
	case *flow.RangeRequest:
		return (*RangeRequest)(internal), nil
<<<<<<< HEAD
	case *flow.EntityRequest:
		return (*EntityRequest)(internal), nil
	case *flow.EntityResponse:
		return (*EntityResponse)(internal), nil
	case *flow.ExecutionReceipt:
		return (*ExecutionReceipt)(internal), nil
=======
>>>>>>> 9a0e22bc
	case UntrustedMessage:
		// Already a valid UntrustedMessage
		// TODO(immutable M2): expand when ToInternal changes for other M2 types
		return internal, nil
	default:
		return nil, fmt.Errorf("cannot convert unsupported type %T", event)
	}
}<|MERGE_RESOLUTION|>--- conflicted
+++ resolved
@@ -65,15 +65,8 @@
 		}, nil
 	case *flow.RangeRequest:
 		return (*RangeRequest)(internal), nil
-<<<<<<< HEAD
-	case *flow.EntityRequest:
-		return (*EntityRequest)(internal), nil
-	case *flow.EntityResponse:
-		return (*EntityResponse)(internal), nil
 	case *flow.ExecutionReceipt:
 		return (*ExecutionReceipt)(internal), nil
-=======
->>>>>>> 9a0e22bc
 	case UntrustedMessage:
 		// Already a valid UntrustedMessage
 		// TODO(immutable M2): expand when ToInternal changes for other M2 types
