--- conflicted
+++ resolved
@@ -408,15 +408,10 @@
 	return filtered
 }
 
-<<<<<<< HEAD
 // Sort sorts the NodeInfo list using the given ordering.
-func Sort(nodes []NodeInfo, order flow.IdentityOrder[flow.Identity]) []NodeInfo {
-=======
-// Sort sorts the NodeInfo list using the given order.
 //
 // The sorted list is returned and the original list is untouched.
-func Sort(nodes []NodeInfo, order flow.IdentityOrder) []NodeInfo {
->>>>>>> 38484ebe
+func Sort(nodes []NodeInfo, order flow.IdentityOrder[flow.Identity]) []NodeInfo {
 	dup := make([]NodeInfo, len(nodes))
 	copy(dup, nodes)
 	slices.SortFunc(dup, func(i, j NodeInfo) int {
