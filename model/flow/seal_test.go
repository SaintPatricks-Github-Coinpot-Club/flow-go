package flow_test

import (
	"testing"

<<<<<<< HEAD
=======
	"github.com/stretchr/testify/assert"
	"github.com/stretchr/testify/require"

	"github.com/onflow/flow-go/model/flow"
>>>>>>> fade0c29
	"github.com/onflow/flow-go/utils/unittest"
)

// TestSealMalleability checks that Seal is not malleable: any change in its data
// should result in a different ID. This is REQUIRED FOR the STORAGE layer
// to correctly retrieve the block payload!
func TestSealMalleability(t *testing.T) {
	seal := unittest.Seal.Fixture()
<<<<<<< HEAD
	unittest.RequireEntityNonMalleable(t, seal)
=======
	id := seal.ID()
	cs := seal.Checksum()

	// Change signatures of first chunk
	seal.AggregatedApprovalSigs[0] = unittest.Seal.AggregatedSignatureFixture()

	// They should not have changed
	assert.NotEqual(t, id, seal.ID())
	assert.NotEqual(t, cs, seal.Checksum())
}

// TestNewSeal verifies the behavior of the NewSeal constructor.
// It ensures proper handling of both valid and invalid untrusted input fields.
//
// Test Cases:
//
// 1. Valid input:
//   - Verifies that a properly populated UntrustedSeal results in a valid Seal.
//
// 2. Invalid input with zero block ID:
//   - Ensures an error is returned when the BlockID is zero.
//
// 3. Invalid input with zero result ID:
//   - Ensures an error is returned when the ResultID is zero.
//
// 4. Invalid input with empty final state:
//   - Ensures an error is returned when the FinalState is empty.
func TestNewSeal(t *testing.T) {
	t.Run("valid input", func(t *testing.T) {
		seal, err := flow.NewSeal(
			flow.UntrustedSeal{
				BlockID:                unittest.IdentifierFixture(),
				ResultID:               unittest.IdentifierFixture(),
				FinalState:             unittest.StateCommitmentFixture(),
				AggregatedApprovalSigs: unittest.Seal.AggregatedSignatureFixtures(3),
			},
		)
		require.NoError(t, err)
		require.NotNil(t, seal)
	})

	t.Run("invalid input, block ID is zero", func(t *testing.T) {
		seal, err := flow.NewSeal(
			flow.UntrustedSeal{
				BlockID:                flow.ZeroID,
				ResultID:               unittest.IdentifierFixture(),
				FinalState:             unittest.StateCommitmentFixture(),
				AggregatedApprovalSigs: unittest.Seal.AggregatedSignatureFixtures(3),
			},
		)
		require.Error(t, err)
		require.Nil(t, seal)
		assert.Contains(t, err.Error(), "block ID must not be zero")
	})

	t.Run("invalid input, result ID is zero", func(t *testing.T) {
		seal, err := flow.NewSeal(
			flow.UntrustedSeal{
				BlockID:                unittest.IdentifierFixture(),
				ResultID:               flow.ZeroID,
				FinalState:             unittest.StateCommitmentFixture(),
				AggregatedApprovalSigs: unittest.Seal.AggregatedSignatureFixtures(3),
			},
		)
		require.Error(t, err)
		require.Nil(t, seal)
		assert.Contains(t, err.Error(), "result ID must not be zero")
	})

	t.Run("invalid input, final state is empty", func(t *testing.T) {
		seal, err := flow.NewSeal(
			flow.UntrustedSeal{
				BlockID:                unittest.IdentifierFixture(),
				ResultID:               unittest.IdentifierFixture(),
				FinalState:             flow.EmptyStateCommitment,
				AggregatedApprovalSigs: unittest.Seal.AggregatedSignatureFixtures(3),
			},
		)
		require.Error(t, err)
		require.Nil(t, seal)
		assert.Contains(t, err.Error(), "final state must not be empty")
	})
>>>>>>> fade0c29
}<|MERGE_RESOLUTION|>--- conflicted
+++ resolved
@@ -3,13 +3,10 @@
 import (
 	"testing"
 
-<<<<<<< HEAD
-=======
 	"github.com/stretchr/testify/assert"
 	"github.com/stretchr/testify/require"
 
 	"github.com/onflow/flow-go/model/flow"
->>>>>>> fade0c29
 	"github.com/onflow/flow-go/utils/unittest"
 )
 
@@ -18,18 +15,7 @@
 // to correctly retrieve the block payload!
 func TestSealMalleability(t *testing.T) {
 	seal := unittest.Seal.Fixture()
-<<<<<<< HEAD
 	unittest.RequireEntityNonMalleable(t, seal)
-=======
-	id := seal.ID()
-	cs := seal.Checksum()
-
-	// Change signatures of first chunk
-	seal.AggregatedApprovalSigs[0] = unittest.Seal.AggregatedSignatureFixture()
-
-	// They should not have changed
-	assert.NotEqual(t, id, seal.ID())
-	assert.NotEqual(t, cs, seal.Checksum())
 }
 
 // TestNewSeal verifies the behavior of the NewSeal constructor.
@@ -103,5 +89,4 @@
 		require.Nil(t, seal)
 		assert.Contains(t, err.Error(), "final state must not be empty")
 	})
->>>>>>> fade0c29
 }