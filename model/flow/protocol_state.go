package flow

import (
	"fmt"
	"sort"
)

// DynamicIdentityEntry encapsulates nodeID and dynamic portion of identity.
type DynamicIdentityEntry struct {
	NodeID  Identifier
	Dynamic DynamicIdentity
}

type DynamicIdentityEntryList []*DynamicIdentityEntry

// ProtocolStateEntry represents a snapshot of the identity table (incl. the set of all notes authorized to
// be part of the network) at some point in time. It allows to reconstruct the state of identity table using
// epoch setup events and dynamic identities. It tracks attempts of invalid state transitions.
// It also holds information about the next epoch, if it has been already committed.
// This structure is used to persist protocol state in the database.
//
// Note that the current implementation does not store the identity table directly. Instead, we store
// the original events that constituted the _initial_ identity table at the beginning of the epoch
// plus some modifiers. We intend to restructure this code soon.
// TODO: https://github.com/onflow/flow-go/issues/4649
type ProtocolStateEntry struct {
	// Setup and commit event IDs for previous epoch.
	PreviousEpoch EpochStateContainer
	// Setup and commit event IDs for previous epoch. These EventIDs are ZeroID if
	// and only if the current Epoch is the first epoch after a spork or genesis.
	CurrentEpoch EpochStateContainer
	// Protocol state for next epoch. Could be nil if next epoch is not yet set up.
	NextEpoch *EpochStateContainer
	// InvalidStateTransitionAttempted encodes whether an invalid state transition
	// has been detected in this fork. Under normal operations, this value is false.
	// The only possible state transition is false → true. When this happens,
	// epoch fallback is triggered AFTER the fork is finalized.
	InvalidStateTransitionAttempted bool
}

// EpochStateContainer holds the data pertaining to a _single_ epoch but no information about
// any adjacent epochs. To perform a transition from epoch N to N+1, EpochStateContainers for
// both epochs are necessary.
type EpochStateContainer struct {
	// ID of setup event for this epoch, never nil.
	SetupID Identifier
	// ID of commit event for this epoch. Could be ZeroID if epoch was not committed.
	CommitID Identifier
	// ActiveIdentities contains the dynamic identity properties for the nodes that
	// are active in this epoch. Active means that these nodes are authorized to contribute to
	// extending the chain. Nodes are listed in `ActiveIdentities` if and only if
	// they are part of the EpochSetup event for the respective epoch.
	// The dynamic identity properties can change from block to block. Each non-deferred
	// identity-mutating operation is applied independently to the `ActiveIdentities`
	// of the relevant epoch's EpochStateContainer separately.
	// Identities are always sorted in canonical order.
	//
	// Context: In comparison, nodes that are joining in the next epoch or left as of this
	// epoch are only allowed to listen to the network but not actively contribute. Such
	// nodes are _not_ part of `Identities`.
	ActiveIdentities DynamicIdentityEntryList
}

// ID returns an identifier for this EpochStateContainer by hashing internal fields.
// Per convention, the ID of a `nil` EpochStateContainer is `flow.ZeroID`.
func (c *EpochStateContainer) ID() Identifier {
	if c == nil {
		return ZeroID
	}
	return MakeID(c)
}

// EventIDs returns the `flow.EventIDs` with the hashes of the EpochSetup and EpochCommit events.
// Per convention, for a `nil` EpochStateContainer, we return `flow.ZeroID` for both events.
func (c *EpochStateContainer) EventIDs() EventIDs {
	if c == nil {
		return EventIDs{ZeroID, ZeroID}
	}
	return EventIDs{c.SetupID, c.CommitID}
}

// Copy returns a full copy of the entry.
// Embedded Identities are deep-copied, _except_ for their keys, which are copied by reference.
// Per convention, the ID of a `nil` EpochStateContainer is `flow.ZeroID`.
func (c *EpochStateContainer) Copy() *EpochStateContainer {
	if c == nil {
		return nil
	}
	return &EpochStateContainer{
		SetupID:          c.SetupID,
		CommitID:         c.CommitID,
		ActiveIdentities: c.ActiveIdentities.Copy(),
	}
}

// RichProtocolStateEntry is a ProtocolStateEntry which has additional fields that are cached
// from storage layer for convenience.
// Using this structure instead of ProtocolStateEntry allows us to avoid querying
// the database for epoch setups and commits and full identity table.
// It holds several invariants, such as:
//   - CurrentEpochSetup and CurrentEpochCommit are for the same epoch. Never nil.
//   - PreviousEpochSetup and PreviousEpochCommit are for the same epoch. Can be nil.
//   - CurrentEpochIdentityTable is the full (dynamic) identity table for the current epoch.
//     Identities are sorted in canonical order. Without duplicates. Never nil.
//   - NextEpochIdentityTable is the full (dynamic) identity table for the next epoch. Can be nil.
//
// NOTE regarding `CurrentEpochIdentityTable` and `NextEpochIdentityTable`:
// The Identity Table is generally a super-set of the identities listed in the Epoch
// Service Events for the respective epoch. This is because the service events only list
// nodes that are authorized to _actively_ contribute to extending the chain. In contrast,
// the Identity Table additionally contains nodes (with weight zero) from the previous or
// upcoming epoch, which are transitioning into / out of the network and are only allowed
// to listen but not to actively contribute.
type RichProtocolStateEntry struct {
	*ProtocolStateEntry

	PreviousEpochSetup        *EpochSetup
	PreviousEpochCommit       *EpochCommit
	CurrentEpochSetup         *EpochSetup
	CurrentEpochCommit        *EpochCommit
	NextEpochSetup            *EpochSetup
	NextEpochCommit           *EpochCommit
	CurrentEpochIdentityTable IdentityList
	NextEpochIdentityTable    IdentityList
}

// NewRichProtocolStateEntry constructs a rich protocol state entry from a protocol state entry and additional data.
// No errors are expected during normal operation. All errors indicate inconsistent or invalid inputs.
func NewRichProtocolStateEntry(
	protocolState *ProtocolStateEntry,
	previousEpochSetup *EpochSetup,
	previousEpochCommit *EpochCommit,
	currentEpochSetup *EpochSetup,
	currentEpochCommit *EpochCommit,
	nextEpochSetup *EpochSetup,
	nextEpochCommit *EpochCommit,
) (*RichProtocolStateEntry, error) {
	result := &RichProtocolStateEntry{
		ProtocolStateEntry:        protocolState,
		PreviousEpochSetup:        previousEpochSetup,
		PreviousEpochCommit:       previousEpochCommit,
		CurrentEpochSetup:         currentEpochSetup,
		CurrentEpochCommit:        currentEpochCommit,
		NextEpochSetup:            nextEpochSetup,
		NextEpochCommit:           nextEpochCommit,
		CurrentEpochIdentityTable: IdentityList{},
		NextEpochIdentityTable:    IdentityList{},
	}

	// ensure data is consistent
	if protocolState.PreviousEpoch.SetupID != ZeroID {
		if protocolState.PreviousEpoch.SetupID != previousEpochSetup.ID() {
			return nil, fmt.Errorf("supplied previous epoch setup (%x) does not match protocol state (%x)",
				previousEpochSetup.ID(),
				protocolState.PreviousEpoch.SetupID)
		}
		if protocolState.PreviousEpoch.CommitID != previousEpochCommit.ID() {
			return nil, fmt.Errorf("supplied previous epoch commit (%x) does not match protocol state (%x)",
				previousEpochCommit.ID(),
				protocolState.PreviousEpoch.CommitID)
		}
	}
	if protocolState.CurrentEpoch.SetupID != currentEpochSetup.ID() {
		return nil, fmt.Errorf("supplied current epoch setup (%x) does not match protocol state (%x)",
			currentEpochSetup.ID(),
			protocolState.CurrentEpoch.SetupID)
	}
	if protocolState.CurrentEpoch.CommitID != currentEpochCommit.ID() {
		return nil, fmt.Errorf("supplied current epoch commit (%x) does not match protocol state (%x)",
			currentEpochCommit.ID(),
			protocolState.CurrentEpoch.CommitID)
	}

	var err error
	nextEpoch := protocolState.NextEpoch
	// if next epoch has been already committed, fill in data for it as well.
	if nextEpoch != nil {
		// sanity check consistency of input data
		if nextEpoch.SetupID != nextEpochSetup.ID() {
			return nil, fmt.Errorf("inconsistent EpochSetup for constucting RichProtocolStateEntry, next protocol state states ID %v while input event has ID %v",
				nextEpoch.SetupID, nextEpochSetup.ID())
		}
		if nextEpoch.CommitID != ZeroID {
			if nextEpoch.CommitID != nextEpochCommit.ID() {
				return nil, fmt.Errorf("inconsistent EpochCommit for constucting RichProtocolStateEntry, next protocol state states ID %v while input event has ID %v",
					nextEpoch.CommitID, nextEpochCommit.ID())
			}
		}

		// if next epoch is available, it means that we have observed epoch setup event and we are not anymore in staking phase,
		// so we need to build the identity table using current and next epoch setup events.
		result.CurrentEpochIdentityTable, err = BuildIdentityTable(
			protocolState.CurrentEpoch.ActiveIdentities,
			currentEpochSetup.Participants,
			nextEpochSetup.Participants,
			nextEpoch.ActiveIdentities,
		)
		if err != nil {
			return nil, fmt.Errorf("could not build identity table for setup/commit phase: %w", err)
		}

		result.NextEpochIdentityTable, err = BuildIdentityTable(
			nextEpoch.ActiveIdentities,
			nextEpochSetup.Participants,
			currentEpochSetup.Participants,
			protocolState.CurrentEpoch.ActiveIdentities,
		)
		if err != nil {
			return nil, fmt.Errorf("could not build next epoch identity table: %w", err)
		}
	} else {
		// if next epoch is not yet created, it means that we are in staking phase,
		// so we need to build the identity table using previous and current epoch setup events.
		var previousEpochIdentities IdentitySkeletonList
		if previousEpochSetup != nil {
			previousEpochIdentities = previousEpochSetup.Participants
		}
		result.CurrentEpochIdentityTable, err = BuildIdentityTable(
			protocolState.CurrentEpoch.ActiveIdentities,
			currentEpochSetup.Participants,
<<<<<<< HEAD
			otherIdentities,
			protocolState.PreviousEpoch.ActiveIdentities,
=======
			previousEpochIdentities,
>>>>>>> 244af7b9
		)
		if err != nil {
			return nil, fmt.Errorf("could not build identity table for staking phase: %w", err)
		}
	}

	return result, nil
}

// ID returns hash of entry by hashing all fields.
func (e *ProtocolStateEntry) ID() Identifier {
	if e == nil {
		return ZeroID
	}
	body := struct {
		PreviousEpochID                 Identifier
		CurrentEpochID                  Identifier
		NextEpochID                     Identifier
		InvalidStateTransitionAttempted bool
	}{
		PreviousEpochID:                 e.PreviousEpoch.ID(),
		CurrentEpochID:                  e.CurrentEpoch.ID(),
		NextEpochID:                     e.NextEpoch.ID(),
		InvalidStateTransitionAttempted: e.InvalidStateTransitionAttempted,
	}
	return MakeID(body)
}

// Copy returns a full copy of the entry.
// Embedded Identities are deep-copied, _except_ for their keys, which are copied by reference.
func (e *ProtocolStateEntry) Copy() *ProtocolStateEntry {
	if e == nil {
		return nil
	}
	return &ProtocolStateEntry{
		PreviousEpoch:                   e.PreviousEpoch,
		CurrentEpoch:                    *e.CurrentEpoch.Copy(),
		NextEpoch:                       e.NextEpoch.Copy(),
		InvalidStateTransitionAttempted: e.InvalidStateTransitionAttempted,
	}
}

// Copy returns a full copy of rich protocol state entry.
//   - Embedded service events are copied by reference (not deep-copied).
//   - CurrentEpochIdentityTable and NextEpochIdentityTable are deep-copied, _except_ for their keys, which are copied by reference.
func (e *RichProtocolStateEntry) Copy() *RichProtocolStateEntry {
	if e == nil {
		return nil
	}
	return &RichProtocolStateEntry{
		ProtocolStateEntry:        e.ProtocolStateEntry.Copy(),
		PreviousEpochSetup:        e.PreviousEpochSetup,
		PreviousEpochCommit:       e.PreviousEpochCommit,
		CurrentEpochSetup:         e.CurrentEpochSetup,
		CurrentEpochCommit:        e.CurrentEpochCommit,
		NextEpochSetup:            e.NextEpochSetup,
		NextEpochCommit:           e.NextEpochCommit,
		CurrentEpochIdentityTable: e.CurrentEpochIdentityTable.Copy(),
		NextEpochIdentityTable:    e.NextEpochIdentityTable.Copy(),
	}
}

// EpochStatus returns epoch status for the current protocol state.
func (e *ProtocolStateEntry) EpochStatus() *EpochStatus {
	return &EpochStatus{
		PreviousEpoch:                   e.PreviousEpoch.EventIDs(),
		CurrentEpoch:                    e.CurrentEpoch.EventIDs(),
		NextEpoch:                       e.NextEpoch.EventIDs(),
		InvalidServiceEventIncorporated: e.InvalidStateTransitionAttempted,
	}
}

func (ll DynamicIdentityEntryList) Lookup() map[Identifier]*DynamicIdentityEntry {
	result := make(map[Identifier]*DynamicIdentityEntry, len(ll))
	for _, entry := range ll {
		result[entry.NodeID] = entry
	}
	return result
}

// Sorted returns whether the list is sorted by the input ordering.
func (ll DynamicIdentityEntryList) Sorted(less IdentifierOrder) bool {
	for i := 0; i+1 < len(ll); i++ {
		a := ll[i]
		b := ll[i+1]
		if !less(a.NodeID, b.NodeID) {
			return false
		}
	}
	return true
}

// ByNodeID gets a node from the list by node ID.
func (ll DynamicIdentityEntryList) ByNodeID(nodeID Identifier) (*DynamicIdentityEntry, bool) {
	for _, identity := range ll {
		if identity.NodeID == nodeID {
			return identity, true
		}
	}
	return nil, false
}

// Copy returns a copy of the DynamicIdentityEntryList. The resulting slice uses
// a different backing array, meaning appends and insert operations on either slice
// are guaranteed to only affect that slice.
//
// Copy should be used when modifying an existing identity list by either
// appending new elements, re-ordering, or inserting new elements in an
// existing index.
//
// CAUTION:
// All Identity fields are deep-copied, _except_ for their keys, which
// are copied by reference.
func (ll DynamicIdentityEntryList) Copy() DynamicIdentityEntryList {
	dup := make(DynamicIdentityEntryList, 0, len(ll))

	lenList := len(ll)
	for i := 0; i < lenList; i++ {
		// copy the object
		next := *(ll[i])
		dup = append(dup, &next)
	}
	return dup
}

// Sort sorts the list by the input ordering. Returns a new, sorted list without modifying the input.
// CAUTION:
// All Identity fields are deep-copied, _except_ for their keys, which are copied by reference.
func (ll DynamicIdentityEntryList) Sort(less IdentifierOrder) DynamicIdentityEntryList {
	dup := ll.Copy()
	sort.Slice(dup, func(i int, j int) bool {
		return less(dup[i].NodeID, dup[j].NodeID)
	})
	return dup
}

// BuildIdentityTable constructs the full identity table for the target epoch by combining data from:
//  1. The Dynamic Identities for the nodes that are _active_ in the target epoch (i.e. the dynamic identity
//     fields for the IdentitySkeletons contained in the EpochSetup event for the respective epoch).
//  2. The IdentitySkeletons for the nodes that are _active_ in the target epoch
//     (recorded in EpochSetup event and immutable throughout the epoch).
//  3. [optional] An adjacent epoch's IdentitySkeletons (can be empty or nil), as recorded in the
//     adjacent epoch's setup event. For a target epoch N, the epochs N-1 and N+1 are defined to be
//     adjacent. Adjacent epochs do not _necessarily_ exist (e.g. consider a spork comprising only
//     a single epoch), in which case this input is nil or empty.
//
// It also performs sanity checks to make sure that the data is consistent.
// No errors are expected during normal operation. All errors indicate inconsistent or invalid inputs.
func BuildIdentityTable(
	targetEpochDynamicIdentities DynamicIdentityEntryList,
	targetEpochIdentitySkeletons IdentitySkeletonList,
	adjacentEpochIdentitySkeletons IdentitySkeletonList,
	adjacentEpochDynamicIdentities DynamicIdentityEntryList,
) (IdentityList, error) {
<<<<<<< HEAD
=======
	// Combine the participants of the current and adjacent epoch. The method `GenericIdentityList.Union`
	// already implements the following required conventions:
	//  1. Preference for IdentitySkeleton of the target epoch:
	//     In case an IdentitySkeleton with the same NodeID exists in the target epoch as well as
	//     in the adjacent epoch, we use the IdentitySkeleton for the target epoch (for example,
	//     to account for changes of keys, address, initial weight, etc).
	//  2. Canonical ordering
	allEpochParticipants := targetEpochIdentitySkeletons.Union(adjacentEpochIdentitySkeletons)
	// sanity check: size of identities should be equal to previous and current epoch participants combined
	if len(allEpochParticipants) != len(targetEpochDynamicIdentities) {
		return nil, fmt.Errorf("invalid number of identities in protocol state: expected %d, got %d", len(allEpochParticipants), len(targetEpochDynamicIdentities))
	}
>>>>>>> 244af7b9

	targetEpochParticipants, err := ReconstructIdentities(targetEpochIdentitySkeletons, targetEpochDynamicIdentities)
	if err != nil {
		return nil, fmt.Errorf("could not reconstruct participants for target epoch: %w", err)
	}
	adjacentEpochParticipants, err := ReconstructIdentities(adjacentEpochIdentitySkeletons, adjacentEpochDynamicIdentities)
	if err != nil {
		return nil, fmt.Errorf("could not reconstruct participants for adjacent epoch: %w", err)
	}

	// produce a unique set for current and previous epoch participants
	allEpochParticipants := targetEpochParticipants.Union(adjacentEpochParticipants.Map(func(identity Identity) Identity {
		identity.Weight = 0
		return identity
	}))
	return allEpochParticipants, nil
}

// DynamicIdentityEntryListFromIdentities converts IdentityList to DynamicIdentityEntryList.
func DynamicIdentityEntryListFromIdentities(identities IdentityList) DynamicIdentityEntryList {
	dynamicIdentities := make(DynamicIdentityEntryList, 0, len(identities))
	for _, identity := range identities {
		dynamicIdentities = append(dynamicIdentities, &DynamicIdentityEntry{
			NodeID:  identity.NodeID,
			Dynamic: identity.DynamicIdentity,
		})
	}
	return dynamicIdentities
}

// ReconstructIdentities combines identity skeletons and dynamic identities to produce a flow.IdentityList.
// No errors are expected during normal operations.
func ReconstructIdentities(skeletons IdentitySkeletonList, dynamics DynamicIdentityEntryList) (IdentityList, error) {
	// sanity check: list of skeletons and dynamic should be the same
	if len(skeletons) != len(dynamics) {
		return nil, fmt.Errorf("invalid number of identities to reconstruct: expected %d, got %d", len(skeletons), len(dynamics))
	}

	// reconstruct identities from skeleton and dynamic parts
	var result IdentityList
	for i := range dynamics {
		// sanity check: identities should be sorted in the same order
		if dynamics[i].NodeID != skeletons[i].NodeID {
			return nil, fmt.Errorf("identites in protocol state are not in canonical order: expected %s, got %s", skeletons[i].NodeID, dynamics[i].NodeID)
		}
		result = append(result, &Identity{
			IdentitySkeleton: *skeletons[i],
			DynamicIdentity:  dynamics[i].Dynamic,
		})
	}
	return result, nil
}<|MERGE_RESOLUTION|>--- conflicted
+++ resolved
@@ -218,12 +218,8 @@
 		result.CurrentEpochIdentityTable, err = BuildIdentityTable(
 			protocolState.CurrentEpoch.ActiveIdentities,
 			currentEpochSetup.Participants,
-<<<<<<< HEAD
-			otherIdentities,
+			previousEpochIdentities,
 			protocolState.PreviousEpoch.ActiveIdentities,
-=======
-			previousEpochIdentities,
->>>>>>> 244af7b9
 		)
 		if err != nil {
 			return nil, fmt.Errorf("could not build identity table for staking phase: %w", err)
@@ -378,8 +374,16 @@
 	adjacentEpochIdentitySkeletons IdentitySkeletonList,
 	adjacentEpochDynamicIdentities DynamicIdentityEntryList,
 ) (IdentityList, error) {
-<<<<<<< HEAD
-=======
+
+	targetEpochParticipants, err := ReconstructIdentities(targetEpochIdentitySkeletons, targetEpochDynamicIdentities)
+	if err != nil {
+		return nil, fmt.Errorf("could not reconstruct participants for target epoch: %w", err)
+	}
+	adjacentEpochParticipants, err := ReconstructIdentities(adjacentEpochIdentitySkeletons, adjacentEpochDynamicIdentities)
+	if err != nil {
+		return nil, fmt.Errorf("could not reconstruct participants for adjacent epoch: %w", err)
+	}
+
 	// Combine the participants of the current and adjacent epoch. The method `GenericIdentityList.Union`
 	// already implements the following required conventions:
 	//  1. Preference for IdentitySkeleton of the target epoch:
@@ -387,23 +391,6 @@
 	//     in the adjacent epoch, we use the IdentitySkeleton for the target epoch (for example,
 	//     to account for changes of keys, address, initial weight, etc).
 	//  2. Canonical ordering
-	allEpochParticipants := targetEpochIdentitySkeletons.Union(adjacentEpochIdentitySkeletons)
-	// sanity check: size of identities should be equal to previous and current epoch participants combined
-	if len(allEpochParticipants) != len(targetEpochDynamicIdentities) {
-		return nil, fmt.Errorf("invalid number of identities in protocol state: expected %d, got %d", len(allEpochParticipants), len(targetEpochDynamicIdentities))
-	}
->>>>>>> 244af7b9
-
-	targetEpochParticipants, err := ReconstructIdentities(targetEpochIdentitySkeletons, targetEpochDynamicIdentities)
-	if err != nil {
-		return nil, fmt.Errorf("could not reconstruct participants for target epoch: %w", err)
-	}
-	adjacentEpochParticipants, err := ReconstructIdentities(adjacentEpochIdentitySkeletons, adjacentEpochDynamicIdentities)
-	if err != nil {
-		return nil, fmt.Errorf("could not reconstruct participants for adjacent epoch: %w", err)
-	}
-
-	// produce a unique set for current and previous epoch participants
 	allEpochParticipants := targetEpochParticipants.Union(adjacentEpochParticipants.Map(func(identity Identity) Identity {
 		identity.Weight = 0
 		return identity
