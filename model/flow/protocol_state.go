--- conflicted
+++ resolved
@@ -46,13 +46,6 @@
 	SetupID Identifier
 	// ID of commit event for this epoch. Could be ZeroID if epoch was not committed.
 	CommitID Identifier
-<<<<<<< HEAD
-	// Part of identity table that can be changed on a block-by-block basis.
-	// Each non-deferred identity-mutating operation is applied independently to each
-	// relevant epoch's dynamic identity list separately.
-	// Always sorted in canonical order.
-	Identities DynamicIdentityEntryList
-=======
 	// ActiveIdentities contains the dynamic identity properties for the nodes that
 	// are active in this epoch. Active means that these nodes are authorized to contribute to
 	// extending the chain. Nodes are listed in `Identities` if and only if
@@ -66,7 +59,6 @@
 	// epoch are only allowed to listen to the network but not actively contribute. Such
 	// nodes are _not_ part of `Identities`.
 	ActiveIdentities DynamicIdentityEntryList
->>>>>>> ef336de9
 }
 
 // ID returns an identifier for this EpochStateContainer by hashing internal fields.
@@ -197,13 +189,8 @@
 
 		// if next epoch is available, it means that we have observed epoch setup event and we are not anymore in staking phase,
 		// so we need to build the identity table using current and next epoch setup events.
-<<<<<<< HEAD
-		result.Identities, err = BuildIdentityTable(
-			protocolState.CurrentEpoch.Identities,
-=======
-		result.CurrentEpochIdentityTable, err = buildIdentityTable(
+		result.CurrentEpochIdentityTable, err = BuildIdentityTable(
 			protocolState.CurrentEpoch.ActiveIdentities,
->>>>>>> ef336de9
 			currentEpochSetup.Participants,
 			nextEpochSetup.Participants,
 		)
@@ -211,13 +198,8 @@
 			return nil, fmt.Errorf("could not build identity table for setup/commit phase: %w", err)
 		}
 
-<<<<<<< HEAD
-		result.NextIdentities, err = BuildIdentityTable(
-			nextEpoch.Identities,
-=======
-		result.NextEpochIdentityTable, err = buildIdentityTable(
+		result.NextEpochIdentityTable, err = BuildIdentityTable(
 			nextEpoch.ActiveIdentities,
->>>>>>> ef336de9
 			nextEpochSetup.Participants,
 			currentEpochSetup.Participants,
 		)
@@ -231,13 +213,8 @@
 		if previousEpochSetup != nil {
 			otherIdentities = previousEpochSetup.Participants
 		}
-<<<<<<< HEAD
-		result.Identities, err = BuildIdentityTable(
-			protocolState.CurrentEpoch.Identities,
-=======
-		result.CurrentEpochIdentityTable, err = buildIdentityTable(
+		result.CurrentEpochIdentityTable, err = BuildIdentityTable(
 			protocolState.CurrentEpoch.ActiveIdentities,
->>>>>>> ef336de9
 			currentEpochSetup.Participants,
 			otherIdentities,
 		)
@@ -386,13 +363,8 @@
 //     a single epoch), in which case this input is nil or empty.
 //
 // It also performs sanity checks to make sure that the data is consistent.
-<<<<<<< HEAD
-// No errors are expected during normal operation.
+// No errors are expected during normal operation. All errors indicate inconsistent or invalid inputs.
 func BuildIdentityTable(
-=======
-// No errors are expected during normal operation. All errors indicate inconsistent or invalid inputs.
-func buildIdentityTable(
->>>>>>> ef336de9
 	targetEpochDynamicIdentities DynamicIdentityEntryList,
 	targetEpochIdentitySkeletons IdentitySkeletonList,
 	adjacentEpochIdentitySkeletons IdentitySkeletonList,
