--- conflicted
+++ resolved
@@ -109,40 +109,25 @@
 	var err error
 	nextEpochProtocolState := protocolState.NextEpochProtocolState
 	// if next epoch has been already committed, fill in data for it as well.
-<<<<<<< HEAD
 	if nextEpochProtocolState != nil {
+		// sanity check consistency of input data
 		if nextEpochProtocolState.CurrentEpochEventIDs.SetupID != nextEpochSetup.ID() {
-			return nil, fmt.Errorf("supplied next epoch setup (%x) does not match protocol state (%x)",
-				nextEpochSetup.ID(),
-				nextEpochProtocolState.CurrentEpochEventIDs.SetupID)
-		}
-		if nextEpochProtocolState.CurrentEpochEventIDs.CommitID != ZeroID {
-			if nextEpochProtocolState.CurrentEpochEventIDs.CommitID != nextEpochCommit.ID() {
-				return nil, fmt.Errorf("supplied next epoch commit (%x) does not match protocol state (%x)",
-					nextEpochCommit.ID(),
-					nextEpochProtocolState.CurrentEpochEventIDs.CommitID)
-			}
-=======
-	if protocolState.NextEpochProtocolState != nil {
-		// sanity check consistency of input data
-		if protocolState.NextEpochProtocolState.CurrentEpochEventIDs.SetupID != nextEpochSetup.ID() {
 			return nil, fmt.Errorf("inconsistent EpochSetup for constucting RichProtocolStateEntry, next protocol state states ID %v while input event has ID %v",
 				protocolState.NextEpochProtocolState.CurrentEpochEventIDs.SetupID, nextEpochSetup.ID())
 		}
-		if protocolState.NextEpochProtocolState.CurrentEpochEventIDs.CommitID != nextEpochCommit.ID() {
+		if nextEpochProtocolState.CurrentEpochEventIDs.CommitID != nextEpochCommit.ID() {
 			return nil, fmt.Errorf("inconsistent EpochCommit for constucting RichProtocolStateEntry, next protocol state states ID %v while input event has ID %v",
 				protocolState.NextEpochProtocolState.CurrentEpochEventIDs.CommitID, nextEpochCommit.ID())
 		}
 
 		// sanity check consistency of input data
-		if protocolState.NextEpochProtocolState.CurrentEpochEventIDs.SetupID != nextEpochSetup.ID() {
+		if nextEpochProtocolState.CurrentEpochEventIDs.SetupID != nextEpochSetup.ID() {
 			return nil, fmt.Errorf("inconsistent EpochSetup for constucting RichProtocolStateEntry, next protocol state states ID %v while input event has ID %v",
 				protocolState.NextEpochProtocolState.CurrentEpochEventIDs.SetupID, nextEpochSetup.ID())
 		}
-		if protocolState.NextEpochProtocolState.CurrentEpochEventIDs.CommitID != nextEpochCommit.ID() {
+		if nextEpochProtocolState.CurrentEpochEventIDs.CommitID != nextEpochCommit.ID() {
 			return nil, fmt.Errorf("inconsistent EpochCommit for constucting RichProtocolStateEntry, next protocol state states ID %v while input event has ID %v",
 				protocolState.NextEpochProtocolState.CurrentEpochEventIDs.CommitID, nextEpochCommit.ID())
->>>>>>> d76e611c
 		}
 
 		// if next epoch is available, it means that we have observed epoch setup event and we are not anymore in staking phase,
