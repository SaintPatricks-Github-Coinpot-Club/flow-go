--- conflicted
+++ resolved
@@ -1,13 +1,9 @@
 package flow
 
-<<<<<<< HEAD
-=======
 import (
-	"encoding/json"
 	"fmt"
 )
 
->>>>>>> fade0c29
 // A Seal is produced when an Execution Result (referenced by `ResultID`) for
 // particular block (referenced by `BlockID`) is committed into the chain.
 // A Seal for a block B can be included in the payload B's descendants. Only
@@ -50,8 +46,6 @@
 	AggregatedApprovalSigs []AggregatedSignature // one AggregatedSignature per chunk
 }
 
-<<<<<<< HEAD
-=======
 // UntrustedSeal is an untrusted input-only representation of a Seal,
 // used for construction.
 //
@@ -85,21 +79,6 @@
 	}, nil
 }
 
-func (s Seal) Body() interface{} {
-	return struct {
-		BlockID                Identifier
-		ResultID               Identifier
-		FinalState             StateCommitment
-		AggregatedApprovalSigs []AggregatedSignature
-	}{
-		BlockID:                s.BlockID,
-		ResultID:               s.ResultID,
-		FinalState:             s.FinalState,
-		AggregatedApprovalSigs: s.AggregatedApprovalSigs,
-	}
-}
-
->>>>>>> fade0c29
 func (s Seal) ID() Identifier {
 	return MakeID(s)
 }