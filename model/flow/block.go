package flow

import (
	"fmt"
	"time"

	"github.com/vmihailenco/msgpack/v4"
)

func Genesis(chainID ChainID) *Block {
	// create the raw content for the genesis block
	payload := Payload{}

<<<<<<< HEAD
	// create the header
	header := Header{
		HeaderBody: HeaderBody{
			ChainID:   chainID,
			ParentID:  ZeroID,
			Height:    0,
			Timestamp: uint64(GenesisTime.UnixMilli()),
			View:      0,
		},
		PayloadHash: payload.Hash(),
=======
	// create the headerBody
	headerBody := HeaderBody{
		ChainID:   chainID,
		ParentID:  ZeroID,
		Height:    0,
		Timestamp: GenesisTime,
		View:      0,
>>>>>>> c9933382
	}

	// combine to block
	return NewBlock(headerBody, payload)
}

// Block (currently) includes the all block header metadata and the payload content.
type Block struct {
	// Header is a container encapsulating most of the header fields - *excluding* the payload hash
	// and the proposer signature. Generally, the type [HeaderBody] should not be used on its own.
	// CAUTION regarding security:
	//  * HeaderBody does not contain the hash of the block payload. Therefore, it is not a cryptographic digest
	//    of the block and should not be confused with a "proper" header, which commits to the _entire_ content
	//    of a block.
	//  * With a byzantine HeaderBody alone, an honest node cannot prove who created that faulty data structure,
	//    because HeaderBody does not include the proposer's signature.
	Header  HeaderBody
	Payload Payload
}

// NewBlock creates a new block.
//
// Parameters:
// - headerBody: the header fields to use for the block
// - payload: the payload to associate with the block
func NewBlock(
	headerBody HeaderBody,
	payload Payload,
) *Block {
	return &Block{
		Header:  headerBody,
		Payload: payload,
	}
}

// ID returns a collision-resistant hash of the Block struct.
func (b Block) ID() Identifier {
	return b.ToHeader().ID()
}

// ToHeader converts the block into a compact [flow.Header] representation,
// where the payload is compressed to a hash reference.
func (b Block) ToHeader() *Header {
	return &Header{
		HeaderBody:  b.Header,
		PayloadHash: b.Payload.Hash(),
	}
}

// TODO(malleability): remove MarshalMsgpack when PR #7325 will be merged (convert Header.Timestamp to Unix Milliseconds)
func (b Block) MarshalMsgpack() ([]byte, error) {
	if b.Header.Timestamp.Location() != time.UTC {
		b.Header.Timestamp = b.Header.Timestamp.UTC()
	}

	type Encodable Block
	return msgpack.Marshal(Encodable(b))
}

// TODO(malleability): remove UnmarshalMsgpack when PR #7325 will be merged (convert Header.Timestamp to Unix Milliseconds)
func (b *Block) UnmarshalMsgpack(data []byte) error {
	type Decodable Block
	decodable := Decodable(*b)
	err := msgpack.Unmarshal(data, &decodable)
	*b = Block(decodable)

	if b.Header.Timestamp.Location() != time.UTC {
		b.Header.Timestamp = b.Header.Timestamp.UTC()
	}

	return err
}

// BlockStatus represents the status of a block.
type BlockStatus int

const (
	// BlockStatusUnknown indicates that the block status is not known.
	BlockStatusUnknown BlockStatus = iota
	// BlockStatusFinalized is the status of a finalized block.
	BlockStatusFinalized
	// BlockStatusSealed is the status of a sealed block.
	BlockStatusSealed
)

// String returns the string representation of a transaction status.
func (s BlockStatus) String() string {
	return [...]string{"BLOCK_UNKNOWN", "BLOCK_FINALIZED", "BLOCK_SEALED"}[s]
}

// Proposal is a signed proposal that includes the block payload, in addition to the required header and signature.
type Proposal struct {
	Block           Block
	ProposerSigData []byte
}

// ProposalHeader converts the proposal into a compact [ProposalHeader] representation,
// where the payload is compressed to a hash reference.
func (b *Proposal) ProposalHeader() *ProposalHeader {
	return &ProposalHeader{Header: b.Block.ToHeader(), ProposerSigData: b.ProposerSigData}
}

// CertifiedBlock holds a certified block, which is a block and a Quorum Certificate [QC] pointing
// to the block. A QC is the aggregated form of votes from a supermajority of HotStuff and therefore
// proves validity of the block. A certified block satisfies:
// Block.View == QC.View and Block.BlockID == QC.BlockID
//
// Conceptually, blocks must always be signed by the proposer. Once a block is certified, the
// proposer's signature is included in the QC and does not need to be provided individually anymore.
// Therefore, from the protocol perspective, the canonical data structures are either a block proposal
// (including the proposer's signature) or a certified block (including a QC for the block).
// Though, for simplicity, we just extend the Proposal structure to represent a certified block,
// including proof that the proposer has signed their block twice. Thereby it is easy to convert
// a [CertifiedBlock] into a [Proposal], which otherwise would not be possible because the QC only
// contains an aggregated signature (including the proposer's signature), which cannot be separated
// into individual signatures.
type CertifiedBlock struct {
	Proposal     *Proposal
	CertifyingQC *QuorumCertificate
}

// NewCertifiedBlock constructs a new certified block. It checks the consistency
// requirements and errors otherwise:
//
//	Block.View == QC.View and Block.BlockID == QC.BlockID
func NewCertifiedBlock(proposal *Proposal, qc *QuorumCertificate) (CertifiedBlock, error) {
	if proposal.Block.Header.View != qc.View {
		return CertifiedBlock{}, fmt.Errorf("block's view (%d) should equal the qc's view (%d)", proposal.Block.Header.View, qc.View)
	}
	if proposal.Block.ID() != qc.BlockID {
		return CertifiedBlock{}, fmt.Errorf("block's ID (%v) should equal the block referenced by the qc (%d)", proposal.Block.ID(), qc.BlockID)
	}
	return CertifiedBlock{Proposal: proposal, CertifyingQC: qc}, nil
}

// BlockID returns a unique identifier for the block (the ID signed to produce a block vote).
// To avoid repeated computation, we use value from the QC.
// CAUTION: This is not a cryptographic commitment for the CertifiedBlock model.
func (b *CertifiedBlock) BlockID() Identifier {
	return b.CertifyingQC.BlockID
}

// View returns view where the block was produced.
func (b *CertifiedBlock) View() uint64 {
	return b.CertifyingQC.View
}

// Height returns height of the block.
func (b *CertifiedBlock) Height() uint64 {
	return b.Proposal.Block.Header.Height
}

// BlockDigest holds lightweight block information which includes only the block's id, height and timestamp
type BlockDigest struct {
	BlockID   Identifier
	Height    uint64
	Timestamp time.Time
}

// NewBlockDigest constructs a new block digest.
func NewBlockDigest(
	blockID Identifier,
	height uint64,
	timestamp time.Time,
) *BlockDigest {
	return &BlockDigest{
		BlockID:   blockID,
		Height:    height,
		Timestamp: timestamp,
	}
}<|MERGE_RESOLUTION|>--- conflicted
+++ resolved
@@ -3,34 +3,19 @@
 import (
 	"fmt"
 	"time"
-
-	"github.com/vmihailenco/msgpack/v4"
 )
 
 func Genesis(chainID ChainID) *Block {
 	// create the raw content for the genesis block
 	payload := Payload{}
 
-<<<<<<< HEAD
-	// create the header
-	header := Header{
-		HeaderBody: HeaderBody{
-			ChainID:   chainID,
-			ParentID:  ZeroID,
-			Height:    0,
-			Timestamp: uint64(GenesisTime.UnixMilli()),
-			View:      0,
-		},
-		PayloadHash: payload.Hash(),
-=======
 	// create the headerBody
 	headerBody := HeaderBody{
 		ChainID:   chainID,
 		ParentID:  ZeroID,
 		Height:    0,
-		Timestamp: GenesisTime,
+		Timestamp: uint64(GenesisTime.UnixMilli()),
 		View:      0,
->>>>>>> c9933382
 	}
 
 	// combine to block
@@ -78,30 +63,6 @@
 		HeaderBody:  b.Header,
 		PayloadHash: b.Payload.Hash(),
 	}
-}
-
-// TODO(malleability): remove MarshalMsgpack when PR #7325 will be merged (convert Header.Timestamp to Unix Milliseconds)
-func (b Block) MarshalMsgpack() ([]byte, error) {
-	if b.Header.Timestamp.Location() != time.UTC {
-		b.Header.Timestamp = b.Header.Timestamp.UTC()
-	}
-
-	type Encodable Block
-	return msgpack.Marshal(Encodable(b))
-}
-
-// TODO(malleability): remove UnmarshalMsgpack when PR #7325 will be merged (convert Header.Timestamp to Unix Milliseconds)
-func (b *Block) UnmarshalMsgpack(data []byte) error {
-	type Decodable Block
-	decodable := Decodable(*b)
-	err := msgpack.Unmarshal(data, &decodable)
-	*b = Block(decodable)
-
-	if b.Header.Timestamp.Location() != time.UTC {
-		b.Header.Timestamp = b.Header.Timestamp.UTC()
-	}
-
-	return err
 }
 
 // BlockStatus represents the status of a block.
