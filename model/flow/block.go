--- conflicted
+++ resolved
@@ -5,31 +5,6 @@
 	"time"
 )
 
-<<<<<<< HEAD
-// Genesis creates genesis block.
-// This function must always return a structurally valid genesis block otherwise it will panic.
-func Genesis(chainID ChainID) *Block {
-	// create the raw content for the genesis block
-	payload := Payload{}
-
-	// create the headerBody
-	headerBody, err := NewRootHeaderBody(UntrustedHeaderBody{
-		ChainID:   chainID,
-		ParentID:  ZeroID,
-		Height:    0,
-		Timestamp: uint64(GenesisTime.UnixMilli()),
-		View:      0,
-	})
-	if err != nil {
-		panic(fmt.Errorf("failed to create genesis header body: %w", err))
-	}
-
-	// combine to block
-	return NewBlock(*headerBody, payload)
-}
-
-// Block (currently) includes the all block header metadata and the payload content.
-=======
 // Block includes both the block header metadata and the payload content.
 //
 // Zero values for certain HeaderBody fields are allowed only for root blocks, which must be constructed
@@ -37,7 +12,6 @@
 // using NewBlock to ensure validation of the block fields.
 //
 //structwrite:immutable - mutations allowed only within the constructor
->>>>>>> 144e5e94
 type Block struct {
 	// Header is a container encapsulating most of the header fields - *excluding* the payload hash
 	// and the proposer signature. Generally, the type [HeaderBody] should not be used on its own.
