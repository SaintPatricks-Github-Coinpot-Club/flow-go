package flow

import (
	"fmt"
	"time"
)

// Genesis creates genesis block.
// This function must always return a structurally valid genesis block otherwise it will panic.
func Genesis(chainID ChainID) *Block {
	// create the raw content for the genesis block
	payload := Payload{}

	// create the headerBody
	headerBody, err := NewRootHeaderBody(UntrustedHeaderBody{
		ChainID:   chainID,
		ParentID:  ZeroID,
		Height:    0,
		Timestamp: uint64(GenesisTime.UnixMilli()),
		View:      0,
	})
	if err != nil {
		panic(fmt.Errorf("failed to create genesis header body: %w", err))
	}

	// combine to block
	return NewBlock(*headerBody, payload)
}

// Block (currently) includes the all block header metadata and the payload content.
type Block struct {
	// Header is a container encapsulating most of the header fields - *excluding* the payload hash
	// and the proposer signature. Generally, the type [HeaderBody] should not be used on its own.
	// CAUTION regarding security:
	//  * HeaderBody does not contain the hash of the block payload. Therefore, it is not a cryptographic digest
	//    of the block and should not be confused with a "proper" header, which commits to the _entire_ content
	//    of a block.
	//  * With a byzantine HeaderBody alone, an honest node cannot prove who created that faulty data structure,
	//    because HeaderBody does not include the proposer's signature.
	Header  HeaderBody
	Payload Payload
}

// NewBlock creates a new block.
//
// Parameters:
// - headerBody: the header fields to use for the block
// - payload: the payload to associate with the block
func NewBlock(
	headerBody HeaderBody,
	payload Payload,
) *Block {
	return &Block{
		Header:  headerBody,
		Payload: payload,
	}
}

// ID returns a collision-resistant hash of the Block struct.
func (b Block) ID() Identifier {
	return b.ToHeader().ID()
}

// ToHeader converts the block into a compact [flow.Header] representation,
// where the payload is compressed to a hash reference.
// The receiver Block must be well-formed (enforced by mutation protection on the type).
// This function may panic if invoked on a malformed Block.
func (b Block) ToHeader() *Header {
	if !b.Header.ContainsParentQC() {
		rootHeader, err := NewRootHeader(UntrustedHeader{
			HeaderBody:  b.Header,
			PayloadHash: b.Payload.Hash(),
		})
		if err != nil {
			panic(fmt.Errorf("could not build root header from block: %w", err))
		}
		return rootHeader
	}

	header, err := NewHeader(UntrustedHeader{
		HeaderBody:  b.Header,
		PayloadHash: b.Payload.Hash(),
	})
	if err != nil {
		panic(fmt.Errorf("could not build header from block: %w", err))
	}
	return header
}

<<<<<<< HEAD
=======
// TODO(malleability): remove MarshalMsgpack when PR #7325 will be merged (convert Header.Timestamp to Unix Milliseconds)
func (b Block) MarshalMsgpack() ([]byte, error) {
	if b.Header.Timestamp.Location() != time.UTC {
		b.Header.Timestamp = b.Header.Timestamp.UTC() //nolint:structwrite
	}

	type Encodable Block
	return msgpack.Marshal(Encodable(b))
}

// TODO(malleability): remove UnmarshalMsgpack when PR #7325 will be merged (convert Header.Timestamp to Unix Milliseconds)
func (b *Block) UnmarshalMsgpack(data []byte) error {
	type Decodable Block
	decodable := Decodable(*b)
	err := msgpack.Unmarshal(data, &decodable)
	*b = Block(decodable)

	if b.Header.Timestamp.Location() != time.UTC {
		b.Header.Timestamp = b.Header.Timestamp.UTC() //nolint:structwrite
	}

	return err
}

>>>>>>> f93a5114
// BlockStatus represents the status of a block.
type BlockStatus int

const (
	// BlockStatusUnknown indicates that the block status is not known.
	BlockStatusUnknown BlockStatus = iota
	// BlockStatusFinalized is the status of a finalized block.
	BlockStatusFinalized
	// BlockStatusSealed is the status of a sealed block.
	BlockStatusSealed
)

// String returns the string representation of a transaction status.
func (s BlockStatus) String() string {
	return [...]string{"BLOCK_UNKNOWN", "BLOCK_FINALIZED", "BLOCK_SEALED"}[s]
}

// Proposal is a signed proposal that includes the block payload, in addition to the required header and signature.
type Proposal struct {
	Block           Block
	ProposerSigData []byte
}

// ProposalHeader converts the proposal into a compact [ProposalHeader] representation,
// where the payload is compressed to a hash reference.
func (b *Proposal) ProposalHeader() *ProposalHeader {
	return &ProposalHeader{Header: b.Block.ToHeader(), ProposerSigData: b.ProposerSigData}
}

// CertifiedBlock holds a certified block, which is a block and a Quorum Certificate [QC] pointing
// to the block. A QC is the aggregated form of votes from a supermajority of HotStuff and therefore
// proves validity of the block. A certified block satisfies:
// Block.View == QC.View and Block.BlockID == QC.BlockID
//
// Conceptually, blocks must always be signed by the proposer. Once a block is certified, the
// proposer's signature is included in the QC and does not need to be provided individually anymore.
// Therefore, from the protocol perspective, the canonical data structures are either a block proposal
// (including the proposer's signature) or a certified block (including a QC for the block).
// Though, for simplicity, we just extend the Proposal structure to represent a certified block,
// including proof that the proposer has signed their block twice. Thereby it is easy to convert
// a [CertifiedBlock] into a [Proposal], which otherwise would not be possible because the QC only
// contains an aggregated signature (including the proposer's signature), which cannot be separated
// into individual signatures.
type CertifiedBlock struct {
	Proposal     *Proposal
	CertifyingQC *QuorumCertificate
}

// NewCertifiedBlock constructs a new certified block. It checks the consistency
// requirements and errors otherwise:
//
//	Block.View == QC.View and Block.BlockID == QC.BlockID
func NewCertifiedBlock(proposal *Proposal, qc *QuorumCertificate) (CertifiedBlock, error) {
	if proposal.Block.Header.View != qc.View {
		return CertifiedBlock{}, fmt.Errorf("block's view (%d) should equal the qc's view (%d)", proposal.Block.Header.View, qc.View)
	}
	if proposal.Block.ID() != qc.BlockID {
		return CertifiedBlock{}, fmt.Errorf("block's ID (%v) should equal the block referenced by the qc (%d)", proposal.Block.ID(), qc.BlockID)
	}
	return CertifiedBlock{Proposal: proposal, CertifyingQC: qc}, nil
}

// BlockID returns a unique identifier for the block (the ID signed to produce a block vote).
// To avoid repeated computation, we use value from the QC.
// CAUTION: This is not a cryptographic commitment for the CertifiedBlock model.
func (b *CertifiedBlock) BlockID() Identifier {
	return b.CertifyingQC.BlockID
}

// View returns view where the block was produced.
func (b *CertifiedBlock) View() uint64 {
	return b.CertifyingQC.View
}

// Height returns height of the block.
func (b *CertifiedBlock) Height() uint64 {
	return b.Proposal.Block.Header.Height
}

// BlockDigest holds lightweight block information which includes only the block's id, height and timestamp
type BlockDigest struct {
	BlockID   Identifier
	Height    uint64
	Timestamp time.Time
}

// NewBlockDigest constructs a new block digest.
func NewBlockDigest(
	blockID Identifier,
	height uint64,
	timestamp time.Time,
) *BlockDigest {
	return &BlockDigest{
		BlockID:   blockID,
		Height:    height,
		Timestamp: timestamp,
	}
}<|MERGE_RESOLUTION|>--- conflicted
+++ resolved
@@ -87,33 +87,6 @@
 	return header
 }
 
-<<<<<<< HEAD
-=======
-// TODO(malleability): remove MarshalMsgpack when PR #7325 will be merged (convert Header.Timestamp to Unix Milliseconds)
-func (b Block) MarshalMsgpack() ([]byte, error) {
-	if b.Header.Timestamp.Location() != time.UTC {
-		b.Header.Timestamp = b.Header.Timestamp.UTC() //nolint:structwrite
-	}
-
-	type Encodable Block
-	return msgpack.Marshal(Encodable(b))
-}
-
-// TODO(malleability): remove UnmarshalMsgpack when PR #7325 will be merged (convert Header.Timestamp to Unix Milliseconds)
-func (b *Block) UnmarshalMsgpack(data []byte) error {
-	type Decodable Block
-	decodable := Decodable(*b)
-	err := msgpack.Unmarshal(data, &decodable)
-	*b = Block(decodable)
-
-	if b.Header.Timestamp.Location() != time.UTC {
-		b.Header.Timestamp = b.Header.Timestamp.UTC() //nolint:structwrite
-	}
-
-	return err
-}
-
->>>>>>> f93a5114
 // BlockStatus represents the status of a block.
 type BlockStatus int
 
