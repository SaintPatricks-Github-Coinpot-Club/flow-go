package flow

import (
	"encoding/json"

	"github.com/fxamacker/cbor/v2"
	"github.com/vmihailenco/msgpack/v4"

	cborcodec "github.com/onflow/flow-go/model/encoding/cbor"
	"github.com/onflow/flow-go/model/fingerprint"
)

// ProposalHeader is a block header and the proposer's signature for the block.
type ProposalHeader struct {
	Header *Header
	// ProposerSigData is a signature of the proposer over the new block. Not a single cryptographic
	// signature since the data represents cryptographic signatures serialized in some way (concatenation or other)
	ProposerSigData []byte
}

// HeaderBody contains all block header metadata, except for the payload hash.
// HeaderBody generally should not be used on its own. It is embedded within [Block] and
// [Header]: those types should be used in almost all circumstances.
type HeaderBody struct {
	// ChainID is a chain-specific value to prevent replay attacks.
	ChainID ChainID
	// ParentID is the ID of this block's parent.
	ParentID Identifier
	// Height is the height of the parent + 1
	Height uint64
<<<<<<< HEAD
	// PayloadHash is a hash of the payload of this block.
	PayloadHash Identifier
	// Timestamp is the time at which this block was proposed, in Unix milliseconds.
=======
	// Timestamp is the time at which this block was proposed.
>>>>>>> 6ac77b4a
	// The proposer can choose any time, so this should not be trusted as accurate.
	Timestamp uint64
	// View number at which this block was proposed.
	View uint64
	// ParentView number at which parent block was proposed.
	ParentView uint64
	// ParentVoterIndices is a bitvector that represents all the voters for the parent block.
	ParentVoterIndices []byte
	// ParentVoterSigData is an aggregated signature over the parent block. Not a single cryptographic
	// signature since the data represents cryptographic signatures serialized in some way (concatenation or other)
	// A quorum certificate can be extracted from the header.
	// This field is the SigData field of the extracted quorum certificate.
	ParentVoterSigData []byte
	// ProposerID is a proposer identifier for the block
	ProposerID Identifier
	// LastViewTC is a timeout certificate for previous view, it can be nil
	// it has to be present if previous round ended with timeout.
	LastViewTC *TimeoutCertificate
}

// Header contains all meta-data for a block, as well as a hash of the block payload.
// Headers are used when the metadata about a block is needed, but the payload is not.
// Because [Header] includes the payload hash for the block, and the block ID is Merkle-ized
// with the Payload field as a Merkle tree node, the block ID can be computed from the [Header].
type Header struct {
	HeaderBody
	// PayloadHash is a hash of the payload of this block.
	PayloadHash Identifier
}

// QuorumCertificate returns quorum certificate that is incorporated in the block header.
func (h Header) QuorumCertificate() *QuorumCertificate {
	return &QuorumCertificate{
		BlockID:       h.ParentID,
		View:          h.ParentView,
		SignerIndices: h.ParentVoterIndices,
		SigData:       h.ParentVoterSigData,
	}
}

// Fingerprint defines custom encoding for the header to calculate its ID.
// The hash of the LastViewTC is used instead of directly encoding the Header.
func (h Header) Fingerprint() []byte {
	return fingerprint.Fingerprint(struct {
		ChainID            ChainID
		ParentID           Identifier
		Height             uint64
		PayloadHash        Identifier
		Timestamp          uint64
		View               uint64
		ParentView         uint64
		ParentVoterIndices []byte
		ParentVoterSigData []byte
		ProposerID         Identifier
		LastViewTCID       Identifier
	}{
		ChainID:            h.ChainID,
		ParentID:           h.ParentID,
		Height:             h.Height,
		PayloadHash:        h.PayloadHash,
		Timestamp:          h.Timestamp,
		View:               h.View,
		ParentView:         h.ParentView,
		ParentVoterIndices: h.ParentVoterIndices,
		ParentVoterSigData: h.ParentVoterSigData,
		ProposerID:         h.ProposerID,
		LastViewTCID:       h.LastViewTC.ID(),
	})
}

// ID returns a unique ID to singularly identify the header and its block
// within the flow system.
func (h Header) ID() Identifier {
	return MakeID(h)
}

// Checksum returns the checksum of the header.
// TODO(malleability): remove this function
func (h Header) Checksum() Identifier {
	return MakeID(h)
}

// MarshalJSON makes sure the timestamp is encoded in UTC.
func (h Header) MarshalJSON() ([]byte, error) {

	// we use an alias to avoid endless recursion; the alias will not have the
	// marshal function and encode like a raw header
	type Encodable Header
	return json.Marshal(struct {
		Encodable
		ID string
	}{
		Encodable: Encodable(h),
		ID:        h.ID().String(),
	})
}

// UnmarshalJSON makes sure the timestamp is decoded in UTC.
func (h *Header) UnmarshalJSON(data []byte) error {

	// we use an alias to avoid endless recursion; the alias will not have the
	// unmarshal function and decode like a raw header
	type Decodable *Header
	err := json.Unmarshal(data, Decodable(h))

	return err
}

// MarshalCBOR makes sure the timestamp is encoded in UTC.
func (h Header) MarshalCBOR() ([]byte, error) {

	// we use an alias to avoid endless recursion; the alias will not have the
	// marshal function and encode like a raw header
	type Encodable Header
	return cborcodec.EncMode.Marshal(Encodable(h))
}

// UnmarshalCBOR makes sure the timestamp is decoded in UTC.
func (h *Header) UnmarshalCBOR(data []byte) error {

	// we use an alias to avoid endless recursion; the alias will not have the
	// unmarshal function and decode like a raw header
	// NOTE: for some reason, the pointer alias works for JSON to not recurse,
	// but msgpack will still recurse; we have to do an extra struct copy here
	type Decodable Header
	decodable := Decodable(*h)
	err := cbor.Unmarshal(data, &decodable)
	*h = Header(decodable)

	return err
}

// MarshalMsgpack makes sure the timestamp is encoded in UTC.
func (h Header) MarshalMsgpack() ([]byte, error) {

	// we use an alias to avoid endless recursion; the alias will not have the
	// marshal function and encode like a raw header
	type Encodable Header
	return msgpack.Marshal(Encodable(h))
}

// UnmarshalMsgpack makes sure the timestamp is decoded in UTC.
func (h *Header) UnmarshalMsgpack(data []byte) error {

	// we use an alias to avoid endless recursion; the alias will not have the
	// unmarshal function and decode like a raw header
	// NOTE: for some reason, the pointer alias works for JSON to not recurse,
	// but msgpack will still recurse; we have to do an extra struct copy here
	type Decodable Header
	decodable := Decodable(*h)
	err := msgpack.Unmarshal(data, &decodable)
	*h = Header(decodable)

	return err
}<|MERGE_RESOLUTION|>--- conflicted
+++ resolved
@@ -28,13 +28,7 @@
 	ParentID Identifier
 	// Height is the height of the parent + 1
 	Height uint64
-<<<<<<< HEAD
-	// PayloadHash is a hash of the payload of this block.
-	PayloadHash Identifier
 	// Timestamp is the time at which this block was proposed, in Unix milliseconds.
-=======
-	// Timestamp is the time at which this block was proposed.
->>>>>>> 6ac77b4a
 	// The proposer can choose any time, so this should not be trusted as accurate.
 	Timestamp uint64
 	// View number at which this block was proposed.
