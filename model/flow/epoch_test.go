--- conflicted
+++ resolved
@@ -11,7 +11,6 @@
 	"github.com/onflow/flow-go/utils/unittest"
 )
 
-<<<<<<< HEAD
 // TestMalleability performs sanity checks to ensure that epoch related entities are not malleable.
 func TestMalleability(t *testing.T) {
 	t.Run("EpochSetup", func(t *testing.T) {
@@ -41,10 +40,6 @@
 		err := checker.CheckEntity(unittest.EpochRecoverFixture())
 		require.NoError(t, err)
 	})
-=======
-func TestClusterQCVoteData_Equality(t *testing.T) {
-	pks := unittest.PublicKeysFixture(2, crypto.BLSBLS12381)
->>>>>>> 8ffbd846
 
 	t.Run("EpochStateContainer", func(t *testing.T) {
 		unittest.RequireEntityNonMalleable(t, unittest.EpochStateContainerFixture())
