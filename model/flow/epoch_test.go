package flow_test

import (
	"testing"

	"github.com/onflow/crypto"
	"github.com/stretchr/testify/require"

	"github.com/onflow/flow-go/model/flow"
	"github.com/onflow/flow-go/utils/unittest"
)

// TestMalleability performs sanity checks to ensure that epoch related entities are not malleable.
func TestMalleability(t *testing.T) {
	t.Run("EpochSetup", func(t *testing.T) {
		unittest.RequireEntityNonMalleable(t, unittest.EpochSetupFixture())
	})
<<<<<<< HEAD
	t.Run("EpochCommit-v1", func(t *testing.T) {
		unittest.RequireEntityNonMalleable(t, unittest.EpochCommitFixture())
	})

	checker := unittest.NewMalleabilityChecker(unittest.WithCustomType(flow.DKGIndexMap{}, func() any {
		return flow.DKGIndexMap{unittest.IdentifierFixture(): 0, unittest.IdentifierFixture(): 1}
	}))
	t.Run("EpochCommit-v2", func(t *testing.T) {
		err := checker.Check(unittest.EpochCommitFixture(func(commit *flow.EpochCommit) {
			commit.DKGIndexMap = flow.DKGIndexMap{unittest.IdentifierFixture(): 0, unittest.IdentifierFixture(): 1}
		}))
		require.NoError(t, err)
	})
	t.Run("EpochRecover", func(t *testing.T) {
		err := checker.Check(unittest.EpochRecoverFixture())
		require.NoError(t, err)
	})
}

func TestClusterQCVoteData_Equality(t *testing.T) {
=======
	t.Run("EpochCommit with nil DKGIndexMap", func(t *testing.T) {
		// Due to `DKGIndexMap` being nil, `MalleabilityChecker` will skip mutating this field.
		unittest.RequireEntityNonMalleable(t, unittest.EpochCommitFixture())
	})
>>>>>>> c991b726

	checker := unittest.NewMalleabilityChecker(unittest.WithCustomType(func() flow.DKGIndexMap {
		return flow.DKGIndexMap{unittest.IdentifierFixture(): 0, unittest.IdentifierFixture(): 1}
	}))
	t.Run("EpochCommit with proper DKGIndexMap", func(t *testing.T) {
		err := checker.Check(unittest.EpochCommitFixture(func(commit *flow.EpochCommit) {
			commit.DKGIndexMap = flow.DKGIndexMap{unittest.IdentifierFixture(): 0, unittest.IdentifierFixture(): 1}
		}))
		require.NoError(t, err)
	})
	t.Run("EpochRecover", func(t *testing.T) {
		err := checker.Check(unittest.EpochRecoverFixture())
		require.NoError(t, err)
	})
}

func TestClusterQCVoteData_Equality(t *testing.T) {
	pks := unittest.PublicKeysFixture(2, crypto.BLSBLS12381)
	_ = len(pks)

	t.Run("empty structures are equal", func(t *testing.T) {
		a := &flow.ClusterQCVoteData{}
		b := &flow.ClusterQCVoteData{}
		require.True(t, a.EqualTo(b))
		require.True(t, b.EqualTo(a))
	})

	t.Run("sig data triggers", func(t *testing.T) {
		a := &flow.ClusterQCVoteData{
			SigData:  []byte{1, 2},
			VoterIDs: nil,
		}
		b := &flow.ClusterQCVoteData{
			SigData:  []byte{1, 3},
			VoterIDs: nil,
		}
		require.False(t, a.EqualTo(b))
		require.False(t, b.EqualTo(a))
	})

	t.Run("VoterID len difference triggers", func(t *testing.T) {
		a := &flow.ClusterQCVoteData{
			SigData:  nil,
			VoterIDs: []flow.Identifier{flow.HashToID([]byte{1, 2, 3})},
		}
		b := &flow.ClusterQCVoteData{
			SigData:  nil,
			VoterIDs: []flow.Identifier{},
		}
		require.False(t, a.EqualTo(b))
		require.False(t, b.EqualTo(a))
	})

	t.Run("VoterID len values triggers", func(t *testing.T) {
		a := &flow.ClusterQCVoteData{
			SigData:  nil,
			VoterIDs: []flow.Identifier{flow.HashToID([]byte{1, 2, 3})},
		}
		b := &flow.ClusterQCVoteData{
			SigData:  nil,
			VoterIDs: []flow.Identifier{flow.HashToID([]byte{3, 2, 1})},
		}
		require.False(t, a.EqualTo(b))
		require.False(t, b.EqualTo(a))
	})

	t.Run("filled structures match with same data", func(t *testing.T) {
		a := &flow.ClusterQCVoteData{
			SigData:  []byte{3, 3, 3},
			VoterIDs: []flow.Identifier{flow.HashToID([]byte{1, 2, 3}), flow.HashToID([]byte{3, 2, 1})},
		}
		b := &flow.ClusterQCVoteData{
			SigData:  []byte{3, 3, 3},
			VoterIDs: []flow.Identifier{flow.HashToID([]byte{1, 2, 3}), flow.HashToID([]byte{3, 2, 1})},
		}
		require.True(t, a.EqualTo(b))
		require.True(t, b.EqualTo(a))
	})
}

func TestEpochCommit_EqualTo(t *testing.T) {

	qcA := flow.ClusterQCVoteData{
		SigData:  []byte{3, 3, 3},
		VoterIDs: []flow.Identifier{flow.HashToID([]byte{1, 2, 3}), flow.HashToID([]byte{3, 2, 1})},
	}

	qcB := flow.ClusterQCVoteData{
		SigData:  []byte{1, 1, 1},
		VoterIDs: []flow.Identifier{flow.HashToID([]byte{1, 2, 3}), flow.HashToID([]byte{3, 2, 1})},
	}

	pks := unittest.PublicKeysFixture(2, crypto.BLSBLS12381)

	t.Run("empty are equal", func(t *testing.T) {
		a := &flow.EpochCommit{}
		b := &flow.EpochCommit{}

		require.True(t, a.EqualTo(b))
		require.True(t, b.EqualTo(a))
	})

	t.Run("counter diff", func(t *testing.T) {
		a := &flow.EpochCommit{Counter: 1}
		b := &flow.EpochCommit{Counter: 2}

		require.False(t, a.EqualTo(b))
		require.False(t, b.EqualTo(a))
	})

	t.Run("ClusterQCs diffs", func(t *testing.T) {
		a := &flow.EpochCommit{ClusterQCs: []flow.ClusterQCVoteData{qcA}}
		b := &flow.EpochCommit{ClusterQCs: []flow.ClusterQCVoteData{qcB}}

		require.False(t, a.EqualTo(b))
		require.False(t, b.EqualTo(a))
	})

	t.Run("ClusterQCs different lengths", func(t *testing.T) {
		a := &flow.EpochCommit{ClusterQCs: []flow.ClusterQCVoteData{qcA}}
		b := &flow.EpochCommit{ClusterQCs: []flow.ClusterQCVoteData{}}

		require.False(t, a.EqualTo(b))
		require.False(t, b.EqualTo(a))
	})

	t.Run("ClusterQCs same", func(t *testing.T) {

		a := &flow.EpochCommit{ClusterQCs: []flow.ClusterQCVoteData{qcA}}
		b := &flow.EpochCommit{ClusterQCs: []flow.ClusterQCVoteData{qcA}}

		require.True(t, a.EqualTo(b))
		require.True(t, b.EqualTo(a))
	})

	t.Run("DKGGroupKey same", func(t *testing.T) {

		a := &flow.EpochCommit{DKGGroupKey: pks[1]}
		b := &flow.EpochCommit{DKGGroupKey: pks[1]}

		require.True(t, a.EqualTo(b))
		require.True(t, b.EqualTo(a))
	})

	t.Run("DKGGroupKey diff", func(t *testing.T) {

		a := &flow.EpochCommit{DKGGroupKey: pks[1]}
		b := &flow.EpochCommit{DKGGroupKey: pks[0]}

		require.False(t, a.EqualTo(b))
		require.False(t, b.EqualTo(a))
	})

	t.Run("DKGParticipantKeys different length", func(t *testing.T) {

		a := &flow.EpochCommit{DKGParticipantKeys: []crypto.PublicKey{}}
		b := &flow.EpochCommit{DKGParticipantKeys: []crypto.PublicKey{pks[0]}}

		require.False(t, a.EqualTo(b))
		require.False(t, b.EqualTo(a))
	})

	t.Run("DKGParticipantKeys different data", func(t *testing.T) {

		a := &flow.EpochCommit{DKGParticipantKeys: []crypto.PublicKey{pks[1]}}
		b := &flow.EpochCommit{DKGParticipantKeys: []crypto.PublicKey{pks[0]}}

		require.False(t, a.EqualTo(b))
		require.False(t, b.EqualTo(a))
	})

	t.Run("DKGParticipantKeys same data", func(t *testing.T) {

		a := &flow.EpochCommit{DKGParticipantKeys: []crypto.PublicKey{pks[1]}}
		b := &flow.EpochCommit{DKGParticipantKeys: []crypto.PublicKey{pks[1]}}

		require.True(t, a.EqualTo(b))
		require.True(t, b.EqualTo(a))
	})

	t.Run("DKGData different length", func(t *testing.T) {

		a := &flow.EpochCommit{DKGIndexMap: flow.DKGIndexMap{flow.HashToID([]byte{1}): 1}}
		b := &flow.EpochCommit{DKGIndexMap: flow.DKGIndexMap{}}

		require.False(t, a.EqualTo(b))
		require.False(t, b.EqualTo(a))
	})

	t.Run("DKGData different data", func(t *testing.T) {

		a := &flow.EpochCommit{DKGIndexMap: flow.DKGIndexMap{flow.HashToID([]byte{1}): 1}}
		b := &flow.EpochCommit{DKGIndexMap: flow.DKGIndexMap{flow.HashToID([]byte{1}): 2}}

		require.False(t, a.EqualTo(b))
		require.False(t, b.EqualTo(a))
	})

	t.Run("DKGData different data - zero value", func(t *testing.T) {

		a := &flow.EpochCommit{DKGIndexMap: flow.DKGIndexMap{flow.HashToID([]byte{1}): 0}}
		b := &flow.EpochCommit{DKGIndexMap: flow.DKGIndexMap{flow.HashToID([]byte{2}): 1}}

		require.False(t, a.EqualTo(b))
		require.False(t, b.EqualTo(a))
	})

	t.Run("DKGData  same data", func(t *testing.T) {

		a := &flow.EpochCommit{DKGIndexMap: flow.DKGIndexMap{flow.HashToID([]byte{1, 2, 3}): 1}}
		b := &flow.EpochCommit{DKGIndexMap: flow.DKGIndexMap{flow.HashToID([]byte{1, 2, 3}): 1}}

		require.True(t, a.EqualTo(b))
		require.True(t, b.EqualTo(a))
	})
}

func TestEpochSetup_EqualTo(t *testing.T) {

	identityA := &unittest.IdentityFixture().IdentitySkeleton
	identityB := &unittest.IdentityFixture().IdentitySkeleton

	assignmentA := flow.AssignmentList{[]flow.Identifier{[32]byte{1, 2, 3}, [32]byte{2, 2, 2}}}
	assignmentB := flow.AssignmentList{[]flow.Identifier{[32]byte{1, 2, 3}, [32]byte{}}}

	t.Run("empty are the same", func(t *testing.T) {
		a := &flow.EpochSetup{}
		b := &flow.EpochSetup{}

		require.True(t, a.EqualTo(b))
		require.True(t, b.EqualTo(a))
	})

	t.Run("Counter", func(t *testing.T) {
		a := &flow.EpochSetup{Counter: 1}
		b := &flow.EpochSetup{Counter: 2}

		require.False(t, a.EqualTo(b))
		require.False(t, b.EqualTo(a))
	})

	t.Run("FirstView", func(t *testing.T) {
		a := &flow.EpochSetup{FirstView: 1}
		b := &flow.EpochSetup{FirstView: 2}

		require.False(t, a.EqualTo(b))
		require.False(t, b.EqualTo(a))
	})

	t.Run("DKGPhase1FinalView", func(t *testing.T) {
		a := &flow.EpochSetup{DKGPhase1FinalView: 1}
		b := &flow.EpochSetup{DKGPhase1FinalView: 2}

		require.False(t, a.EqualTo(b))
		require.False(t, b.EqualTo(a))
	})

	t.Run("DKGPhase2FinalView", func(t *testing.T) {
		a := &flow.EpochSetup{DKGPhase2FinalView: 1}
		b := &flow.EpochSetup{DKGPhase2FinalView: 2}

		require.False(t, a.EqualTo(b))
		require.False(t, b.EqualTo(a))
	})

	t.Run("DKGPhase3FinalView", func(t *testing.T) {
		a := &flow.EpochSetup{DKGPhase3FinalView: 1}
		b := &flow.EpochSetup{DKGPhase3FinalView: 2}

		require.False(t, a.EqualTo(b))
		require.False(t, b.EqualTo(a))
	})

	t.Run("FinalView", func(t *testing.T) {
		a := &flow.EpochSetup{FinalView: 1}
		b := &flow.EpochSetup{FinalView: 2}

		require.False(t, a.EqualTo(b))
		require.False(t, b.EqualTo(a))
	})

	t.Run("Participants length differ", func(t *testing.T) {

		a := &flow.EpochSetup{Participants: flow.IdentitySkeletonList{identityA}}
		b := &flow.EpochSetup{Participants: flow.IdentitySkeletonList{}}

		require.False(t, a.EqualTo(b))
		require.False(t, b.EqualTo(a))
	})

	t.Run("Participants length same but different data", func(t *testing.T) {

		a := &flow.EpochSetup{Participants: flow.IdentitySkeletonList{identityA}}
		b := &flow.EpochSetup{Participants: flow.IdentitySkeletonList{identityB}}

		require.False(t, a.EqualTo(b))
		require.False(t, b.EqualTo(a))
	})

	t.Run("Participants length same with same data", func(t *testing.T) {

		a := &flow.EpochSetup{Participants: flow.IdentitySkeletonList{identityA}}
		b := &flow.EpochSetup{Participants: flow.IdentitySkeletonList{identityA}}

		require.True(t, a.EqualTo(b))
		require.True(t, b.EqualTo(a))
	})

	t.Run("Assignments different", func(t *testing.T) {

		a := &flow.EpochSetup{Assignments: assignmentA}
		b := &flow.EpochSetup{Assignments: assignmentB}

		require.False(t, a.EqualTo(b))
		require.False(t, b.EqualTo(a))
	})

	t.Run("Assignments same", func(t *testing.T) {

		a := &flow.EpochSetup{Assignments: assignmentB}
		b := &flow.EpochSetup{Assignments: assignmentB}

		require.True(t, a.EqualTo(b))
		require.True(t, b.EqualTo(a))
	})

	t.Run("RandomSource same", func(t *testing.T) {

		a := &flow.EpochSetup{RandomSource: []byte{1, 2, 3}}
		b := &flow.EpochSetup{RandomSource: []byte{1, 2, 3}}

		require.True(t, a.EqualTo(b))
		require.True(t, b.EqualTo(a))
	})

	t.Run("RandomSource diff", func(t *testing.T) {

		a := &flow.EpochSetup{RandomSource: []byte{1, 2, 3}}
		b := &flow.EpochSetup{RandomSource: []byte{1}}

		require.False(t, a.EqualTo(b))
		require.False(t, b.EqualTo(a))
	})
}<|MERGE_RESOLUTION|>--- conflicted
+++ resolved
@@ -15,33 +15,10 @@
 	t.Run("EpochSetup", func(t *testing.T) {
 		unittest.RequireEntityNonMalleable(t, unittest.EpochSetupFixture())
 	})
-<<<<<<< HEAD
-	t.Run("EpochCommit-v1", func(t *testing.T) {
-		unittest.RequireEntityNonMalleable(t, unittest.EpochCommitFixture())
-	})
-
-	checker := unittest.NewMalleabilityChecker(unittest.WithCustomType(flow.DKGIndexMap{}, func() any {
-		return flow.DKGIndexMap{unittest.IdentifierFixture(): 0, unittest.IdentifierFixture(): 1}
-	}))
-	t.Run("EpochCommit-v2", func(t *testing.T) {
-		err := checker.Check(unittest.EpochCommitFixture(func(commit *flow.EpochCommit) {
-			commit.DKGIndexMap = flow.DKGIndexMap{unittest.IdentifierFixture(): 0, unittest.IdentifierFixture(): 1}
-		}))
-		require.NoError(t, err)
-	})
-	t.Run("EpochRecover", func(t *testing.T) {
-		err := checker.Check(unittest.EpochRecoverFixture())
-		require.NoError(t, err)
-	})
-}
-
-func TestClusterQCVoteData_Equality(t *testing.T) {
-=======
 	t.Run("EpochCommit with nil DKGIndexMap", func(t *testing.T) {
 		// Due to `DKGIndexMap` being nil, `MalleabilityChecker` will skip mutating this field.
 		unittest.RequireEntityNonMalleable(t, unittest.EpochCommitFixture())
 	})
->>>>>>> c991b726
 
 	checker := unittest.NewMalleabilityChecker(unittest.WithCustomType(func() flow.DKGIndexMap {
 		return flow.DKGIndexMap{unittest.IdentifierFixture(): 0, unittest.IdentifierFixture(): 1}
