package flow

import (
	"fmt"
<<<<<<< HEAD
	"slices"

	"github.com/onflow/crypto"
	"github.com/onflow/crypto/hash"
=======
	"io"

	"github.com/ethereum/go-ethereum/rlp"
>>>>>>> a10db7d3

	flowrlp "github.com/onflow/flow-go/model/encoding/rlp"
	"github.com/onflow/flow-go/model/fingerprint"
)

// TransactionBody includes the main contents of a transaction
//
//structwrite:immutable - mutations allowed only within the constructor
type TransactionBody struct {

	// A reference to a previous block
	// A transaction is expired after specific number of blocks (defined by network) counting from this block
	// for example, if block reference is pointing to a block with height of X and network limit is 10,
	// a block with x+10 height is the last block that is allowed to include this transaction.
	// user can adjust this reference to older blocks if he/she wants to make tx expire faster
	ReferenceBlockID Identifier

	// the transaction script as UTF-8 encoded Cadence source code
	Script []byte

	// arguments passed to the Cadence transaction
	Arguments [][]byte

	// Max amount of computation which is allowed to be done during this transaction
	GasLimit uint64

	// Account key used to propose the transaction
	ProposalKey ProposalKey

	// Account that pays for this transaction fees
	Payer Address

	// An ordered (ascending) list of addresses that scripts will touch their assets (including payer address)
	// Accounts listed here all have to provide signatures
	// Each account might provide multiple signatures (sum of weight should be at least 1)
	// If code touches accounts that is not listed here, tx fails
	Authorizers []Address

	// List of account signatures excluding signature of the payer account
	PayloadSignatures []TransactionSignature

	// payer signature over the envelope (payload + payload signatures)
	EnvelopeSignatures []TransactionSignature
}

// UntrustedTransactionBody is an untrusted input-only representation of a TransactionBody,
// used for construction.
//
// This type exists to ensure that constructor functions are invoked explicitly
// with named fields, which improves clarity and reduces the risk of incorrect field
// ordering during construction.
//
// An instance of UntrustedTransactionBody should be validated and converted into
// a trusted TransactionBody using NewTransactionBody constructor.
type UntrustedTransactionBody TransactionBody

// NewTransactionBody creates a new instance of TransactionBody.
// Construction of TransactionBody is allowed only within the constructor.
//
// All errors indicate a valid TransactionBody cannot be constructed from the input.
func NewTransactionBody(untrusted UntrustedTransactionBody) (*TransactionBody, error) {

	if len(untrusted.Script) == 0 {
		return nil, fmt.Errorf("Script must not be empty")
	}

	return &TransactionBody{
		ReferenceBlockID:   untrusted.ReferenceBlockID,
		Script:             untrusted.Script,
		Arguments:          untrusted.Arguments,
		GasLimit:           untrusted.GasLimit,
		ProposalKey:        untrusted.ProposalKey,
		Payer:              untrusted.Payer,
		Authorizers:        untrusted.Authorizers,
		PayloadSignatures:  untrusted.PayloadSignatures,
		EnvelopeSignatures: untrusted.EnvelopeSignatures,
	}, nil
}

// Fingerprint returns the canonical, unique byte representation for the TransactionBody.
// As RLP encoding logic for TransactionBody is over-ridden by EncodeRLP below, this is
// equivalent to directly RLP encoding the TransactionBody.
// This public function is retained primarily for backward compatibility.
func (tb TransactionBody) Fingerprint() []byte {
	return flowrlp.NewMarshaler().MustMarshal(tb)
}

// EncodeRLP defines RLP encoding behaviour for TransactionBody.
func (tb TransactionBody) EncodeRLP(w io.Writer) error {
	encodingCanonicalForm := struct {
		Payload            interface{}
		PayloadSignatures  interface{}
		EnvelopeSignatures interface{}
	}{
		Payload:            tb.PayloadCanonicalForm(),
		PayloadSignatures:  signaturesList(tb.PayloadSignatures).canonicalForm(),
		EnvelopeSignatures: signaturesList(tb.EnvelopeSignatures).canonicalForm(),
	}
	return rlp.Encode(w, encodingCanonicalForm)
}

func (tb TransactionBody) ByteSize() uint {
	size := 0
	size += len(tb.ReferenceBlockID)
	size += len(tb.Script)
	for _, arg := range tb.Arguments {
		size += len(arg)
	}
	size += 8 // gas size
	size += tb.ProposalKey.ByteSize()
	size += AddressLength                       // payer address
	size += len(tb.Authorizers) * AddressLength // Authorizers
	for _, s := range tb.PayloadSignatures {
		size += s.ByteSize()
	}
	for _, s := range tb.EnvelopeSignatures {
		size += s.ByteSize()
	}
	return uint(size)
}

// InclusionEffort returns the inclusion effort of the transaction
func (tb TransactionBody) InclusionEffort() uint64 {
	// Hardcoded inclusion effort (of 1.0 UFix).
	// Eventually this will be dynamic and will depend on the transaction properties
	inclusionEffort := uint64(100_000_000)
	return inclusionEffort
}

func (tb TransactionBody) ID() Identifier {
	return MakeID(tb)
}

// Transaction is the smallest unit of task.
//
//structwrite:immutable - mutations allowed only within the constructor
type Transaction struct {
	TransactionBody
	Status           TransactionStatus
	Events           []Event
	ComputationSpent uint64
	StartState       StateCommitment
	EndState         StateCommitment
}

// MissingFields checks if a transaction is missing any required fields and returns those that are missing.
func (tb *TransactionBody) MissingFields() []string {
	// Required fields are Script, ReferenceBlockID, Payer
	missingFields := make([]string, 0)

	if len(tb.Script) == 0 {
		missingFields = append(missingFields, TransactionFieldScript.String())
	}

	if tb.ReferenceBlockID == ZeroID {
		missingFields = append(missingFields, TransactionFieldRefBlockID.String())
	}

	if tb.Payer == EmptyAddress {
		missingFields = append(missingFields, TransactionFieldPayer.String())
	}

	return missingFields
}

<<<<<<< HEAD
// signerList returns a list of unique accounts required to sign this transaction.
//
// The list is returned in the following order:
// 1. PROPOSER
// 2. PAYER
// 2. AUTHORIZERS (in insertion order)
//
// The only exception to the above ordering is for deduplication; if the same account
// is used in multiple signing roles, only the first occurrence is included in the list.
func (tb *TransactionBody) signerList() []Address {
	signers := make([]Address, 0)
	seen := make(map[Address]struct{})

	var addSigner = func(address Address) {
		_, ok := seen[address]
		if ok {
			return
		}

		signers = append(signers, address)
		seen[address] = struct{}{}
	}

	if tb.ProposalKey.Address != EmptyAddress {
		addSigner(tb.ProposalKey.Address)
	}

	if tb.Payer != EmptyAddress {
		addSigner(tb.Payer)
	}

	for _, authorizer := range tb.Authorizers {
		addSigner(authorizer)
	}

	return signers
}

// signerMap returns a mapping from address to signer index.
func (tb *TransactionBody) signerMap() map[Address]int {
	signers := make(map[Address]int)

	for i, signer := range tb.signerList() {
		signers[signer] = i
	}

	return signers
}

// SignPayload signs the transaction payload (TransactionDomainTag + payload) with the specified account key using the default transaction domain tag, and plain authentication scheme.
//
// The resulting signature is combined with the account address and key ID before
// being added to the transaction.
//
// This function returns an error if the signature cannot be generated.
func (tb *TransactionBody) SignPayload(
	address Address,
	keyID uint32,
	privateKey crypto.PrivateKey,
	hasher hash.Hasher,
) error {
	sig, err := tb.Sign(tb.PayloadMessage(), privateKey, hasher)

	if err != nil {
		return fmt.Errorf("failed to sign transaction payload with given key: %w", err)
	}

	tb.AddPayloadSignature(address, keyID, sig, []byte{byte(PlainScheme)})

	return nil
}

// SignEnvelope signs the full transaction (TransactionDomainTag + payload + payload signatures) with the specified account key using the default transaction domain tag, and plain authentication scheme.
//
// The resulting signature is combined with the account address and key ID before
// being added to the transaction.
//
// This function returns an error if the signature cannot be generated.
func (tb *TransactionBody) SignEnvelope(
	address Address,
	keyID uint32,
	privateKey crypto.PrivateKey,
	hasher hash.Hasher,
) error {
	sig, err := tb.Sign(tb.EnvelopeMessage(), privateKey, hasher)

	if err != nil {
		return fmt.Errorf("failed to sign transaction envelope with given key: %w", err)
	}

	tb.AddEnvelopeSignature(address, keyID, sig, []byte{byte(PlainScheme)})

	return nil
}

// Sign signs the data (transaction_tag + message) with the specified private key
// and hasher.
//
// This function returns an error if:
//   - crypto.InvalidInputsError if the private key cannot sign with the given hasher
//   - other error if an unexpected error occurs
func (tb *TransactionBody) Sign(
	message []byte,
	privateKey crypto.PrivateKey,
	hasher hash.Hasher,
) ([]byte, error) {
	message = append(TransactionDomainTag[:], message...)
	sig, err := privateKey.Sign(message, hasher)
	if err != nil {
		return nil, fmt.Errorf("failed to sign message with given key: %w", err)
	}

	return sig, nil
}

// AddPayloadSignature adds a payload signature to the transaction for the given address and key ID.
func (tb *TransactionBody) AddPayloadSignature(address Address, keyID uint32, sig []byte, extensionData []byte) *TransactionBody {
	s := tb.createSignature(address, keyID, sig, extensionData)

	tb.PayloadSignatures = append(tb.PayloadSignatures, s)
	slices.SortFunc(tb.PayloadSignatures, compareSignatures)

	return tb
}

// AddEnvelopeSignature adds an envelope signature to the transaction for the given address and key ID.
func (tb *TransactionBody) AddEnvelopeSignature(address Address, keyID uint32, sig []byte, extensionData []byte) *TransactionBody {
	s := tb.createSignature(address, keyID, sig, extensionData)

	tb.EnvelopeSignatures = append(tb.EnvelopeSignatures, s)
	slices.SortFunc(tb.EnvelopeSignatures, compareSignatures)

	return tb
}

func (tb *TransactionBody) createSignature(address Address, keyID uint32, sig []byte, extensionData []byte) TransactionSignature {
	signerIndex, signerExists := tb.signerMap()[address]
	if !signerExists {
		signerIndex = -1
	}

	return TransactionSignature{
		Address:       address,
		SignerIndex:   signerIndex,
		KeyIndex:      keyID,
		Signature:     sig,
		ExtensionData: extensionData,
	}
}

=======
>>>>>>> a10db7d3
func (tb *TransactionBody) PayloadMessage() []byte {
	return fingerprint.Fingerprint(tb.PayloadCanonicalForm())
}

func (tb *TransactionBody) PayloadCanonicalForm() interface{} {
	authorizers := make([][]byte, len(tb.Authorizers))
	for i, auth := range tb.Authorizers {
		authorizers[i] = auth.Bytes()
	}

	return struct {
		Script                    []byte
		Arguments                 [][]byte
		ReferenceBlockID          []byte
		GasLimit                  uint64
		ProposalKeyAddress        []byte
		ProposalKeyID             uint32
		ProposalKeySequenceNumber uint64
		Payer                     []byte
		Authorizers               [][]byte
	}{
		Script:                    tb.Script,
		Arguments:                 tb.Arguments,
		ReferenceBlockID:          tb.ReferenceBlockID[:],
		GasLimit:                  tb.GasLimit,
		ProposalKeyAddress:        tb.ProposalKey.Address.Bytes(),
		ProposalKeyID:             tb.ProposalKey.KeyIndex,
		ProposalKeySequenceNumber: tb.ProposalKey.SequenceNumber,
		Payer:                     tb.Payer.Bytes(),
		Authorizers:               authorizers,
	}
}

// EnvelopeMessage returns the signable message for transaction envelope.
//
// This message is only signed by the payer account.
func (tb *TransactionBody) EnvelopeMessage() []byte {
	return fingerprint.Fingerprint(tb.envelopeCanonicalForm())
}

func (tb *TransactionBody) envelopeCanonicalForm() interface{} {
	return struct {
		Payload           interface{}
		PayloadSignatures interface{}
	}{
		tb.PayloadCanonicalForm(),
		signaturesList(tb.PayloadSignatures).canonicalForm(),
	}
}

<<<<<<< HEAD
func (tx *Transaction) PayloadMessage() []byte {
	return fingerprint.Fingerprint(tx.TransactionBody.PayloadCanonicalForm())
}

// Checksum provides a cryptographic commitment for a chunk content
func (tx *Transaction) Checksum() Identifier {
	return MakeID(tx)
}

=======
>>>>>>> a10db7d3
func (tx *Transaction) String() string {
	return fmt.Sprintf("Transaction %v submitted by %v (block %v)",
		tx.ID(), tx.Payer.Hex(), tx.ReferenceBlockID)
}

// TransactionStatus represents the status of a transaction.
type TransactionStatus int

const (
	// TransactionStatusUnknown indicates that the transaction status is not known.
	TransactionStatusUnknown TransactionStatus = iota
	// TransactionStatusPending is the status of a pending transaction.
	TransactionStatusPending
	// TransactionStatusFinalized is the status of a finalized transaction.
	TransactionStatusFinalized
	// TransactionStatusExecuted is the status of an executed transaction.
	TransactionStatusExecuted
	// TransactionStatusSealed is the status of a sealed transaction.
	TransactionStatusSealed
	// TransactionStatusExpired is the status of an expired transaction.
	TransactionStatusExpired
)

// String returns the string representation of a transaction status.
func (s TransactionStatus) String() string {
	return [...]string{"UNKNOWN", "PENDING", "FINALIZED", "EXECUTED", "SEALED", "EXPIRED"}[s]
}

// TransactionField represents a required transaction field.
type TransactionField int

const (
	TransactionFieldUnknown TransactionField = iota
	TransactionFieldScript
	TransactionFieldRefBlockID
	TransactionFieldPayer
)

// String returns the string representation of a transaction field.
func (f TransactionField) String() string {
	return [...]string{"Unknown", "Script", "ReferenceBlockID", "Payer"}[f]
}

// A ProposalKey is the key that specifies the proposal key and sequence number for a transaction.
type ProposalKey struct {
	Address        Address
	KeyIndex       uint32
	SequenceNumber uint64
}

// ByteSize returns the byte size of the proposal key
func (p ProposalKey) ByteSize() int {
	keyIDLen := 8
	sequenceNumberLen := 8
	return len(p.Address) + keyIDLen + sequenceNumberLen
}

// A TransactionSignature is a signature associated with a specific account key.
type TransactionSignature struct {
	Address       Address
	SignerIndex   int
	KeyIndex      uint32
	Signature     []byte
	ExtensionData []byte
}

// String returns the string representation of a transaction signature.
func (s TransactionSignature) String() string {
	return fmt.Sprintf("Address: %s. SignerIndex: %d. KeyID: %d. Signature: %x. Extension Data: %x",
		s.Address, s.SignerIndex, s.KeyIndex, s.Signature, s.ExtensionData)
}

// ByteSize returns the byte size of the transaction signature
func (s TransactionSignature) ByteSize() int {
	signerIndexLen := 8
	keyIDLen := 8
	return len(s.Address) + signerIndexLen + keyIDLen + len(s.Signature) + len(s.ExtensionData)
}

func (s TransactionSignature) Fingerprint() []byte {
	return fingerprint.Fingerprint(s.canonicalForm())
}

// ValidateExtensionDataAndReconstructMessage checks the format validity of the extension data in the given TransactionSignature
// and reconstructs the verification message based on payload, authentication scheme and extension data.
//
// The output message is constructed by adapting the input payload to the intended authentication scheme of the signature.
//
// The output message is the message that will be cryptographically
// checked against the account public key and signature.
//
// returns
// - (false, nil) if the extension data is not formed correctly
// - (true, message) if the extension data is valid
//
// The current implementation simply returns false if the extension data is invalid, could consider adding more visibility
// into reason of validation failure
func (s TransactionSignature) ValidateExtensionDataAndReconstructMessage(payload []byte) (bool, []byte) {
	// Default to Plain scheme if extension data is nil or empty
	scheme := PlainScheme
	if len(s.ExtensionData) > 0 {
		scheme = AuthenticationSchemeFromByte(s.ExtensionData[0])
	}

	switch scheme {
	case PlainScheme:
		if len(s.ExtensionData) > 1 {
			return false, nil
		}
		return true, slices.Concat(TransactionDomainTag[:], payload)
	case WebAuthnScheme: // See FLIP 264 for more details
		return validateWebAuthNExtensionData(s.ExtensionData, payload)
	default:
		// authentication scheme not found
		return false, nil
	}
}

// Checks if the scheme is plain authentication scheme, and indicate that it
// is required to use the legacy canonical form.
// We check for a valid scheme identifier, as this should be the only case
// where the extension data can be left out of the cannonical form.
// All other non-valid cases that are similar to the plain scheme, but is not valid,
// should be included in the canonical form, as they are not valid signatures
func (s TransactionSignature) shouldUseLegacyCanonicalForm() bool {
	// len check covers nil case
	return len(s.ExtensionData) == 0 || (len(s.ExtensionData) == 1 && s.ExtensionData[0] == byte(PlainScheme))
}

func (s TransactionSignature) canonicalForm() interface{} {
	// int is not RLP-serializable, therefore s.SignerIndex and s.KeyIndex are converted to uint
	if s.shouldUseLegacyCanonicalForm() {
		// This is the legacy cononical form, mainly here for backward compatibility
		return struct {
			SignerIndex uint
			KeyID       uint
			Signature   []byte
		}{
			SignerIndex: uint(s.SignerIndex),
			KeyID:       uint(s.KeyIndex),
			Signature:   s.Signature,
		}
	}
	return struct {
		SignerIndex   uint
		KeyID         uint
		Signature     []byte
		ExtensionData []byte
	}{
		SignerIndex:   uint(s.SignerIndex),
		KeyID:         uint(s.KeyIndex),
		Signature:     s.Signature,
		ExtensionData: s.ExtensionData,
	}
}

func compareSignatures(sigA, sigB TransactionSignature) int {
	if sigA.SignerIndex == sigB.SignerIndex {
		return int(sigA.KeyIndex) - int(sigB.KeyIndex)
	}

	return sigA.SignerIndex - sigB.SignerIndex
}

type signaturesList []TransactionSignature

func (s signaturesList) canonicalForm() interface{} {
	signatures := make([]interface{}, len(s))

	for i, signature := range s {
		signatures[i] = signature.canonicalForm()
	}

	return signatures
}<|MERGE_RESOLUTION|>--- conflicted
+++ resolved
@@ -2,16 +2,13 @@
 
 import (
 	"fmt"
-<<<<<<< HEAD
+	"io"
 	"slices"
 
 	"github.com/onflow/crypto"
 	"github.com/onflow/crypto/hash"
-=======
-	"io"
 
 	"github.com/ethereum/go-ethereum/rlp"
->>>>>>> a10db7d3
 
 	flowrlp "github.com/onflow/flow-go/model/encoding/rlp"
 	"github.com/onflow/flow-go/model/fingerprint"
@@ -177,7 +174,6 @@
 	return missingFields
 }
 
-<<<<<<< HEAD
 // signerList returns a list of unique accounts required to sign this transaction.
 //
 // The list is returned in the following order:
@@ -328,8 +324,6 @@
 	}
 }
 
-=======
->>>>>>> a10db7d3
 func (tb *TransactionBody) PayloadMessage() []byte {
 	return fingerprint.Fingerprint(tb.PayloadCanonicalForm())
 }
@@ -380,7 +374,6 @@
 	}
 }
 
-<<<<<<< HEAD
 func (tx *Transaction) PayloadMessage() []byte {
 	return fingerprint.Fingerprint(tx.TransactionBody.PayloadCanonicalForm())
 }
@@ -390,8 +383,6 @@
 	return MakeID(tx)
 }
 
-=======
->>>>>>> a10db7d3
 func (tx *Transaction) String() string {
 	return fmt.Sprintf("Transaction %v submitted by %v (block %v)",
 		tx.ID(), tx.Payer.Hex(), tx.ReferenceBlockID)
