package cmd

import (
	"context"
	"errors"
	"fmt"
	"os"
	"path"
	"path/filepath"
	goruntime "runtime"
	"strings"
	"time"

	awsconfig "github.com/aws/aws-sdk-go-v2/config"
	"github.com/aws/aws-sdk-go-v2/service/s3"
	"github.com/cockroachdb/pebble"
	"github.com/ipfs/boxo/bitswap"
	"github.com/ipfs/go-cid"
	badgerds "github.com/ipfs/go-ds-badger2"
	"github.com/onflow/cadence"
	"github.com/onflow/flow-core-contracts/lib/go/templates"
	"github.com/rs/zerolog"
	"github.com/rs/zerolog/log"
	"github.com/shirou/gopsutil/v3/cpu"
	"github.com/shirou/gopsutil/v3/host"
	"github.com/shirou/gopsutil/v3/mem"
	"go.uber.org/atomic"

	"github.com/onflow/flow-go/admin/commands"
	executionCommands "github.com/onflow/flow-go/admin/commands/execution"
	stateSyncCommands "github.com/onflow/flow-go/admin/commands/state_synchronization"
	storageCommands "github.com/onflow/flow-go/admin/commands/storage"
	uploaderCommands "github.com/onflow/flow-go/admin/commands/uploader"
	"github.com/onflow/flow-go/cmd/build"
	"github.com/onflow/flow-go/consensus"
	"github.com/onflow/flow-go/consensus/hotstuff"
	"github.com/onflow/flow-go/consensus/hotstuff/committees"
	"github.com/onflow/flow-go/consensus/hotstuff/notifications"
	"github.com/onflow/flow-go/consensus/hotstuff/notifications/pubsub"
	"github.com/onflow/flow-go/consensus/hotstuff/signature"
	"github.com/onflow/flow-go/consensus/hotstuff/validator"
	"github.com/onflow/flow-go/consensus/hotstuff/verification"
	recovery "github.com/onflow/flow-go/consensus/recovery/protocol"
	"github.com/onflow/flow-go/engine"
	followereng "github.com/onflow/flow-go/engine/common/follower"
	"github.com/onflow/flow-go/engine/common/provider"
	"github.com/onflow/flow-go/engine/common/requester"
	"github.com/onflow/flow-go/engine/common/synchronization"
	"github.com/onflow/flow-go/engine/execution/checker"
	"github.com/onflow/flow-go/engine/execution/computation"
	"github.com/onflow/flow-go/engine/execution/computation/committer"
	txmetrics "github.com/onflow/flow-go/engine/execution/computation/metrics"
	"github.com/onflow/flow-go/engine/execution/ingestion"
	"github.com/onflow/flow-go/engine/execution/ingestion/fetcher"
	"github.com/onflow/flow-go/engine/execution/ingestion/stop"
	"github.com/onflow/flow-go/engine/execution/ingestion/uploader"
	exeprovider "github.com/onflow/flow-go/engine/execution/provider"
	exepruner "github.com/onflow/flow-go/engine/execution/pruner"
	"github.com/onflow/flow-go/engine/execution/rpc"
	"github.com/onflow/flow-go/engine/execution/scripts"
	"github.com/onflow/flow-go/engine/execution/state"
	"github.com/onflow/flow-go/engine/execution/state/bootstrap"
	"github.com/onflow/flow-go/engine/execution/storehouse"
	"github.com/onflow/flow-go/fvm"
	"github.com/onflow/flow-go/fvm/storage/snapshot"
	"github.com/onflow/flow-go/fvm/systemcontracts"
	ledgerpkg "github.com/onflow/flow-go/ledger"
	"github.com/onflow/flow-go/ledger/common/pathfinder"
	ledger "github.com/onflow/flow-go/ledger/complete"
	"github.com/onflow/flow-go/ledger/complete/wal"
	bootstrapFilenames "github.com/onflow/flow-go/model/bootstrap"
	modelbootstrap "github.com/onflow/flow-go/model/bootstrap"
	"github.com/onflow/flow-go/model/flow"
	"github.com/onflow/flow-go/model/flow/filter"
	"github.com/onflow/flow-go/module"
	"github.com/onflow/flow-go/module/blobs"
	"github.com/onflow/flow-go/module/chainsync"
	"github.com/onflow/flow-go/module/executiondatasync/execution_data"
	exedataprovider "github.com/onflow/flow-go/module/executiondatasync/provider"
	"github.com/onflow/flow-go/module/executiondatasync/pruner"
	"github.com/onflow/flow-go/module/executiondatasync/tracker"
	"github.com/onflow/flow-go/module/finalizedreader"
	finalizer "github.com/onflow/flow-go/module/finalizer/consensus"
	"github.com/onflow/flow-go/module/mempool/queue"
	"github.com/onflow/flow-go/module/metrics"
	"github.com/onflow/flow-go/network"
	"github.com/onflow/flow-go/network/channels"
	"github.com/onflow/flow-go/network/p2p/blob"
	"github.com/onflow/flow-go/network/underlay"
	"github.com/onflow/flow-go/state/protocol"
	badgerState "github.com/onflow/flow-go/state/protocol/badger"
	"github.com/onflow/flow-go/state/protocol/blocktimer"
	storageerr "github.com/onflow/flow-go/storage"
	storage "github.com/onflow/flow-go/storage/badger"
	"github.com/onflow/flow-go/storage/operation"
	"github.com/onflow/flow-go/storage/operation/badgerimpl"
	"github.com/onflow/flow-go/storage/operation/pebbleimpl"
	storagepebble "github.com/onflow/flow-go/storage/pebble"
	"github.com/onflow/flow-go/storage/store"
)

const (
	blockDataUploaderMaxRetry     uint64 = 5
	blockdataUploaderRetryTimeout        = 1 * time.Second
)

type ExecutionNodeBuilder struct {
	*FlowNodeBuilder                  // the common configs as a node
	exeConf          *ExecutionConfig // the configs and flags specific for execution node
}

func NewExecutionNodeBuilder(nodeBuilder *FlowNodeBuilder) *ExecutionNodeBuilder {
	return &ExecutionNodeBuilder{
		FlowNodeBuilder: nodeBuilder,
		exeConf:         &ExecutionConfig{},
	}
}

func (builder *ExecutionNodeBuilder) LoadFlags() {
	builder.FlowNodeBuilder.
		ExtraFlags(builder.exeConf.SetupFlags).
		ValidateFlags(builder.exeConf.ValidateFlags)
}

// ExecutionNode contains the running modules and their loading code.
type ExecutionNode struct {
	builder *FlowNodeBuilder // This is needed for accessing the ShutdownFunc
	exeConf *ExecutionConfig

	ingestionUnit *engine.Unit

	collector      *metrics.ExecutionCollector
	executionState state.ExecutionState
	followerState  protocol.FollowerState
	committee      hotstuff.DynamicCommittee
	ledgerStorage  *ledger.Ledger
	registerStore  *storehouse.RegisterStore

	// storage
	events          storageerr.Events
	eventsReader    storageerr.EventsReader
	serviceEvents   storageerr.ServiceEvents
	txResults       storageerr.TransactionResults
	txResultsReader storageerr.TransactionResultsReader
	results         storageerr.ExecutionResults
	resultsReader   storageerr.ExecutionResultsReader
	receipts        storageerr.ExecutionReceipts
	myReceipts      storageerr.MyExecutionReceipts
	commits         storageerr.Commits
	commitsReader   storageerr.CommitsReader
	collections     storageerr.Collections

	chunkDataPackDB        *pebble.DB
	chunkDataPacks         storageerr.ChunkDataPacks
	providerEngine         exeprovider.ProviderEngine
	checkerEng             *checker.Engine
	syncCore               *chainsync.Core
	syncEngine             *synchronization.Engine
	followerCore           *hotstuff.FollowerLoop        // follower hotstuff logic
	followerEng            *followereng.ComplianceEngine // to sync blocks from consensus nodes
	computationManager     *computation.Manager
	collectionRequester    ingestion.CollectionRequester
	scriptsEng             *scripts.Engine
	followerDistributor    *pubsub.FollowerDistributor
	checkAuthorizedAtBlock func(blockID flow.Identifier) (bool, error)
	diskWAL                *wal.DiskWAL
	blockDataUploader      *uploader.Manager
	executionDataStore     execution_data.ExecutionDataStore
	toTriggerCheckpoint    *atomic.Bool      // create the checkpoint trigger to be controlled by admin tool, and listened by the compactor
	stopControl            *stop.StopControl // stop the node at given block height
	executionDataDatastore *badgerds.Datastore
	executionDataPruner    *pruner.Pruner
	executionDataBlobstore blobs.Blobstore
	executionDataTracker   tracker.Storage
	blobService            network.BlobService
	blobserviceDependable  *module.ProxiedReadyDoneAware
	metricsProvider        txmetrics.TransactionExecutionMetricsProvider
}

func (builder *ExecutionNodeBuilder) LoadComponentsAndModules() {

	exeNode := &ExecutionNode{
		builder:             builder.FlowNodeBuilder,
		exeConf:             builder.exeConf,
		toTriggerCheckpoint: atomic.NewBool(false),
		ingestionUnit:       engine.NewUnit(),
	}

	builder.FlowNodeBuilder.
		AdminCommand("read-execution-data", func(config *NodeConfig) commands.AdminCommand {
			return stateSyncCommands.NewReadExecutionDataCommand(exeNode.executionDataStore)
		}).
		AdminCommand("trigger-checkpoint", func(config *NodeConfig) commands.AdminCommand {
			return executionCommands.NewTriggerCheckpointCommand(exeNode.toTriggerCheckpoint)
		}).
		AdminCommand("stop-at-height", func(config *NodeConfig) commands.AdminCommand {
			return executionCommands.NewStopAtHeightCommand(exeNode.stopControl)
		}).
		AdminCommand("set-uploader-enabled", func(config *NodeConfig) commands.AdminCommand {
			return uploaderCommands.NewToggleUploaderCommand(exeNode.blockDataUploader)
		}).
		AdminCommand("protocol-snapshot", func(conf *NodeConfig) commands.AdminCommand {
			return storageCommands.NewProtocolSnapshotCommand(
				conf.Logger,
				conf.State,
				conf.Storage.Headers,
				conf.Storage.Seals,
				exeNode.exeConf.triedir,
			)
		}).
		Module("load collections", exeNode.LoadCollections).
		Module("mutable follower state", exeNode.LoadMutableFollowerState).
		Module("system specs", exeNode.LoadSystemSpecs).
		Module("execution metrics", exeNode.LoadExecutionMetrics).
		Module("sync core", exeNode.LoadSyncCore).
		Module("execution storage", exeNode.LoadExecutionStorage).
		Module("follower distributor", exeNode.LoadFollowerDistributor).
		Module("authorization checking function", exeNode.LoadAuthorizationCheckingFunction).
		Module("execution data datastore", exeNode.LoadExecutionDataDatastore).
		Module("execution data getter", exeNode.LoadExecutionDataGetter).
		Module("blobservice peer manager dependencies", exeNode.LoadBlobservicePeerManagerDependencies).
		Module("bootstrap", exeNode.LoadBootstrapper).
		Module("register store", exeNode.LoadRegisterStore).
<<<<<<< HEAD
		// Module("migrate last executed block", exeNode.MigrateLastSealedExecutedResultToPebble).
=======
>>>>>>> b81f2a03
		AdminCommand("get-transactions", func(conf *NodeConfig) commands.AdminCommand {
			return storageCommands.NewGetTransactionsCommand(conf.State, conf.Storage.Payloads, exeNode.collections)
		}).
		Component("execution state ledger", exeNode.LoadExecutionStateLedger).
		// TODO: Modules should be able to depends on components
		// Because all modules are always bootstrapped first, before components,
		// its not possible to have a module depending on a Component.
		// This is the case for a StopControl which needs to query ExecutionState which needs execution state ledger.
		// I prefer to use dummy component now and keep the bootstrapping steps properly separated,
		// so it will be easier to follow and refactor later
		Component("execution state", exeNode.LoadExecutionState).
		// Load the admin tool when chunk data packs db are initialized in execution state
		AdminCommand("create-chunk-data-packs-checkpoint", func(config *NodeConfig) commands.AdminCommand {
			// by default checkpoints will be created under "/data/chunk_data_packs_checkpoints_dir"
			return storageCommands.NewPebbleDBCheckpointCommand(exeNode.exeConf.chunkDataPackCheckpointsDir,
				"chunk_data_pack", exeNode.chunkDataPackDB)
		}).
		Component("stop control", exeNode.LoadStopControl).
		Component("execution state ledger WAL compactor", exeNode.LoadExecutionStateLedgerWALCompactor).
		// disable execution data pruner for now, since storehouse is going to need the execution data
		// for recovery,
		// TODO: will re-visit this once storehouse has implemented new WAL for checkpoint file of
		// payloadless trie.
		// Component("execution data pruner", exeNode.LoadExecutionDataPruner).
		Component("execution db pruner", exeNode.LoadExecutionDBPruner).
		Component("blob service", exeNode.LoadBlobService).
		Component("block data upload manager", exeNode.LoadBlockUploaderManager).
		Component("GCP block data uploader", exeNode.LoadGCPBlockDataUploader).
		Component("S3 block data uploader", exeNode.LoadS3BlockDataUploader).
		Component("transaction execution metrics", exeNode.LoadTransactionExecutionMetrics).
		Component("provider engine", exeNode.LoadProviderEngine).
		Component("checker engine", exeNode.LoadCheckerEngine).
		Component("ingestion engine", exeNode.LoadIngestionEngine).
		Component("scripts engine", exeNode.LoadScriptsEngine).
		Component("consensus committee", exeNode.LoadConsensusCommittee).
		Component("follower core", exeNode.LoadFollowerCore).
		Component("follower engine", exeNode.LoadFollowerEngine).
		Component("collection requester engine", exeNode.LoadCollectionRequesterEngine).
		Component("receipt provider engine", exeNode.LoadReceiptProviderEngine).
		Component("synchronization engine", exeNode.LoadSynchronizationEngine).
		Component("grpc server", exeNode.LoadGrpcServer)
}

func (exeNode *ExecutionNode) LoadCollections(node *NodeConfig) error {
	transactions := store.NewTransactions(node.Metrics.Cache, node.ProtocolDB)
	exeNode.collections = store.NewCollections(node.ProtocolDB, transactions)
	return nil
}

func (exeNode *ExecutionNode) LoadMutableFollowerState(node *NodeConfig) error {
	// For now, we only support state implementations from package badger.
	// If we ever support different implementations, the following can be replaced by a type-aware factory
	bState, ok := node.State.(*badgerState.State)
	if !ok {
		return fmt.Errorf("only implementations of type badger.State are currently supported but read-only state has type %T", node.State)
	}
	var err error
	exeNode.followerState, err = badgerState.NewFollowerState(
		node.Logger,
		node.Tracer,
		node.ProtocolEvents,
		bState,
		node.Storage.Index,
		node.Storage.Payloads,
		blocktimer.DefaultBlockTimer,
	)
	return err
}

func (exeNode *ExecutionNode) LoadSystemSpecs(node *NodeConfig) error {
	sysInfoLogger := node.Logger.With().Str("system", "specs").Logger()
	err := logSysInfo(sysInfoLogger)
	if err != nil {
		sysInfoLogger.Error().Err(err)
	}
	return nil
}

func (exeNode *ExecutionNode) LoadExecutionMetrics(node *NodeConfig) error {
	exeNode.collector = metrics.NewExecutionCollector(node.Tracer)

	// report the highest executed block height as soon as possible
	// this is guaranteed to exist because LoadBootstrapper has inserted
	// the root block as executed block
	var blockID flow.Identifier

	err := operation.RetrieveExecutedBlock(node.ProtocolDB.Reader(), &blockID)
	if err != nil {
		// database has not been bootstrapped yet
		if errors.Is(err, storageerr.ErrNotFound) {
			return nil
		}
		return fmt.Errorf("could not get highest executed block: %w", err)
	}

	executed, err := node.Storage.Headers.ByBlockID(blockID)
	if err != nil {
		return fmt.Errorf("could not get header by id: %v: %w", blockID, err)
	}

	exeNode.collector.ExecutionLastExecutedBlockHeight(executed.Height)
	return nil
}

func (exeNode *ExecutionNode) LoadSyncCore(node *NodeConfig) error {
	var err error
	exeNode.syncCore, err = chainsync.New(node.Logger, node.SyncCoreConfig, metrics.NewChainSyncCollector(node.RootChainID), node.RootChainID)
	return err
}

func (exeNode *ExecutionNode) LoadExecutionStorage(
	node *NodeConfig,
) error {
	db := node.ProtocolDB

	exeNode.events = store.NewEvents(node.Metrics.Cache, db)
	exeNode.serviceEvents = store.NewServiceEvents(node.Metrics.Cache, db)
	exeNode.commits = store.NewCommits(node.Metrics.Cache, db)
	exeNode.results = store.NewExecutionResults(node.Metrics.Cache, db)
	exeNode.receipts = store.NewExecutionReceipts(node.Metrics.Cache, db, exeNode.results, storage.DefaultCacheSize)
	exeNode.myReceipts = store.NewMyExecutionReceipts(node.Metrics.Cache, db, exeNode.receipts)
	exeNode.txResults = store.NewTransactionResults(node.Metrics.Cache, db, exeNode.exeConf.transactionResultsCacheSize)
<<<<<<< HEAD

	// if dbops.IsBadgerBased(node.DBOps) {
	// if data are stored in badger, we can use the same storage for all data
=======
>>>>>>> b81f2a03
	exeNode.eventsReader = exeNode.events
	exeNode.commitsReader = exeNode.commits
	exeNode.resultsReader = exeNode.results
	exeNode.txResultsReader = exeNode.txResults
<<<<<<< HEAD
	// } else if dbops.IsPebbleBatch(node.DBOps) {
	// 	// when data are stored in pebble, we need to use chained storage to query data from
	// 	// both pebble and badger
	// 	// note the pebble storage is the first argument, and badger storage is the second, so
	// 	// the data will be queried from pebble first, then badger
	// 	badgerDB := badgerimpl.ToDB(node.DB)
	// 	exeNode.eventsReader = chained.NewEvents(exeNode.events, store.NewEvents(node.Metrics.Cache, badgerDB))
	// 	exeNode.commitsReader = chained.NewCommits(exeNode.commits, store.NewCommits(node.Metrics.Cache, badgerDB))
	// 	exeNode.resultsReader = chained.NewExecutionResults(exeNode.results, store.NewExecutionResults(node.Metrics.Cache, badgerDB))
	// 	exeNode.txResultsReader = chained.NewTransactionResults(exeNode.txResults, store.NewTransactionResults(node.Metrics.Cache, badgerDB, exeNode.exeConf.transactionResultsCacheSize))
	// }
=======
>>>>>>> b81f2a03
	return nil
}

func (exeNode *ExecutionNode) LoadFollowerDistributor(node *NodeConfig) error {
	exeNode.followerDistributor = pubsub.NewFollowerDistributor()
	exeNode.followerDistributor.AddProposalViolationConsumer(notifications.NewSlashingViolationsConsumer(node.Logger))
	return nil
}

func (exeNode *ExecutionNode) LoadBlobService(
	node *NodeConfig,
) (
	module.ReadyDoneAware,
	error,
) {
	// build list of Access nodes that are allowed to request execution data from this node
	var allowedANs map[flow.Identifier]bool
	if exeNode.exeConf.executionDataAllowedPeers != "" {
		ids := strings.Split(exeNode.exeConf.executionDataAllowedPeers, ",")
		allowedANs = make(map[flow.Identifier]bool, len(ids))
		for _, idHex := range ids {
			anID, err := flow.HexStringToIdentifier(idHex)
			if err != nil {
				return nil, fmt.Errorf("invalid node ID %s: %w", idHex, err)
			}

			id, ok := exeNode.builder.IdentityProvider.ByNodeID(anID)
			if !ok {
				return nil, fmt.Errorf("allowed node ID %s is not in identity list", idHex)
			}

			if id.Role != flow.RoleAccess {
				return nil, fmt.Errorf("allowed node ID %s is not an access node", id.NodeID.String())
			}

			if id.IsEjected() {
				exeNode.builder.Logger.Warn().
					Str("node_id", idHex).
					Msg("removing Access Node from the set of nodes authorized to request Execution Data, because it is ejected")
				continue
			}

			allowedANs[anID] = true
		}
	}

	opts := []network.BlobServiceOption{
		blob.WithBitswapOptions(
			// Only allow block requests from staked ENs and ANs on the allowedANs list (if set)
			bitswap.WithPeerBlockRequestFilter(
				blob.AuthorizedRequester(allowedANs, exeNode.builder.IdentityProvider, exeNode.builder.Logger),
			),
			bitswap.WithTracer(
				blob.NewTracer(node.Logger.With().Str("blob_service", channels.ExecutionDataService.String()).Logger()),
			),
		),
	}

	if !node.BitswapReprovideEnabled {
		opts = append(opts, blob.WithReprovideInterval(-1))
	}

	if exeNode.exeConf.blobstoreRateLimit > 0 && exeNode.exeConf.blobstoreBurstLimit > 0 {
		opts = append(opts, blob.WithRateLimit(float64(exeNode.exeConf.blobstoreRateLimit), exeNode.exeConf.blobstoreBurstLimit))
	}

	edsChannel := channels.ExecutionDataService
	if node.ObserverMode {
		edsChannel = channels.PublicExecutionDataService
	}
	bs, err := node.EngineRegistry.RegisterBlobService(edsChannel, exeNode.executionDataDatastore, opts...)
	if err != nil {
		return nil, fmt.Errorf("failed to register blob service: %w", err)
	}
	exeNode.blobService = bs

	// add blobservice into ReadyDoneAware dependency passed to peer manager
	// this configures peer manager to wait for the blobservice to be ready before starting
	exeNode.blobserviceDependable.Init(bs)

	// blob service's lifecycle is managed by the network layer
	return &module.NoopReadyDoneAware{}, nil
}

func (exeNode *ExecutionNode) LoadBlockUploaderManager(
	node *NodeConfig,
) (
	module.ReadyDoneAware,
	error,
) {
	// blockDataUploader isn't a component, but needs to be initialized after the tracer, which is
	// a component.
	exeNode.blockDataUploader = uploader.NewManager(exeNode.builder.Tracer)
	return &module.NoopReadyDoneAware{}, nil
}

func (exeNode *ExecutionNode) LoadGCPBlockDataUploader(
	node *NodeConfig,
) (
	module.ReadyDoneAware,
	error,
) {
	// Since RetryableAsyncUploaderWrapper relies on executionDataService so we should create
	// it after execution data service is fully setup.
	if !exeNode.exeConf.enableBlockDataUpload || exeNode.exeConf.gcpBucketName == "" {
		// Since we don't have conditional component creation, we just use Noop one.
		// It's functions will be once per startup/shutdown - non-measurable performance penalty
		// blockDataUploader will stay nil and disable calling uploader at all
		return &module.NoopReadyDoneAware{}, nil
	}

	logger := node.Logger.With().Str("component_name", "gcp_block_data_uploader").Logger()
	gcpBucketUploader, err := uploader.NewGCPBucketUploader(
		context.Background(),
		exeNode.exeConf.gcpBucketName,
		logger,
	)
	if err != nil {
		return nil, fmt.Errorf("cannot create GCP Bucket uploader: %w", err)
	}

	asyncUploader := uploader.NewAsyncUploader(
		gcpBucketUploader,
		blockdataUploaderRetryTimeout,
		blockDataUploaderMaxRetry,
		logger,
		exeNode.collector,
	)

	// Setting up RetryableUploader for GCP uploader
	// deprecated
	retryableUploader := uploader.NewBadgerRetryableUploaderWrapper(
		asyncUploader,
		node.Storage.Blocks,
		exeNode.commits,
		exeNode.collections,
		exeNode.events,
		exeNode.results,
		exeNode.txResults,
		store.NewComputationResultUploadStatus(node.ProtocolDB),
		execution_data.NewDownloader(exeNode.blobService),
		exeNode.collector)
	if retryableUploader == nil {
		return nil, errors.New("failed to create ComputationResult upload status store")
	}

	exeNode.blockDataUploader.AddUploader(retryableUploader)

	return retryableUploader, nil
}

func (exeNode *ExecutionNode) LoadS3BlockDataUploader(
	node *NodeConfig,
) (
	module.ReadyDoneAware,
	error,
) {
	if !exeNode.exeConf.enableBlockDataUpload || exeNode.exeConf.s3BucketName == "" {
		// Since we don't have conditional component creation, we just use Noop one.
		// It's functions will be once per startup/shutdown - non-measurable performance penalty
		// blockDataUploader will stay nil and disable calling uploader at all
		return &module.NoopReadyDoneAware{}, nil
	}
	logger := node.Logger.With().Str("component_name", "s3_block_data_uploader").Logger()

	ctx := context.Background()
	config, err := awsconfig.LoadDefaultConfig(ctx)
	if err != nil {
		return nil, fmt.Errorf("failed to load AWS configuration: %w", err)
	}

	client := s3.NewFromConfig(config)
	s3Uploader := uploader.NewS3Uploader(
		ctx,
		client,
		exeNode.exeConf.s3BucketName,
		logger,
	)
	asyncUploader := uploader.NewAsyncUploader(
		s3Uploader,
		blockdataUploaderRetryTimeout,
		blockDataUploaderMaxRetry,
		logger,
		exeNode.collector,
	)

	// We are not enabling RetryableUploader for S3 uploader for now. When we need upload
	// retry for multiple uploaders, we will need to use different BadgerDB key prefix.
	exeNode.blockDataUploader.AddUploader(asyncUploader)

	return asyncUploader, nil
}

func (exeNode *ExecutionNode) LoadProviderEngine(
	node *NodeConfig,
) (
	module.ReadyDoneAware,
	error,
) {
	if exeNode.blobService == nil {
		return nil, errors.New("blob service is not initialized")
	}

	var providerMetrics module.ExecutionDataProviderMetrics = metrics.NewNoopCollector()
	if node.MetricsEnabled {
		providerMetrics = metrics.NewExecutionDataProviderCollector()
	}

	executionDataProvider := exedataprovider.NewProvider(
		node.Logger,
		providerMetrics,
		execution_data.DefaultSerializer,
		exeNode.blobService,
		exeNode.executionDataTracker,
	)

	// in case node.FvmOptions already set a logger, we don't want to override it
	opts := append([]fvm.Option{
		fvm.WithLogger(
			node.Logger.With().Str("module", "FVM").Logger(),
		)},
		node.FvmOptions...,
	)

	opts = append(opts, computation.DefaultFVMOptions(
		node.RootChainID,
		exeNode.exeConf.computationConfig.CadenceTracing,
		exeNode.exeConf.computationConfig.ExtensiveTracing)...)
	vmCtx := fvm.NewContext(opts...)

	var collector module.ExecutionMetrics
	collector = exeNode.collector
	if exeNode.exeConf.transactionExecutionMetricsEnabled {
		// inject the transaction execution metrics
		collector = exeNode.collector.WithTransactionCallback(
			func(dur time.Duration, stats module.TransactionExecutionResultStats, info module.TransactionExecutionResultInfo) {
				exeNode.metricsProvider.Collect(
					info.BlockID,
					info.BlockHeight,
					txmetrics.TransactionExecutionMetrics{
						TransactionID:          info.TransactionID,
						ExecutionTime:          dur,
						ExecutionEffortWeights: stats.ComputationIntensities,
					})
			})
	}

	ledgerViewCommitter := committer.NewLedgerViewCommitter(exeNode.ledgerStorage, node.Tracer)
	manager, err := computation.New(
		node.Logger,
		collector,
		node.Tracer,
		node.Me,
		computation.NewProtocolStateWrapper(node.State),
		vmCtx,
		ledgerViewCommitter,
		executionDataProvider,
		exeNode.exeConf.computationConfig,
	)
	if err != nil {
		return nil, err
	}
	exeNode.computationManager = manager

	if node.ObserverMode {
		exeNode.providerEngine = &exeprovider.NoopEngine{}
	} else {
		var chunkDataPackRequestQueueMetrics module.HeroCacheMetrics = metrics.NewNoopCollector()
		if node.HeroCacheMetricsEnable {
			chunkDataPackRequestQueueMetrics = metrics.ChunkDataPackRequestQueueMetricsFactory(node.MetricsRegisterer)
		}
		chdpReqQueue := queue.NewHeroStore(exeNode.exeConf.chunkDataPackRequestsCacheSize, node.Logger, chunkDataPackRequestQueueMetrics)
		exeNode.providerEngine, err = exeprovider.New(
			node.Logger,
			node.Tracer,
			node.EngineRegistry,
			node.State,
			exeNode.executionState,
			exeNode.collector,
			exeNode.checkAuthorizedAtBlock,
			chdpReqQueue,
			exeNode.exeConf.chunkDataPackRequestWorkers,
			exeNode.exeConf.chunkDataPackQueryTimeout,
			exeNode.exeConf.chunkDataPackDeliveryTimeout,
		)
		if err != nil {
			return nil, err
		}
	}

	// Get latest executed block and a view at that block
	ctx := context.Background()
	height, blockID, err := exeNode.executionState.GetLastExecutedBlockID(ctx)
	if err != nil {
		return nil, fmt.Errorf(
			"cannot get the latest executed block id at height %v: %w",
			height, err)
	}

	blockSnapshot, _, err := exeNode.executionState.CreateStorageSnapshot(blockID)
	if err != nil {
		tries, _ := exeNode.ledgerStorage.Tries()
		trieInfo := "empty"
		if len(tries) > 0 {
			trieInfo = fmt.Sprintf("length: %v, 1st: %v, last: %v", len(tries), tries[0].RootHash(), tries[len(tries)-1].RootHash())
		}

		return nil, fmt.Errorf("cannot create a storage snapshot at block %v at height %v, trie: %s: %w", blockID,
			height, trieInfo, err)
	}

	// Get the epoch counter from the smart contract at the last executed block.
	contractEpochCounter, err := getContractEpochCounter(
		exeNode.computationManager.VM(),
		vmCtx,
		blockSnapshot)
	// Failing to fetch the epoch counter from the smart contract is a fatal error.
	if err != nil {
		return nil, fmt.Errorf("cannot get epoch counter from the smart contract at block %s at height %v: %w",
			blockID.String(), height, err)
	}

	// Get the epoch counter from the protocol state, at the same block.
	// Failing to fetch the epoch, or counter for the epoch, from the protocol state is a fatal error.
	currentEpoch, err := node.State.AtBlockID(blockID).Epochs().Current()
	if err != nil {
		return nil, fmt.Errorf("could not get current epoch at block %s: %w", blockID.String(), err)
	}
	protocolStateEpochCounter := currentEpoch.Counter()

	l := node.Logger.With().
		Str("component", "provider engine").
		Uint64("contractEpochCounter", contractEpochCounter).
		Uint64("protocolStateEpochCounter", protocolStateEpochCounter).
		Str("blockID", blockID.String()).
		Uint64("height", height).
		Logger()

	if contractEpochCounter != protocolStateEpochCounter {
		// Do not error, because immediately following a spork they will be mismatching,
		// until the resetEpoch transaction is submitted.
		l.Warn().
			Msg("Epoch counter from the FlowEpoch smart contract and from the protocol state mismatch!")
	} else {
		l.Info().
			Msg("Epoch counter from the FlowEpoch smart contract and from the protocol state match.")
	}

	return exeNode.providerEngine, nil
}

func (exeNode *ExecutionNode) LoadAuthorizationCheckingFunction(
	node *NodeConfig,
) error {

	exeNode.checkAuthorizedAtBlock = func(blockID flow.Identifier) (bool, error) {
		return protocol.IsNodeAuthorizedAt(node.State.AtBlockID(blockID), node.Me.NodeID())
	}
	return nil
}

func (exeNode *ExecutionNode) LoadExecutionDataDatastore(
	node *NodeConfig,
) error {
	datastoreDir := filepath.Join(exeNode.exeConf.executionDataDir, "blobstore")
	err := os.MkdirAll(datastoreDir, 0700)
	if err != nil {
		return err
	}
	dsOpts := &badgerds.DefaultOptions
	ds, err := badgerds.NewDatastore(datastoreDir, dsOpts)
	if err != nil {
		return err
	}
	exeNode.executionDataDatastore = ds
	exeNode.builder.ShutdownFunc(ds.Close)
	return nil
}

func (exeNode *ExecutionNode) LoadBlobservicePeerManagerDependencies(node *NodeConfig) error {
	exeNode.blobserviceDependable = module.NewProxiedReadyDoneAware()
	exeNode.builder.PeerManagerDependencies.Add(exeNode.blobserviceDependable)
	return nil
}

func (exeNode *ExecutionNode) LoadExecutionDataGetter(node *NodeConfig) error {
	exeNode.executionDataBlobstore = blobs.NewBlobstore(exeNode.executionDataDatastore)
	exeNode.executionDataStore = execution_data.NewExecutionDataStore(exeNode.executionDataBlobstore, execution_data.DefaultSerializer)
	return nil
}

func (exeNode *ExecutionNode) LoadExecutionState(
	node *NodeConfig,
) (
	module.ReadyDoneAware,
	error,
) {

	chunkDataPackDB, err := storagepebble.OpenDefaultPebbleDB(
		node.Logger.With().Str("pebbledb", "cdp").Logger(),
		exeNode.exeConf.chunkDataPackDir,
	)
	if err != nil {
		return nil, fmt.Errorf("could not open chunk data pack database: %w", err)
	}

	exeNode.builder.ShutdownFunc(func() error {
		if err := chunkDataPackDB.Close(); err != nil {
			return fmt.Errorf("error closing chunk data pack database: %w", err)
		}
		return nil
	})
	chunkDataPacks := store.NewChunkDataPacks(node.Metrics.Cache,
		pebbleimpl.ToDB(chunkDataPackDB), exeNode.collections, exeNode.exeConf.chunkDataPackCacheSize)

	getLatestFinalized := func() (uint64, error) {
		final, err := node.State.Final().Head()
		if err != nil {
			return 0, err
		}

		return final.Height, nil
	}
	exeNode.chunkDataPackDB = chunkDataPackDB
	exeNode.chunkDataPacks = chunkDataPacks

	// migrate execution data for last sealed and executed block

	exeNode.executionState = state.NewExecutionState(
		exeNode.ledgerStorage,
		exeNode.commits,
		node.Storage.Blocks,
		node.Storage.Headers,
		chunkDataPacks,
		exeNode.results,
		exeNode.myReceipts,
		exeNode.events,
		exeNode.serviceEvents,
		exeNode.txResults,
		node.ProtocolDB,
		getLatestFinalized,
		node.Tracer,
		exeNode.registerStore,
		exeNode.exeConf.enableStorehouse,
	)

	height, _, err := exeNode.executionState.GetLastExecutedBlockID(context.Background())
	if err != nil {
		return nil, fmt.Errorf("could not get last executed block: %w", err)
	}

	log.Info().Msgf("execution state last executed block height: %v", height)
	exeNode.collector.ExecutionLastExecutedBlockHeight(height)

	return &module.NoopReadyDoneAware{}, nil
}

func (exeNode *ExecutionNode) LoadStopControl(
	node *NodeConfig,
) (
	module.ReadyDoneAware,
	error,
) {
	ver, err := build.Semver()
	if err != nil {
		err = fmt.Errorf("could not set semver version for stop control. "+
			"version %s is not semver compliant: %w", build.Version(), err)

		// The node would not know its own version. Without this the node would not know
		// how to reach to version boundaries.
		exeNode.builder.Logger.
			Err(err).
			Msg("error starting stop control")

		return nil, err
	}

	latestFinalizedBlock, err := node.State.Final().Head()
	if err != nil {
		return nil, fmt.Errorf("could not get latest finalized block: %w", err)
	}

	stopControl := stop.NewStopControl(
		exeNode.ingestionUnit,
		exeNode.exeConf.maxGracefulStopDuration,
		exeNode.builder.Logger,
		exeNode.executionState,
		node.Storage.Headers,
		node.Storage.VersionBeacons,
		ver,
		latestFinalizedBlock,
		// TODO: rename to exeNode.exeConf.executionStopped to make it more consistent
		exeNode.exeConf.pauseExecution,
		true,
	)
	// stopControl needs to consume BlockFinalized events.
	node.ProtocolEvents.AddConsumer(stopControl)

	exeNode.stopControl = stopControl

	return stopControl, nil
}

func (exeNode *ExecutionNode) LoadRegisterStore(
	node *NodeConfig,
) error {
	if !exeNode.exeConf.enableStorehouse {
		node.Logger.Info().Msg("register store disabled")
		return nil
	}

	node.Logger.Info().
		Str("pebble_db_path", exeNode.exeConf.registerDir).
		Msg("register store enabled")
	pebbledb, err := storagepebble.OpenRegisterPebbleDB(
		node.Logger.With().Str("pebbledb", "registers").Logger(),
		exeNode.exeConf.registerDir)

	if err != nil {
		return fmt.Errorf("could not create disk register store: %w", err)
	}

	// close pebble db on shut down
	exeNode.builder.ShutdownFunc(func() error {
		err := pebbledb.Close()
		if err != nil {
			return fmt.Errorf("could not close register store: %w", err)
		}
		return nil
	})

	bootstrapped, err := storagepebble.IsBootstrapped(pebbledb)
	if err != nil {
		return fmt.Errorf("could not check if registers db is bootstrapped: %w", err)
	}

	node.Logger.Info().Msgf("register store bootstrapped: %v", bootstrapped)

	if !bootstrapped {
		checkpointFile := path.Join(exeNode.exeConf.triedir, modelbootstrap.FilenameWALRootCheckpoint)
		sealedRoot := node.State.Params().SealedRoot()

		rootSeal := node.State.Params().Seal()

		if sealedRoot.ID() != rootSeal.BlockID {
			return fmt.Errorf("mismatching root seal and sealed root: %v != %v", sealedRoot.ID(), rootSeal.BlockID)
		}

		checkpointHeight := sealedRoot.Height
		rootHash := ledgerpkg.RootHash(rootSeal.FinalState)

		err = bootstrap.ImportRegistersFromCheckpoint(node.Logger, checkpointFile, checkpointHeight, rootHash, pebbledb, exeNode.exeConf.importCheckpointWorkerCount)
		if err != nil {
			return fmt.Errorf("could not import registers from checkpoint: %w", err)
		}
	}
	diskStore, err := storagepebble.NewRegisters(pebbledb, storagepebble.PruningDisabled)
	if err != nil {
		return fmt.Errorf("could not create registers storage: %w", err)
	}

	reader := finalizedreader.NewFinalizedReader(node.Storage.Headers, node.LastFinalizedHeader.Height)
	node.ProtocolEvents.AddConsumer(reader)
	notifier := storehouse.NewRegisterStoreMetrics(exeNode.collector)

	// report latest finalized and executed height as metrics
	notifier.OnFinalizedAndExecutedHeightUpdated(diskStore.LatestHeight())

	registerStore, err := storehouse.NewRegisterStore(
		diskStore,
		nil, // TODO: replace with real WAL
		reader,
		node.Logger,
		notifier,
	)
	if err != nil {
		return err
	}

	exeNode.registerStore = registerStore
	return nil
}

func (exeNode *ExecutionNode) LoadExecutionStateLedger(
	node *NodeConfig,
) (
	module.ReadyDoneAware,
	error,
) {
	// DiskWal is a dependent component because we need to ensure
	// that all WAL updates are completed before closing opened WAL segment.
	var err error
	exeNode.diskWAL, err = wal.NewDiskWAL(node.Logger.With().Str("subcomponent", "wal").Logger(),
		node.MetricsRegisterer, exeNode.collector, exeNode.exeConf.triedir, int(exeNode.exeConf.mTrieCacheSize), pathfinder.PathByteSize, wal.SegmentSize)
	if err != nil {
		return nil, fmt.Errorf("failed to initialize wal: %w", err)
	}

	exeNode.ledgerStorage, err = ledger.NewLedger(exeNode.diskWAL, int(exeNode.exeConf.mTrieCacheSize), exeNode.collector, node.Logger.With().Str("subcomponent",
		"ledger").Logger(), ledger.DefaultPathFinderVersion)
	return exeNode.ledgerStorage, err
}

func (exeNode *ExecutionNode) LoadExecutionStateLedgerWALCompactor(
	node *NodeConfig,
) (
	module.ReadyDoneAware,
	error,
) {
	return ledger.NewCompactor(
		exeNode.ledgerStorage,
		exeNode.diskWAL,
		node.Logger.With().Str("subcomponent", "checkpointer").Logger(),
		uint(exeNode.exeConf.mTrieCacheSize),
		exeNode.exeConf.checkpointDistance,
		exeNode.exeConf.checkpointsToKeep,
		exeNode.toTriggerCheckpoint, // compactor will listen to the signal from admin tool for force triggering checkpointing
		exeNode.collector,
	)
}

func (exeNode *ExecutionNode) LoadExecutionDataPruner(
	node *NodeConfig,
) (
	module.ReadyDoneAware,
	error,
) {
	sealed, err := node.State.Sealed().Head()
	if err != nil {
		return nil, fmt.Errorf("cannot get the sealed block: %w", err)
	}

	trackerDir := filepath.Join(exeNode.exeConf.executionDataDir, "tracker")
	exeNode.executionDataTracker, err = tracker.OpenStorage(
		trackerDir,
		sealed.Height,
		node.Logger,
		tracker.WithPruneCallback(func(c cid.Cid) error {
			// TODO: use a proper context here
			return exeNode.executionDataBlobstore.DeleteBlob(context.TODO(), c)
		}),
	)
	if err != nil {
		return nil, err
	}

	// by default, pruning is disabled
	if exeNode.exeConf.executionDataPrunerHeightRangeTarget == 0 {
		return &module.NoopReadyDoneAware{}, nil
	}

	var prunerMetrics module.ExecutionDataPrunerMetrics = metrics.NewNoopCollector()
	if node.MetricsEnabled {
		prunerMetrics = metrics.NewExecutionDataPrunerCollector()
	}

	exeNode.executionDataPruner, err = pruner.NewPruner(
		node.Logger,
		prunerMetrics,
		exeNode.executionDataTracker,
		pruner.WithPruneCallback(func(ctx context.Context) error {
			return exeNode.executionDataDatastore.CollectGarbage(ctx)
		}),
		pruner.WithHeightRangeTarget(exeNode.exeConf.executionDataPrunerHeightRangeTarget),
		pruner.WithThreshold(exeNode.exeConf.executionDataPrunerThreshold),
	)
	return exeNode.executionDataPruner, err
}

func (exeNode *ExecutionNode) LoadExecutionDBPruner(node *NodeConfig) (module.ReadyDoneAware, error) {
	cfg := exepruner.PruningConfig{
		Threshold:                 exeNode.exeConf.pruningConfigThreshold,
		BatchSize:                 exeNode.exeConf.pruningConfigBatchSize,
		SleepAfterEachBatchCommit: exeNode.exeConf.pruningConfigSleepAfterCommit,
		SleepAfterEachIteration:   exeNode.exeConf.pruningConfigSleepAfterIteration,
	}

	return exepruner.NewChunkDataPackPruningEngine(
		node.Logger,
		exeNode.collector,
		node.State,
		node.ProtocolDB,
		node.Storage.Headers,
		exeNode.chunkDataPacks,
		exeNode.results,
		exeNode.chunkDataPackDB,
		cfg,
	), nil
}

func (exeNode *ExecutionNode) LoadCheckerEngine(
	node *NodeConfig,
) (
	module.ReadyDoneAware,
	error,
) {
	if !exeNode.exeConf.enableChecker {
		node.Logger.Warn().Msgf("checker engine is disabled")
		return &module.NoopReadyDoneAware{}, nil
	}

	node.Logger.Info().Msgf("checker engine is enabled")

	core := checker.NewCore(
		node.Logger,
		node.State,
		exeNode.executionState,
	)
	exeNode.checkerEng = checker.NewEngine(core)
	return exeNode.checkerEng, nil
}

func (exeNode *ExecutionNode) LoadIngestionEngine(
	node *NodeConfig,
) (
	module.ReadyDoneAware,
	error,
) {
	var colFetcher ingestion.CollectionFetcher
	var err error

	if node.ObserverMode {
		anID, err := flow.HexStringToIdentifier(exeNode.exeConf.publicAccessID)
		if err != nil {
			return nil, fmt.Errorf("could not parse public access ID: %w", err)
		}

		anNode, ok := exeNode.builder.IdentityProvider.ByNodeID(anID)
		if !ok {
			return nil, fmt.Errorf("could not find public access node with ID %s", anID)
		}

		if anNode.Role != flow.RoleAccess {
			return nil, fmt.Errorf("public access node with ID %s is not an access node", anID)
		}

		if anNode.IsEjected() {
			return nil, fmt.Errorf("public access node with ID %s is ejected", anID)
		}

		accessFetcher, err := fetcher.NewAccessCollectionFetcher(node.Logger, anNode.Address, anNode.NetworkPubKey, anNode.NodeID, node.RootChainID.Chain())
		if err != nil {
			return nil, fmt.Errorf("could not create access collection fetcher: %w", err)
		}
		colFetcher = accessFetcher
		exeNode.collectionRequester = accessFetcher
	} else {
		reqEng, err := requester.New(node.Logger, node.Metrics.Engine, node.EngineRegistry, node.Me, node.State,
			channels.RequestCollections,
			filter.Any,
			func() flow.Entity { return &flow.Collection{} },
			// we are manually triggering batches in execution, but lets still send off a batch once a minute, as a safety net for the sake of retries
			requester.WithBatchInterval(exeNode.exeConf.requestInterval),
			// consistency of collection can be checked by checking hash, and hash comes from trusted source (blocks from consensus follower)
			// hence we not need to check origin
			requester.WithValidateStaking(false),
			// we have observed execution nodes occasionally fail to retrieve collections using this engine, which can cause temporary execution halts
			// setting a retry maximum of 10s results in a much faster recovery from these faults (default is 2m)
			requester.WithRetryMaximum(10*time.Second),
		)

		if err != nil {
			return nil, fmt.Errorf("could not create requester engine: %w", err)
		}

		colFetcher = fetcher.NewCollectionFetcher(node.Logger, reqEng, node.State, exeNode.exeConf.onflowOnlyLNs)
		exeNode.collectionRequester = reqEng
	}

	_, core, err := ingestion.NewMachine(
		node.Logger,
		node.ProtocolEvents,
		exeNode.collectionRequester,
		colFetcher,
		node.Storage.Headers,
		node.Storage.Blocks,
		exeNode.collections,
		exeNode.executionState,
		node.State,
		exeNode.collector,
		exeNode.computationManager,
		exeNode.providerEngine,
		exeNode.blockDataUploader,
		exeNode.stopControl,
	)

	return core, err
}

// create scripts engine for handling script execution
func (exeNode *ExecutionNode) LoadScriptsEngine(node *NodeConfig) (module.ReadyDoneAware, error) {

	exeNode.scriptsEng = scripts.New(
		node.Logger,
		exeNode.computationManager.QueryExecutor(),
		exeNode.executionState,
	)

	return exeNode.scriptsEng, nil
}

func (exeNode *ExecutionNode) LoadTransactionExecutionMetrics(
	node *NodeConfig,
) (module.ReadyDoneAware, error) {
	lastFinalizedHeader := node.LastFinalizedHeader

	metricsProvider := txmetrics.NewTransactionExecutionMetricsProvider(
		node.Logger,
		exeNode.executionState,
		node.Storage.Headers,
		lastFinalizedHeader.Height,
		exeNode.exeConf.transactionExecutionMetricsBufferSize,
	)

	node.ProtocolEvents.AddConsumer(metricsProvider)
	exeNode.metricsProvider = metricsProvider
	return metricsProvider, nil
}

func (exeNode *ExecutionNode) LoadConsensusCommittee(
	node *NodeConfig,
) (
	module.ReadyDoneAware,
	error,
) {
	// initialize consensus committee's membership state
	// This committee state is for the HotStuff follower, which follows the MAIN CONSENSUS Committee
	// Note: node.Me.NodeID() is not part of the consensus exeNode.committee
	committee, err := committees.NewConsensusCommittee(node.State, node.Me.NodeID())
	if err != nil {
		return nil, fmt.Errorf("could not create Committee state for main consensus: %w", err)
	}
	node.ProtocolEvents.AddConsumer(committee)
	exeNode.committee = committee

	return committee, nil
}

func (exeNode *ExecutionNode) LoadFollowerCore(
	node *NodeConfig,
) (
	module.ReadyDoneAware,
	error,
) {
	// create a finalizer that handles updating the protocol
	// state when the follower detects newly finalized blocks
	final := finalizer.NewFinalizer(node.ProtocolDB.Reader(), node.Storage.Headers, exeNode.followerState, node.Tracer)

	finalized, pending, err := recovery.FindLatest(node.State, node.Storage.Headers)
	if err != nil {
		return nil, fmt.Errorf("could not find latest finalized block and pending blocks to recover consensus follower: %w", err)
	}

	// creates a consensus follower with ingestEngine as the notifier
	// so that it gets notified upon each new finalized block
	exeNode.followerCore, err = consensus.NewFollower(
		node.Logger,
		node.Metrics.Mempool,
		node.Storage.Headers,
		final,
		exeNode.followerDistributor,
		node.FinalizedRootBlock.Header,
		node.RootQC,
		finalized,
		pending,
	)
	if err != nil {
		return nil, fmt.Errorf("could not create follower core logic: %w", err)
	}

	return exeNode.followerCore, nil
}

func (exeNode *ExecutionNode) LoadFollowerEngine(
	node *NodeConfig,
) (
	module.ReadyDoneAware,
	error,
) {
	packer := signature.NewConsensusSigDataPacker(exeNode.committee)
	// initialize the verifier for the protocol consensus
	verifier := verification.NewCombinedVerifier(exeNode.committee, packer)
	validator := validator.New(exeNode.committee, verifier)

	var heroCacheCollector module.HeroCacheMetrics = metrics.NewNoopCollector()
	if node.HeroCacheMetricsEnable {
		heroCacheCollector = metrics.FollowerCacheMetrics(node.MetricsRegisterer)
	}

	core, err := followereng.NewComplianceCore(
		node.Logger,
		node.Metrics.Mempool,
		heroCacheCollector,
		exeNode.followerDistributor,
		exeNode.followerState,
		exeNode.followerCore,
		validator,
		exeNode.syncCore,
		node.Tracer,
	)
	if err != nil {
		return nil, fmt.Errorf("could not create follower core: %w", err)
	}

	exeNode.followerEng, err = followereng.NewComplianceLayer(
		node.Logger,
		node.EngineRegistry,
		node.Me,
		node.Metrics.Engine,
		node.Storage.Headers,
		node.LastFinalizedHeader,
		core,
		node.ComplianceConfig,
	)
	if err != nil {
		return nil, fmt.Errorf("could not create follower engine: %w", err)
	}
	exeNode.followerDistributor.AddOnBlockFinalizedConsumer(exeNode.followerEng.OnFinalizedBlock)

	return exeNode.followerEng, nil
}

func (exeNode *ExecutionNode) LoadCollectionRequesterEngine(
	node *NodeConfig,
) (
	module.ReadyDoneAware,
	error,
) {
	// We initialize the requester engine inside the ingestion engine due to the mutual dependency. However, in
	// order for it to properly start and shut down, we should still return it as its own engine here, so it can
	// be handled by the scaffold.
	return exeNode.collectionRequester, nil
}

func (exeNode *ExecutionNode) LoadReceiptProviderEngine(
	node *NodeConfig,
) (
	module.ReadyDoneAware,
	error,
) {
	retrieve := func(blockID flow.Identifier) (flow.Entity, error) {
		return exeNode.myReceipts.MyReceipt(blockID)
	}

	var receiptRequestQueueMetric module.HeroCacheMetrics = metrics.NewNoopCollector()
	if node.HeroCacheMetricsEnable {
		receiptRequestQueueMetric = metrics.ReceiptRequestsQueueMetricFactory(node.MetricsRegisterer)
	}
	receiptRequestQueue := queue.NewHeroStore(exeNode.exeConf.receiptRequestsCacheSize, node.Logger, receiptRequestQueueMetric)

	engineRegister := node.EngineRegistry
	if node.ObserverMode {
		engineRegister = &underlay.NoopEngineRegister{}
	}
	eng, err := provider.New(
		node.Logger.With().Str("engine", "receipt_provider").Logger(),
		node.Metrics.Engine,
		engineRegister,
		node.Me,
		node.State,
		receiptRequestQueue,
		exeNode.exeConf.receiptRequestWorkers,
		channels.ProvideReceiptsByBlockID,
		filter.And(
			filter.IsValidCurrentEpochParticipantOrJoining,
			filter.HasRole[flow.Identity](flow.RoleConsensus),
		),
		retrieve,
	)
	return eng, err
}

func (exeNode *ExecutionNode) LoadSynchronizationEngine(
	node *NodeConfig,
) (
	module.ReadyDoneAware,
	error,
) {
	// initialize the synchronization engine
	spamConfig, err := synchronization.NewSpamDetectionConfig()
	if err != nil {
		return nil, fmt.Errorf("could not initialize spam detection config: %w", err)
	}

	exeNode.syncEngine, err = synchronization.New(
		node.Logger,
		node.Metrics.Engine,
		node.EngineRegistry,
		node.Me,
		node.State,
		node.Storage.Blocks,
		exeNode.followerEng,
		exeNode.syncCore,
		node.SyncEngineIdentifierProvider,
		spamConfig,
	)
	if err != nil {
		return nil, fmt.Errorf("could not initialize synchronization engine: %w", err)
	}
	exeNode.followerDistributor.AddFinalizationConsumer(exeNode.syncEngine)

	return exeNode.syncEngine, nil
}

func (exeNode *ExecutionNode) LoadGrpcServer(
	node *NodeConfig,
) (
	module.ReadyDoneAware,
	error,
) {
	return rpc.New(
		node.Logger,
		exeNode.exeConf.rpcConf,
		exeNode.scriptsEng,
		node.Storage.Headers,
		node.State,
		exeNode.eventsReader,
		exeNode.resultsReader,
		exeNode.txResultsReader,
		exeNode.commitsReader,
		exeNode.metricsProvider,
		node.RootChainID,
		signature.NewBlockSignerDecoder(exeNode.committee),
		exeNode.exeConf.apiRatelimits,
		exeNode.exeConf.apiBurstlimits,
	), nil
}

func (exeNode *ExecutionNode) LoadBootstrapper(node *NodeConfig) error {

	// check if the execution database already exists
	bootstrapper := bootstrap.NewBootstrapper(node.Logger)

	// in order to support switching from badger to pebble in the middle of the spork,
	// we will check if the execution database has been bootstrapped by reading the state from badger db.
	// and if not, bootstrap both badger and pebble db.
	commit, bootstrapped, err := bootstrapper.IsBootstrapped(node.ProtocolDB)
	if err != nil {
		return fmt.Errorf("could not query database to know whether database has been bootstrapped: %w", err)
	}

	// if the execution database does not exist, then we need to bootstrap the execution database.
	if !bootstrapped {

		err := wal.CheckpointHasRootHash(
			node.Logger,
			path.Join(node.BootstrapDir, bootstrapFilenames.DirnameExecutionState),
			bootstrapFilenames.FilenameWALRootCheckpoint,
			ledgerpkg.RootHash(node.RootSeal.FinalState),
		)
		if err != nil {
			return err
		}

		// when bootstrapping, the bootstrap folder must have a checkpoint file
		// we need to cover this file to the trie folder to restore the trie to restore the execution state.
		err = copyBootstrapState(node.BootstrapDir, exeNode.exeConf.triedir)
		if err != nil {
			return fmt.Errorf("could not load bootstrap state from checkpoint file: %w", err)
		}

		err = bootstrapper.BootstrapExecutionDatabase(badgerimpl.ToDB(node.DB), node.RootSeal)
		if err != nil {
			return fmt.Errorf("could not bootstrap execution database: %w", err)
		}

		err = bootstrapper.BootstrapExecutionDatabase(pebbleimpl.ToDB(node.PebbleDB), node.RootSeal)
		if err != nil {
			return fmt.Errorf("could not bootstrap execution database: %w", err)
		}
	} else {
		// if execution database has been bootstrapped, then the root statecommit must equal to the one
		// in the bootstrap folder
		if commit != node.RootSeal.FinalState {
			return fmt.Errorf("mismatching root statecommitment. database has state commitment: %x, "+
				"bootstap has statecommitment: %x",
				commit, node.RootSeal.FinalState)
		}
	}

	return nil
}

// getContractEpochCounter Gets the epoch counters from the FlowEpoch smart
// contract from the snapshot provided.
func getContractEpochCounter(
	vm fvm.VM,
	vmCtx fvm.Context,
	snapshot snapshot.StorageSnapshot,
) (
	uint64,
	error,
) {
	sc := systemcontracts.SystemContractsForChain(vmCtx.Chain.ChainID())

	// Generate the script to get the epoch counter from the FlowEpoch smart contract
	scriptCode := templates.GenerateGetCurrentEpochCounterScript(sc.AsTemplateEnv())
	script := fvm.Script(scriptCode)

	// execute the script
	_, output, err := vm.Run(vmCtx, script, snapshot)
	if err != nil {
		return 0, fmt.Errorf("could not read epoch counter, internal error while executing script: %w", err)
	}
	if output.Err != nil {
		return 0, fmt.Errorf("could not read epoch counter, script error: %w", output.Err)
	}
	if output.Value == nil {
		return 0, fmt.Errorf("could not read epoch counter, script returned no value")
	}

	epochCounter := output.Value.(cadence.UInt64)
	return uint64(epochCounter), nil
}

// copy the checkpoint files from the bootstrap folder to the execution state folder
// Checkpoint file is required to restore the trie, and has to be placed in the execution
// state folder.
// There are two ways to generate a checkpoint file:
//  1. From a clean state.
//     Refer to the code in the testcase: TestGenerateExecutionState
//  2. From a previous execution state
//     This is often used when sporking the network.
//     Use the execution-state-extract util commandline to generate a checkpoint file from
//     a previous checkpoint file
func copyBootstrapState(dir, trie string) error {
	filename := ""
	firstCheckpointFilename := "00000000"

	fileExists := func(fileName string) bool {
		_, err := os.Stat(filepath.Join(dir, bootstrapFilenames.DirnameExecutionState, fileName))
		return err == nil
	}

	// if there is a root checkpoint file, then copy that file over
	if fileExists(bootstrapFilenames.FilenameWALRootCheckpoint) {
		filename = bootstrapFilenames.FilenameWALRootCheckpoint
	} else if fileExists(firstCheckpointFilename) {
		// else if there is a checkpoint file, then copy that file over
		filename = firstCheckpointFilename
	} else {
		filePath := filepath.Join(dir, bootstrapFilenames.DirnameExecutionState, firstCheckpointFilename)

		// include absolute path of the missing file in the error message
		absPath, err := filepath.Abs(filePath)
		if err != nil {
			absPath = filePath
		}

		return fmt.Errorf("execution state file not found: %v", absPath)
	}

	// copy from the bootstrap folder to the execution state folder
	from, to := path.Join(dir, bootstrapFilenames.DirnameExecutionState), trie

	log.Info().Str("dir", dir).Str("trie", trie).
		Msgf("linking checkpoint file %v from directory: %v, to: %v", filename, from, to)

	copiedFiles, err := wal.SoftlinkCheckpointFile(filename, from, to)
	if err != nil {
		return fmt.Errorf("can not link checkpoint file %s, from %s to %s, %w",
			filename, from, to, err)
	}

	for _, newPath := range copiedFiles {
		fmt.Printf("linked root checkpoint file from directory: %v, to: %v\n", from, newPath)
	}

	return nil
}

func logSysInfo(logger zerolog.Logger) error {

	vmem, err := mem.VirtualMemory()
	if err != nil {
		return fmt.Errorf("failed to get virtual memory: %w", err)
	}

	info, err := cpu.Info()
	if err != nil {
		return fmt.Errorf("failed to get cpu info: %w", err)
	}

	logicalCores, err := cpu.Counts(true)
	if err != nil {
		return fmt.Errorf("failed to get logical cores: %w", err)
	}

	physicalCores, err := cpu.Counts(false)
	if err != nil {
		return fmt.Errorf("failed to get physical cores: %w", err)
	}

	if len(info) == 0 {
		return fmt.Errorf("cpu info length is 0")
	}

	logger.Info().Msgf("CPU: ModelName=%s, MHz=%.0f, Family=%s, Model=%s, Stepping=%d, Microcode=%s, PhysicalCores=%d, LogicalCores=%d",
		info[0].ModelName, info[0].Mhz, info[0].Family, info[0].Model, info[0].Stepping, info[0].Microcode, physicalCores, logicalCores)

	logger.Info().Msgf("RAM: Total=%d, Free=%d", vmem.Total, vmem.Free)

	hostInfo, err := host.Info()
	if err != nil {
		return fmt.Errorf("failed to get platform info: %w", err)
	}
	logger.Info().Msgf("OS: OS=%s, Platform=%s, PlatformVersion=%s, KernelVersion=%s, Uptime: %d",
		hostInfo.OS, hostInfo.Platform, hostInfo.PlatformVersion, hostInfo.KernelVersion, hostInfo.Uptime)

	// goruntime.GOMAXPROCS(0) doesn't modify any settings.
	logger.Info().Msgf("GO: GoVersion=%s, GOMAXPROCS=%d, NumCPU=%d",
		goruntime.Version(), goruntime.GOMAXPROCS(0), goruntime.NumCPU())

	return nil
}<|MERGE_RESOLUTION|>--- conflicted
+++ resolved
@@ -221,10 +221,6 @@
 		Module("blobservice peer manager dependencies", exeNode.LoadBlobservicePeerManagerDependencies).
 		Module("bootstrap", exeNode.LoadBootstrapper).
 		Module("register store", exeNode.LoadRegisterStore).
-<<<<<<< HEAD
-		// Module("migrate last executed block", exeNode.MigrateLastSealedExecutedResultToPebble).
-=======
->>>>>>> b81f2a03
 		AdminCommand("get-transactions", func(conf *NodeConfig) commands.AdminCommand {
 			return storageCommands.NewGetTransactionsCommand(conf.State, conf.Storage.Payloads, exeNode.collections)
 		}).
@@ -347,30 +343,10 @@
 	exeNode.receipts = store.NewExecutionReceipts(node.Metrics.Cache, db, exeNode.results, storage.DefaultCacheSize)
 	exeNode.myReceipts = store.NewMyExecutionReceipts(node.Metrics.Cache, db, exeNode.receipts)
 	exeNode.txResults = store.NewTransactionResults(node.Metrics.Cache, db, exeNode.exeConf.transactionResultsCacheSize)
-<<<<<<< HEAD
-
-	// if dbops.IsBadgerBased(node.DBOps) {
-	// if data are stored in badger, we can use the same storage for all data
-=======
->>>>>>> b81f2a03
 	exeNode.eventsReader = exeNode.events
 	exeNode.commitsReader = exeNode.commits
 	exeNode.resultsReader = exeNode.results
 	exeNode.txResultsReader = exeNode.txResults
-<<<<<<< HEAD
-	// } else if dbops.IsPebbleBatch(node.DBOps) {
-	// 	// when data are stored in pebble, we need to use chained storage to query data from
-	// 	// both pebble and badger
-	// 	// note the pebble storage is the first argument, and badger storage is the second, so
-	// 	// the data will be queried from pebble first, then badger
-	// 	badgerDB := badgerimpl.ToDB(node.DB)
-	// 	exeNode.eventsReader = chained.NewEvents(exeNode.events, store.NewEvents(node.Metrics.Cache, badgerDB))
-	// 	exeNode.commitsReader = chained.NewCommits(exeNode.commits, store.NewCommits(node.Metrics.Cache, badgerDB))
-	// 	exeNode.resultsReader = chained.NewExecutionResults(exeNode.results, store.NewExecutionResults(node.Metrics.Cache, badgerDB))
-	// 	exeNode.txResultsReader = chained.NewTransactionResults(exeNode.txResults, store.NewTransactionResults(node.Metrics.Cache, badgerDB, exeNode.exeConf.transactionResultsCacheSize))
-	// }
-=======
->>>>>>> b81f2a03
 	return nil
 }
 
