--- conflicted
+++ resolved
@@ -80,29 +80,9 @@
 		requiredApprovalsForSealConstruction   uint
 		emergencySealing                       bool
 
-<<<<<<< HEAD
-		err               error
-		mutableState      protocol.MutableState
-		privateDKGData    *dkg.DKGParticipantPriv
-		guarantees        mempool.Guarantees
-		results           mempool.IncorporatedResults
-		receipts          mempool.ExecutionTree
-		approvals         mempool.Approvals
-		seals             mempool.IncorporatedResultSeals
-		pendingReceipts   mempool.PendingReceipts
-		prov              *provider.Engine
-		receiptRequester  *requester.Engine
-		syncCore          *synchronization.Core
-		comp              *compliance.Engine
-		conMetrics        module.ConsensusMetrics
-		mainMetrics       module.HotstuffMetrics
-		receiptValidator  module.ReceiptValidator
-		approvalValidator module.ApprovalValidator
-		chunkAssigner     *chmodule.ChunkAssigner
-=======
 		err                     error
 		mutableState            protocol.MutableState
-		privateDKGData          *bootstrap.DKGParticipantPriv
+		privateDKGData          *dkg.DKGParticipantPriv
 		guarantees              mempool.Guarantees
 		receipts                mempool.ExecutionTree
 		seals                   mempool.IncorporatedResultSeals
@@ -116,7 +96,6 @@
 		receiptValidator        module.ReceiptValidator
 		chunkAssigner           *chmodule.ChunkAssigner
 		finalizationDistributor *pubsub.FinalizationDistributor
->>>>>>> 1445cabe
 	)
 
 	cmd.FlowNode(flow.RoleConsensus.String()).
