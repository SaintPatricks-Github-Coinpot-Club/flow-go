--- conflicted
+++ resolved
@@ -389,13 +389,6 @@
 			)
 			signer = verification.NewMetricsWrapper(signer, mainMetrics) // wrapper for measuring time spent with crypto-related operations
 
-<<<<<<< HEAD
-			// initialize the indexer to add index for receipts by the executed block id.
-			// so that receipts can be found by block id.
-			indexer := matching.NewIndexer(node.Logger, node.Storage.Receipts, node.Storage.Results, node.Storage.Payloads)
-
-=======
->>>>>>> 108a532c
 			// initialize a logging notifier for hotstuff
 			notifier := createNotifier(
 				node.Logger,
