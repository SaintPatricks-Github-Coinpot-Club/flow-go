--- conflicted
+++ resolved
@@ -392,11 +392,6 @@
 			rawMempool := stdmap.NewIncorporatedResultSeals(sealLimit)
 			multipleReceiptsFilterMempool := consensusMempools.NewIncorporatedResultSeals(rawMempool, node.Storage.Receipts)
 
-<<<<<<< HEAD
-			dbStore := node.ProtocolDB
-
-=======
->>>>>>> 781ebf57
 			seals, err = consensusMempools.NewExecStateForkSuppressor(
 				multipleReceiptsFilterMempool,
 				consensusMempools.LogForkAndCrash(node.Logger),
