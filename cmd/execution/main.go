package main

import (
	"bytes"
	"fmt"
	"os"
	"path/filepath"

	"github.com/dapperlabs/cadence/runtime"
	"github.com/spf13/pflag"

	"github.com/dapperlabs/flow-go/cmd"
	"github.com/dapperlabs/flow-go/engine/execution/computation"
	"github.com/dapperlabs/flow-go/engine/execution/computation/virtualmachine"
	"github.com/dapperlabs/flow-go/engine/execution/ingestion"
	"github.com/dapperlabs/flow-go/engine/execution/provider"
	"github.com/dapperlabs/flow-go/engine/execution/rpc"
	"github.com/dapperlabs/flow-go/engine/execution/state"
	"github.com/dapperlabs/flow-go/engine/execution/state/bootstrap"
	"github.com/dapperlabs/flow-go/engine/execution/sync"
	"github.com/dapperlabs/flow-go/model/flow"
	"github.com/dapperlabs/flow-go/module"
	"github.com/dapperlabs/flow-go/storage"
	"github.com/dapperlabs/flow-go/storage/badger"
	"github.com/dapperlabs/flow-go/storage/ledger"
)

func main() {

	var (
		stateCommitments   storage.Commits
		ledgerStorage      storage.Ledger
		events             storage.Events
		providerEngine     *provider.Engine
		computationManager *computation.Manager
		ingestionEng       *ingestion.Engine
		rpcConf            rpc.Config
		err                error
		executionState     state.ExecutionState
		triedir            string
	)

	cmd.FlowNode("execution").
		ExtraFlags(func(flags *pflag.FlagSet) {
			homedir, _ := os.UserHomeDir()
			datadir := filepath.Join(homedir, ".flow", "execution")

			flags.StringVarP(&rpcConf.ListenAddr, "rpc-addr", "i", "localhost:9000", "the address the gRPC server listens on")
			flags.StringVar(&triedir, "triedir", datadir, "directory to store the execution State")
		}).
		Module("computation manager", func(node *cmd.FlowNodeBuilder) error {
			rt := runtime.NewInterpreterRuntime()
			vm := virtualmachine.New(rt)
			computationManager = computation.New(
				node.Logger,
				node.Me,
				node.State,
				vm,
			)

			return nil
		}).
		//Trie storage is required to bootstrap, but also shout be handled while shutting down
		Module("ledger storage", func(node *cmd.FlowNodeBuilder) error {
			ledgerStorage, err = ledger.NewTrieStorage(triedir)
			return err
		}).
		GenesisHandler(func(node *cmd.FlowNodeBuilder, block *flow.Block) {
			bootstrappedStateCommitment, err := bootstrap.BootstrapLedger(ledgerStorage)
			if err != nil {
				panic(fmt.Sprintf("error while bootstrapping execution state: %s", err))
			}
			if !bytes.Equal(bootstrappedStateCommitment, flow.GenesisStateCommitment) {
				panic("error while boostrapping execution state - resulting state is different than precalculated!")
			}
			if !bytes.Equal(flow.GenesisStateCommitment, block.Seals[0].FinalState) {
				panic("genesis seal state commitment different from precalculated")
			}

			err = bootstrap.BootstrapExecutionDatabase(node.DB, &block.Header)
			if err != nil {
				panic(fmt.Sprintf("error while boostrapping execution state - cannot bootstrap database: %s", err))
			}
		}).
		Component("execution state ledger", func(node *cmd.FlowNodeBuilder) (module.ReadyDoneAware, error) {
			return ledgerStorage, nil
		}).
		Component("provider engine", func(node *cmd.FlowNodeBuilder) (module.ReadyDoneAware, error) {
			chunkDataPacks := badger.NewChunkDataPacks(node.DB)
			executionResults := badger.NewExecutionResults(node.DB)
			stateCommitments = badger.NewCommits(node.DB)
<<<<<<< HEAD
			executionState = state.NewExecutionState(ledgerStorage, stateCommitments, chunkHeaders, chunkDataPacks, executionResults, node.DB)
			//registerDeltas := badger.NewRegisterDeltas(node.DB)
			stateSync := sync.NewStateSynchronizer(executionState)

=======
			executionState = state.NewExecutionState(ledgerStorage, stateCommitments, chunkDataPacks, executionResults)
>>>>>>> bb7e9201
			providerEngine, err = provider.New(
				node.Logger,
				node.Network,
				node.State,
				node.Me,
				executionState,
				stateSync,
			)

			return providerEngine, err
		}).
		Component("ingestion engine", func(node *cmd.FlowNodeBuilder) (module.ReadyDoneAware, error) {
			blocks := badger.NewBlocks(node.DB)
			collections := badger.NewCollections(node.DB)
			payloads := badger.NewPayloads(node.DB)
			events := badger.NewEvents(node.DB)
			ingestionEng, err = ingestion.New(
				node.Logger,
				node.Network,
				node.Me,
				node.State,
				blocks,
				payloads,
				collections,
				events,
				computationManager,
				providerEngine,
				executionState,
				6, //TODO - config param maybe?
			)
			return ingestionEng, err
		}).
		Component("grpc server", func(node *cmd.FlowNodeBuilder) (module.ReadyDoneAware, error) {
			rpcEng := rpc.New(node.Logger, rpcConf, ingestionEng, events)
			return rpcEng, nil
		}).Run()

}<|MERGE_RESOLUTION|>--- conflicted
+++ resolved
@@ -89,14 +89,9 @@
 			chunkDataPacks := badger.NewChunkDataPacks(node.DB)
 			executionResults := badger.NewExecutionResults(node.DB)
 			stateCommitments = badger.NewCommits(node.DB)
-<<<<<<< HEAD
-			executionState = state.NewExecutionState(ledgerStorage, stateCommitments, chunkHeaders, chunkDataPacks, executionResults, node.DB)
+			executionState = state.NewExecutionState(ledgerStorage, stateCommitments, chunkDataPacks, executionResults, node.DB)
 			//registerDeltas := badger.NewRegisterDeltas(node.DB)
 			stateSync := sync.NewStateSynchronizer(executionState)
-
-=======
-			executionState = state.NewExecutionState(ledgerStorage, stateCommitments, chunkDataPacks, executionResults)
->>>>>>> bb7e9201
 			providerEngine, err = provider.New(
 				node.Logger,
 				node.Network,
