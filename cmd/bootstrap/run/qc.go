package run

import (
	"fmt"

	"github.com/onflow/flow-go/consensus/hotstuff"
	"github.com/onflow/flow-go/consensus/hotstuff/committees"
	"github.com/onflow/flow-go/consensus/hotstuff/mocks"
	"github.com/onflow/flow-go/consensus/hotstuff/model"
	"github.com/onflow/flow-go/consensus/hotstuff/validator"
	"github.com/onflow/flow-go/consensus/hotstuff/verification"
	"github.com/onflow/flow-go/crypto"
	"github.com/onflow/flow-go/model/bootstrap"
	"github.com/onflow/flow-go/model/dkg"
	"github.com/onflow/flow-go/model/encodable"
	"github.com/onflow/flow-go/model/encoding"
	"github.com/onflow/flow-go/model/flow"
	"github.com/onflow/flow-go/module/local"
	"github.com/onflow/flow-go/module/signature"
)

type Participant struct {
	bootstrap.NodeInfo
	RandomBeaconPrivKey crypto.PrivateKey
}

type ParticipantData struct {
	Participants []Participant
	Lookup       map[flow.Identifier]flow.DKGParticipant
	GroupKey     crypto.PublicKey
}

func (pd *ParticipantData) Identities() flow.IdentityList {
	nodes := make([]bootstrap.NodeInfo, 0, len(pd.Participants))
	for _, participant := range pd.Participants {
		nodes = append(nodes, participant.NodeInfo)
	}
	return bootstrap.ToIdentityList(nodes)
}

func GenerateRootQC(block *flow.Block, participantData *ParticipantData) (*flow.QuorumCertificate, error) {

	validators, signers, err := createValidators(participantData)
	if err != nil {
		return nil, err
	}

	hotBlock := model.GenesisBlockFromFlow(block.Header)

	votes := make([]*model.Vote, 0, len(signers))
	for _, signer := range signers {
		vote, err := signer.CreateVote(hotBlock)
		if err != nil {
			return nil, err
		}
		votes = append(votes, vote)
	}

	// manually aggregate sigs
	qc, err := signers[0].CreateQC(votes)
	if err != nil {
		return nil, err
	}

	// validate QC
	err = validators[0].ValidateQC(qc, hotBlock)

	return qc, err
}

func createValidators(participantData *ParticipantData) ([]hotstuff.Validator, []hotstuff.SignerVerifier, error) {
	n := len(participantData.Participants)
	identities := participantData.Identities()

	groupSize := uint(len(participantData.Participants))
	if groupSize < uint(n) {
		return nil, nil, fmt.Errorf("need at least as many signers as DKG participants, got %v and %v", groupSize, n)
	}

	signers := make([]hotstuff.SignerVerifier, n)
	validators := make([]hotstuff.Validator, n)

	forks := &mocks.ForksReader{}

	for i, participant := range participantData.Participants {
		// get the participant private keys
		keys, err := participant.PrivateKeys()
		if err != nil {
			return nil, nil, fmt.Errorf("could not get private keys for participant: %w", err)
		}

		local, err := local.New(participant.Identity(), keys.StakingKey)
		if err != nil {
			return nil, nil, err
		}

		// create consensus committee's state
		committee, err := committees.NewStaticCommittee(identities, local.NodeID(), participantData.Lookup, participantData.GroupKey)
		if err != nil {
			return nil, nil, err
		}

		// create signer
		merger := signature.NewCombiner(encodable.ConsensusVoteSigLen, encodable.RandomBeaconSigLen)
		stakingSigner := signature.NewAggregationProvider(encoding.ConsensusVoteTag, local)
		beaconVerifier := signature.NewThresholdVerifier(encoding.RandomBeaconTag)
		beaconSigner := signature.NewThresholdProvider(encoding.RandomBeaconTag, participant.RandomBeaconPrivKey)
		beaconStore := signature.NewSingleSignerStore(beaconSigner)
		signer := verification.NewCombinedSigner(committee, stakingSigner, beaconVerifier, merger, beaconStore, participant.NodeID)
		signers[i] = signer

		// create validator
		v := validator.New(committee, forks, signer)
		validators[i] = v
	}

	return validators, signers, nil
}

<<<<<<< HEAD
func GenerateQCParticipantData(allNodes, internalNodes []bootstrap.NodeInfo, dkgData dkg.DKGData) (*ParticipantData, error) {
=======
// GenerateQCParticipantData generates QC participant data used to create the
// random beacon and staking signatures on the QC.
//
// allNodes must be in the same order that was used when running the DKG.
func GenerateQCParticipantData(allNodes, internalNodes []bootstrap.NodeInfo, dkgData bootstrap.DKGData) (*ParticipantData, error) {
>>>>>>> 36120956

	// stakingNodes can include external validators, so it can be longer than internalNodes
	if len(allNodes) < len(internalNodes) {
		return nil, fmt.Errorf("need at least as many staking public keys as private keys (pub=%d, priv=%d)", len(allNodes), len(internalNodes))
	}

	// length of DKG participants needs to match stakingNodes, since we run DKG for external and internal validators
	if len(allNodes) != len(dkgData.PrivKeyShares) {
		return nil, fmt.Errorf("need exactly the same number of staking public keys as DKG private participants")
	}

	qcData := &ParticipantData{}

	participantLookup := make(map[flow.Identifier]flow.DKGParticipant)

	// the index here is important - we assume allNodes is in the same order as the DKG
	for i := 0; i < len(allNodes); i++ {
		// assign a node to a DGKdata entry, using the canonical ordering
		node := allNodes[i]
		participantLookup[node.NodeID] = flow.DKGParticipant{
			KeyShare: dkgData.PubKeyShares[i],
			Index:    uint(i),
		}
	}

	// the QC will be signed by everyone in internalNodes
	for _, node := range internalNodes {

		if node.NodeID == flow.ZeroID {
			return nil, fmt.Errorf("node id cannot be zero")
		}

		if node.Stake == 0 {
			return nil, fmt.Errorf("node (id=%s) cannot have 0 stake", node.NodeID)
		}

		dkgParticipant, ok := participantLookup[node.NodeID]
		if !ok {
			return nil, fmt.Errorf("nonexistannt node id (%x) in participant lookup", node.NodeID)
		}
		dkgIndex := dkgParticipant.Index

		qcData.Participants = append(qcData.Participants, Participant{
			NodeInfo:            node,
			RandomBeaconPrivKey: dkgData.PrivKeyShares[dkgIndex],
		})
	}

	qcData.Lookup = participantLookup
	qcData.GroupKey = dkgData.PubGroupKey

	return qcData, nil
}<|MERGE_RESOLUTION|>--- conflicted
+++ resolved
@@ -117,15 +117,11 @@
 	return validators, signers, nil
 }
 
-<<<<<<< HEAD
-func GenerateQCParticipantData(allNodes, internalNodes []bootstrap.NodeInfo, dkgData dkg.DKGData) (*ParticipantData, error) {
-=======
 // GenerateQCParticipantData generates QC participant data used to create the
 // random beacon and staking signatures on the QC.
 //
 // allNodes must be in the same order that was used when running the DKG.
-func GenerateQCParticipantData(allNodes, internalNodes []bootstrap.NodeInfo, dkgData bootstrap.DKGData) (*ParticipantData, error) {
->>>>>>> 36120956
+func GenerateQCParticipantData(allNodes, internalNodes []bootstrap.NodeInfo, dkgData dkg.DKGData) (*ParticipantData, error) {
 
 	// stakingNodes can include external validators, so it can be longer than internalNodes
 	if len(allNodes) < len(internalNodes) {
