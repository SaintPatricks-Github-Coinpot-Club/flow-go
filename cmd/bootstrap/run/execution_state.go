--- conflicted
+++ resolved
@@ -23,10 +23,7 @@
 	}, nil
 }
 
-<<<<<<< HEAD
-=======
 // NOTE: this is now unused and should become part of another tool.
->>>>>>> ac7baa12
 func GenerateExecutionState(dbDir string, accountKey flow.AccountPublicKey, tokenSupply uint64, chain flow.Chain) (flow.StateCommitment, error) {
 	metricsCollector := &metrics.NoopCollector{}
 	ledgerStorage, err := ledger.NewMTrieStorage(dbDir, 100, metricsCollector, nil)
