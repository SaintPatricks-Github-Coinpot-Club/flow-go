package cmd

import (
	"crypto/rand"
<<<<<<< HEAD
	"encoding/json"
	"fmt"
	"os"
	"path/filepath"

	model "github.com/onflow/flow-go/model/bootstrap"
	"github.com/onflow/flow-go/model/flow"
	"github.com/onflow/flow-go/utils/io"
=======
>>>>>>> 957437f6
)

func GenerateRandomSeeds(n int, seedLen int) [][]byte {
	seeds := make([][]byte, 0, n)
	for i := 0; i < n; i++ {
		seeds = append(seeds, GenerateRandomSeed(seedLen))
	}
	return seeds
}

func GenerateRandomSeed(seedLen int) []byte {
	seed := make([]byte, seedLen)
	if _, err := rand.Read(seed); err != nil {
		log.Fatal().Err(err).Msg("cannot generate random seed")
	}
	return seed
<<<<<<< HEAD
}

func readJSON(path string, target interface{}) {
	dat, err := io.ReadFile(path)
	if err != nil {
		log.Fatal().Err(err).Msg("cannot read json")
	}
	err = json.Unmarshal(dat, target)
	if err != nil {
		log.Fatal().Err(err).Msgf("cannot unmarshal json in file %s", path)
	}
}

func writeJSON(path string, data interface{}) {
	bz, err := json.MarshalIndent(data, "", "  ")
	if err != nil {
		log.Fatal().Err(err).Msg("cannot marshal json")
	}

	writeText(path, bz)
}

func writeText(path string, data []byte) {
	path = filepath.Join(flagOutdir, path)

	err := os.MkdirAll(filepath.Dir(path), 0755)
	if err != nil {
		log.Fatal().Err(err).Msg("could not create output dir")
	}

	err = os.WriteFile(path, data, 0644)
	if err != nil {
		log.Fatal().Err(err).Msg("could not write file")
	}

	log.Info().Msgf("wrote file %v", path)
}

func filesInDir(dir string) ([]string, error) {
	exists, err := pathExists(dir)
	if err != nil {
		return nil, fmt.Errorf("could not check if dir exists: %w", err)
	}

	if !exists {
		return nil, fmt.Errorf("dir %v does not exist", dir)
	}

	var files []string
	err = filepath.Walk(dir, func(path string, info os.FileInfo, err error) error {
		if !info.IsDir() {
			files = append(files, path)
		}
		return nil
	})
	return files, err
}

// pathExists
func pathExists(path string) (bool, error) {
	_, err := os.Stat(path)
	if err == nil {
		return true, nil
	}
	if os.IsNotExist(err) {
		return false, nil
	}
	return false, err
}

func nodeCountByRole(nodes []model.NodeInfo) map[flow.Role]uint16 {
	roleCounts := map[flow.Role]uint16{
		flow.RoleCollection:   0,
		flow.RoleConsensus:    0,
		flow.RoleExecution:    0,
		flow.RoleVerification: 0,
		flow.RoleAccess:       0,
	}
	for _, node := range nodes {
		roleCounts[node.Role] = roleCounts[node.Role] + 1
	}

	return roleCounts
=======
>>>>>>> 957437f6
}<|MERGE_RESOLUTION|>--- conflicted
+++ resolved
@@ -2,17 +2,6 @@
 
 import (
 	"crypto/rand"
-<<<<<<< HEAD
-	"encoding/json"
-	"fmt"
-	"os"
-	"path/filepath"
-
-	model "github.com/onflow/flow-go/model/bootstrap"
-	"github.com/onflow/flow-go/model/flow"
-	"github.com/onflow/flow-go/utils/io"
-=======
->>>>>>> 957437f6
 )
 
 func GenerateRandomSeeds(n int, seedLen int) [][]byte {
@@ -29,90 +18,4 @@
 		log.Fatal().Err(err).Msg("cannot generate random seed")
 	}
 	return seed
-<<<<<<< HEAD
-}
-
-func readJSON(path string, target interface{}) {
-	dat, err := io.ReadFile(path)
-	if err != nil {
-		log.Fatal().Err(err).Msg("cannot read json")
-	}
-	err = json.Unmarshal(dat, target)
-	if err != nil {
-		log.Fatal().Err(err).Msgf("cannot unmarshal json in file %s", path)
-	}
-}
-
-func writeJSON(path string, data interface{}) {
-	bz, err := json.MarshalIndent(data, "", "  ")
-	if err != nil {
-		log.Fatal().Err(err).Msg("cannot marshal json")
-	}
-
-	writeText(path, bz)
-}
-
-func writeText(path string, data []byte) {
-	path = filepath.Join(flagOutdir, path)
-
-	err := os.MkdirAll(filepath.Dir(path), 0755)
-	if err != nil {
-		log.Fatal().Err(err).Msg("could not create output dir")
-	}
-
-	err = os.WriteFile(path, data, 0644)
-	if err != nil {
-		log.Fatal().Err(err).Msg("could not write file")
-	}
-
-	log.Info().Msgf("wrote file %v", path)
-}
-
-func filesInDir(dir string) ([]string, error) {
-	exists, err := pathExists(dir)
-	if err != nil {
-		return nil, fmt.Errorf("could not check if dir exists: %w", err)
-	}
-
-	if !exists {
-		return nil, fmt.Errorf("dir %v does not exist", dir)
-	}
-
-	var files []string
-	err = filepath.Walk(dir, func(path string, info os.FileInfo, err error) error {
-		if !info.IsDir() {
-			files = append(files, path)
-		}
-		return nil
-	})
-	return files, err
-}
-
-// pathExists
-func pathExists(path string) (bool, error) {
-	_, err := os.Stat(path)
-	if err == nil {
-		return true, nil
-	}
-	if os.IsNotExist(err) {
-		return false, nil
-	}
-	return false, err
-}
-
-func nodeCountByRole(nodes []model.NodeInfo) map[flow.Role]uint16 {
-	roleCounts := map[flow.Role]uint16{
-		flow.RoleCollection:   0,
-		flow.RoleConsensus:    0,
-		flow.RoleExecution:    0,
-		flow.RoleVerification: 0,
-		flow.RoleAccess:       0,
-	}
-	for _, node := range nodes {
-		roleCounts[node.Role] = roleCounts[node.Role] + 1
-	}
-
-	return roleCounts
-=======
->>>>>>> 957437f6
 }