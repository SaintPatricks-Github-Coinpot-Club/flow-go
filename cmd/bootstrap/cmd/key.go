package cmd

import (
	"fmt"

	"github.com/onflow/crypto"
	"github.com/spf13/cobra"

	"github.com/onflow/flow-go/cmd"
	"github.com/onflow/flow-go/cmd/bootstrap/utils"
	"github.com/onflow/flow-go/cmd/util/cmd/common"
	model "github.com/onflow/flow-go/model/bootstrap"
	"github.com/onflow/flow-go/model/flow"
)

var (
	flagRole    string
	flagAddress string

	// seed flags
	flagNetworkSeed []byte
	flagStakingSeed []byte
	flagMachineSeed []byte
)

// keyCmd represents the key command
var keyCmd = &cobra.Command{
	Use:   "key",
	Short: "Generate networking, staking, and machine account keys for a partner node and write them to files.",
	Run:   keyCmdRun,
}

func init() {
	rootCmd.AddCommand(keyCmd)

	// required flags
	keyCmd.Flags().StringVar(&flagRole, "role", "", "node role (can be \"collection\", \"consensus\", \"execution\", \"verification\" or \"access\")")
	cmd.MarkFlagRequired(keyCmd, "role")
	keyCmd.Flags().StringVar(&flagAddress, "address", "", "network address")
	cmd.MarkFlagRequired(keyCmd, "address")

	keyCmd.Flags().BytesHexVar(
		&flagNetworkSeed,
		"networking-seed",
		[]byte{},
		fmt.Sprintf("hex encoded networking seed (min %d bytes)", crypto.KeyGenSeedMinLen))
	keyCmd.Flags().BytesHexVar(
		&flagStakingSeed,
		"staking-seed",
		[]byte{},
		fmt.Sprintf("hex encoded staking seed (min %d bytes)", crypto.KeyGenSeedMinLen))
	keyCmd.Flags().BytesHexVar(
		&flagMachineSeed,
		"machine-seed",
		[]byte{},
		fmt.Sprintf("hex encoded machine account seed (min %d bytes)", crypto.KeyGenSeedMinLen))
}

// keyCmdRun generate the node staking key, networking key and node information
func keyCmdRun(_ *cobra.Command, _ []string) {

	// generate private key seeds if not specified via flag
	if len(flagNetworkSeed) == 0 {
		flagNetworkSeed = GenerateRandomSeed(crypto.KeyGenSeedMinLen)
	}
	if len(flagStakingSeed) == 0 {
		flagStakingSeed = GenerateRandomSeed(crypto.KeyGenSeedMinLen)
	}
	if len(flagMachineSeed) == 0 {
		flagMachineSeed = GenerateRandomSeed(crypto.KeyGenSeedMinLen)
	}

	// validate inputs
	role := validateRole(flagRole)
	common.ValidateAddressFormat(log, flagAddress)

	// generate staking and network keys
	networkKey, stakingKey, secretsDBKey, err := generateKeys()
	if err != nil {
		log.Fatal().Err(err).Msg("could not generate staking or network keys")
	}

	log.Debug().Str("address", flagAddress).Msg("assembling node information")
	conf := model.NodeConfig{
		Role:    role,
		Address: flagAddress,
		Weight:  0,
	}
	nodeInfo := assembleNodeInfo(conf, networkKey, stakingKey)

	private, err := nodeInfo.Private()
	if err != nil {
		log.Fatal().Err(err).Msg("could not access private keys")
	}

	public, err := nodeInfo.Public()
	if err != nil {
		log.Fatal().Err(err).Msg("could not access public keys")
	}

	// write files
<<<<<<< HEAD
	writeText(model.PathNodeID, []byte(nodeInfo.NodeID.String()))
	writeJSON(fmt.Sprintf(model.PathNodeInfoPriv, nodeInfo.NodeID), private)
	writeText(fmt.Sprintf(model.PathSecretsEncryptionKey, nodeInfo.NodeID), secretsDBKey)
	writeJSON(fmt.Sprintf(model.PathNodeInfoPub, nodeInfo.NodeID), public)
=======
	err = common.WriteText(model.PathNodeID, flagOutdir, []byte(nodeInfo.NodeID.String()))
	if err != nil {
		log.Fatal().Err(err).Msg("failed to write file")
	}
	log.Info().Msgf("wrote file %s/%s", flagOutdir, model.PathNodeID)

	err = common.WriteJSON(fmt.Sprintf(model.PathNodeInfoPriv, nodeInfo.NodeID), flagOutdir, private)
	if err != nil {
		log.Fatal().Err(err).Msg("failed to write json")
	}
	log.Info().Msgf("wrote file %s/%s", flagOutdir, model.PathNodeInfoPriv)

	err = common.WriteText(fmt.Sprintf(model.PathSecretsEncryptionKey, nodeInfo.NodeID), flagOutdir, secretsDBKey)
	if err != nil {
		log.Fatal().Err(err).Msg("failed to write file")
	}
	log.Info().Msgf("wrote file %s/%s", flagOutdir, model.PathSecretsEncryptionKey)

	err = common.WriteJSON(fmt.Sprintf(model.PathNodeInfoPub, nodeInfo.NodeID), flagOutdir, nodeInfo.Public())
	if err != nil {
		log.Fatal().Err(err).Msg("failed to write json")
	}
	log.Info().Msgf("wrote file %s/%s", flagOutdir, model.PathNodeInfoPub)
>>>>>>> 957437f6

	// write machine account info
	if role == flow.RoleCollection || role == flow.RoleConsensus {

		// generate machine account priv key
		machineKey, err := generateMachineAccountKey()
		if err != nil {
			log.Fatal().Err(err).Msg("could not generate machine account key")
		}

		log.Debug().Str("address", flagAddress).Msg("assembling machine account information")
		// write the public key to terminal for entry in Flow Port
		machineAccountPriv := assembleNodeMachineAccountKey(machineKey)
		err = common.WriteJSON(fmt.Sprintf(model.PathNodeMachineAccountPrivateKey, nodeInfo.NodeID), flagOutdir, machineAccountPriv)
		if err != nil {
			log.Fatal().Err(err).Msg("failed to write json")
		}
		log.Info().Msgf("wrote file %s/%s", flagOutdir, model.PathNodeMachineAccountPrivateKey)
	}
}

func generateKeys() (crypto.PrivateKey, crypto.PrivateKey, []byte, error) {

	log.Debug().Msg("will generate networking key")
	networkKey, err := utils.GenerateNetworkingKey(flagNetworkSeed)
	if err != nil {
		return nil, nil, nil, fmt.Errorf("could not generate networking key: %w", err)
	}
	log.Info().Msg("generated networking key")

	log.Debug().Msg("will generate staking key")
	stakingKey, err := utils.GenerateStakingKey(flagStakingSeed)
	if err != nil {
		return nil, nil, nil, fmt.Errorf("could not generate staking key: %w", err)
	}
	log.Info().Msg("generated staking key")

	log.Debug().Msg("will generate db encryption key")
	secretsDBKey, err := utils.GenerateSecretsDBEncryptionKey()
	if err != nil {
		return nil, nil, nil, fmt.Errorf("could not generate secrets db encryption key: %w", err)
	}
	log.Info().Msg("generated db encryption key")

	return networkKey, stakingKey, secretsDBKey, nil
}

func generateMachineAccountKey() (crypto.PrivateKey, error) {

	log.Debug().Msg("will generate machine account key")
	machineKey, err := utils.GenerateMachineAccountKey(flagMachineSeed)
	if err != nil {
		return nil, fmt.Errorf("could not generate machine key: %w", err)
	}
	log.Info().Msg("generated machine account key")

	return machineKey, nil
}

func validateRole(role string) flow.Role {
	parsed, err := flow.ParseRole(role)
	if err != nil {
		log.Fatal().Err(err).Msg("unsupported role, allowed values: \"collection\", \"consensus\", \"execution\", " +
			"\"verification\" or \"access\"")
	}
	return parsed
}<|MERGE_RESOLUTION|>--- conflicted
+++ resolved
@@ -93,18 +93,7 @@
 		log.Fatal().Err(err).Msg("could not access private keys")
 	}
 
-	public, err := nodeInfo.Public()
-	if err != nil {
-		log.Fatal().Err(err).Msg("could not access public keys")
-	}
-
 	// write files
-<<<<<<< HEAD
-	writeText(model.PathNodeID, []byte(nodeInfo.NodeID.String()))
-	writeJSON(fmt.Sprintf(model.PathNodeInfoPriv, nodeInfo.NodeID), private)
-	writeText(fmt.Sprintf(model.PathSecretsEncryptionKey, nodeInfo.NodeID), secretsDBKey)
-	writeJSON(fmt.Sprintf(model.PathNodeInfoPub, nodeInfo.NodeID), public)
-=======
 	err = common.WriteText(model.PathNodeID, flagOutdir, []byte(nodeInfo.NodeID.String()))
 	if err != nil {
 		log.Fatal().Err(err).Msg("failed to write file")
@@ -123,12 +112,15 @@
 	}
 	log.Info().Msgf("wrote file %s/%s", flagOutdir, model.PathSecretsEncryptionKey)
 
-	err = common.WriteJSON(fmt.Sprintf(model.PathNodeInfoPub, nodeInfo.NodeID), flagOutdir, nodeInfo.Public())
+	public, err := nodeInfo.Public()
+	if err != nil {
+		log.Fatal().Err(err).Msg("could not access public keys")
+	}
+	err = common.WriteJSON(fmt.Sprintf(model.PathNodeInfoPub, nodeInfo.NodeID), flagOutdir, public)
 	if err != nil {
 		log.Fatal().Err(err).Msg("failed to write json")
 	}
 	log.Info().Msgf("wrote file %s/%s", flagOutdir, model.PathNodeInfoPub)
->>>>>>> 957437f6
 
 	// write machine account info
 	if role == flow.RoleCollection || role == flow.RoleConsensus {
