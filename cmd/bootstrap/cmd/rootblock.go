--- conflicted
+++ resolved
@@ -183,20 +183,16 @@
 	log.Info().Msg("")
 
 	log.Info().Msg("assembling network and staking keys")
-<<<<<<< HEAD
-	stakingNodes := mergeNodeInfos(internalNodes, partnerNodes)
+
+	stakingNodes, err := mergeNodeInfos(internalNodes, partnerNodes)
+	if err != nil {
+		log.Fatal().Err(err).Msgf("failed to merge node infos")
+	}
 	publicInfo, err := model.ToPublicNodeInfoList(stakingNodes)
 	if err != nil {
 		log.Fatal().Msg("failed to read public node info")
 	}
 	err = common.WriteJSON(model.PathNodeInfosPub, flagOutdir, publicInfo)
-=======
-	stakingNodes, err := mergeNodeInfos(internalNodes, partnerNodes)
-	if err != nil {
-		log.Fatal().Err(err).Msgf("failed to merge node infos")
-	}
-	err = common.WriteJSON(model.PathNodeInfosPub, flagOutdir, model.ToPublicNodeInfoList(stakingNodes))
->>>>>>> 926dbc0e
 	if err != nil {
 		log.Fatal().Err(err).Msg("failed to write json")
 	}
