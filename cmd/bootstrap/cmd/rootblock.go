package cmd

import (
	"crypto/rand"
	"encoding/hex"
	"fmt"
	"time"

	"github.com/onflow/cadence"
	"github.com/spf13/cobra"

	"github.com/onflow/flow-go/cmd"
	"github.com/onflow/flow-go/cmd/bootstrap/run"
	"github.com/onflow/flow-go/cmd/util/cmd/common"
	model "github.com/onflow/flow-go/model/bootstrap"
	"github.com/onflow/flow-go/model/dkg"
	"github.com/onflow/flow-go/model/encodable"
	"github.com/onflow/flow-go/model/flow"
	"github.com/onflow/flow-go/module/epochs"
	"github.com/onflow/flow-go/state/protocol"
)

var (
	flagRootChain                  string
	flagRootParent                 string
	flagRootHeight                 uint64
	flagRootTimestamp              string
	flagProtocolVersion            uint
	flagEpochCommitSafetyThreshold uint64
	flagCollectionClusters         uint
	flagEpochCounter               uint64
	flagNumViewsInEpoch            uint64
	flagNumViewsInStakingAuction   uint64
	flagNumViewsInDKGPhase         uint64
	// Epoch target end time config
	flagUseDefaultEpochTargetEndTime bool
	flagEpochTimingRefCounter        uint64
	flagEpochTimingRefTimestamp      uint64
	flagEpochTimingDuration          uint64
)

// rootBlockCmd represents the rootBlock command
var rootBlockCmd = &cobra.Command{
	Use:   "rootblock",
	Short: "Generate root block data",
	Long:  `Run Beacon KeyGen, generate root block and votes for root block needed for constructing QC. Serialize all info into file`,
	Run:   rootBlock,
}

func init() {
	rootCmd.AddCommand(rootBlockCmd)
	addRootBlockCmdFlags()
}

func addRootBlockCmdFlags() {
	// required parameters for network configuration and generation of root node identities
	rootBlockCmd.Flags().StringVar(&flagConfig, "config", "",
		"path to a JSON file containing multiple node configurations (fields Role, Address, Weight)")
	rootBlockCmd.Flags().StringVar(&flagInternalNodePrivInfoDir, "internal-priv-dir", "", "path to directory "+
		"containing the output from the `keygen` command for internal nodes")
	rootBlockCmd.Flags().StringVar(&flagPartnerNodeInfoDir, "partner-dir", "", "path to directory "+
		"containing one JSON file starting with node-info.pub.<NODE_ID>.json for every partner node (fields "+
		" in the JSON file: Role, Address, NodeID, NetworkPubKey, StakingPubKey)")
	rootBlockCmd.Flags().StringVar(&deprecatedFlagPartnerStakes, "partner-stakes", "", "deprecated: use --partner-weights")
	rootBlockCmd.Flags().StringVar(&flagPartnerWeights, "partner-weights", "", "path to a JSON file containing "+
		"a map from partner node's NodeID to their stake")

	cmd.MarkFlagRequired(rootBlockCmd, "config")
	cmd.MarkFlagRequired(rootBlockCmd, "internal-priv-dir")
	cmd.MarkFlagRequired(rootBlockCmd, "partner-dir")
	cmd.MarkFlagRequired(rootBlockCmd, "partner-weights")

	// required parameters for generation of epoch setup and commit events
	rootBlockCmd.Flags().Uint64Var(&flagEpochCounter, "epoch-counter", 0, "epoch counter for the epoch beginning with the root block")
	rootBlockCmd.Flags().Uint64Var(&flagNumViewsInEpoch, "epoch-length", 4000, "length of each epoch measured in views")
	rootBlockCmd.Flags().Uint64Var(&flagNumViewsInStakingAuction, "epoch-staking-phase-length", 100, "length of the epoch staking phase measured in views")
	rootBlockCmd.Flags().Uint64Var(&flagNumViewsInDKGPhase, "epoch-dkg-phase-length", 1000, "length of each DKG phase measured in views")

	// optional parameters to influence various aspects of identity generation
	rootBlockCmd.Flags().UintVar(&flagCollectionClusters, "collection-clusters", 2, "number of collection clusters")

	cmd.MarkFlagRequired(rootBlockCmd, "epoch-counter")
	cmd.MarkFlagRequired(rootBlockCmd, "epoch-length")
	cmd.MarkFlagRequired(rootBlockCmd, "epoch-staking-phase-length")
	cmd.MarkFlagRequired(rootBlockCmd, "epoch-dkg-phase-length")

	// required parameters for generation of root block, root execution result and root block seal
	rootBlockCmd.Flags().StringVar(&flagRootChain, "root-chain", "local", "chain ID for the root block (can be 'main', 'test', 'sandbox', 'preview', 'bench', or 'local'")
	rootBlockCmd.Flags().StringVar(&flagRootParent, "root-parent", "0000000000000000000000000000000000000000000000000000000000000000", "ID for the parent of the root block")
	rootBlockCmd.Flags().Uint64Var(&flagRootHeight, "root-height", 0, "height of the root block")
	rootBlockCmd.Flags().StringVar(&flagRootTimestamp, "root-timestamp", time.Now().UTC().Format(time.RFC3339), "timestamp of the root block (RFC3339)")
	rootBlockCmd.Flags().UintVar(&flagProtocolVersion, "protocol-version", flow.DefaultProtocolVersion, "major software version used for the duration of this spork")
	rootBlockCmd.Flags().Uint64Var(&flagEpochCommitSafetyThreshold, "epoch-commit-safety-threshold", 500, "defines epoch commitment deadline")

	cmd.MarkFlagRequired(rootBlockCmd, "root-chain")
	cmd.MarkFlagRequired(rootBlockCmd, "root-parent")
	cmd.MarkFlagRequired(rootBlockCmd, "root-height")
	cmd.MarkFlagRequired(rootBlockCmd, "protocol-version")
	cmd.MarkFlagRequired(rootBlockCmd, "epoch-commit-safety-threshold")

	// Epoch timing config - these values must be set identically to `EpochTimingConfig` in the FlowEpoch smart contract.
	// See https://github.com/onflow/flow-core-contracts/blob/240579784e9bb8d97d91d0e3213614e25562c078/contracts/epochs/FlowEpoch.cdc#L259-L266
	// Must specify either:
	//   1. --use-default-epoch-timing and no other `--epoch-timing*` flags
	//   2. All `--epoch-timing*` flags except --use-default-epoch-timing
	//
	// Use Option 1 for Benchnet, Localnet, etc.
	// Use Option 2 for Mainnet, Testnet, Canary.
	rootBlockCmd.Flags().BoolVar(&flagUseDefaultEpochTargetEndTime, "use-default-epoch-timing", false, "whether to use the default target end time")
	rootBlockCmd.Flags().Uint64Var(&flagEpochTimingRefCounter, "epoch-timing-ref-counter", 0, "the reference epoch for computing the root epoch's target end time")
	rootBlockCmd.Flags().Uint64Var(&flagEpochTimingRefTimestamp, "epoch-timing-ref-timestamp", 0, "the end time of the reference epoch, specified in second-precision Unix time, to use to compute the root epoch's target end time")
	rootBlockCmd.Flags().Uint64Var(&flagEpochTimingDuration, "epoch-timing-duration", 0, "the duration of each epoch in seconds, used to compute the root epoch's target end time")

	rootBlockCmd.MarkFlagsOneRequired("use-default-epoch-timing", "epoch-timing-ref-counter", "epoch-timing-ref-timestamp", "epoch-timing-duration")
	rootBlockCmd.MarkFlagsRequiredTogether("epoch-timing-ref-counter", "epoch-timing-ref-timestamp", "epoch-timing-duration")
	for _, flag := range []string{"epoch-timing-ref-counter", "epoch-timing-ref-timestamp", "epoch-timing-duration"} {
		rootBlockCmd.MarkFlagsMutuallyExclusive("use-default-epoch-timing", flag)
	}
}

func rootBlock(cmd *cobra.Command, args []string) {

	// maintain backward compatibility with old flag name
	if deprecatedFlagPartnerStakes != "" {
		log.Warn().Msg("using deprecated flag --partner-stakes (use --partner-weights instead)")
		if flagPartnerWeights == "" {
			flagPartnerWeights = deprecatedFlagPartnerStakes
		} else {
			log.Fatal().Msg("cannot use both --partner-stakes and --partner-weights flags (use only --partner-weights)")
		}
	}

	// validate epoch configs
	err := validateEpochConfig()
	if err != nil {
		log.Fatal().Err(err).Msg("invalid or unsafe epoch commit threshold config")
	}
	err = validateOrPopulateEpochTimingConfig()
	if err != nil {
		log.Fatal().Err(err).Msg("invalid epoch timing config")
	}

	log.Info().Msg("collecting partner network and staking keys")
	partnerNodes, err := common.ReadFullPartnerNodeInfos(log, flagPartnerWeights, flagPartnerNodeInfoDir)
	if err != nil {
		log.Fatal().Err(err).Msg("failed to read full partner node infos")
	}
	log.Info().Msg("")

	log.Info().Msg("generating internal private networking and staking keys")
	internalNodes, err := common.ReadFullInternalNodeInfos(log, flagInternalNodePrivInfoDir, flagConfig)
	if err != nil {
		log.Fatal().Err(err).Msg("failed to read full internal node infos")
	}

	log.Info().Msg("")

	log.Info().Msg("checking constraints on consensus nodes")
	checkConstraints(partnerNodes, internalNodes)
	log.Info().Msg("")

	log.Info().Msg("assembling network and staking keys")
	stakingNodes := mergeNodeInfos(internalNodes, partnerNodes)
<<<<<<< HEAD
	publicInfo, err := model.ToPublicNodeInfoList(stakingNodes)
	if err != nil {
		log.Fatal().Msg("failed to read public node info")
	}
	writeJSON(model.PathNodeInfosPub, publicInfo)
=======
	err = common.WriteJSON(model.PathNodeInfosPub, flagOutdir, model.ToPublicNodeInfoList(stakingNodes))
	if err != nil {
		log.Fatal().Err(err).Msg("failed to write json")
	}
	log.Info().Msgf("wrote file %s/%s", flagOutdir, model.PathNodeInfosPub)
>>>>>>> 957437f6
	log.Info().Msg("")

	log.Info().Msg("running DKG for consensus nodes")
	dkgData := runBeaconKG(model.FilterByRole(stakingNodes, flow.RoleConsensus))
	log.Info().Msg("")

	// create flow.IdentityList representation of the participant set
	participants := model.ToIdentityList(stakingNodes).Sort(flow.Canonical[flow.Identity])

	log.Info().Msg("computing collection node clusters")
	assignments, clusters, err := common.ConstructClusterAssignment(log, model.ToIdentityList(partnerNodes), model.ToIdentityList(internalNodes), int(flagCollectionClusters))
	if err != nil {
		log.Fatal().Err(err).Msg("unable to generate cluster assignment")
	}
	log.Info().Msg("")

	log.Info().Msg("constructing root blocks for collection node clusters")
	clusterBlocks := run.GenerateRootClusterBlocks(flagEpochCounter, clusters)
	log.Info().Msg("")

	log.Info().Msg("constructing root QCs for collection node clusters")
	clusterQCs := common.ConstructRootQCsForClusters(log, clusters, internalNodes, clusterBlocks)
	log.Info().Msg("")

	log.Info().Msg("constructing root header")
	header := constructRootHeader(flagRootChain, flagRootParent, flagRootHeight, flagRootTimestamp)
	log.Info().Msg("")

	log.Info().Msg("constructing intermediary bootstrapping data")
	epochSetup, epochCommit := constructRootEpochEvents(header.View, participants, assignments, clusterQCs, dkgData)
	epochConfig := generateExecutionStateEpochConfig(epochSetup, clusterQCs, dkgData)
	intermediaryEpochData := IntermediaryEpochData{
		RootEpochSetup:       epochSetup,
		RootEpochCommit:      epochCommit,
		ExecutionStateConfig: epochConfig,
	}
	intermediaryParamsData := IntermediaryParamsData{
		EpochCommitSafetyThreshold: flagEpochCommitSafetyThreshold,
		ProtocolVersion:            flagProtocolVersion,
	}
	intermediaryData := IntermediaryBootstrappingData{
		IntermediaryEpochData:  intermediaryEpochData,
		IntermediaryParamsData: intermediaryParamsData,
	}
	err = common.WriteJSON(model.PathIntermediaryBootstrappingData, flagOutdir, intermediaryData)
	if err != nil {
		log.Fatal().Err(err).Msg("failed to write json")
	}
	log.Info().Msgf("wrote file %s/%s", flagOutdir, model.PathIntermediaryBootstrappingData)
	log.Info().Msg("")

	log.Info().Msg("constructing root block")
	block := constructRootBlock(header, epochSetup, epochCommit)
	err = common.WriteJSON(model.PathRootBlockData, flagOutdir, block)
	if err != nil {
		log.Fatal().Err(err).Msg("failed to write json")
	}
	log.Info().Msgf("wrote file %s/%s", flagOutdir, model.PathRootBlockData)
	log.Info().Msg("")

	log.Info().Msg("constructing and writing votes")
	constructRootVotes(
		block,
		model.FilterByRole(stakingNodes, flow.RoleConsensus),
		model.FilterByRole(internalNodes, flow.RoleConsensus),
		dkgData,
	)
	log.Info().Msg("")
}

// validateEpochConfig validates configuration of the epoch commitment deadline.
func validateEpochConfig() error {
	chainID := parseChainID(flagRootChain)
	dkgFinalView := flagNumViewsInStakingAuction + flagNumViewsInDKGPhase*3 // 3 DKG phases
	epochCommitDeadline := flagNumViewsInEpoch - flagEpochCommitSafetyThreshold

	defaultSafetyThreshold, err := protocol.DefaultEpochCommitSafetyThreshold(chainID)
	if err != nil {
		return fmt.Errorf("could not get default epoch commit safety threshold: %w", err)
	}

	// sanity check: the safety threshold is >= the default for the chain
	if flagEpochCommitSafetyThreshold < defaultSafetyThreshold {
		return fmt.Errorf("potentially unsafe epoch config: epoch commit safety threshold smaller than expected (%d < %d)", flagEpochCommitSafetyThreshold, defaultSafetyThreshold)
	}
	// sanity check: epoch commitment deadline cannot be before the DKG end
	if epochCommitDeadline <= dkgFinalView {
		return fmt.Errorf("invalid epoch config: the epoch commitment deadline (%d) is before the DKG final view (%d)", epochCommitDeadline, dkgFinalView)
	}
	// sanity check: the difference between DKG end and safety threshold is also >= the default safety threshold
	if epochCommitDeadline-dkgFinalView < defaultSafetyThreshold {
		return fmt.Errorf("potentially unsafe epoch config: time between DKG end and epoch commitment deadline is smaller than expected (%d-%d < %d)",
			epochCommitDeadline, dkgFinalView, defaultSafetyThreshold)
	}
	return nil
}

// generateExecutionStateEpochConfig generates epoch-related configuration used
// to generate an empty root execution state. This config is generated in the
// `rootblock` alongside the root epoch and root protocol state ID for consistency.
func generateExecutionStateEpochConfig(
	epochSetup *flow.EpochSetup,
	clusterQCs []*flow.QuorumCertificate,
	dkgData dkg.DKGData,
) epochs.EpochConfig {

	randomSource := make([]byte, flow.EpochSetupRandomSourceLength)
	if _, err := rand.Read(randomSource); err != nil {
		log.Fatal().Err(err).Msg("failed to generate a random source")
	}
	cdcRandomSource, err := cadence.NewString(hex.EncodeToString(randomSource))
	if err != nil {
		log.Fatal().Err(err).Msg("invalid random source")
	}

	epochConfig := epochs.EpochConfig{
		EpochTokenPayout:             cadence.UFix64(0),
		RewardCut:                    cadence.UFix64(0),
		FLOWsupplyIncreasePercentage: cadence.UFix64(0),
		CurrentEpochCounter:          cadence.UInt64(epochSetup.Counter),
		NumViewsInEpoch:              cadence.UInt64(flagNumViewsInEpoch),
		NumViewsInStakingAuction:     cadence.UInt64(flagNumViewsInStakingAuction),
		NumViewsInDKGPhase:           cadence.UInt64(flagNumViewsInDKGPhase),
		NumCollectorClusters:         cadence.UInt16(flagCollectionClusters),
		RandomSource:                 cdcRandomSource,
		CollectorClusters:            epochSetup.Assignments,
		ClusterQCs:                   clusterQCs,
		DKGPubKeys:                   encodable.WrapRandomBeaconPubKeys(dkgData.PubKeyShares),
	}
	return epochConfig
}<|MERGE_RESOLUTION|>--- conflicted
+++ resolved
@@ -161,19 +161,15 @@
 
 	log.Info().Msg("assembling network and staking keys")
 	stakingNodes := mergeNodeInfos(internalNodes, partnerNodes)
-<<<<<<< HEAD
 	publicInfo, err := model.ToPublicNodeInfoList(stakingNodes)
 	if err != nil {
 		log.Fatal().Msg("failed to read public node info")
 	}
-	writeJSON(model.PathNodeInfosPub, publicInfo)
-=======
-	err = common.WriteJSON(model.PathNodeInfosPub, flagOutdir, model.ToPublicNodeInfoList(stakingNodes))
+	err = common.WriteJSON(model.PathNodeInfosPub, flagOutdir, publicInfo)
 	if err != nil {
 		log.Fatal().Err(err).Msg("failed to write json")
 	}
 	log.Info().Msgf("wrote file %s/%s", flagOutdir, model.PathNodeInfosPub)
->>>>>>> 957437f6
 	log.Info().Msg("")
 
 	log.Info().Msg("running DKG for consensus nodes")
