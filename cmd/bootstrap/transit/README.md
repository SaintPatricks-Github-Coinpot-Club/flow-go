--- conflicted
+++ resolved
@@ -95,8 +95,7 @@
 $ transit push-cluster-block-vote -t ${server-token} -d ${bootstrap-dir} -v ${vote-file}
 ```
 
-<<<<<<< HEAD
-### Pull Clustering Assignment
+### Pull Cluster Assignment
 
 Running `transit pull-clustering` will perform the following actions:
 
@@ -104,29 +103,13 @@
 
 ### Sign Cluster Root Block
 
-After the root block and random beacon key have been fetched, running `transit generate-cluster-block-vote` will:
-
-1. Create a signature over the cluster root block, for the cluster the node is assigned to, using the node's private staking key.
-=======
-### Pull Clustering
-
-Running `transit pull-clustering` will:
-
-1. Fetch the collection cluster assignment for the upcoming spork and write it to `<bootstrap-dir>/public-root-information/root-clustering.json`
-
-### Sign Cluster Root Block
-
 After the root clustering has been fetched, running `transit generate-cluster-block-vote` will:
 
 1. Create a signature over the root block of the collection node's assigned cluster, using the node's private staking key.
->>>>>>> 542eea64
 2. Store the resulting vote to the file `<bootstrap-dir>/private-root-information/private-node-info_<node_id>/root-cluster-block-vote.json`
 
 ### Upload Vote
 
-<<<<<<< HEAD
-Once a vote has been generated, running `transit push-cluster-block-vote` will upload the vote file to the server.
-=======
 Once a vote has been generated, running `transit push-cluster-block-vote` will upload the vote file to the server.
 
 ## Root Block Signing Automation
@@ -158,5 +141,4 @@
     -e "network_version_token=mainnet-26" \
     -e "output_directory=/var/flow/bootstrap" \
     -e force_repull_transit=true \ 
-```
->>>>>>> 542eea64
+```