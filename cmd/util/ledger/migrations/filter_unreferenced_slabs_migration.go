--- conflicted
+++ resolved
@@ -2,6 +2,7 @@
 
 import (
 	"context"
+	"encoding/binary"
 	"errors"
 	"fmt"
 	"path"
@@ -22,23 +23,20 @@
 	"github.com/onflow/flow-go/model/flow"
 )
 
-<<<<<<< HEAD
-func SlabIDFromRegisterID(registerID flow.RegisterID) atree.SlabID {
-	return atree.NewSlabID(
-		atree.Address([]byte(registerID.Owner)),
-		atree.SlabIndex([]byte(registerID.Key[1:])),
-	)
-=======
-func registerFromStorageID(storageID atree.StorageID) (owner, key string) {
-	owner = string(storageID.Address[:])
+func registerFromStorageID(slabID atree.SlabID) (owner, key string) {
+	var address [8]byte
+	binary.BigEndian.PutUint64(address[:], slabID.AddressAsUint64())
+
+	index := slabID.Index()
+
+	owner = string(address[:])
 
 	var sb strings.Builder
 	sb.WriteByte(flow.SlabIndexPrefix)
-	sb.Write(storageID.Index[:])
+	sb.Write(index[:])
 	key = sb.String()
 
 	return owner, key
->>>>>>> 25e15ee5
 }
 
 type FilterUnreferencedSlabsMigration struct {
@@ -136,37 +134,27 @@
 		Str("account", address.HexWithPrefix()).
 		Msgf("filtering %d unreferenced slabs", len(unreferencedSlabIDs))
 
-	for storageID := range unreferencedSlabIDs {
-		owner, key := registerFromStorageID(storageID)
+	for slabID := range unreferencedSlabIDs {
+		owner, key := registerFromStorageID(slabID)
 
 		value, err := accountRegisters.Get(owner, key)
 		if err != nil {
 			return fmt.Errorf(
 				"failed to get register for slab %x/%x: %w",
 				owner,
-				storageID.Index,
+				slabID.Index(),
 				err,
 			)
 		}
 
-<<<<<<< HEAD
-		// Filter unreferenced slabs.
-		if registerID.IsSlabIndex() {
-			slabID := SlabIDFromRegisterID(registerID)
-			if _, ok := unreferencedSlabIDs[slabID]; ok {
-				filteredPayloads = append(filteredPayloads, payload)
-				continue
-			}
-=======
 		err = accountRegisters.Set(owner, key, nil)
 		if err != nil {
 			return fmt.Errorf(
 				"failed to set register for slab %x/%x: %w",
 				owner,
-				storageID.Index,
+				slabID.Index(),
 				err,
 			)
->>>>>>> 25e15ee5
 		}
 
 		ledgerKey := convert.RegisterIDToLedgerKey(flow.RegisterID{
