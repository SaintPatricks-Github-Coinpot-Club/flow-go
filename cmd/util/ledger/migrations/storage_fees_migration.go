package migrations

import (
	fvm "github.com/onflow/flow-go/fvm/environment"
	"github.com/onflow/flow-go/ledger"
	"github.com/onflow/flow-go/ledger/common/utils"
	"github.com/onflow/flow-go/model/flow"
)

// iterates through registers keeping a map of register sizes
// after it has reached the end it add storage used and storage capacity for each address
func StorageFeesMigration(payload []ledger.Payload) ([]ledger.Payload, error) {
	storageUsed := make(map[string]uint64)
	newPayload := make([]ledger.Payload, len(payload))

	for i, p := range payload {
		err := incrementStorageUsed(p, storageUsed)
		if err != nil {
			return nil, err
		}
		newPayload[i] = p
	}

	for s, u := range storageUsed {
		// this is the storage used by the storage_used register we are about to add
		storageUsedByStorageUsed := fvm.RegisterSize(
			flow.BytesToAddress([]byte(s)),
			"storage_used",
			make([]byte, 8))
		u = u + uint64(storageUsedByStorageUsed)

<<<<<<< HEAD
		newPayload = append(newPayload, ledger.Payload{
			Key: registerIDToKey(flow.RegisterID{
=======
		newPayload = append(newPayload, *ledger.NewPayload(
			registerIDToKey(flow.RegisterID{
>>>>>>> 138e1c32
				Owner: s,
				Key:   "storage_used",
			}),
			utils.Uint64ToBinary(u),
		))
	}
	return newPayload, nil
}

func incrementStorageUsed(p ledger.Payload, used map[string]uint64) error {
	k, err := p.Key()
	if err != nil {
		return err
	}
	id, err := KeyToRegisterID(k)
	if err != nil {
		return err
	}
	if len([]byte(id.Owner)) != flow.AddressLength {
		// not an address
		return nil
	}
	if _, ok := used[id.Owner]; !ok {
		used[id.Owner] = 0
	}
	used[id.Owner] = used[id.Owner] + uint64(registerSize(id, p))
	return nil
}

func registerSize(id flow.RegisterID, p ledger.Payload) int {
	address := flow.BytesToAddress([]byte(id.Owner))
	key := id.Key
<<<<<<< HEAD
	return fvm.RegisterSize(address, key, p.Value)
=======
	return fvm.RegisterSize(address, key, p.Value())
>>>>>>> 138e1c32
}<|MERGE_RESOLUTION|>--- conflicted
+++ resolved
@@ -29,13 +29,8 @@
 			make([]byte, 8))
 		u = u + uint64(storageUsedByStorageUsed)
 
-<<<<<<< HEAD
-		newPayload = append(newPayload, ledger.Payload{
-			Key: registerIDToKey(flow.RegisterID{
-=======
 		newPayload = append(newPayload, *ledger.NewPayload(
 			registerIDToKey(flow.RegisterID{
->>>>>>> 138e1c32
 				Owner: s,
 				Key:   "storage_used",
 			}),
@@ -68,9 +63,5 @@
 func registerSize(id flow.RegisterID, p ledger.Payload) int {
 	address := flow.BytesToAddress([]byte(id.Owner))
 	key := id.Key
-<<<<<<< HEAD
-	return fvm.RegisterSize(address, key, p.Value)
-=======
 	return fvm.RegisterSize(address, key, p.Value())
->>>>>>> 138e1c32
 }