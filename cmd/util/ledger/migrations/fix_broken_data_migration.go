package migrations

import (
	"context"
	"fmt"
	"path"
	"sync"
	"time"

	"github.com/rs/zerolog"

	"github.com/onflow/atree"

	"github.com/onflow/cadence/runtime/common"

	"github.com/onflow/flow-go/cmd/util/ledger/reporters"
	"github.com/onflow/flow-go/cmd/util/ledger/util"
	"github.com/onflow/flow-go/ledger"
	"github.com/onflow/flow-go/ledger/common/convert"
	"github.com/onflow/flow-go/model/flow"
)

type FixSlabsWithBrokenReferencesMigration struct {
	log            zerolog.Logger
	rw             reporters.ReportWriter
	outputDir      string
	accountsToFix  map[common.Address]struct{}
	nWorkers       int
	mutex          sync.Mutex
	brokenPayloads []*ledger.Payload
	payloadsFile   string
}

var _ AccountBasedMigration = &FixSlabsWithBrokenReferencesMigration{}

const fixSlabsWithBrokenReferencesName = "fix-slabs-with-broken-references"

func NewFixBrokenReferencesInSlabsMigration(
	outputDir string,
	rwf reporters.ReportWriterFactory,
	accountsToFix map[common.Address]struct{},
) *FixSlabsWithBrokenReferencesMigration {
	return &FixSlabsWithBrokenReferencesMigration{
		outputDir:      outputDir,
		rw:             rwf.ReportWriter(fixSlabsWithBrokenReferencesName),
		accountsToFix:  accountsToFix,
		brokenPayloads: make([]*ledger.Payload, 0, 10),
	}
}

func (m *FixSlabsWithBrokenReferencesMigration) InitMigration(
	log zerolog.Logger,
	_ []*ledger.Payload,
	nWorkers int,
) error {
	m.log = log.
		With().
		Str("migration", fixSlabsWithBrokenReferencesName).
		Logger()
	m.nWorkers = nWorkers

	return nil
}

func (m *FixSlabsWithBrokenReferencesMigration) MigrateAccount(
	_ context.Context,
	address common.Address,
	oldPayloads []*ledger.Payload,
) (
	newPayloads []*ledger.Payload,
	err error,
) {

	if _, exist := m.accountsToFix[address]; !exist {
		return oldPayloads, nil
	}

	migrationRuntime, err := NewAtreeRegisterMigratorRuntime(m.log, address, oldPayloads, m.nWorkers)
	if err != nil {
		return nil, fmt.Errorf("failed to create cadence runtime: %w", err)
	}

	storage := migrationRuntime.Storage

	// Load all atree registers in storage
	err = loadAtreeSlabsInStorge(storage, oldPayloads)
	if err != nil {
		return nil, err
	}

	// Fix broken references
	fixedStorageIDs, skippedStorageIDs, err := storage.FixLoadedBrokenReferences(func(old atree.Value) bool {
		// TODO: Cadence may need to export functions to check type info, etc.
		return true
	})
	if err != nil {
		return nil, err
	}

	if len(skippedStorageIDs) > 0 {
		m.log.Warn().
			Str("account", address.Hex()).
			Msgf("skipped slabs with broken references: %v", skippedStorageIDs)
	}

	if len(fixedStorageIDs) == 0 {
		m.log.Warn().
			Str("account", address.Hex()).
			Msgf("did not fix any slabs with broken references")

		return oldPayloads, nil
	}

	m.log.Log().
		Str("account", address.Hex()).
		Msgf("fixed %d slabs with broken references", len(fixedStorageIDs))

	// Save broken payloads to save to payload file later
	brokenPayloads, err := getAtreePayloadsByID(oldPayloads, fixedStorageIDs)
	if err != nil {
		return nil, err
	}

	m.mergeBrokenPayloads(brokenPayloads)

	err = storage.FastCommit(m.nWorkers)
	if err != nil {
		return nil, err
	}

	// Finalize the transaction
	result, err := migrationRuntime.TransactionState.FinalizeMainTransaction()
	if err != nil {
		return nil, fmt.Errorf("failed to finalize main transaction: %w", err)
	}

	// Merge the changes to the original payloads.
	expectedAddresses := map[flow.Address]struct{}{
		flow.Address(address): {},
	}

	newPayloads, err = migrationRuntime.Snapshot.ApplyChangesAndGetNewPayloads(
		result.WriteSet,
		expectedAddresses,
		m.log,
	)
	if err != nil {
		return nil, err
	}

	// Log fixed payloads
	fixedPayloads, err := getAtreePayloadsByID(newPayloads, fixedStorageIDs)
	if err != nil {
		return nil, err
	}

	m.rw.Write(fixedSlabsWithBrokenReferences{
		Account:        address.Hex(),
		BrokenPayloads: brokenPayloads,
		FixedPayloads:  fixedPayloads,
	})

	return newPayloads, nil
}

func (m *FixSlabsWithBrokenReferencesMigration) mergeBrokenPayloads(payloads []*ledger.Payload) {
	m.mutex.Lock()
	defer m.mutex.Unlock()

	m.brokenPayloads = append(m.brokenPayloads, payloads...)
}

func (m *FixSlabsWithBrokenReferencesMigration) Close() error {
	// close the report writer so it flushes to file
	m.rw.Close()

	err := m.writeBrokenPayloads()
	if err != nil {
		return fmt.Errorf("failed to write broken payloads to file: %w", err)
	}

	return nil
}

func (m *FixSlabsWithBrokenReferencesMigration) writeBrokenPayloads() error {

	m.payloadsFile = path.Join(
		m.outputDir,
		fmt.Sprintf("broken_%d.payloads", int32(time.Now().Unix())),
	)

	writtenPayloadCount, err := util.CreatePayloadFile(
		m.log,
		m.payloadsFile,
		m.brokenPayloads,
		nil,
		true,
	)

	if err != nil {
		return fmt.Errorf("failed to write all broken payloads to file: %w", err)
	}

	if writtenPayloadCount != len(m.brokenPayloads) {
		return fmt.Errorf(
			"failed to write all broken payloads to file: expected %d, got %d",
			len(m.brokenPayloads),
			writtenPayloadCount,
		)
	}

	return nil
}

func getAtreePayloadsByID(payloads []*ledger.Payload, ids map[atree.StorageID][]atree.StorageID) ([]*ledger.Payload, error) {
	outputPayloads := make([]*ledger.Payload, 0, len(ids))

	for _, payload := range payloads {
		registerID, _, err := convert.PayloadToRegister(payload)
		if err != nil {
			return nil, fmt.Errorf("failed to convert payload to register: %w", err)
		}

		if !registerID.IsSlabIndex() {
			continue
		}

<<<<<<< HEAD
		slabID := SlabIDFromRegisterID(registerID)
		if _, ok := fixedStorageIDs[slabID]; ok {
			fixedPayloads = append(fixedPayloads, payload)
=======
		storageID := atree.NewStorageID(
			atree.Address([]byte(registerID.Owner)),
			atree.StorageIndex([]byte(registerID.Key[1:])),
		)

		if _, ok := ids[storageID]; ok {
			outputPayloads = append(outputPayloads, payload)
>>>>>>> 030191dd
		}
	}

	return outputPayloads, nil
}

type fixedSlabsWithBrokenReferences struct {
	Account        string            `json:"account"`
	BrokenPayloads []*ledger.Payload `json:"broken_payloads"`
	FixedPayloads  []*ledger.Payload `json:"fixed_payloads"`
}<|MERGE_RESOLUTION|>--- conflicted
+++ resolved
@@ -212,7 +212,7 @@
 	return nil
 }
 
-func getAtreePayloadsByID(payloads []*ledger.Payload, ids map[atree.StorageID][]atree.StorageID) ([]*ledger.Payload, error) {
+func getAtreePayloadsByID(payloads []*ledger.Payload, ids map[atree.SlabID][]atree.SlabID) ([]*ledger.Payload, error) {
 	outputPayloads := make([]*ledger.Payload, 0, len(ids))
 
 	for _, payload := range payloads {
@@ -225,19 +225,9 @@
 			continue
 		}
 
-<<<<<<< HEAD
 		slabID := SlabIDFromRegisterID(registerID)
-		if _, ok := fixedStorageIDs[slabID]; ok {
-			fixedPayloads = append(fixedPayloads, payload)
-=======
-		storageID := atree.NewStorageID(
-			atree.Address([]byte(registerID.Owner)),
-			atree.StorageIndex([]byte(registerID.Key[1:])),
-		)
-
-		if _, ok := ids[storageID]; ok {
+		if _, ok := ids[slabID]; ok {
 			outputPayloads = append(outputPayloads, payload)
->>>>>>> 030191dd
 		}
 	}
 
