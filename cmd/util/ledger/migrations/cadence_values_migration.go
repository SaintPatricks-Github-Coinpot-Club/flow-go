--- conflicted
+++ resolved
@@ -121,42 +121,7 @@
 	var storageHealthErrorBefore error
 	if m.checkStorageHealthBeforeMigration {
 
-<<<<<<< HEAD
-		// TODO: use checkStorageHealth
-
-		// Retrieve all slabs before migration.
-		for _, payload := range oldPayloads {
-			registerID, _, err := convert.PayloadToRegister(payload)
-			if err != nil {
-				return nil, fmt.Errorf("failed to convert payload to register: %w", err)
-			}
-
-			if !registerID.IsSlabIndex() {
-				continue
-			}
-
-			// Convert the register ID to a storage ID.
-			storageID := atree.NewSlabID(
-				atree.Address([]byte(registerID.Owner)),
-				atree.SlabIndex([]byte(registerID.Key[1:])),
-			)
-
-			// Retrieve the slab.
-			_, _, err = storage.Retrieve(storageID)
-			if err != nil {
-				return nil, fmt.Errorf("failed to retrieve slab %s: %w", storageID, err)
-			}
-		}
-
-		// Load storage map.
-		for _, domain := range allStorageMapDomains {
-			_ = storage.GetStorageMap(address, domain, false)
-		}
-
-		storageHealthErrorBefore = storage.CheckHealth()
-=======
 		storageHealthErrorBefore = checkStorageHealth(address, storage, oldPayloads)
->>>>>>> e659bfa2
 		if storageHealthErrorBefore != nil {
 			m.log.Warn().
 				Err(storageHealthErrorBefore).
