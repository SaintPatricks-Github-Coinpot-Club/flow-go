--- conflicted
+++ resolved
@@ -569,15 +569,11 @@
 			common.CompositeKindResource,
 			[]interpreter.CompositeField{
 				{
-<<<<<<< HEAD
-					Value: interpreter.NewUnmeteredUInt64Value(11457157452030541824),
-=======
 					Value: interpreter.NewUnmeteredUFix64Value(0.001 * sema.Fix64Factor),
 					Name:  "balance",
 				},
 				{
 					Value: interpreter.NewUnmeteredUInt64Value(11240984669916758018),
->>>>>>> 1ac121d1
 					Name:  "uuid",
 				},
 			},
@@ -670,15 +666,7 @@
 			common.CompositeKindResource,
 			[]interpreter.CompositeField{
 				{
-<<<<<<< HEAD
-					Value: interpreter.NewUnmeteredUFix64Value(0.001 * sema.Fix64Factor),
-					Name:  "balance",
-				},
-				{
-					Value: interpreter.NewUnmeteredUInt64Value(8791026472627208194),
-=======
 					Value: interpreter.NewUnmeteredUInt64Value(360287970189639680),
->>>>>>> 1ac121d1
 					Name:  "uuid",
 				},
 			},
