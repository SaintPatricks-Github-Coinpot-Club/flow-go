--- conflicted
+++ resolved
@@ -3,82 +3,43 @@
 import (
 	"testing"
 
+	"github.com/dgraph-io/badger/v2"
 	"github.com/stretchr/testify/require"
 
 	"github.com/onflow/flow-go/module/metrics"
-	"github.com/onflow/flow-go/storage"
-	"github.com/onflow/flow-go/storage/operation"
-	"github.com/onflow/flow-go/storage/operation/dbtest"
-	"github.com/onflow/flow-go/storage/procedure"
-	"github.com/onflow/flow-go/storage/store"
+	badgerstorage "github.com/onflow/flow-go/storage/badger"
+	"github.com/onflow/flow-go/storage/badger/operation"
+	"github.com/onflow/flow-go/storage/badger/procedure"
 	"github.com/onflow/flow-go/utils/unittest"
 )
 
 func TestReadClusterRange(t *testing.T) {
 
-<<<<<<< HEAD
-	dbtest.RunWithDB(t, func(t *testing.T, db storage.DB) {
-		lockManager := storage.NewTestingLockManager()
-		chain := unittest.ClusterBlockChainFixture(5)
-=======
 	unittest.RunWithBadgerDB(t, func(db *badger.DB) {
 		chain := unittest.ClusterBlockFixtures(5)
->>>>>>> 5fccb89d
 		parent, blocks := chain[0], chain[1:]
 
-		lctx := lockManager.NewContext()
-		require.NoError(t, lctx.AcquireLock(storage.LockInsertOrFinalizeClusterBlock))
 		// add parent as boundary
-<<<<<<< HEAD
-		err := db.WithReaderBatchWriter(func(rw storage.ReaderBatchWriter) error {
-			return operation.IndexClusterBlockHeight(lctx, rw.Writer(), parent.Header.ChainID, parent.Header.Height, parent.ID())
-		})
-		require.NoError(t, err)
-
-		err = db.WithReaderBatchWriter(func(rw storage.ReaderBatchWriter) error {
-			return operation.UpsertClusterFinalizedHeight(lctx, rw.Writer(), parent.Header.ChainID, parent.Header.Height)
-		})
-=======
 		err := db.Update(operation.IndexClusterBlockHeight(parent.ChainID, parent.Height, parent.ID()))
 		require.NoError(t, err)
 
 		err = db.Update(operation.InsertClusterFinalizedHeight(parent.ChainID, parent.Height))
->>>>>>> 5fccb89d
 		require.NoError(t, err)
 
 		// add blocks
 		for _, block := range blocks {
-<<<<<<< HEAD
-			err := db.WithReaderBatchWriter(func(rw storage.ReaderBatchWriter) error {
-				return procedure.InsertClusterBlock(lctx, rw, &block)
-			})
-			require.NoError(t, err)
-
-			err = db.WithReaderBatchWriter(func(rw storage.ReaderBatchWriter) error {
-				return procedure.FinalizeClusterBlock(lctx, rw, block.Header.ID())
-			})
-=======
 			err := db.Update(procedure.InsertClusterBlock(unittest.ClusterProposalFromBlock(block)))
 			require.NoError(t, err)
 
 			err = db.Update(procedure.FinalizeClusterBlock(block.ID()))
->>>>>>> 5fccb89d
 			require.NoError(t, err)
 		}
 
-		lctx.Release()
-
-		clusterBlocks := store.NewClusterBlocks(
+		clusterBlocks := badgerstorage.NewClusterBlocks(
 			db,
-<<<<<<< HEAD
-			blocks[0].Header.ChainID,
-			store.NewHeaders(metrics.NewNoopCollector(), db),
-			store.NewClusterPayloads(metrics.NewNoopCollector(), db),
-=======
 			blocks[0].ChainID,
 			badgerstorage.NewHeaders(metrics.NewNoopCollector(), db),
 			badgerstorage.NewClusterPayloads(metrics.NewNoopCollector(), db),
->>>>>>> 5fccb89d
 		)
 
 		startHeight := blocks[0].Height
