package extract

import (
	"fmt"
	"path"

	"github.com/rs/zerolog"

	"github.com/onflow/flow-go/cmd/util/ledger/migrations"
<<<<<<< HEAD
	"github.com/onflow/flow-go/cmd/util/ledger/reporters"
=======
>>>>>>> eab26c61
	"github.com/onflow/flow-go/ledger"
	"github.com/onflow/flow-go/ledger/complete"
	"github.com/onflow/flow-go/model/flow"
	"github.com/onflow/flow-go/module/metrics"
	"github.com/onflow/flow-go/storage"
)

func getStateCommitment(commits storage.Commits, blockHash flow.Identifier) (flow.StateCommitment, error) {
	return commits.ByBlockID(blockHash)
}

<<<<<<< HEAD
func extractExecutionState(dir string, targetHash flow.StateCommitment, outputDir string, log zerolog.Logger, chainID flow.ChainID) error {

	led, err := complete.NewLedger(dir, 1000, &metrics.NoopCollector{}, log, nil, complete.DefaultPathFinderVersion)

	filePath := path.Join(outputDir, "root.checkpoint")

	newState, err := led.ExportCheckpointAt(targetHash,
		[]ledger.Migration{migrations.NoOpMigration},
		[]ledger.Reporter{reporters.NewBaseReporter(chainID)},
		complete.DefaultPathFinderVersion,
		filePath)
	if err != nil {
		return fmt.Errorf("cannot create WAL: %w", err)
	}
	log.Info().Msg("New state commitment for the exported state is :" + newState.String())
=======
func extractExecutionState(dir string, targetHash flow.StateCommitment, outputDir string, log zerolog.Logger) error {

	led, err := complete.NewLedger(dir, complete.DefaultCacheSize, &metrics.NoopCollector{}, log, nil, 0)
	if err != nil {
		return fmt.Errorf("cannot create ledger from write-a-head logs and checkpoints: %w", err)
	}
	filePath := path.Join(outputDir, "root.checkpoint")

	newState, err := led.ExportCheckpointAt(targetHash,
		[]ledger.Migration{migrations.MultipleContractMigration, migrations.AddMissingKeysMigration},
		[]ledger.Reporter{},
		complete.DefaultPathFinderVersion,
		filePath)
	if err != nil {
		return fmt.Errorf("cannot generate the output checkpoint: %w", err)
	}

	log.Info().Msgf(
		"New state commitment for the exported state is: %s (base64: %s)",
		newState.String(),
		newState.Base64(),
	)

>>>>>>> eab26c61
	return nil
}<|MERGE_RESOLUTION|>--- conflicted
+++ resolved
@@ -7,10 +7,6 @@
 	"github.com/rs/zerolog"
 
 	"github.com/onflow/flow-go/cmd/util/ledger/migrations"
-<<<<<<< HEAD
-	"github.com/onflow/flow-go/cmd/util/ledger/reporters"
-=======
->>>>>>> eab26c61
 	"github.com/onflow/flow-go/ledger"
 	"github.com/onflow/flow-go/ledger/complete"
 	"github.com/onflow/flow-go/model/flow"
@@ -22,23 +18,6 @@
 	return commits.ByBlockID(blockHash)
 }
 
-<<<<<<< HEAD
-func extractExecutionState(dir string, targetHash flow.StateCommitment, outputDir string, log zerolog.Logger, chainID flow.ChainID) error {
-
-	led, err := complete.NewLedger(dir, 1000, &metrics.NoopCollector{}, log, nil, complete.DefaultPathFinderVersion)
-
-	filePath := path.Join(outputDir, "root.checkpoint")
-
-	newState, err := led.ExportCheckpointAt(targetHash,
-		[]ledger.Migration{migrations.NoOpMigration},
-		[]ledger.Reporter{reporters.NewBaseReporter(chainID)},
-		complete.DefaultPathFinderVersion,
-		filePath)
-	if err != nil {
-		return fmt.Errorf("cannot create WAL: %w", err)
-	}
-	log.Info().Msg("New state commitment for the exported state is :" + newState.String())
-=======
 func extractExecutionState(dir string, targetHash flow.StateCommitment, outputDir string, log zerolog.Logger) error {
 
 	led, err := complete.NewLedger(dir, complete.DefaultCacheSize, &metrics.NoopCollector{}, log, nil, 0)
@@ -62,6 +41,5 @@
 		newState.Base64(),
 	)
 
->>>>>>> eab26c61
 	return nil
 }