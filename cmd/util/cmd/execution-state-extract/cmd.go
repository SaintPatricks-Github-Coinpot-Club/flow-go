package extract

import (
	"encoding/hex"
	"fmt"
	"os"
	"path"
	"strings"

	"github.com/rs/zerolog/log"
	"github.com/spf13/cobra"

	runtimeCommon "github.com/onflow/cadence/runtime/common"

	"github.com/onflow/flow-go/cmd/util/cmd/common"
	"github.com/onflow/flow-go/cmd/util/ledger/migrations"
	"github.com/onflow/flow-go/model/bootstrap"
	"github.com/onflow/flow-go/model/flow"
	"github.com/onflow/flow-go/module/metrics"
	"github.com/onflow/flow-go/storage/badger"
)

var (
	flagExecutionStateDir         string
	flagOutputDir                 string
	flagBlockHash                 string
	flagStateCommitment           string
	flagDatadir                   string
	flagChain                     string
	flagNWorker                   int
	flagNoMigration               bool
	flagNoReport                  bool
	flagValidateMigration         bool
	flagLogVerboseValidationError bool
<<<<<<< HEAD
	flagStagedContractsFile       string
=======
	flagInputPayloadFileName      string
	flagOutputPayloadFileName     string
	flagOutputPayloadByAddresses  string
>>>>>>> 85cc4792
)

var Cmd = &cobra.Command{
	Use:   "execution-state-extract",
	Short: "Reads WAL files and generates the checkpoint containing state commitment for given block hash",
	Run:   run,
}

func init() {
	Cmd.Flags().StringVar(&flagExecutionStateDir, "execution-state-dir", "",
		"Execution Node state dir (where WAL logs are written")
	_ = Cmd.MarkFlagRequired("execution-state-dir")

	Cmd.Flags().StringVar(&flagOutputDir, "output-dir", "",
		"Directory to write new Execution State to")
	_ = Cmd.MarkFlagRequired("output-dir")

	Cmd.Flags().StringVar(&flagChain, "chain", "", "Chain name")
	_ = Cmd.MarkFlagRequired("chain")

	Cmd.Flags().StringVar(&flagStateCommitment, "state-commitment", "",
		"state commitment (hex-encoded, 64 characters)")

	Cmd.Flags().StringVar(&flagBlockHash, "block-hash", "",
		"Block hash (hex-encoded, 64 characters)")

	Cmd.Flags().StringVar(&flagDatadir, "datadir", "",
		"directory that stores the protocol state")

	Cmd.Flags().BoolVar(&flagNoMigration, "no-migration", false,
		"don't migrate the state")

	Cmd.Flags().BoolVar(&flagNoReport, "no-report", false,
		"don't report the state")

	Cmd.Flags().IntVar(&flagNWorker, "n-migrate-worker", 10, "number of workers to migrate payload concurrently")

	Cmd.Flags().BoolVar(&flagValidateMigration, "validate", false,
		"validate migrated Cadence values (atree migration)")

	Cmd.Flags().BoolVar(&flagLogVerboseValidationError, "log-verbose-validation-error", false,
		"log entire Cadence values on validation error (atree migration)")

<<<<<<< HEAD
	Cmd.Flags().StringVar(&flagStagedContractsFile, "staged-contracts", "",
		"Staged contracts CSV file")
=======
	// If specified, the state will consist of payloads from the given input payload file.
	// If not specified, then the state will be extracted from the latest checkpoint file.
	// This flag can be used to reduce total duration of migrations when state extraction involves
	// multiple migrations because it helps avoid repeatedly reading from checkpoint file to rebuild trie.
	// The input payload file must be created by state extraction running with either
	// flagOutputPayloadFileName or flagOutputPayloadByAddresses.
	Cmd.Flags().StringVar(
		&flagInputPayloadFileName,
		"input-payload-filename",
		"",
		"input payload file",
	)

	Cmd.Flags().StringVar(
		&flagOutputPayloadFileName,
		"output-payload-filename",
		"",
		"output payload file",
	)

	Cmd.Flags().StringVar(
		// Extract payloads of specified addresses (comma separated list of hex-encoded addresses)
		// to file specified by --output-payload-filename.
		// If no address is specified (empty string) then this flag is ignored.
		&flagOutputPayloadByAddresses,
		"extract-payloads-by-address",
		"",
		"extract payloads of addresses (comma separated hex-encoded addresses) to file specified by output-payload-filename",
	)
>>>>>>> 85cc4792
}

func run(*cobra.Command, []string) {
	var stateCommitment flow.StateCommitment

	if len(flagBlockHash) > 0 && len(flagStateCommitment) > 0 {
		log.Fatal().Msg("cannot run the command with both block hash and state commitment as inputs, only one of them should be provided")
		return
	}

	if len(flagBlockHash) == 0 && len(flagStateCommitment) == 0 && len(flagInputPayloadFileName) == 0 {
		log.Fatal().Msg("--block-hash or --state-commitment or --input-payload-filename must be specified")
	}

	if len(flagInputPayloadFileName) > 0 && (len(flagBlockHash) > 0 || len(flagStateCommitment) > 0) {
		log.Fatal().Msg("--input-payload-filename cannot be used with --block-hash or --state-commitment")
	}

	// When flagOutputPayloadByAddresses is specified, flagOutputPayloadFileName is required.
	if len(flagOutputPayloadFileName) == 0 && len(flagOutputPayloadByAddresses) > 0 {
		log.Fatal().Msg("--extract-payloads-by-address requires --output-payload-filename to be specified")
	}

	if len(flagBlockHash) > 0 {
		blockID, err := flow.HexStringToIdentifier(flagBlockHash)
		if err != nil {
			log.Fatal().Err(err).Msg("malformed block hash")
		}

		log.Info().Msgf("extracting state by block ID: %v", blockID)

		db := common.InitStorage(flagDatadir)
		defer db.Close()

		cache := &metrics.NoopCollector{}
		commits := badger.NewCommits(cache, db)

		stateCommitment, err = getStateCommitment(commits, blockID)
		if err != nil {
			log.Fatal().Err(err).Msgf("cannot get state commitment for block %v", blockID)
		}
	}

	if len(flagStateCommitment) > 0 {
		var err error
		stateCommitmentBytes, err := hex.DecodeString(flagStateCommitment)
		if err != nil {
			log.Fatal().Err(err).Msg("cannot get decode the state commitment")
		}
		stateCommitment, err = flow.ToStateCommitment(stateCommitmentBytes)
		if err != nil {
			log.Fatal().Err(err).Msg("invalid state commitment length")
		}

		log.Info().Msgf("extracting state by state commitment: %x", stateCommitment)
	}

	if len(flagInputPayloadFileName) > 0 {
		if _, err := os.Stat(flagInputPayloadFileName); os.IsNotExist(err) {
			log.Fatal().Msgf("payload input file %s doesn't exist", flagInputPayloadFileName)
		}
	}

	if len(flagOutputPayloadFileName) > 0 {
		if _, err := os.Stat(flagOutputPayloadFileName); os.IsExist(err) {
			log.Fatal().Msgf("payload output file %s exists", flagOutputPayloadFileName)
		}
	}

	var exportedAddresses []runtimeCommon.Address

	if len(flagOutputPayloadByAddresses) > 0 {

		addresses := strings.Split(flagOutputPayloadByAddresses, ",")

		for _, hexAddr := range addresses {
			b, err := hex.DecodeString(strings.TrimSpace(hexAddr))
			if err != nil {
				log.Fatal().Err(err).Msgf("cannot hex decode address %s for payload export", strings.TrimSpace(hexAddr))
			}

			addr, err := runtimeCommon.BytesToAddress(b)
			if err != nil {
				log.Fatal().Err(err).Msgf("cannot decode address %x for payload export", b)
			}

			exportedAddresses = append(exportedAddresses, addr)
		}
	}

	// err := ensureCheckpointFileExist(flagExecutionStateDir)
	// if err != nil {
	// 	log.Fatal().Err(err).Msgf("cannot ensure checkpoint file exist in folder %v", flagExecutionStateDir)
	// }

	chain := flow.ChainID(flagChain).Chain()

	if flagNoReport {
		log.Warn().Msgf("--no-report flag is deprecated")
	}

	if flagValidateMigration {
		log.Warn().Msgf("atree migration validation flag is enabled and will increase duration of migration")
	}

	if flagLogVerboseValidationError {
		log.Warn().Msgf("atree migration has verbose validation error logging enabled which may increase size of log")
	}

<<<<<<< HEAD
	err := extractExecutionState(
		log.Logger,
		flagExecutionStateDir,
		stateCommitment,
		flagOutputDir,
		flagNWorker,
		!flagNoMigration,
		chain.ChainID(),
		// TODO:
		migrations.EVMContractChangeNone,
		flagStagedContractsFile,
	)
=======
	var inputMsg string
	if len(flagInputPayloadFileName) > 0 {
		// Input is payloads
		inputMsg = fmt.Sprintf("reading payloads from %s", flagInputPayloadFileName)
	} else {
		// Input is execution state
		inputMsg = fmt.Sprintf("reading block state commitment %s from %s",
			hex.EncodeToString(stateCommitment[:]),
			flagExecutionStateDir,
		)
	}

	var outputMsg string
	if len(flagOutputPayloadFileName) > 0 {
		// Output is payload file
		if len(exportedAddresses) == 0 {
			outputMsg = fmt.Sprintf("exporting all payloads to %s", flagOutputPayloadFileName)
		} else {
			outputMsg = fmt.Sprintf(
				"exporting payloads by addresses %v to %s",
				flagOutputPayloadByAddresses,
				flagOutputPayloadFileName,
			)
		}
	} else {
		// Output is checkpoint files
		outputMsg = fmt.Sprintf(
			"exporting root checkpoint to %s, version: %d",
			path.Join(flagOutputDir, bootstrap.FilenameWALRootCheckpoint),
			6,
		)
	}

	log.Info().Msgf("state extraction plan: %s, %s", inputMsg, outputMsg)

	var err error
	if len(flagInputPayloadFileName) > 0 {
		err = extractExecutionStateFromPayloads(
			log.Logger,
			flagExecutionStateDir,
			flagOutputDir,
			flagNWorker,
			!flagNoMigration,
			flagInputPayloadFileName,
			flagOutputPayloadFileName,
			exportedAddresses,
		)
	} else {
		err = extractExecutionState(
			log.Logger,
			flagExecutionStateDir,
			stateCommitment,
			flagOutputDir,
			flagNWorker,
			!flagNoMigration,
			flagOutputPayloadFileName,
			exportedAddresses,
		)
	}
>>>>>>> 85cc4792

	if err != nil {
		log.Fatal().Err(err).Msgf("error extracting the execution state: %s", err.Error())
	}
}

// func ensureCheckpointFileExist(dir string) error {
// 	checkpoints, err := wal.Checkpoints(dir)
// 	if err != nil {
// 		return fmt.Errorf("could not find checkpoint files: %v", err)
// 	}
//
// 	if len(checkpoints) != 0 {
// 		log.Info().Msgf("found checkpoint %v files: %v", len(checkpoints), checkpoints)
// 		return nil
// 	}
//
// 	has, err := wal.HasRootCheckpoint(dir)
// 	if err != nil {
// 		return fmt.Errorf("could not check has root checkpoint: %w", err)
// 	}
//
// 	if has {
// 		log.Info().Msg("found root checkpoint file")
// 		return nil
// 	}
//
// 	return fmt.Errorf("no checkpoint file was found, no root checkpoint file was found")
// }<|MERGE_RESOLUTION|>--- conflicted
+++ resolved
@@ -32,13 +32,10 @@
 	flagNoReport                  bool
 	flagValidateMigration         bool
 	flagLogVerboseValidationError bool
-<<<<<<< HEAD
 	flagStagedContractsFile       string
-=======
 	flagInputPayloadFileName      string
 	flagOutputPayloadFileName     string
 	flagOutputPayloadByAddresses  string
->>>>>>> 85cc4792
 )
 
 var Cmd = &cobra.Command{
@@ -82,10 +79,9 @@
 	Cmd.Flags().BoolVar(&flagLogVerboseValidationError, "log-verbose-validation-error", false,
 		"log entire Cadence values on validation error (atree migration)")
 
-<<<<<<< HEAD
 	Cmd.Flags().StringVar(&flagStagedContractsFile, "staged-contracts", "",
 		"Staged contracts CSV file")
-=======
+
 	// If specified, the state will consist of payloads from the given input payload file.
 	// If not specified, then the state will be extracted from the latest checkpoint file.
 	// This flag can be used to reduce total duration of migrations when state extraction involves
@@ -115,7 +111,6 @@
 		"",
 		"extract payloads of addresses (comma separated hex-encoded addresses) to file specified by output-payload-filename",
 	)
->>>>>>> 85cc4792
 }
 
 func run(*cobra.Command, []string) {
@@ -225,20 +220,6 @@
 		log.Warn().Msgf("atree migration has verbose validation error logging enabled which may increase size of log")
 	}
 
-<<<<<<< HEAD
-	err := extractExecutionState(
-		log.Logger,
-		flagExecutionStateDir,
-		stateCommitment,
-		flagOutputDir,
-		flagNWorker,
-		!flagNoMigration,
-		chain.ChainID(),
-		// TODO:
-		migrations.EVMContractChangeNone,
-		flagStagedContractsFile,
-	)
-=======
 	var inputMsg string
 	if len(flagInputPayloadFileName) > 0 {
 		// Input is payloads
@@ -274,7 +255,15 @@
 
 	log.Info().Msgf("state extraction plan: %s, %s", inputMsg, outputMsg)
 
-	var err error
+	chainID := chain.ChainID()
+	// TODO:
+	evmContractChange := migrations.EVMContractChangeNone
+
+	stagedContracts, err := migrations.StagedContractsFromCSV(flagStagedContractsFile)
+	if err != nil {
+		log.Fatal().Err(err).Msgf("error loading staged contracts: %s", err.Error())
+	}
+
 	if len(flagInputPayloadFileName) > 0 {
 		err = extractExecutionStateFromPayloads(
 			log.Logger,
@@ -282,6 +271,9 @@
 			flagOutputDir,
 			flagNWorker,
 			!flagNoMigration,
+			chainID,
+			evmContractChange,
+			stagedContracts,
 			flagInputPayloadFileName,
 			flagOutputPayloadFileName,
 			exportedAddresses,
@@ -294,11 +286,13 @@
 			flagOutputDir,
 			flagNWorker,
 			!flagNoMigration,
+			chainID,
+			evmContractChange,
+			stagedContracts,
 			flagOutputPayloadFileName,
 			exportedAddresses,
 		)
 	}
->>>>>>> 85cc4792
 
 	if err != nil {
 		log.Fatal().Err(err).Msgf("error extracting the execution state: %s", err.Error())
