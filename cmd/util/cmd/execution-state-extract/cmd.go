--- conflicted
+++ resolved
@@ -13,11 +13,8 @@
 	runtimeCommon "github.com/onflow/cadence/runtime/common"
 
 	"github.com/onflow/flow-go/cmd/util/cmd/common"
-<<<<<<< HEAD
 	"github.com/onflow/flow-go/cmd/util/ledger/migrations"
-=======
 	"github.com/onflow/flow-go/cmd/util/ledger/util"
->>>>>>> 6908b7e8
 	"github.com/onflow/flow-go/model/bootstrap"
 	"github.com/onflow/flow-go/model/flow"
 	"github.com/onflow/flow-go/module/metrics"
@@ -25,23 +22,6 @@
 )
 
 var (
-<<<<<<< HEAD
-	flagExecutionStateDir         string
-	flagOutputDir                 string
-	flagBlockHash                 string
-	flagStateCommitment           string
-	flagDatadir                   string
-	flagChain                     string
-	flagNWorker                   int
-	flagNoMigration               bool
-	flagNoReport                  bool
-	flagValidateMigration         bool
-	flagLogVerboseValidationError bool
-	flagStagedContractsFile       string
-	flagInputPayloadFileName      string
-	flagOutputPayloadFileName     string
-	flagOutputPayloadByAddresses  string
-=======
 	flagExecutionStateDir             string
 	flagOutputDir                     string
 	flagBlockHash                     string
@@ -52,12 +32,12 @@
 	flagNoMigration                   bool
 	flagNoReport                      bool
 	flagValidateMigration             bool
+	flagAllowPartialStateFromPayloads bool
 	flagLogVerboseValidationError     bool
-	flagAllowPartialStateFromPayloads bool
+	flagStagedContractsFile           string
 	flagInputPayloadFileName          string
 	flagOutputPayloadFileName         string
 	flagOutputPayloadByAddresses      string
->>>>>>> 6908b7e8
 )
 
 var Cmd = &cobra.Command{
@@ -101,13 +81,11 @@
 	Cmd.Flags().BoolVar(&flagLogVerboseValidationError, "log-verbose-validation-error", false,
 		"log entire Cadence values on validation error (atree migration)")
 
-<<<<<<< HEAD
 	Cmd.Flags().StringVar(&flagStagedContractsFile, "staged-contracts", "",
 		"Staged contracts CSV file")
-=======
+
 	Cmd.Flags().BoolVar(&flagAllowPartialStateFromPayloads, "allow-partial-state-from-payload-file", false,
 		"allow input payload file containing partial state (e.g. not all accounts)")
->>>>>>> 6908b7e8
 
 	// If specified, the state will consist of payloads from the given input payload file.
 	// If not specified, then the state will be extracted from the latest checkpoint file.
