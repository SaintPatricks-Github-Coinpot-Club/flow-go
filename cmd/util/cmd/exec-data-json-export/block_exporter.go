--- conflicted
+++ resolved
@@ -12,6 +12,8 @@
 	"github.com/onflow/flow-go/cmd/util/cmd/common"
 	"github.com/onflow/flow-go/model/flow"
 	"github.com/onflow/flow-go/module/metrics"
+	"github.com/onflow/flow-go/storage/badger"
+	"github.com/onflow/flow-go/storage/operation/badgerimpl"
 	"github.com/onflow/flow-go/storage/store"
 )
 
@@ -34,24 +36,12 @@
 func ExportBlocks(blockID flow.Identifier, dbPath string, outputPath string) (flow.StateCommitment, error) {
 
 	// traverse backward from the given block (parent block) and fetch by blockHash
-	db, err := common.InitStorage(dbPath)
-	if err != nil {
-		return flow.DummyStateCommitment, fmt.Errorf("could not initialize storage: %w", err)
-	}
+	db := common.InitStorage(dbPath)
 	defer db.Close()
 
+	sdb := badgerimpl.ToDB(db)
+
 	cacheMetrics := &metrics.NoopCollector{}
-<<<<<<< HEAD
-	headers := store.NewHeaders(cacheMetrics, db)
-	index := store.NewIndex(cacheMetrics, db)
-	guarantees := store.NewGuarantees(cacheMetrics, db, store.DefaultCacheSize)
-	seals := store.NewSeals(cacheMetrics, db)
-	results := store.NewExecutionResults(cacheMetrics, db)
-	receipts := store.NewExecutionReceipts(cacheMetrics, db, results, store.DefaultCacheSize)
-	payloads := store.NewPayloads(db, index, guarantees, seals, receipts, results)
-	blocks := store.NewBlocks(db, headers, payloads)
-	commits := store.NewCommits(&metrics.NoopCollector{}, db)
-=======
 	headers := badger.NewHeaders(cacheMetrics, db)
 	index := badger.NewIndex(cacheMetrics, db)
 	guarantees := badger.NewGuarantees(cacheMetrics, db, badger.DefaultCacheSize, badger.DefaultCacheSize)
@@ -61,7 +51,6 @@
 	payloads := badger.NewPayloads(db, index, guarantees, seals, receipts, results)
 	blocks := badger.NewBlocks(db, headers, payloads)
 	commits := store.NewCommits(&metrics.NoopCollector{}, sdb)
->>>>>>> 5fccb89d
 
 	activeBlockID := blockID
 	outputFile := filepath.Join(outputPath, "blocks.jsonl")
