package transactions

import (
	"fmt"
	"testing"

<<<<<<< HEAD
=======
	"github.com/dgraph-io/badger/v2"
>>>>>>> 5fccb89d
	"github.com/stretchr/testify/require"

	"github.com/onflow/flow-go/cmd/util/cmd/common"
	"github.com/onflow/flow-go/model/flow"
	"github.com/onflow/flow-go/state/protocol/mock"
	"github.com/onflow/flow-go/storage"
	"github.com/onflow/flow-go/storage/operation/dbtest"
	"github.com/onflow/flow-go/utils/unittest"
)

func TestFindBlockTransactions(t *testing.T) {
	dbtest.RunWithDB(t, func(t *testing.T, db storage.DB) {
		lockManager := storage.NewTestingLockManager()
		// prepare two blocks
		// block 1 has 2 collections
		// block 2 has 1 collection
		col1 := unittest.ClusterPayloadFixture(1)
		col2 := unittest.ClusterPayloadFixture(2)
		col3 := unittest.ClusterPayloadFixture(3)

		b1 := unittest.BlockFixture(
			unittest.Block.WithHeight(4),
			unittest.Block.WithPayload(
				flow.Payload{
					Guarantees: []*flow.CollectionGuarantee{
						&flow.CollectionGuarantee{
							CollectionID:     col1.Collection.ID(),
							ReferenceBlockID: col1.ReferenceBlockID,
						},
						&flow.CollectionGuarantee{
							CollectionID:     col2.Collection.ID(),
							ReferenceBlockID: col2.ReferenceBlockID,
						},
					},
					ProtocolStateID: unittest.IdentifierFixture(),
				},
			),
		)

		b2 := unittest.BlockFixture(
			unittest.Block.WithHeight(5),
			unittest.Block.WithPayload(
				flow.Payload{
					Guarantees: []*flow.CollectionGuarantee{
						&flow.CollectionGuarantee{
							CollectionID:     col3.Collection.ID(),
							ReferenceBlockID: col3.ReferenceBlockID,
						},
					},
					ProtocolStateID: unittest.IdentifierFixture(),
				},
			),
		)

		// prepare dependencies
		storages := common.InitStorages(db)
		payloads, collections := storages.Payloads, storages.Collections
		snap4 := &mock.Snapshot{}
		snap4.On("Head").Return(b1.ToHeader(), nil)
		snap5 := &mock.Snapshot{}
		snap5.On("Head").Return(b2.ToHeader(), nil)
		state := &mock.State{}
		state.On("AtHeight", uint64(4)).Return(snap4, nil)
		state.On("AtHeight", uint64(5)).Return(snap5, nil)

		// store into database
<<<<<<< HEAD
		lctx := lockManager.NewContext()
		require.NoError(t, lctx.AcquireLock(storage.LockInsertBlock))
		defer lctx.Release()
		require.NoError(t, db.WithReaderBatchWriter(func(rw storage.ReaderBatchWriter) error {
			err := storages.Blocks.BatchStore(lctx, rw, &b1)
			if err != nil {
				return err
			}

			return storages.Blocks.BatchStore(lctx, rw, &b2)
		}))

		_, err := collections.Store(&col1.Collection)
		require.NoError(t, err)
		_, err = collections.Store(&col2.Collection)
		require.NoError(t, err)
		_, err = collections.Store(&col3.Collection)
		require.NoError(t, err)
=======
		require.NoError(t, payloads.Store(b1.ID(), &b1.Payload))
		require.NoError(t, payloads.Store(b2.ID(), &b2.Payload))

		require.NoError(t, collections.Store(&col1.Collection))
		require.NoError(t, collections.Store(&col2.Collection))
		require.NoError(t, collections.Store(&col3.Collection))
>>>>>>> 5fccb89d

		f := &Finder{
			State:       state,
			Payloads:    payloads,
			Collections: collections,
		}

		// fetch from database
		fetched, err := f.GetByHeightRange(4, 5)
		require.NoError(t, err)

		// check fetched correct data
		require.Len(t, fetched, 2)

		require.Len(t, fetched[0].Collections, 2)
		require.Len(t, fetched[1].Collections, 1)

		require.Len(t, fetched[0].Collections[0].Transactions, 1)
		require.Len(t, fetched[0].Collections[1].Transactions, 2)
		require.Len(t, fetched[1].Collections[0].Transactions, 3)

		require.Equal(t,
			fetched[0].Collections[0].Transactions[0].TxID,
			col1.Collection.Transactions[0].ID().String(),
		)

		// unhappy path: endHeight is lower than startHeight
		_, err = f.GetByHeightRange(5, 4)
		require.Error(t, err)
		require.Contains(t, fmt.Sprintf("%v", err), "must be smaller")

		// unhapp path: range not exist
		snapNotFound := &mock.Snapshot{}
		snapNotFound.On("Head").Return(nil, storage.ErrNotFound)
		state.On("AtHeight", uint64(99998)).Return(snapNotFound, nil)
		_, err = f.GetByHeightRange(99998, 99999)
		require.Error(t, err)
		require.Contains(t, fmt.Sprintf("%v", err), "could not find header by height 99998")

		// unhapp path: must not start from 0
		_, err = f.GetByHeightRange(0, 3)
		require.Error(t, err)
		require.Contains(t, fmt.Sprintf("%v", err), "start-height must not be 0")
	})
}<|MERGE_RESOLUTION|>--- conflicted
+++ resolved
@@ -4,23 +4,18 @@
 	"fmt"
 	"testing"
 
-<<<<<<< HEAD
-=======
 	"github.com/dgraph-io/badger/v2"
->>>>>>> 5fccb89d
 	"github.com/stretchr/testify/require"
 
 	"github.com/onflow/flow-go/cmd/util/cmd/common"
 	"github.com/onflow/flow-go/model/flow"
 	"github.com/onflow/flow-go/state/protocol/mock"
 	"github.com/onflow/flow-go/storage"
-	"github.com/onflow/flow-go/storage/operation/dbtest"
 	"github.com/onflow/flow-go/utils/unittest"
 )
 
 func TestFindBlockTransactions(t *testing.T) {
-	dbtest.RunWithDB(t, func(t *testing.T, db storage.DB) {
-		lockManager := storage.NewTestingLockManager()
+	unittest.RunWithBadgerDB(t, func(db *badger.DB) {
 		// prepare two blocks
 		// block 1 has 2 collections
 		// block 2 has 1 collection
@@ -74,33 +69,12 @@
 		state.On("AtHeight", uint64(5)).Return(snap5, nil)
 
 		// store into database
-<<<<<<< HEAD
-		lctx := lockManager.NewContext()
-		require.NoError(t, lctx.AcquireLock(storage.LockInsertBlock))
-		defer lctx.Release()
-		require.NoError(t, db.WithReaderBatchWriter(func(rw storage.ReaderBatchWriter) error {
-			err := storages.Blocks.BatchStore(lctx, rw, &b1)
-			if err != nil {
-				return err
-			}
-
-			return storages.Blocks.BatchStore(lctx, rw, &b2)
-		}))
-
-		_, err := collections.Store(&col1.Collection)
-		require.NoError(t, err)
-		_, err = collections.Store(&col2.Collection)
-		require.NoError(t, err)
-		_, err = collections.Store(&col3.Collection)
-		require.NoError(t, err)
-=======
 		require.NoError(t, payloads.Store(b1.ID(), &b1.Payload))
 		require.NoError(t, payloads.Store(b2.ID(), &b2.Payload))
 
 		require.NoError(t, collections.Store(&col1.Collection))
 		require.NoError(t, collections.Store(&col2.Collection))
 		require.NoError(t, collections.Store(&col3.Collection))
->>>>>>> 5fccb89d
 
 		f := &Finder{
 			State:       state,
