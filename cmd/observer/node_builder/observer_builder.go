package node_builder

import (
	"context"
	"encoding/hex"
	"encoding/json"
	"errors"
	"fmt"
	"strings"
	"time"

	dht "github.com/libp2p/go-libp2p-kad-dht"
	"github.com/libp2p/go-libp2p/core/host"
	"github.com/libp2p/go-libp2p/core/peer"
	"github.com/libp2p/go-libp2p/core/routing"
	"github.com/rs/zerolog"
	"github.com/spf13/pflag"

	"google.golang.org/grpc/credentials"

	"github.com/onflow/flow-go/cmd"
	"github.com/onflow/flow-go/consensus"
	"github.com/onflow/flow-go/consensus/hotstuff"
	"github.com/onflow/flow-go/consensus/hotstuff/committees"
	"github.com/onflow/flow-go/consensus/hotstuff/notifications"
	"github.com/onflow/flow-go/consensus/hotstuff/notifications/pubsub"
	hotsignature "github.com/onflow/flow-go/consensus/hotstuff/signature"
	hotstuffvalidator "github.com/onflow/flow-go/consensus/hotstuff/validator"
	"github.com/onflow/flow-go/consensus/hotstuff/verification"
	recovery "github.com/onflow/flow-go/consensus/recovery/protocol"
	"github.com/onflow/flow-go/crypto"
	"github.com/onflow/flow-go/engine/access/apiproxy"
	"github.com/onflow/flow-go/engine/access/rest"
	restapiproxy "github.com/onflow/flow-go/engine/access/rest/apiproxy"
	"github.com/onflow/flow-go/engine/access/rest/routes"
	"github.com/onflow/flow-go/engine/access/rpc"
	"github.com/onflow/flow-go/engine/access/rpc/backend"
	rpcConnection "github.com/onflow/flow-go/engine/access/rpc/connection"
	statestreambackend "github.com/onflow/flow-go/engine/access/state_stream/backend"
	"github.com/onflow/flow-go/engine/common/follower"
	synceng "github.com/onflow/flow-go/engine/common/synchronization"
	"github.com/onflow/flow-go/engine/protocol"
	"github.com/onflow/flow-go/model/encodable"
	"github.com/onflow/flow-go/model/flow"
	"github.com/onflow/flow-go/model/flow/filter"
	"github.com/onflow/flow-go/module"
	"github.com/onflow/flow-go/module/chainsync"
	finalizer "github.com/onflow/flow-go/module/finalizer/consensus"
	"github.com/onflow/flow-go/module/grpcserver"
	"github.com/onflow/flow-go/module/id"
	"github.com/onflow/flow-go/module/local"
	"github.com/onflow/flow-go/module/metrics"
	consensus_follower "github.com/onflow/flow-go/module/upstream"
	"github.com/onflow/flow-go/network"
	alspmgr "github.com/onflow/flow-go/network/alsp/manager"
	netcache "github.com/onflow/flow-go/network/cache"
	"github.com/onflow/flow-go/network/channels"
	"github.com/onflow/flow-go/network/converter"
	"github.com/onflow/flow-go/network/p2p"
	"github.com/onflow/flow-go/network/p2p/cache"
	"github.com/onflow/flow-go/network/p2p/conduit"
	p2pdht "github.com/onflow/flow-go/network/p2p/dht"
	"github.com/onflow/flow-go/network/p2p/keyutils"
	"github.com/onflow/flow-go/network/p2p/p2pbuilder"
	p2pconfig "github.com/onflow/flow-go/network/p2p/p2pbuilder/config"
	"github.com/onflow/flow-go/network/p2p/p2plogging"
	"github.com/onflow/flow-go/network/p2p/p2pnet"
	"github.com/onflow/flow-go/network/p2p/subscription"
	"github.com/onflow/flow-go/network/p2p/translator"
	"github.com/onflow/flow-go/network/p2p/unicast/protocols"
	"github.com/onflow/flow-go/network/p2p/utils"
	"github.com/onflow/flow-go/network/slashing"
	"github.com/onflow/flow-go/network/validator"
	stateprotocol "github.com/onflow/flow-go/state/protocol"
	badgerState "github.com/onflow/flow-go/state/protocol/badger"
	"github.com/onflow/flow-go/state/protocol/blocktimer"
	"github.com/onflow/flow-go/state/protocol/events/gadgets"
	"github.com/onflow/flow-go/utils/grpcutils"
	"github.com/onflow/flow-go/utils/io"
)

// ObserverBuilder extends cmd.NodeBuilder and declares additional functions needed to bootstrap an Access node
// These functions are shared by observer builders.
// The Staked network allows the access nodes to communicate among themselves, while the public network allows the
// observers and an Access node to communicate.
//
//                                 public network                           private network
//  +------------------------+
//  | observer 1             |<--------------------------|
//  +------------------------+                           v
//  +------------------------+                         +----------------------+              +------------------------+
//  | observer 2             |<----------------------->| Access Node (staked) |<------------>| All other staked Nodes |
//  +------------------------+                         +----------------------+              +------------------------+
//  +------------------------+                           ^
//  | observer 3             |<--------------------------|
//  +------------------------+

// ObserverServiceConfig defines all the user defined parameters required to bootstrap an access node
// For a node running as a standalone process, the config fields will be populated from the command line params,
// while for a node running as a library, the config fields are expected to be initialized by the caller.
type ObserverServiceConfig struct {
	bootstrapNodeAddresses    []string
	bootstrapNodePublicKeys   []string
	observerNetworkingKeyPath string
	bootstrapIdentities       flow.IdentityList // the identity list of bootstrap peers the node uses to discover other nodes
	apiRatelimits             map[string]int
	apiBurstlimits            map[string]int
	rpcConf                   rpc.Config
	rpcMetricsEnabled         bool
	apiTimeout                time.Duration
	upstreamNodeAddresses     []string
	upstreamNodePublicKeys    []string
	upstreamIdentities        flow.IdentityList // the identity list of upstream peers the node uses to forward API requests to
}

// DefaultObserverServiceConfig defines all the default values for the ObserverServiceConfig
func DefaultObserverServiceConfig() *ObserverServiceConfig {
	return &ObserverServiceConfig{
		rpcConf: rpc.Config{
			UnsecureGRPCListenAddr: "0.0.0.0:9000",
			SecureGRPCListenAddr:   "0.0.0.0:9001",
			HTTPListenAddr:         "0.0.0.0:8000",
			CollectionAddr:         "",
			HistoricalAccessAddrs:  "",
			BackendConfig: backend.Config{
				CollectionClientTimeout:   3 * time.Second,
				ExecutionClientTimeout:    3 * time.Second,
				ConnectionPoolSize:        backend.DefaultConnectionPoolSize,
				MaxHeightRange:            backend.DefaultMaxHeightRange,
				PreferredExecutionNodeIDs: nil,
				FixedExecutionNodeIDs:     nil,
			},
			RestConfig: rest.Config{
				ListenAddress: "",
				WriteTimeout:  rest.DefaultWriteTimeout,
				ReadTimeout:   rest.DefaultReadTimeout,
				IdleTimeout:   rest.DefaultIdleTimeout,
			},
			MaxMsgSize:     grpcutils.DefaultMaxMsgSize,
			CompressorName: grpcutils.NoCompressor,
		},
		rpcMetricsEnabled:         false,
		apiRatelimits:             nil,
		apiBurstlimits:            nil,
		bootstrapNodeAddresses:    []string{},
		bootstrapNodePublicKeys:   []string{},
		observerNetworkingKeyPath: cmd.NotSet,
		apiTimeout:                3 * time.Second,
		upstreamNodeAddresses:     []string{},
		upstreamNodePublicKeys:    []string{},
	}
}

// ObserverServiceBuilder provides the common functionality needed to bootstrap a Flow observer service
// It is composed of the FlowNodeBuilder, the ObserverServiceConfig and contains all the components and modules needed for the observers
type ObserverServiceBuilder struct {
	*cmd.FlowNodeBuilder
	*ObserverServiceConfig

	// components
	LibP2PNode          p2p.LibP2PNode
	FollowerState       stateprotocol.FollowerState
	SyncCore            *chainsync.Core
	RpcEng              *rpc.Engine
	FollowerDistributor *pubsub.FollowerDistributor
	Committee           hotstuff.DynamicCommittee
	Finalized           *flow.Header
	Pending             []*flow.Header
	FollowerCore        module.HotStuffFollower

	// available until after the network has started. Hence, a factory function that needs to be called just before
	// creating the sync engine
	SyncEngineParticipantsProviderFactory func() module.IdentifierProvider

	// engines
	FollowerEng *follower.ComplianceEngine
	SyncEng     *synceng.Engine

	// Public network
	peerID peer.ID

	RestMetrics   *metrics.RestCollector
	AccessMetrics module.AccessMetrics
	// grpc servers
	secureGrpcServer   *grpcserver.GrpcServer
	unsecureGrpcServer *grpcserver.GrpcServer
}

// deriveBootstrapPeerIdentities derives the Flow Identity of the bootstrap peers from the parameters.
// These are the identities of the observers also acting as the DHT bootstrap server
func (builder *ObserverServiceBuilder) deriveBootstrapPeerIdentities() error {
	// if bootstrap identities already provided (as part of alternate initialization as a library the skip reading command
	// line params)
	if builder.bootstrapIdentities != nil {
		return nil
	}

	ids, err := BootstrapIdentities(builder.bootstrapNodeAddresses, builder.bootstrapNodePublicKeys)
	if err != nil {
		return fmt.Errorf("failed to derive bootstrap peer identities: %w", err)
	}

	builder.bootstrapIdentities = ids

	return nil
}

// deriveBootstrapPeerIdentities derives the Flow Identity of the bootstrap peers from the parameters.
// These are the identities of the observers also acting as the DHT bootstrap server
func (builder *ObserverServiceBuilder) deriveUpstreamIdentities() error {
	// if bootstrap identities already provided (as part of alternate initialization as a library the skip reading command
	// line params)
	if builder.upstreamIdentities != nil {
		return nil
	}

	// BootstrapIdentities converts the bootstrap node addresses and keys to a Flow Identity list where
	// each Flow Identity is initialized with the passed address, the networking key
	// and the Node ID set to ZeroID, role set to Access, 0 stake and no staking key.
	addresses := builder.upstreamNodeAddresses
	keys := builder.upstreamNodePublicKeys
	if len(addresses) != len(keys) {
		return fmt.Errorf("number of addresses and keys provided for the boostrap nodes don't match")
	}

	ids := make([]*flow.Identity, len(addresses))
	for i, address := range addresses {
		key := keys[i]

		// json unmarshaller needs a quotes before and after the string
		// the pflags.StringSliceVar does not retain quotes for the command line arg even if escaped with \"
		// hence this additional check to ensure the key is indeed quoted
		if !strings.HasPrefix(key, "\"") {
			key = fmt.Sprintf("\"%s\"", key)
		}

		// create the identity of the peer by setting only the relevant fields
		ids[i] = &flow.Identity{
			NodeID:        flow.ZeroID, // the NodeID is the hash of the staking key and for the public network it does not apply
			Address:       address,
			Role:          flow.RoleAccess, // the upstream node has to be an access node
			NetworkPubKey: nil,
		}

		// networking public key
		var networkKey encodable.NetworkPubKey
		err := json.Unmarshal([]byte(key), &networkKey)
		if err == nil {
			ids[i].NetworkPubKey = networkKey
		}
	}

	builder.upstreamIdentities = ids

	return nil
}

func (builder *ObserverServiceBuilder) buildFollowerState() *ObserverServiceBuilder {
	builder.Module("mutable follower state", func(node *cmd.NodeConfig) error {
		// For now, we only support state implementations from package badger.
		// If we ever support different implementations, the following can be replaced by a type-aware factory
		state, ok := node.State.(*badgerState.State)
		if !ok {
			return fmt.Errorf("only implementations of type badger.State are currently supported but read-only state has type %T", node.State)
		}

		followerState, err := badgerState.NewFollowerState(
			node.Logger,
			node.Tracer,
			node.ProtocolEvents,
			state,
			node.Storage.Index,
			node.Storage.Payloads,
			blocktimer.DefaultBlockTimer,
		)
		builder.FollowerState = followerState

		return err
	})

	return builder
}

func (builder *ObserverServiceBuilder) buildSyncCore() *ObserverServiceBuilder {
	builder.Module("sync core", func(node *cmd.NodeConfig) error {
		syncCore, err := chainsync.New(node.Logger, node.SyncCoreConfig, metrics.NewChainSyncCollector(node.RootChainID), node.RootChainID)
		builder.SyncCore = syncCore

		return err
	})

	return builder
}

func (builder *ObserverServiceBuilder) buildCommittee() *ObserverServiceBuilder {
	builder.Component("committee", func(node *cmd.NodeConfig) (module.ReadyDoneAware, error) {
		// initialize consensus committee's membership state
		// This committee state is for the HotStuff follower, which follows the MAIN CONSENSUS committee
		// Note: node.Me.NodeID() is not part of the consensus committee
		committee, err := committees.NewConsensusCommittee(node.State, node.Me.NodeID())
		node.ProtocolEvents.AddConsumer(committee)
		builder.Committee = committee

		return committee, err
	})

	return builder
}

func (builder *ObserverServiceBuilder) buildLatestHeader() *ObserverServiceBuilder {
	builder.Module("latest header", func(node *cmd.NodeConfig) error {
		finalized, pending, err := recovery.FindLatest(node.State, node.Storage.Headers)
		builder.Finalized, builder.Pending = finalized, pending

		return err
	})

	return builder
}

func (builder *ObserverServiceBuilder) buildFollowerCore() *ObserverServiceBuilder {
	builder.Component("follower core", func(node *cmd.NodeConfig) (module.ReadyDoneAware, error) {
		// create a finalizer that will handle updating the protocol
		// state when the follower detects newly finalized blocks
		final := finalizer.NewFinalizer(node.DB, node.Storage.Headers, builder.FollowerState, node.Tracer)

		followerCore, err := consensus.NewFollower(
			node.Logger,
			node.Metrics.Mempool,
			node.Storage.Headers,
			final,
			builder.FollowerDistributor,
			node.FinalizedRootBlock.Header,
			node.RootQC,
			builder.Finalized,
			builder.Pending,
		)
		if err != nil {
			return nil, fmt.Errorf("could not initialize follower core: %w", err)
		}
		builder.FollowerCore = followerCore

		return builder.FollowerCore, nil
	})

	return builder
}

func (builder *ObserverServiceBuilder) buildFollowerEngine() *ObserverServiceBuilder {
	builder.Component("follower engine", func(node *cmd.NodeConfig) (module.ReadyDoneAware, error) {
		var heroCacheCollector module.HeroCacheMetrics = metrics.NewNoopCollector()
		if node.HeroCacheMetricsEnable {
			heroCacheCollector = metrics.FollowerCacheMetrics(node.MetricsRegisterer)
		}
		packer := hotsignature.NewConsensusSigDataPacker(builder.Committee)
		verifier := verification.NewCombinedVerifier(builder.Committee, packer) // verifier for HotStuff signature constructs (QCs, TCs, votes)
		val := hotstuffvalidator.New(builder.Committee, verifier)

		core, err := follower.NewComplianceCore(
			node.Logger,
			node.Metrics.Mempool,
			heroCacheCollector,
			builder.FollowerDistributor,
			builder.FollowerState,
			builder.FollowerCore,
			val,
			builder.SyncCore,
			node.Tracer,
		)
		if err != nil {
			return nil, fmt.Errorf("could not create follower core: %w", err)
		}

		builder.FollowerEng, err = follower.NewComplianceLayer(
			node.Logger,
			node.EngineRegistry,
			node.Me,
			node.Metrics.Engine,
			node.Storage.Headers,
			builder.Finalized,
			core,
			builder.ComplianceConfig,
			follower.WithChannel(channels.PublicReceiveBlocks),
		)
		if err != nil {
			return nil, fmt.Errorf("could not create follower engine: %w", err)
		}
		builder.FollowerDistributor.AddOnBlockFinalizedConsumer(builder.FollowerEng.OnFinalizedBlock)

		return builder.FollowerEng, nil
	})

	return builder
}

func (builder *ObserverServiceBuilder) buildSyncEngine() *ObserverServiceBuilder {
	builder.Component("sync engine", func(node *cmd.NodeConfig) (module.ReadyDoneAware, error) {
		spamConfig, err := synceng.NewSpamDetectionConfig()
		if err != nil {
			return nil, fmt.Errorf("could not initialize spam detection config: %w", err)
		}

		sync, err := synceng.New(
			node.Logger,
			node.Metrics.Engine,
			node.EngineRegistry,
			node.Me,
			node.State,
			node.Storage.Blocks,
			builder.FollowerEng,
			builder.SyncCore,
			builder.SyncEngineParticipantsProviderFactory(),
			spamConfig,
		)
		if err != nil {
			return nil, fmt.Errorf("could not create synchronization engine: %w", err)
		}
		builder.SyncEng = sync
		builder.FollowerDistributor.AddFinalizationConsumer(sync)

		return builder.SyncEng, nil
	})

	return builder
}

func (builder *ObserverServiceBuilder) BuildConsensusFollower() cmd.NodeBuilder {
	builder.
		buildFollowerState().
		buildSyncCore().
		buildCommittee().
		buildLatestHeader().
		buildFollowerCore().
		buildFollowerEngine().
		buildSyncEngine()

	return builder
}

type Option func(*ObserverServiceConfig)

func NewFlowObserverServiceBuilder(opts ...Option) *ObserverServiceBuilder {
	config := DefaultObserverServiceConfig()
	for _, opt := range opts {
		opt(config)
	}
	anb := &ObserverServiceBuilder{
		ObserverServiceConfig: config,
		FlowNodeBuilder:       cmd.FlowNode("observer"),
		FollowerDistributor:   pubsub.NewFollowerDistributor(),
	}
	anb.FollowerDistributor.AddProposalViolationConsumer(notifications.NewSlashingViolationsConsumer(anb.Logger))
	// the observer gets a version of the root snapshot file that does not contain any node addresses
	// hence skip all the root snapshot validations that involved an identity address
	anb.FlowNodeBuilder.SkipNwAddressBasedValidations = true
	return anb
}

func (builder *ObserverServiceBuilder) ParseFlags() error {

	builder.BaseFlags()

	builder.extraFlags()

	return builder.ParseAndPrintFlags()
}

func (builder *ObserverServiceBuilder) extraFlags() {
	builder.ExtraFlags(func(flags *pflag.FlagSet) {
		defaultConfig := DefaultObserverServiceConfig()

		flags.StringVarP(&builder.rpcConf.UnsecureGRPCListenAddr,
			"rpc-addr",
			"r",
			defaultConfig.rpcConf.UnsecureGRPCListenAddr,
			"the address the unsecured gRPC server listens on")
		flags.StringVar(&builder.rpcConf.SecureGRPCListenAddr,
			"secure-rpc-addr",
			defaultConfig.rpcConf.SecureGRPCListenAddr,
			"the address the secure gRPC server listens on")
		flags.StringVarP(&builder.rpcConf.HTTPListenAddr, "http-addr", "h", defaultConfig.rpcConf.HTTPListenAddr, "the address the http proxy server listens on")
		flags.StringVar(&builder.rpcConf.RestConfig.ListenAddress,
			"rest-addr",
			defaultConfig.rpcConf.RestConfig.ListenAddress,
			"the address the REST server listens on (if empty the REST server will not be started)")
		flags.DurationVar(&builder.rpcConf.RestConfig.WriteTimeout,
			"rest-write-timeout",
			defaultConfig.rpcConf.RestConfig.WriteTimeout,
			"timeout to use when writing REST response")
		flags.DurationVar(&builder.rpcConf.RestConfig.ReadTimeout,
			"rest-read-timeout",
			defaultConfig.rpcConf.RestConfig.ReadTimeout,
			"timeout to use when reading REST request headers")
		flags.DurationVar(&builder.rpcConf.RestConfig.IdleTimeout, "rest-idle-timeout", defaultConfig.rpcConf.RestConfig.IdleTimeout, "idle timeout for REST connections")
		flags.UintVar(&builder.rpcConf.MaxMsgSize,
			"rpc-max-message-size",
			defaultConfig.rpcConf.MaxMsgSize,
			"the maximum message size in bytes for messages sent or received over grpc")
		flags.UintVar(&builder.rpcConf.BackendConfig.ConnectionPoolSize,
			"connection-pool-size",
			defaultConfig.rpcConf.BackendConfig.ConnectionPoolSize,
			"maximum number of connections allowed in the connection pool, size of 0 disables the connection pooling, and anything less than the default size will be overridden to use the default size")
		flags.UintVar(&builder.rpcConf.BackendConfig.MaxHeightRange,
			"rpc-max-height-range",
			defaultConfig.rpcConf.BackendConfig.MaxHeightRange,
			"maximum size for height range requests")
		flags.StringToIntVar(&builder.apiRatelimits,
			"api-rate-limits",
			defaultConfig.apiRatelimits,
			"per second rate limits for Access API methods e.g. Ping=300,GetTransaction=500 etc.")
		flags.StringToIntVar(&builder.apiBurstlimits,
			"api-burst-limits",
			defaultConfig.apiBurstlimits,
			"burst limits for Access API methods e.g. Ping=100,GetTransaction=100 etc.")
		flags.StringVar(&builder.observerNetworkingKeyPath,
			"observer-networking-key-path",
			defaultConfig.observerNetworkingKeyPath,
			"path to the networking key for observer")
		flags.StringSliceVar(&builder.bootstrapNodeAddresses,
			"bootstrap-node-addresses",
			defaultConfig.bootstrapNodeAddresses,
			"the network addresses of the bootstrap access node if this is an observer e.g. access-001.mainnet.flow.org:9653,access-002.mainnet.flow.org:9653")
		flags.StringSliceVar(&builder.bootstrapNodePublicKeys,
			"bootstrap-node-public-keys",
			defaultConfig.bootstrapNodePublicKeys,
			"the networking public key of the bootstrap access node if this is an observer (in the same order as the bootstrap node addresses) e.g. \"d57a5e9c5.....\",\"44ded42d....\"")
		flags.DurationVar(&builder.apiTimeout, "upstream-api-timeout", defaultConfig.apiTimeout, "tcp timeout for Flow API gRPC sockets to upstrem nodes")
		flags.StringSliceVar(&builder.upstreamNodeAddresses,
			"upstream-node-addresses",
			defaultConfig.upstreamNodeAddresses,
			"the gRPC network addresses of the upstream access node. e.g. access-001.mainnet.flow.org:9000,access-002.mainnet.flow.org:9000")
		flags.StringSliceVar(&builder.upstreamNodePublicKeys,
			"upstream-node-public-keys",
			defaultConfig.upstreamNodePublicKeys,
			"the networking public key of the upstream access node (in the same order as the upstream node addresses) e.g. \"d57a5e9c5.....\",\"44ded42d....\"")
		flags.BoolVar(&builder.rpcMetricsEnabled, "rpc-metrics-enabled", defaultConfig.rpcMetricsEnabled, "whether to enable the rpc metrics")
	})
}

func publicNetworkMsgValidators(log zerolog.Logger, idProvider module.IdentityProvider, selfID flow.Identifier) []network.MessageValidator {
	return []network.MessageValidator{
		// filter out messages sent by this node itself
		validator.ValidateNotSender(selfID),
		validator.NewAnyValidator(
			// message should be either from a valid staked node
			validator.NewOriginValidator(
				id.NewIdentityFilterIdentifierProvider(filter.IsValidCurrentEpochParticipant, idProvider),
			),
			// or the message should be specifically targeted for this node
			validator.ValidateTarget(log, selfID),
		),
	}
}

// BootstrapIdentities converts the bootstrap node addresses and keys to a Flow Identity list where
// each Flow Identity is initialized with the passed address, the networking key
// and the Node ID set to ZeroID, role set to Access, 0 stake and no staking key.
func BootstrapIdentities(addresses []string, keys []string) (flow.IdentityList, error) {
	if len(addresses) != len(keys) {
		return nil, fmt.Errorf("number of addresses and keys provided for the boostrap nodes don't match")
	}

	ids := make([]*flow.Identity, len(addresses))
	for i, address := range addresses {
		bytes, err := hex.DecodeString(keys[i])
		if err != nil {
			return nil, fmt.Errorf("failed to decode secured GRPC server public key hex %w", err)
		}

		publicFlowNetworkingKey, err := crypto.DecodePublicKey(crypto.ECDSAP256, bytes)
		if err != nil {
			return nil, fmt.Errorf("failed to get public flow networking key could not decode public key bytes %w", err)
		}

		// create the identity of the peer by setting only the relevant fields
		ids[i] = &flow.Identity{
			NodeID:        flow.ZeroID, // the NodeID is the hash of the staking key and for the public network it does not apply
			Address:       address,
			Role:          flow.RoleAccess, // the upstream node has to be an access node
			NetworkPubKey: publicFlowNetworkingKey,
		}
	}
	return ids, nil
}

func (builder *ObserverServiceBuilder) initNodeInfo() error {
	// use the networking key that was loaded from the configured file
	networkingKey, err := loadNetworkingKey(builder.observerNetworkingKeyPath)
	if err != nil {
		return fmt.Errorf("could not load networking private key: %w", err)
	}

	pubKey, err := keyutils.LibP2PPublicKeyFromFlow(networkingKey.PublicKey())
	if err != nil {
		return fmt.Errorf("could not load networking public key: %w", err)
	}

	builder.peerID, err = peer.IDFromPublicKey(pubKey)
	if err != nil {
		return fmt.Errorf("could not get peer ID from public key: %w", err)
	}

	builder.NodeID, err = translator.NewPublicNetworkIDTranslator().GetFlowID(builder.peerID)
	if err != nil {
		return fmt.Errorf("could not get flow node ID: %w", err)
	}

	builder.NodeConfig.NetworkKey = networkingKey // copy the key to NodeConfig
	builder.NodeConfig.StakingKey = nil           // no staking key for the observer

	return nil
}

func (builder *ObserverServiceBuilder) InitIDProviders() {
	builder.Module("id providers", func(node *cmd.NodeConfig) error {
		idCache, err := cache.NewProtocolStateIDCache(node.Logger, node.State, builder.ProtocolEvents)
		if err != nil {
			return fmt.Errorf("could not initialize ProtocolStateIDCache: %w", err)
		}
		builder.IDTranslator = translator.NewHierarchicalIDTranslator(idCache, translator.NewPublicNetworkIDTranslator())

		// The following wrapper allows to black-list byzantine nodes via an admin command:
		// the wrapper overrides the 'Ejected' flag of disallow-listed nodes to true
		builder.IdentityProvider, err = cache.NewNodeDisallowListWrapper(idCache, node.DB, func() network.DisallowListNotificationConsumer {
			return builder.NetworkUnderlay
		})
		if err != nil {
			return fmt.Errorf("could not initialize NodeBlockListWrapper: %w", err)
		}

		// use the default identifier provider
		builder.SyncEngineParticipantsProviderFactory = func() module.IdentifierProvider {
			return id.NewCustomIdentifierProvider(func() flow.IdentifierList {
				pids := builder.LibP2PNode.GetPeersForProtocol(protocols.FlowProtocolID(builder.SporkID))
				result := make(flow.IdentifierList, 0, len(pids))

				for _, pid := range pids {
					// exclude own Identifier
					if pid == builder.peerID {
						continue
					}

					if flowID, err := builder.IDTranslator.GetFlowID(pid); err != nil {
						// TODO: this is an instance of "log error and continue with best effort" anti-pattern
						builder.Logger.Err(err).Str("peer", p2plogging.PeerId(pid)).Msg("failed to translate to Flow ID")
					} else {
						result = append(result, flowID)
					}
				}

				return result
			})
		}

		return nil
	})
}

func (builder *ObserverServiceBuilder) Initialize() error {
	if err := builder.deriveBootstrapPeerIdentities(); err != nil {
		return err
	}

	if err := builder.deriveUpstreamIdentities(); err != nil {
		return err
	}

	if err := builder.validateParams(); err != nil {
		return err
	}

	if err := builder.initNodeInfo(); err != nil {
		return err
	}

	builder.InitIDProviders()

	builder.enqueuePublicNetworkInit()

	builder.enqueueConnectWithStakedAN()

	builder.enqueueRPCServer()

	if builder.BaseConfig.MetricsEnabled {
		builder.EnqueueMetricsServerInit()
		if err := builder.RegisterBadgerMetrics(); err != nil {
			return err
		}
	}

	builder.PreInit(builder.initObserverLocal())

	return nil
}

func (builder *ObserverServiceBuilder) validateParams() error {
	if builder.BaseConfig.BindAddr == cmd.NotSet || builder.BaseConfig.BindAddr == "" {
		return errors.New("bind address not specified")
	}
	if builder.ObserverServiceConfig.observerNetworkingKeyPath == cmd.NotSet {
		return errors.New("networking key not provided")
	}
	if len(builder.bootstrapIdentities) > 0 {
		return nil
	}
	if len(builder.bootstrapNodeAddresses) == 0 {
		return errors.New("no bootstrap node address provided")
	}
	if len(builder.bootstrapNodeAddresses) != len(builder.bootstrapNodePublicKeys) {
		return errors.New("number of bootstrap node addresses and public keys should match")
	}
	if len(builder.upstreamNodePublicKeys) > 0 && len(builder.upstreamNodeAddresses) != len(builder.upstreamNodePublicKeys) {
		return errors.New("number of upstream node addresses and public keys must match if public keys given")
	}
	return nil
}

// initPublicLibp2pNode creates a libp2p node for the observer service in the public (unstaked) network.
// The factory function is later passed into the initMiddleware function to eventually instantiate the p2p.LibP2PNode instance
// The LibP2P host is created with the following options:
// * DHT as client and seeded with the given bootstrap peers
// * The specified bind address as the listen address
// * The passed in private key as the libp2p key
// * No connection gater
// * No connection manager
// * No peer manager
// * Default libp2p pubsub options.
// Args:
// - networkKey: the private key to use for the libp2p node
// Returns:
// - p2p.LibP2PNode: the libp2p node
// - error: if any error occurs. Any error returned is considered irrecoverable.
func (builder *ObserverServiceBuilder) initPublicLibp2pNode(networkKey crypto.PrivateKey) (p2p.LibP2PNode, error) {
	var pis []peer.AddrInfo

	for _, b := range builder.bootstrapIdentities {
		pi, err := utils.PeerAddressInfo(*b)
		if err != nil {
			return nil, fmt.Errorf("could not extract peer address info from bootstrap identity %v: %w", b, err)
		}

		pis = append(pis, pi)
	}

<<<<<<< HEAD
	node, err := p2pbuilder.NewNodeBuilder(
		builder.Logger,
		&builder.FlowConfig.NetworkConfig.GossipSub,
=======
	meshTracerCfg := &tracer.GossipSubMeshTracerConfig{
		Logger:                             builder.Logger,
		Metrics:                            builder.Metrics.Network,
		IDProvider:                         builder.IdentityProvider,
		LoggerInterval:                     builder.FlowConfig.NetworkConfig.GossipSubConfig.LocalMeshLogInterval,
		RpcSentTrackerCacheSize:            builder.FlowConfig.NetworkConfig.GossipSubConfig.RPCSentTrackerCacheSize,
		RpcSentTrackerWorkerQueueCacheSize: builder.FlowConfig.NetworkConfig.GossipSubConfig.RPCSentTrackerQueueCacheSize,
		RpcSentTrackerNumOfWorkers:         builder.FlowConfig.NetworkConfig.GossipSubConfig.RpcSentTrackerNumOfWorkers,
		HeroCacheMetricsFactory:            builder.HeroCacheMetricsFactory(),
		NetworkingType:                     network.PublicNetwork,
	}
	meshTracer := tracer.NewGossipSubMeshTracer(meshTracerCfg)

	node, err := p2pbuilder.NewNodeBuilder(builder.Logger,
>>>>>>> 9577079f
		&p2pconfig.MetricsConfig{
			HeroCacheFactory: builder.HeroCacheMetricsFactory(),
			Metrics:          builder.Metrics.Network,
		},
		network.PublicNetwork,
		builder.BaseConfig.BindAddr,
		networkKey,
		builder.SporkID,
		builder.IdentityProvider,
		builder.FlowConfig.NetworkConfig.GossipSubConfig.GossipSubScoringRegistryConfig,
		&builder.FlowConfig.NetworkConfig.ResourceManager,
<<<<<<< HEAD
=======
		&builder.FlowConfig.NetworkConfig.GossipSubConfig,
>>>>>>> 9577079f
		p2pconfig.PeerManagerDisableConfig(), // disable peer manager for observer node.
		&p2p.DisallowListCacheConfig{
			MaxSize: builder.FlowConfig.NetworkConfig.DisallowListNotificationCacheSize,
			Metrics: metrics.DisallowListCacheMetricsFactory(builder.HeroCacheMetricsFactory(), network.PublicNetwork),
		},
		&p2pconfig.UnicastConfig{
			UnicastConfig: builder.FlowConfig.NetworkConfig.UnicastConfig,
		}).
		SetSubscriptionFilter(
			subscription.NewRoleBasedFilter(
				subscription.UnstakedRole, builder.IdentityProvider,
			),
		).
		SetRoutingSystem(func(ctx context.Context, h host.Host) (routing.Routing, error) {
			return p2pdht.NewDHT(ctx, h, protocols.FlowPublicDHTProtocolID(builder.SporkID),
				builder.Logger,
				builder.Metrics.Network,
				p2pdht.AsClient(),
				dht.BootstrapPeers(pis...),
			)
		}).
		Build()

	if err != nil {
		return nil, fmt.Errorf("could not initialize libp2p node for observer: %w", err)
	}

	builder.LibP2PNode = node

	return builder.LibP2PNode, nil
}

// initObserverLocal initializes the observer's ID, network key and network address
// Currently, it reads a node-info.priv.json like any other node.
// TODO: read the node ID from the special bootstrap files
func (builder *ObserverServiceBuilder) initObserverLocal() func(node *cmd.NodeConfig) error {
	return func(node *cmd.NodeConfig) error {
		// for an observer, set the identity here explicitly since it will not be found in the protocol state
		self := &flow.Identity{
			NodeID:        node.NodeID,
			NetworkPubKey: node.NetworkKey.PublicKey(),
			StakingPubKey: nil,             // no staking key needed for the observer
			Role:          flow.RoleAccess, // observer can only run as an access node
			Address:       builder.BindAddr,
		}

		var err error
		node.Me, err = local.NewNoKey(self)
		if err != nil {
			return fmt.Errorf("could not initialize local: %w", err)
		}
		return nil
	}
}

// Build enqueues the sync engine and the follower engine for the observer.
// Currently, the observer only runs the follower engine.
func (builder *ObserverServiceBuilder) Build() (cmd.Node, error) {
	builder.BuildConsensusFollower()
	return builder.FlowNodeBuilder.Build()
}

// enqueuePublicNetworkInit enqueues the observer network component initialized for the observer
func (builder *ObserverServiceBuilder) enqueuePublicNetworkInit() {
	var publicLibp2pNode p2p.LibP2PNode
	builder.
		Component("public libp2p node", func(node *cmd.NodeConfig) (module.ReadyDoneAware, error) {
			var err error
			publicLibp2pNode, err = builder.initPublicLibp2pNode(node.NetworkKey)
			if err != nil {
				return nil, fmt.Errorf("could not create public libp2p node: %w", err)
			}

			return publicLibp2pNode, nil
		}).
		Component("public network", func(node *cmd.NodeConfig) (module.ReadyDoneAware, error) {
			receiveCache := netcache.NewHeroReceiveCache(builder.FlowConfig.NetworkConfig.NetworkReceivedMessageCacheSize,
				builder.Logger,
				metrics.NetworkReceiveCacheMetricsFactory(builder.HeroCacheMetricsFactory(), network.PublicNetwork))

			err := node.Metrics.Mempool.Register(metrics.PrependPublicPrefix(metrics.ResourceNetworkingReceiveCache), receiveCache.Size)
			if err != nil {
				return nil, fmt.Errorf("could not register networking receive cache metric: %w", err)
			}

			net, err := p2pnet.NewNetwork(&p2pnet.NetworkConfig{
				Logger:                builder.Logger.With().Str("component", "public-network").Logger(),
				Codec:                 builder.CodecFactory(),
				Me:                    builder.Me,
				Topology:              nil, // topology is nil since it is managed by libp2p; //TODO: can we set empty topology?
				Libp2pNode:            publicLibp2pNode,
				Metrics:               builder.Metrics.Network,
				BitSwapMetrics:        builder.Metrics.Bitswap,
				IdentityProvider:      builder.IdentityProvider,
				ReceiveCache:          receiveCache,
				ConduitFactory:        conduit.NewDefaultConduitFactory(),
				SporkId:               builder.SporkID,
				UnicastMessageTimeout: p2pnet.DefaultUnicastTimeout,
				IdentityTranslator:    builder.IDTranslator,
				AlspCfg: &alspmgr.MisbehaviorReportManagerConfig{
					Logger:                  builder.Logger,
					SpamRecordCacheSize:     builder.FlowConfig.NetworkConfig.AlspConfig.SpamRecordCacheSize,
					SpamReportQueueSize:     builder.FlowConfig.NetworkConfig.AlspConfig.SpamReportQueueSize,
					DisablePenalty:          builder.FlowConfig.NetworkConfig.AlspConfig.DisablePenalty,
					HeartBeatInterval:       builder.FlowConfig.NetworkConfig.AlspConfig.HearBeatInterval,
					AlspMetrics:             builder.Metrics.Network,
					HeroCacheMetricsFactory: builder.HeroCacheMetricsFactory(),
					NetworkType:             network.PublicNetwork,
				},
				SlashingViolationConsumerFactory: func(adapter network.ConduitAdapter) network.ViolationsConsumer {
					return slashing.NewSlashingViolationsConsumer(builder.Logger, builder.Metrics.Network, adapter)
				},
			}, p2pnet.WithMessageValidators(publicNetworkMsgValidators(node.Logger, node.IdentityProvider, node.NodeID)...))
			if err != nil {
				return nil, fmt.Errorf("could not initialize network: %w", err)
			}

			builder.NetworkUnderlay = net
			builder.EngineRegistry = converter.NewNetwork(net, channels.SyncCommittee, channels.PublicSyncCommittee)

			builder.Logger.Info().Msgf("network will run on address: %s", builder.BindAddr)

			idEvents := gadgets.NewIdentityDeltas(builder.NetworkUnderlay.UpdateNodeAddresses)
			builder.ProtocolEvents.AddConsumer(idEvents)

			return builder.EngineRegistry, nil
		})
}

// enqueueConnectWithStakedAN enqueues the upstream connector component which connects the libp2p host of the observer
// service with the AN.
// Currently, there is an issue with LibP2P stopping advertisements of subscribed topics if no peers are connected
// (https://github.com/libp2p/go-libp2p-pubsub/issues/442). This means that an observer could end up not being
// discovered by other observers if it subscribes to a topic before connecting to the AN. Hence, the need
// of an explicit connect to the AN before the node attempts to subscribe to topics.
func (builder *ObserverServiceBuilder) enqueueConnectWithStakedAN() {
	builder.Component("upstream connector", func(_ *cmd.NodeConfig) (module.ReadyDoneAware, error) {
		return consensus_follower.NewUpstreamConnector(builder.bootstrapIdentities, builder.LibP2PNode, builder.Logger), nil
	})
}

func (builder *ObserverServiceBuilder) enqueueRPCServer() {
	builder.Module("creating grpc servers", func(node *cmd.NodeConfig) error {
		builder.secureGrpcServer = grpcserver.NewGrpcServerBuilder(node.Logger,
			builder.rpcConf.SecureGRPCListenAddr,
			builder.rpcConf.MaxMsgSize,
			builder.rpcMetricsEnabled,
			builder.apiRatelimits,
			builder.apiBurstlimits,
			grpcserver.WithTransportCredentials(builder.rpcConf.TransportCredentials)).Build()

		builder.unsecureGrpcServer = grpcserver.NewGrpcServerBuilder(node.Logger,
			builder.rpcConf.UnsecureGRPCListenAddr,
			builder.rpcConf.MaxMsgSize,
			builder.rpcMetricsEnabled,
			builder.apiRatelimits,
			builder.apiBurstlimits).Build()

		return nil
	})
	builder.Module("rest metrics", func(node *cmd.NodeConfig) error {
		m, err := metrics.NewRestCollector(routes.URLToRoute, node.MetricsRegisterer)
		if err != nil {
			return err
		}
		builder.RestMetrics = m
		return nil
	})
	builder.Module("access metrics", func(node *cmd.NodeConfig) error {
		builder.AccessMetrics = metrics.NewAccessCollector(
			metrics.WithRestMetrics(builder.RestMetrics),
		)
		return nil
	})
	builder.Module("server certificate", func(node *cmd.NodeConfig) error {
		// generate the server certificate that will be served by the GRPC server
		x509Certificate, err := grpcutils.X509Certificate(node.NetworkKey)
		if err != nil {
			return err
		}
		tlsConfig := grpcutils.DefaultServerTLSConfig(x509Certificate)
		builder.rpcConf.TransportCredentials = credentials.NewTLS(tlsConfig)
		return nil
	})
	builder.Component("RPC engine", func(node *cmd.NodeConfig) (module.ReadyDoneAware, error) {
		accessMetrics := builder.AccessMetrics
		config := builder.rpcConf
		backendConfig := config.BackendConfig
		cacheSize := int(backendConfig.ConnectionPoolSize)

		var connBackendCache *rpcConnection.Cache
		if cacheSize > 0 {
			backendCache, err := backend.NewCache(node.Logger, accessMetrics, cacheSize)
			if err != nil {
				return nil, fmt.Errorf("could not initialize backend cache: %w", err)
			}
			connBackendCache = rpcConnection.NewCache(backendCache, cacheSize)
		}

		connFactory := &rpcConnection.ConnectionFactoryImpl{
			CollectionGRPCPort:        0,
			ExecutionGRPCPort:         0,
			CollectionNodeGRPCTimeout: builder.apiTimeout,
			ExecutionNodeGRPCTimeout:  builder.apiTimeout,
			AccessMetrics:             accessMetrics,
			Log:                       node.Logger,
			Manager: rpcConnection.NewManager(
				connBackendCache,
				node.Logger,
				accessMetrics,
				config.MaxMsgSize,
				backendConfig.CircuitBreakerConfig,
				config.CompressorName,
			),
		}

		accessBackend, err := backend.New(backend.Params{
			State:                     node.State,
			Blocks:                    node.Storage.Blocks,
			Headers:                   node.Storage.Headers,
			Collections:               node.Storage.Collections,
			Transactions:              node.Storage.Transactions,
			ExecutionReceipts:         node.Storage.Receipts,
			ExecutionResults:          node.Storage.Results,
			ChainID:                   node.RootChainID,
			AccessMetrics:             accessMetrics,
			ConnFactory:               connFactory,
			RetryEnabled:              false,
			MaxHeightRange:            backendConfig.MaxHeightRange,
			PreferredExecutionNodeIDs: backendConfig.PreferredExecutionNodeIDs,
			FixedExecutionNodeIDs:     backendConfig.FixedExecutionNodeIDs,
			Log:                       node.Logger,
			SnapshotHistoryLimit:      backend.DefaultSnapshotHistoryLimit,
			Communicator:              backend.NewNodeCommunicator(backendConfig.CircuitBreakerConfig.Enabled),
		})
		if err != nil {
			return nil, fmt.Errorf("could not initialize backend: %w", err)
		}

		observerCollector := metrics.NewObserverCollector()
		restHandler, err := restapiproxy.NewRestProxyHandler(
			accessBackend,
			builder.upstreamIdentities,
			connFactory,
			builder.Logger,
			observerCollector,
			node.RootChainID.Chain())
		if err != nil {
			return nil, err
		}

		stateStreamConfig := statestreambackend.Config{}
		engineBuilder, err := rpc.NewBuilder(
			node.Logger,
			node.State,
			config,
			node.RootChainID,
			accessMetrics,
			builder.rpcMetricsEnabled,
			builder.Me,
			accessBackend,
			restHandler,
			builder.secureGrpcServer,
			builder.unsecureGrpcServer,
			nil, // state streaming is not supported
			stateStreamConfig,
		)
		if err != nil {
			return nil, err
		}

		// upstream access node forwarder
		forwarder, err := apiproxy.NewFlowAccessAPIForwarder(builder.upstreamIdentities, connFactory)
		if err != nil {
			return nil, err
		}

		rpcHandler := &apiproxy.FlowAccessAPIRouter{
			Logger:   builder.Logger,
			Metrics:  observerCollector,
			Upstream: forwarder,
			Observer: protocol.NewHandler(protocol.New(
				node.State,
				node.Storage.Blocks,
				node.Storage.Headers,
				backend.NewNetworkAPI(node.State, node.RootChainID, backend.DefaultSnapshotHistoryLimit),
			)),
		}

		// build the rpc engine
		builder.RpcEng, err = engineBuilder.
			WithRpcHandler(rpcHandler).
			WithLegacy().
			Build()
		if err != nil {
			return nil, err
		}
		builder.FollowerDistributor.AddOnBlockFinalizedConsumer(builder.RpcEng.OnFinalizedBlock)
		return builder.RpcEng, nil
	})

	// build secure grpc server
	builder.Component("secure grpc server", func(node *cmd.NodeConfig) (module.ReadyDoneAware, error) {
		return builder.secureGrpcServer, nil
	})

	// build unsecure grpc server
	builder.Component("unsecure grpc server", func(node *cmd.NodeConfig) (module.ReadyDoneAware, error) {
		return builder.unsecureGrpcServer, nil
	})
}

func loadNetworkingKey(path string) (crypto.PrivateKey, error) {
	data, err := io.ReadFile(path)
	if err != nil {
		return nil, fmt.Errorf("could not read networking key (path=%s): %w", path, err)
	}

	keyBytes, err := hex.DecodeString(strings.Trim(string(data), "\n "))
	if err != nil {
		return nil, fmt.Errorf("could not hex decode networking key (path=%s): %w", path, err)
	}

	networkingKey, err := crypto.DecodePrivateKey(crypto.ECDSASecp256k1, keyBytes)
	if err != nil {
		return nil, fmt.Errorf("could not decode networking key (path=%s): %w", path, err)
	}

	return networkingKey, nil
}<|MERGE_RESOLUTION|>--- conflicted
+++ resolved
@@ -742,26 +742,9 @@
 		pis = append(pis, pi)
 	}
 
-<<<<<<< HEAD
 	node, err := p2pbuilder.NewNodeBuilder(
 		builder.Logger,
 		&builder.FlowConfig.NetworkConfig.GossipSub,
-=======
-	meshTracerCfg := &tracer.GossipSubMeshTracerConfig{
-		Logger:                             builder.Logger,
-		Metrics:                            builder.Metrics.Network,
-		IDProvider:                         builder.IdentityProvider,
-		LoggerInterval:                     builder.FlowConfig.NetworkConfig.GossipSubConfig.LocalMeshLogInterval,
-		RpcSentTrackerCacheSize:            builder.FlowConfig.NetworkConfig.GossipSubConfig.RPCSentTrackerCacheSize,
-		RpcSentTrackerWorkerQueueCacheSize: builder.FlowConfig.NetworkConfig.GossipSubConfig.RPCSentTrackerQueueCacheSize,
-		RpcSentTrackerNumOfWorkers:         builder.FlowConfig.NetworkConfig.GossipSubConfig.RpcSentTrackerNumOfWorkers,
-		HeroCacheMetricsFactory:            builder.HeroCacheMetricsFactory(),
-		NetworkingType:                     network.PublicNetwork,
-	}
-	meshTracer := tracer.NewGossipSubMeshTracer(meshTracerCfg)
-
-	node, err := p2pbuilder.NewNodeBuilder(builder.Logger,
->>>>>>> 9577079f
 		&p2pconfig.MetricsConfig{
 			HeroCacheFactory: builder.HeroCacheMetricsFactory(),
 			Metrics:          builder.Metrics.Network,
@@ -773,10 +756,6 @@
 		builder.IdentityProvider,
 		builder.FlowConfig.NetworkConfig.GossipSubConfig.GossipSubScoringRegistryConfig,
 		&builder.FlowConfig.NetworkConfig.ResourceManager,
-<<<<<<< HEAD
-=======
-		&builder.FlowConfig.NetworkConfig.GossipSubConfig,
->>>>>>> 9577079f
 		p2pconfig.PeerManagerDisableConfig(), // disable peer manager for observer node.
 		&p2p.DisallowListCacheConfig{
 			MaxSize: builder.FlowConfig.NetworkConfig.DisallowListNotificationCacheSize,
