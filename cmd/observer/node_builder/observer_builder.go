package node_builder

import (
	"context"
	"encoding/hex"
	"encoding/json"
	"errors"
	"fmt"
	"os"
	"path"
	"path/filepath"
	"strings"
	"time"

	badger "github.com/ipfs/go-ds-badger2"
	dht "github.com/libp2p/go-libp2p-kad-dht"
	"github.com/libp2p/go-libp2p/core/host"
	"github.com/libp2p/go-libp2p/core/peer"
	"github.com/libp2p/go-libp2p/core/routing"
	"github.com/onflow/crypto"
	"github.com/onflow/go-bitswap"
	"github.com/rs/zerolog"
	"github.com/spf13/pflag"
	"google.golang.org/grpc/credentials"

	"github.com/onflow/flow-go/admin/commands"
	stateSyncCommands "github.com/onflow/flow-go/admin/commands/state_synchronization"
	"github.com/onflow/flow-go/cmd"
	"github.com/onflow/flow-go/consensus"
	"github.com/onflow/flow-go/consensus/hotstuff"
	"github.com/onflow/flow-go/consensus/hotstuff/committees"
	"github.com/onflow/flow-go/consensus/hotstuff/notifications"
	"github.com/onflow/flow-go/consensus/hotstuff/notifications/pubsub"
	hotsignature "github.com/onflow/flow-go/consensus/hotstuff/signature"
	hotstuffvalidator "github.com/onflow/flow-go/consensus/hotstuff/validator"
	"github.com/onflow/flow-go/consensus/hotstuff/verification"
	recovery "github.com/onflow/flow-go/consensus/recovery/protocol"
	"github.com/onflow/flow-go/engine/access/apiproxy"
	"github.com/onflow/flow-go/engine/access/ingestion"
	"github.com/onflow/flow-go/engine/access/rest"
	restapiproxy "github.com/onflow/flow-go/engine/access/rest/apiproxy"
	"github.com/onflow/flow-go/engine/access/rest/routes"
	"github.com/onflow/flow-go/engine/access/rpc"
	"github.com/onflow/flow-go/engine/access/rpc/backend"
	rpcConnection "github.com/onflow/flow-go/engine/access/rpc/connection"
	"github.com/onflow/flow-go/engine/access/state_stream"
	statestreambackend "github.com/onflow/flow-go/engine/access/state_stream/backend"
	"github.com/onflow/flow-go/engine/common/follower"
	synceng "github.com/onflow/flow-go/engine/common/synchronization"
	"github.com/onflow/flow-go/engine/execution/computation/query"
	"github.com/onflow/flow-go/engine/protocol"
	"github.com/onflow/flow-go/ledger"
	"github.com/onflow/flow-go/ledger/complete/wal"
	"github.com/onflow/flow-go/model/bootstrap"
	"github.com/onflow/flow-go/model/encodable"
	"github.com/onflow/flow-go/model/flow"
	"github.com/onflow/flow-go/model/flow/filter"
	"github.com/onflow/flow-go/module"
	"github.com/onflow/flow-go/module/blobs"
	"github.com/onflow/flow-go/module/chainsync"
	"github.com/onflow/flow-go/module/executiondatasync/execution_data"
	execdatacache "github.com/onflow/flow-go/module/executiondatasync/execution_data/cache"
	finalizer "github.com/onflow/flow-go/module/finalizer/consensus"
	"github.com/onflow/flow-go/module/grpcserver"
	"github.com/onflow/flow-go/module/id"
	"github.com/onflow/flow-go/module/local"
	"github.com/onflow/flow-go/module/mempool/herocache"
	"github.com/onflow/flow-go/module/metrics"
	"github.com/onflow/flow-go/module/state_synchronization"
	"github.com/onflow/flow-go/module/state_synchronization/indexer"
	edrequester "github.com/onflow/flow-go/module/state_synchronization/requester"
	consensus_follower "github.com/onflow/flow-go/module/upstream"
	"github.com/onflow/flow-go/network"
	alspmgr "github.com/onflow/flow-go/network/alsp/manager"
	netcache "github.com/onflow/flow-go/network/cache"
	"github.com/onflow/flow-go/network/channels"
	"github.com/onflow/flow-go/network/converter"
	"github.com/onflow/flow-go/network/p2p"
	"github.com/onflow/flow-go/network/p2p/blob"
	p2pbuilder "github.com/onflow/flow-go/network/p2p/builder"
	p2pbuilderconfig "github.com/onflow/flow-go/network/p2p/builder/config"
	"github.com/onflow/flow-go/network/p2p/cache"
	"github.com/onflow/flow-go/network/p2p/conduit"
	p2pdht "github.com/onflow/flow-go/network/p2p/dht"
	"github.com/onflow/flow-go/network/p2p/keyutils"
	p2plogging "github.com/onflow/flow-go/network/p2p/logging"
	"github.com/onflow/flow-go/network/p2p/subscription"
	"github.com/onflow/flow-go/network/p2p/translator"
	"github.com/onflow/flow-go/network/p2p/unicast/protocols"
	"github.com/onflow/flow-go/network/p2p/utils"
	"github.com/onflow/flow-go/network/slashing"
	"github.com/onflow/flow-go/network/underlay"
	"github.com/onflow/flow-go/network/validator"
	stateprotocol "github.com/onflow/flow-go/state/protocol"
	badgerState "github.com/onflow/flow-go/state/protocol/badger"
	"github.com/onflow/flow-go/state/protocol/blocktimer"
	"github.com/onflow/flow-go/state/protocol/events/gadgets"
	"github.com/onflow/flow-go/storage"
	bstorage "github.com/onflow/flow-go/storage/badger"
	pStorage "github.com/onflow/flow-go/storage/pebble"
	"github.com/onflow/flow-go/utils/grpcutils"
	"github.com/onflow/flow-go/utils/io"
)

// ObserverBuilder extends cmd.NodeBuilder and declares additional functions needed to bootstrap an Access node
// These functions are shared by observer builders.
// The Staked network allows the access nodes to communicate among themselves, while the public network allows the
// observers and an Access node to communicate.
//
//                                 public network                           private network
//  +------------------------+
//  | observer 1             |<--------------------------|
//  +------------------------+                           v
//  +------------------------+                         +----------------------+              +------------------------+
//  | observer 2             |<----------------------->| Access Node (staked) |<------------>| All other staked Nodes |
//  +------------------------+                         +----------------------+              +------------------------+
//  +------------------------+                           ^
//  | observer 3             |<--------------------------|
//  +------------------------+

// ObserverServiceConfig defines all the user defined parameters required to bootstrap an access node
// For a node running as a standalone process, the config fields will be populated from the command line params,
// while for a node running as a library, the config fields are expected to be initialized by the caller.
type ObserverServiceConfig struct {
<<<<<<< HEAD
	bootstrapNodeAddresses       []string
	bootstrapNodePublicKeys      []string
	observerNetworkingKeyPath    string
	bootstrapIdentities          flow.IdentityList // the identity list of bootstrap peers the node uses to discover other nodes
	apiRatelimits                map[string]int
	apiBurstlimits               map[string]int
	rpcConf                      rpc.Config
	rpcMetricsEnabled            bool
	registersDBPath              string
	checkpointFile               string
	apiTimeout                   time.Duration
	upstreamNodeAddresses        []string
	upstreamNodePublicKeys       []string
	upstreamIdentities           flow.IdentityList // the identity list of upstream peers the node uses to forward API requests to
	scriptExecutorConfig         query.QueryConfig
	executionDataSyncEnabled     bool
	executionDataIndexingEnabled bool
	executionDataDir             string
	executionDataStartHeight     uint64
	executionDataConfig          edrequester.ExecutionDataConfig
	executionDataCacheSize       uint32 // TODO: remove it when state stream is added
=======
	bootstrapNodeAddresses    []string
	bootstrapNodePublicKeys   []string
	observerNetworkingKeyPath string
	bootstrapIdentities       flow.IdentitySkeletonList // the identity list of bootstrap peers the node uses to discover other nodes
	apiRatelimits             map[string]int
	apiBurstlimits            map[string]int
	rpcConf                   rpc.Config
	rpcMetricsEnabled         bool
	apiTimeout                time.Duration
	upstreamNodeAddresses     []string
	upstreamNodePublicKeys    []string
	upstreamIdentities        flow.IdentitySkeletonList // the identity list of upstream peers the node uses to forward API requests to
>>>>>>> 568129d0
}

// DefaultObserverServiceConfig defines all the default values for the ObserverServiceConfig
func DefaultObserverServiceConfig() *ObserverServiceConfig {
	homedir, _ := os.UserHomeDir()
	return &ObserverServiceConfig{
		rpcConf: rpc.Config{
			UnsecureGRPCListenAddr: "0.0.0.0:9000",
			SecureGRPCListenAddr:   "0.0.0.0:9001",
			HTTPListenAddr:         "0.0.0.0:8000",
			CollectionAddr:         "",
			HistoricalAccessAddrs:  "",
			BackendConfig: backend.Config{
				CollectionClientTimeout:   3 * time.Second,
				ExecutionClientTimeout:    3 * time.Second,
				ConnectionPoolSize:        backend.DefaultConnectionPoolSize,
				MaxHeightRange:            backend.DefaultMaxHeightRange,
				PreferredExecutionNodeIDs: nil,
				FixedExecutionNodeIDs:     nil,
			},
			RestConfig: rest.Config{
				ListenAddress: "",
				WriteTimeout:  rest.DefaultWriteTimeout,
				ReadTimeout:   rest.DefaultReadTimeout,
				IdleTimeout:   rest.DefaultIdleTimeout,
			},
			MaxMsgSize:     grpcutils.DefaultMaxMsgSize,
			CompressorName: grpcutils.NoCompressor,
		},
		rpcMetricsEnabled:            false,
		apiRatelimits:                nil,
		apiBurstlimits:               nil,
		bootstrapNodeAddresses:       []string{},
		bootstrapNodePublicKeys:      []string{},
		observerNetworkingKeyPath:    cmd.NotSet,
		apiTimeout:                   3 * time.Second,
		upstreamNodeAddresses:        []string{},
		upstreamNodePublicKeys:       []string{},
		registersDBPath:              filepath.Join(homedir, ".flow", "execution_state"),
		checkpointFile:               cmd.NotSet,
		scriptExecutorConfig:         query.NewDefaultConfig(),
		executionDataSyncEnabled:     false,
		executionDataIndexingEnabled: false,
		executionDataDir:             filepath.Join(homedir, ".flow", "execution_data"),
		executionDataStartHeight:     0,
		executionDataConfig: edrequester.ExecutionDataConfig{
			InitialBlockHeight: 0,
			MaxSearchAhead:     edrequester.DefaultMaxSearchAhead,
			FetchTimeout:       edrequester.DefaultFetchTimeout,
			MaxFetchTimeout:    edrequester.DefaultMaxFetchTimeout,
			RetryDelay:         edrequester.DefaultRetryDelay,
			MaxRetryDelay:      edrequester.DefaultMaxRetryDelay,
		},
		executionDataCacheSize: state_stream.DefaultCacheSize,
	}
}

// ObserverServiceBuilder provides the common functionality needed to bootstrap a Flow observer service
// It is composed of the FlowNodeBuilder, the ObserverServiceConfig and contains all the components and modules needed for the observers
type ObserverServiceBuilder struct {
	*cmd.FlowNodeBuilder
	*ObserverServiceConfig

	// components
	LibP2PNode             p2p.LibP2PNode
	FollowerState          stateprotocol.FollowerState
	SyncCore               *chainsync.Core
	RpcEng                 *rpc.Engine
	FollowerDistributor    *pubsub.FollowerDistributor
	Committee              hotstuff.DynamicCommittee
	Finalized              *flow.Header
	Pending                []*flow.Header
	FollowerCore           module.HotStuffFollower
	ExecutionDataRequester state_synchronization.ExecutionDataRequester
	ExecutionIndexer       *indexer.Indexer
	ExecutionIndexerCore   *indexer.IndexerCore
	IndexerDependencies    *cmd.DependencyList

	// available until after the network has started. Hence, a factory function that needs to be called just before
	// creating the sync engine
	SyncEngineParticipantsProviderFactory func() module.IdentifierProvider

	// engines
	FollowerEng *follower.ComplianceEngine
	SyncEng     *synceng.Engine

	// Public network
	peerID peer.ID

	RestMetrics   *metrics.RestCollector
	AccessMetrics module.AccessMetrics
	// grpc servers
	secureGrpcServer   *grpcserver.GrpcServer
	unsecureGrpcServer *grpcserver.GrpcServer

	ExecutionDataDownloader execution_data.Downloader
	ExecutionDataStore      execution_data.ExecutionDataStore
}

// deriveBootstrapPeerIdentities derives the Flow Identity of the bootstrap peers from the parameters.
// These are the identities of the observers also acting as the DHT bootstrap server
func (builder *ObserverServiceBuilder) deriveBootstrapPeerIdentities() error {
	// if bootstrap identities already provided (as part of alternate initialization as a library the skip reading command
	// line params)
	if builder.bootstrapIdentities != nil {
		return nil
	}

	ids, err := BootstrapIdentities(builder.bootstrapNodeAddresses, builder.bootstrapNodePublicKeys)
	if err != nil {
		return fmt.Errorf("failed to derive bootstrap peer identities: %w", err)
	}

	builder.bootstrapIdentities = ids

	return nil
}

// deriveBootstrapPeerIdentities derives the Flow Identity of the bootstrap peers from the parameters.
// These are the identities of the observers also acting as the DHT bootstrap server
func (builder *ObserverServiceBuilder) deriveUpstreamIdentities() error {
	// if bootstrap identities already provided (as part of alternate initialization as a library the skip reading command
	// line params)
	if builder.upstreamIdentities != nil {
		return nil
	}

	// BootstrapIdentities converts the bootstrap node addresses and keys to a Flow Identity list where
	// each Flow Identity is initialized with the passed address, the networking key
	// and the Node ID set to ZeroID, role set to Access, 0 stake and no staking key.
	addresses := builder.upstreamNodeAddresses
	keys := builder.upstreamNodePublicKeys
	if len(addresses) != len(keys) {
		return fmt.Errorf("number of addresses and keys provided for the boostrap nodes don't match")
	}

	ids := make(flow.IdentitySkeletonList, len(addresses))
	for i, address := range addresses {
		key := keys[i]

		// json unmarshaller needs a quotes before and after the string
		// the pflags.StringSliceVar does not retain quotes for the command line arg even if escaped with \"
		// hence this additional check to ensure the key is indeed quoted
		if !strings.HasPrefix(key, "\"") {
			key = fmt.Sprintf("\"%s\"", key)
		}

		// create the identity of the peer by setting only the relevant fields
		ids[i] = &flow.IdentitySkeleton{
			NodeID:        flow.ZeroID, // the NodeID is the hash of the staking key and for the public network it does not apply
			Address:       address,
			Role:          flow.RoleAccess, // the upstream node has to be an access node
			NetworkPubKey: nil,
		}

		// networking public key
		var networkKey encodable.NetworkPubKey
		err := json.Unmarshal([]byte(key), &networkKey)
		if err == nil {
			ids[i].NetworkPubKey = networkKey
		}
	}

	builder.upstreamIdentities = ids

	return nil
}

func (builder *ObserverServiceBuilder) buildFollowerState() *ObserverServiceBuilder {
	builder.Module("mutable follower state", func(node *cmd.NodeConfig) error {
		// For now, we only support state implementations from package badger.
		// If we ever support different implementations, the following can be replaced by a type-aware factory
		state, ok := node.State.(*badgerState.State)
		if !ok {
			return fmt.Errorf("only implementations of type badger.State are currently supported but read-only state has type %T", node.State)
		}

		followerState, err := badgerState.NewFollowerState(
			node.Logger,
			node.Tracer,
			node.ProtocolEvents,
			state,
			node.Storage.Index,
			node.Storage.Payloads,
			blocktimer.DefaultBlockTimer,
		)
		builder.FollowerState = followerState

		return err
	})

	return builder
}

func (builder *ObserverServiceBuilder) buildSyncCore() *ObserverServiceBuilder {
	builder.Module("sync core", func(node *cmd.NodeConfig) error {
		syncCore, err := chainsync.New(node.Logger, node.SyncCoreConfig, metrics.NewChainSyncCollector(node.RootChainID), node.RootChainID)
		builder.SyncCore = syncCore

		return err
	})

	return builder
}

func (builder *ObserverServiceBuilder) buildCommittee() *ObserverServiceBuilder {
	builder.Component("committee", func(node *cmd.NodeConfig) (module.ReadyDoneAware, error) {
		// initialize consensus committee's membership state
		// This committee state is for the HotStuff follower, which follows the MAIN CONSENSUS committee
		// Note: node.Me.NodeID() is not part of the consensus committee
		committee, err := committees.NewConsensusCommittee(node.State, node.Me.NodeID())
		node.ProtocolEvents.AddConsumer(committee)
		builder.Committee = committee

		return committee, err
	})

	return builder
}

func (builder *ObserverServiceBuilder) buildLatestHeader() *ObserverServiceBuilder {
	builder.Module("latest header", func(node *cmd.NodeConfig) error {
		finalized, pending, err := recovery.FindLatest(node.State, node.Storage.Headers)
		builder.Finalized, builder.Pending = finalized, pending

		return err
	})

	return builder
}

func (builder *ObserverServiceBuilder) buildFollowerCore() *ObserverServiceBuilder {
	builder.Component("follower core", func(node *cmd.NodeConfig) (module.ReadyDoneAware, error) {
		// create a finalizer that will handle updating the protocol
		// state when the follower detects newly finalized blocks
		final := finalizer.NewFinalizer(node.DB, node.Storage.Headers, builder.FollowerState, node.Tracer)

		followerCore, err := consensus.NewFollower(
			node.Logger,
			node.Metrics.Mempool,
			node.Storage.Headers,
			final,
			builder.FollowerDistributor,
			node.FinalizedRootBlock.Header,
			node.RootQC,
			builder.Finalized,
			builder.Pending,
		)
		if err != nil {
			return nil, fmt.Errorf("could not initialize follower core: %w", err)
		}
		builder.FollowerCore = followerCore

		return builder.FollowerCore, nil
	})

	return builder
}

func (builder *ObserverServiceBuilder) buildFollowerEngine() *ObserverServiceBuilder {
	builder.Component("follower engine", func(node *cmd.NodeConfig) (module.ReadyDoneAware, error) {
		var heroCacheCollector module.HeroCacheMetrics = metrics.NewNoopCollector()
		if node.HeroCacheMetricsEnable {
			heroCacheCollector = metrics.FollowerCacheMetrics(node.MetricsRegisterer)
		}
		packer := hotsignature.NewConsensusSigDataPacker(builder.Committee)
		verifier := verification.NewCombinedVerifier(builder.Committee, packer) // verifier for HotStuff signature constructs (QCs, TCs, votes)
		val := hotstuffvalidator.New(builder.Committee, verifier)

		core, err := follower.NewComplianceCore(
			node.Logger,
			node.Metrics.Mempool,
			heroCacheCollector,
			builder.FollowerDistributor,
			builder.FollowerState,
			builder.FollowerCore,
			val,
			builder.SyncCore,
			node.Tracer,
		)
		if err != nil {
			return nil, fmt.Errorf("could not create follower core: %w", err)
		}

		builder.FollowerEng, err = follower.NewComplianceLayer(
			node.Logger,
			node.EngineRegistry,
			node.Me,
			node.Metrics.Engine,
			node.Storage.Headers,
			builder.Finalized,
			core,
			builder.ComplianceConfig,
			follower.WithChannel(channels.PublicReceiveBlocks),
		)
		if err != nil {
			return nil, fmt.Errorf("could not create follower engine: %w", err)
		}
		builder.FollowerDistributor.AddOnBlockFinalizedConsumer(builder.FollowerEng.OnFinalizedBlock)

		return builder.FollowerEng, nil
	})

	return builder
}

func (builder *ObserverServiceBuilder) buildSyncEngine() *ObserverServiceBuilder {
	builder.Component("sync engine", func(node *cmd.NodeConfig) (module.ReadyDoneAware, error) {
		spamConfig, err := synceng.NewSpamDetectionConfig()
		if err != nil {
			return nil, fmt.Errorf("could not initialize spam detection config: %w", err)
		}

		sync, err := synceng.New(
			node.Logger,
			node.Metrics.Engine,
			node.EngineRegistry,
			node.Me,
			node.State,
			node.Storage.Blocks,
			builder.FollowerEng,
			builder.SyncCore,
			builder.SyncEngineParticipantsProviderFactory(),
			spamConfig,
		)
		if err != nil {
			return nil, fmt.Errorf("could not create synchronization engine: %w", err)
		}
		builder.SyncEng = sync
		builder.FollowerDistributor.AddFinalizationConsumer(sync)

		return builder.SyncEng, nil
	})

	return builder
}

func (builder *ObserverServiceBuilder) BuildConsensusFollower() cmd.NodeBuilder {
	builder.
		buildFollowerState().
		buildSyncCore().
		buildCommittee().
		buildLatestHeader().
		buildFollowerCore().
		buildFollowerEngine().
		buildSyncEngine()

	return builder
}

type Option func(*ObserverServiceConfig)

func NewFlowObserverServiceBuilder(opts ...Option) *ObserverServiceBuilder {
	config := DefaultObserverServiceConfig()
	for _, opt := range opts {
		opt(config)
	}
	anb := &ObserverServiceBuilder{
		ObserverServiceConfig: config,
		FlowNodeBuilder:       cmd.FlowNode("observer"),
		FollowerDistributor:   pubsub.NewFollowerDistributor(),
		IndexerDependencies:   cmd.NewDependencyList(),
	}
	anb.FollowerDistributor.AddProposalViolationConsumer(notifications.NewSlashingViolationsConsumer(anb.Logger))
	// the observer gets a version of the root snapshot file that does not contain any node addresses
	// hence skip all the root snapshot validations that involved an identity address
	anb.FlowNodeBuilder.SkipNwAddressBasedValidations = true
	return anb
}

func (builder *ObserverServiceBuilder) ParseFlags() error {

	builder.BaseFlags()

	builder.extraFlags()

	return builder.ParseAndPrintFlags()
}

func (builder *ObserverServiceBuilder) extraFlags() {
	builder.ExtraFlags(func(flags *pflag.FlagSet) {
		defaultConfig := DefaultObserverServiceConfig()

		flags.StringVarP(&builder.rpcConf.UnsecureGRPCListenAddr,
			"rpc-addr",
			"r",
			defaultConfig.rpcConf.UnsecureGRPCListenAddr,
			"the address the unsecured gRPC server listens on")
		flags.StringVar(&builder.rpcConf.SecureGRPCListenAddr,
			"secure-rpc-addr",
			defaultConfig.rpcConf.SecureGRPCListenAddr,
			"the address the secure gRPC server listens on")
		flags.StringVarP(&builder.rpcConf.HTTPListenAddr, "http-addr", "h", defaultConfig.rpcConf.HTTPListenAddr, "the address the http proxy server listens on")
		flags.StringVar(&builder.rpcConf.RestConfig.ListenAddress,
			"rest-addr",
			defaultConfig.rpcConf.RestConfig.ListenAddress,
			"the address the REST server listens on (if empty the REST server will not be started)")
		flags.DurationVar(&builder.rpcConf.RestConfig.WriteTimeout,
			"rest-write-timeout",
			defaultConfig.rpcConf.RestConfig.WriteTimeout,
			"timeout to use when writing REST response")
		flags.DurationVar(&builder.rpcConf.RestConfig.ReadTimeout,
			"rest-read-timeout",
			defaultConfig.rpcConf.RestConfig.ReadTimeout,
			"timeout to use when reading REST request headers")
		flags.DurationVar(&builder.rpcConf.RestConfig.IdleTimeout, "rest-idle-timeout", defaultConfig.rpcConf.RestConfig.IdleTimeout, "idle timeout for REST connections")
		flags.UintVar(&builder.rpcConf.MaxMsgSize,
			"rpc-max-message-size",
			defaultConfig.rpcConf.MaxMsgSize,
			"the maximum message size in bytes for messages sent or received over grpc")
		flags.UintVar(&builder.rpcConf.BackendConfig.ConnectionPoolSize,
			"connection-pool-size",
			defaultConfig.rpcConf.BackendConfig.ConnectionPoolSize,
			"maximum number of connections allowed in the connection pool, size of 0 disables the connection pooling, and anything less than the default size will be overridden to use the default size")
		flags.UintVar(&builder.rpcConf.BackendConfig.MaxHeightRange,
			"rpc-max-height-range",
			defaultConfig.rpcConf.BackendConfig.MaxHeightRange,
			"maximum size for height range requests")
		flags.StringToIntVar(&builder.apiRatelimits,
			"api-rate-limits",
			defaultConfig.apiRatelimits,
			"per second rate limits for Access API methods e.g. Ping=300,GetTransaction=500 etc.")
		flags.StringToIntVar(&builder.apiBurstlimits,
			"api-burst-limits",
			defaultConfig.apiBurstlimits,
			"burst limits for Access API methods e.g. Ping=100,GetTransaction=100 etc.")
		flags.StringVar(&builder.observerNetworkingKeyPath,
			"observer-networking-key-path",
			defaultConfig.observerNetworkingKeyPath,
			"path to the networking key for observer")
		flags.StringSliceVar(&builder.bootstrapNodeAddresses,
			"bootstrap-node-addresses",
			defaultConfig.bootstrapNodeAddresses,
			"the network addresses of the bootstrap access node if this is an observer e.g. access-001.mainnet.flow.org:9653,access-002.mainnet.flow.org:9653")
		flags.StringSliceVar(&builder.bootstrapNodePublicKeys,
			"bootstrap-node-public-keys",
			defaultConfig.bootstrapNodePublicKeys,
			"the networking public key of the bootstrap access node if this is an observer (in the same order as the bootstrap node addresses) e.g. \"d57a5e9c5.....\",\"44ded42d....\"")
		flags.DurationVar(&builder.apiTimeout, "upstream-api-timeout", defaultConfig.apiTimeout, "tcp timeout for Flow API gRPC sockets to upstrem nodes")
		flags.StringSliceVar(&builder.upstreamNodeAddresses,
			"upstream-node-addresses",
			defaultConfig.upstreamNodeAddresses,
			"the gRPC network addresses of the upstream access node. e.g. access-001.mainnet.flow.org:9000,access-002.mainnet.flow.org:9000")
		flags.StringSliceVar(&builder.upstreamNodePublicKeys,
			"upstream-node-public-keys",
			defaultConfig.upstreamNodePublicKeys,
			"the networking public key of the upstream access node (in the same order as the upstream node addresses) e.g. \"d57a5e9c5.....\",\"44ded42d....\"")
		flags.BoolVar(&builder.rpcMetricsEnabled, "rpc-metrics-enabled", defaultConfig.rpcMetricsEnabled, "whether to enable the rpc metrics")
		flags.BoolVar(&builder.executionDataIndexingEnabled,
			"execution-data-indexing-enabled",
			defaultConfig.executionDataIndexingEnabled,
			"whether to enable the execution data indexing")

		// ExecutionDataRequester config
		flags.BoolVar(&builder.executionDataSyncEnabled,
			"execution-data-sync-enabled",
			defaultConfig.executionDataSyncEnabled,
			"whether to enable the execution data sync protocol")
		flags.StringVar(&builder.executionDataDir,
			"execution-data-dir",
			defaultConfig.executionDataDir,
			"directory to use for Execution Data database")
		flags.Uint64Var(&builder.executionDataStartHeight,
			"execution-data-start-height",
			defaultConfig.executionDataStartHeight,
			"height of first block to sync execution data from when starting with an empty Execution Data database")
		flags.Uint64Var(&builder.executionDataConfig.MaxSearchAhead,
			"execution-data-max-search-ahead",
			defaultConfig.executionDataConfig.MaxSearchAhead,
			"max number of heights to search ahead of the lowest outstanding execution data height")
		flags.DurationVar(&builder.executionDataConfig.FetchTimeout,
			"execution-data-fetch-timeout",
			defaultConfig.executionDataConfig.FetchTimeout,
			"initial timeout to use when fetching execution data from the network. timeout increases using an incremental backoff until execution-data-max-fetch-timeout. e.g. 30s")
		flags.DurationVar(&builder.executionDataConfig.MaxFetchTimeout,
			"execution-data-max-fetch-timeout",
			defaultConfig.executionDataConfig.MaxFetchTimeout,
			"maximum timeout to use when fetching execution data from the network e.g. 300s")
		flags.DurationVar(&builder.executionDataConfig.RetryDelay,
			"execution-data-retry-delay",
			defaultConfig.executionDataConfig.RetryDelay,
			"initial delay for exponential backoff when fetching execution data fails e.g. 10s")
		flags.DurationVar(&builder.executionDataConfig.MaxRetryDelay,
			"execution-data-max-retry-delay",
			defaultConfig.executionDataConfig.MaxRetryDelay,
			"maximum delay for exponential backoff when fetching execution data fails e.g. 5m")
		flags.Uint32Var(&builder.executionDataCacheSize,
			"execution-data-cache-size",
			defaultConfig.executionDataCacheSize,
			"block execution data cache size")
	}).ValidateFlags(func() error {
		if builder.executionDataSyncEnabled {
			if builder.executionDataConfig.FetchTimeout <= 0 {
				return errors.New("execution-data-fetch-timeout must be greater than 0")
			}
			if builder.executionDataConfig.MaxFetchTimeout < builder.executionDataConfig.FetchTimeout {
				return errors.New("execution-data-max-fetch-timeout must be greater than execution-data-fetch-timeout")
			}
			if builder.executionDataConfig.RetryDelay <= 0 {
				return errors.New("execution-data-retry-delay must be greater than 0")
			}
			if builder.executionDataConfig.MaxRetryDelay < builder.executionDataConfig.RetryDelay {
				return errors.New("execution-data-max-retry-delay must be greater than or equal to execution-data-retry-delay")
			}
			if builder.executionDataConfig.MaxSearchAhead == 0 {
				return errors.New("execution-data-max-search-ahead must be greater than 0")
			}
		}

		return nil
	})
}

func publicNetworkMsgValidators(log zerolog.Logger, idProvider module.IdentityProvider, selfID flow.Identifier) []network.MessageValidator {
	return []network.MessageValidator{
		// filter out messages sent by this node itself
		validator.ValidateNotSender(selfID),
		validator.NewAnyValidator(
			// message should be either from a valid staked node
			validator.NewOriginValidator(
				id.NewIdentityFilterIdentifierProvider(filter.IsValidCurrentEpochParticipant, idProvider),
			),
			// or the message should be specifically targeted for this node
			validator.ValidateTarget(log, selfID),
		),
	}
}

// BootstrapIdentities converts the bootstrap node addresses and keys to a Flow Identity list where
// each Flow Identity is initialized with the passed address, the networking key
// and the Node ID set to ZeroID, role set to Access, 0 stake and no staking key.
func BootstrapIdentities(addresses []string, keys []string) (flow.IdentitySkeletonList, error) {
	if len(addresses) != len(keys) {
		return nil, fmt.Errorf("number of addresses and keys provided for the boostrap nodes don't match")
	}

	ids := make(flow.IdentitySkeletonList, len(addresses))
	for i, address := range addresses {
		bytes, err := hex.DecodeString(keys[i])
		if err != nil {
			return nil, fmt.Errorf("failed to decode secured GRPC server public key hex %w", err)
		}

		publicFlowNetworkingKey, err := crypto.DecodePublicKey(crypto.ECDSAP256, bytes)
		if err != nil {
			return nil, fmt.Errorf("failed to get public flow networking key could not decode public key bytes %w", err)
		}

		// create the identity of the peer by setting only the relevant fields
		ids[i] = &flow.IdentitySkeleton{
			NodeID:        flow.ZeroID, // the NodeID is the hash of the staking key and for the public network it does not apply
			Address:       address,
			Role:          flow.RoleAccess, // the upstream node has to be an access node
			NetworkPubKey: publicFlowNetworkingKey,
		}
	}
	return ids, nil
}

func (builder *ObserverServiceBuilder) initNodeInfo() error {
	// use the networking key that was loaded from the configured file
	networkingKey, err := loadNetworkingKey(builder.observerNetworkingKeyPath)
	if err != nil {
		return fmt.Errorf("could not load networking private key: %w", err)
	}

	pubKey, err := keyutils.LibP2PPublicKeyFromFlow(networkingKey.PublicKey())
	if err != nil {
		return fmt.Errorf("could not load networking public key: %w", err)
	}

	builder.peerID, err = peer.IDFromPublicKey(pubKey)
	if err != nil {
		return fmt.Errorf("could not get peer ID from public key: %w", err)
	}

	builder.NodeID, err = translator.NewPublicNetworkIDTranslator().GetFlowID(builder.peerID)
	if err != nil {
		return fmt.Errorf("could not get flow node ID: %w", err)
	}

	builder.NodeConfig.NetworkKey = networkingKey // copy the key to NodeConfig
	builder.NodeConfig.StakingKey = nil           // no staking key for the observer

	return nil
}

func (builder *ObserverServiceBuilder) InitIDProviders() {
	builder.Module("id providers", func(node *cmd.NodeConfig) error {
		idCache, err := cache.NewProtocolStateIDCache(node.Logger, node.State, builder.ProtocolEvents)
		if err != nil {
			return fmt.Errorf("could not initialize ProtocolStateIDCache: %w", err)
		}
		builder.IDTranslator = translator.NewHierarchicalIDTranslator(idCache, translator.NewPublicNetworkIDTranslator())

		// The following wrapper allows to black-list byzantine nodes via an admin command:
		// the wrapper overrides the 'Ejected' flag of disallow-listed nodes to true
		builder.IdentityProvider, err = cache.NewNodeDisallowListWrapper(idCache, node.DB, func() network.DisallowListNotificationConsumer {
			return builder.NetworkUnderlay
		})
		if err != nil {
			return fmt.Errorf("could not initialize NodeBlockListWrapper: %w", err)
		}

		// use the default identifier provider
		builder.SyncEngineParticipantsProviderFactory = func() module.IdentifierProvider {
			return id.NewCustomIdentifierProvider(func() flow.IdentifierList {
				pids := builder.LibP2PNode.GetPeersForProtocol(protocols.FlowProtocolID(builder.SporkID))
				result := make(flow.IdentifierList, 0, len(pids))

				for _, pid := range pids {
					// exclude own Identifier
					if pid == builder.peerID {
						continue
					}

					if flowID, err := builder.IDTranslator.GetFlowID(pid); err != nil {
						// TODO: this is an instance of "log error and continue with best effort" anti-pattern
						builder.Logger.Err(err).Str("peer", p2plogging.PeerId(pid)).Msg("failed to translate to Flow ID")
					} else {
						result = append(result, flowID)
					}
				}

				return result
			})
		}

		return nil
	})
}

func (builder *ObserverServiceBuilder) Initialize() error {
	if err := builder.deriveBootstrapPeerIdentities(); err != nil {
		return err
	}

	if err := builder.deriveUpstreamIdentities(); err != nil {
		return err
	}

	if err := builder.validateParams(); err != nil {
		return err
	}

	if err := builder.initNodeInfo(); err != nil {
		return err
	}

	builder.InitIDProviders()

	builder.enqueuePublicNetworkInit()

	builder.enqueueConnectWithStakedAN()

	if builder.executionDataSyncEnabled {
		builder.BuildExecutionSyncComponents()
	}
	builder.enqueueRPCServer()

	if builder.BaseConfig.MetricsEnabled {
		builder.EnqueueMetricsServerInit()
		if err := builder.RegisterBadgerMetrics(); err != nil {
			return err
		}
	}

	builder.PreInit(builder.initObserverLocal())

	return nil
}

func (builder *ObserverServiceBuilder) validateParams() error {
	if builder.BaseConfig.BindAddr == cmd.NotSet || builder.BaseConfig.BindAddr == "" {
		return errors.New("bind address not specified")
	}
	if builder.ObserverServiceConfig.observerNetworkingKeyPath == cmd.NotSet {
		return errors.New("networking key not provided")
	}
	if len(builder.bootstrapIdentities) > 0 {
		return nil
	}
	if len(builder.bootstrapNodeAddresses) == 0 {
		return errors.New("no bootstrap node address provided")
	}
	if len(builder.bootstrapNodeAddresses) != len(builder.bootstrapNodePublicKeys) {
		return errors.New("number of bootstrap node addresses and public keys should match")
	}
	if len(builder.upstreamNodePublicKeys) > 0 && len(builder.upstreamNodeAddresses) != len(builder.upstreamNodePublicKeys) {
		return errors.New("number of upstream node addresses and public keys must match if public keys given")
	}
	return nil
}

// initPublicLibp2pNode creates a libp2p node for the observer service in the public (unstaked) network.
// The factory function is later passed into the initMiddleware function to eventually instantiate the p2p.LibP2PNode instance
// The LibP2P host is created with the following options:
// * DHT as client and seeded with the given bootstrap peers
// * The specified bind address as the listen address
// * The passed in private key as the libp2p key
// * No connection gater
// * No connection manager
// * No peer manager
// * Default libp2p pubsub options.
// Args:
// - networkKey: the private key to use for the libp2p node
// Returns:
// - p2p.LibP2PNode: the libp2p node
// - error: if any error occurs. Any error returned is considered irrecoverable.
func (builder *ObserverServiceBuilder) initPublicLibp2pNode(networkKey crypto.PrivateKey) (p2p.LibP2PNode, error) {
	var pis []peer.AddrInfo

	for _, b := range builder.bootstrapIdentities {
		pi, err := utils.PeerAddressInfo(*b)
		if err != nil {
			return nil, fmt.Errorf("could not extract peer address info from bootstrap identity %v: %w", b, err)
		}

		pis = append(pis, pi)
	}

	node, err := p2pbuilder.NewNodeBuilder(
		builder.Logger,
		&builder.FlowConfig.NetworkConfig.GossipSub,
		&p2pbuilderconfig.MetricsConfig{
			HeroCacheFactory: builder.HeroCacheMetricsFactory(),
			Metrics:          builder.Metrics.Network,
		},
		network.PublicNetwork,
		builder.BaseConfig.BindAddr,
		networkKey,
		builder.SporkID,
		builder.IdentityProvider,
		&builder.FlowConfig.NetworkConfig.ResourceManager,
		p2pbuilderconfig.PeerManagerDisableConfig(), // disable peer manager for observer node.
		&p2p.DisallowListCacheConfig{
			MaxSize: builder.FlowConfig.NetworkConfig.DisallowListNotificationCacheSize,
			Metrics: metrics.DisallowListCacheMetricsFactory(builder.HeroCacheMetricsFactory(), network.PublicNetwork),
		},
		&p2pbuilderconfig.UnicastConfig{
			Unicast: builder.FlowConfig.NetworkConfig.Unicast,
		}).
		SetSubscriptionFilter(
			subscription.NewRoleBasedFilter(
				subscription.UnstakedRole, builder.IdentityProvider,
			),
		).
		SetRoutingSystem(func(ctx context.Context, h host.Host) (routing.Routing, error) {
			return p2pdht.NewDHT(ctx, h, protocols.FlowPublicDHTProtocolID(builder.SporkID),
				builder.Logger,
				builder.Metrics.Network,
				p2pdht.AsClient(),
				dht.BootstrapPeers(pis...),
			)
		}).
		Build()

	if err != nil {
		return nil, fmt.Errorf("could not initialize libp2p node for observer: %w", err)
	}

	builder.LibP2PNode = node

	return builder.LibP2PNode, nil
}

// initObserverLocal initializes the observer's ID, network key and network address
// Currently, it reads a node-info.priv.json like any other node.
// TODO: read the node ID from the special bootstrap files
func (builder *ObserverServiceBuilder) initObserverLocal() func(node *cmd.NodeConfig) error {
	return func(node *cmd.NodeConfig) error {
		// for an observer, set the identity here explicitly since it will not be found in the protocol state
		self := flow.IdentitySkeleton{
			NodeID:        node.NodeID,
			NetworkPubKey: node.NetworkKey.PublicKey(),
			StakingPubKey: nil,             // no staking key needed for the observer
			Role:          flow.RoleAccess, // observer can only run as an access node
			Address:       builder.BindAddr,
		}

		var err error
		node.Me, err = local.NewNoKey(self)
		if err != nil {
			return fmt.Errorf("could not initialize local: %w", err)
		}
		return nil
	}
}

// Build enqueues the sync engine and the follower engine for the observer.
// Currently, the observer only runs the follower engine.
func (builder *ObserverServiceBuilder) Build() (cmd.Node, error) {
	builder.BuildConsensusFollower()
	return builder.FlowNodeBuilder.Build()
}

func (builder *ObserverServiceBuilder) BuildExecutionSyncComponents() *ObserverServiceBuilder {
	var ds *badger.Datastore
	var bs network.BlobService
	var processedBlockHeight storage.ConsumerProgress
	var processedNotifications storage.ConsumerProgress
	var publicBsDependable *module.ProxiedReadyDoneAware
	var execDataDistributor *edrequester.ExecutionDataDistributor
	var execDataCacheBackend *herocache.BlockExecutionData
	var executionDataStoreCache *execdatacache.ExecutionDataCache

	// setup dependency chain to ensure indexer starts after the requester
	requesterDependable := module.NewProxiedReadyDoneAware()
	builder.IndexerDependencies.Add(requesterDependable)

	builder.
		AdminCommand("read-execution-data", func(config *cmd.NodeConfig) commands.AdminCommand {
			return stateSyncCommands.NewReadExecutionDataCommand(builder.ExecutionDataStore)
		}).
		Module("execution data datastore and blobstore", func(node *cmd.NodeConfig) error {
			datastoreDir := filepath.Join(builder.executionDataDir, "blobstore")
			err := os.MkdirAll(datastoreDir, 0700)
			if err != nil {
				return err
			}

			ds, err = badger.NewDatastore(datastoreDir, &badger.DefaultOptions)
			if err != nil {
				return err
			}

			builder.ShutdownFunc(func() error {
				if err := ds.Close(); err != nil {
					return fmt.Errorf("could not close execution data datastore: %w", err)
				}
				return nil
			})

			return nil
		}).
		Module("processed block height consumer progress", func(node *cmd.NodeConfig) error {
			// Note: progress is stored in the datastore's DB since that is where the jobqueue
			// writes execution data to.
			processedBlockHeight = bstorage.NewConsumerProgress(ds.DB, module.ConsumeProgressExecutionDataRequesterBlockHeight)
			return nil
		}).
		Module("processed notifications consumer progress", func(node *cmd.NodeConfig) error {
			// Note: progress is stored in the datastore's DB since that is where the jobqueue
			// writes execution data to.
			processedNotifications = bstorage.NewConsumerProgress(ds.DB, module.ConsumeProgressExecutionDataRequesterNotification)
			return nil
		}).
		Module("blobservice peer manager dependencies", func(node *cmd.NodeConfig) error {
			publicBsDependable = module.NewProxiedReadyDoneAware()
			builder.PeerManagerDependencies.Add(publicBsDependable)
			return nil
		}).
		Module("execution datastore", func(node *cmd.NodeConfig) error {
			blobstore := blobs.NewBlobstore(ds)
			builder.ExecutionDataStore = execution_data.NewExecutionDataStore(blobstore, execution_data.DefaultSerializer)
			return nil
		}).
		Module("execution data cache", func(node *cmd.NodeConfig) error {
			var heroCacheCollector module.HeroCacheMetrics = metrics.NewNoopCollector()
			if builder.HeroCacheMetricsEnable {
				heroCacheCollector = metrics.AccessNodeExecutionDataCacheMetrics(builder.MetricsRegisterer)
			}

			execDataCacheBackend = herocache.NewBlockExecutionData(builder.executionDataCacheSize, builder.Logger, heroCacheCollector)

			// Execution Data cache that uses a blobstore as the backend (instead of a downloader)
			// This ensures that it simply returns a not found error if the blob doesn't exist
			// instead of attempting to download it from the network.
			executionDataStoreCache = execdatacache.NewExecutionDataCache(
				builder.ExecutionDataStore,
				builder.Storage.Headers,
				builder.Storage.Seals,
				builder.Storage.Results,
				execDataCacheBackend,
			)

			return nil
		}).
		Component("public execution data service", func(node *cmd.NodeConfig) (module.ReadyDoneAware, error) {
			opts := []network.BlobServiceOption{
				blob.WithBitswapOptions(
					bitswap.WithTracer(
						blob.NewTracer(node.Logger.With().Str("public_blob_service", channels.PublicExecutionDataService.String()).Logger()),
					),
				),
			}

			var err error
			bs, err = node.EngineRegistry.RegisterBlobService(channels.PublicExecutionDataService, ds, opts...)
			if err != nil {
				return nil, fmt.Errorf("could not register blob service: %w", err)
			}

			// add blobservice into ReadyDoneAware dependency passed to peer manager
			// this starts the blob service and configures peer manager to wait for the blobservice
			// to be ready before starting
			publicBsDependable.Init(bs)

			builder.ExecutionDataDownloader = execution_data.NewDownloader(bs)

			return builder.ExecutionDataDownloader, nil
		}).
		Component("execution data requester", func(node *cmd.NodeConfig) (module.ReadyDoneAware, error) {
			// Validation of the start block height needs to be done after loading state
			if builder.executionDataStartHeight > 0 {
				if builder.executionDataStartHeight <= builder.FinalizedRootBlock.Header.Height {
					return nil, fmt.Errorf(
						"execution data start block height (%d) must be greater than the root block height (%d)",
						builder.executionDataStartHeight, builder.FinalizedRootBlock.Header.Height)
				}

				latestSeal, err := builder.State.Sealed().Head()
				if err != nil {
					return nil, fmt.Errorf("failed to get latest sealed height")
				}

				// Note: since the root block of a spork is also sealed in the root protocol state, the
				// latest sealed height is always equal to the root block height. That means that at the
				// very beginning of a spork, this check will always fail. Operators should not specify
				// an InitialBlockHeight when starting from the beginning of a spork.
				if builder.executionDataStartHeight > latestSeal.Height {
					return nil, fmt.Errorf(
						"execution data start block height (%d) must be less than or equal to the latest sealed block height (%d)",
						builder.executionDataStartHeight, latestSeal.Height)
				}

				// executionDataStartHeight is provided as the first block to sync, but the
				// requester expects the initial last processed height, which is the first height - 1
				builder.executionDataConfig.InitialBlockHeight = builder.executionDataStartHeight - 1
			} else {
				builder.executionDataConfig.InitialBlockHeight = builder.FinalizedRootBlock.Header.Height
			}

			execDataDistributor = edrequester.NewExecutionDataDistributor()

			// Execution Data cache with a downloader as the backend. This is used by the requester
			// to download and cache execution data for each block. It shares a cache backend instance
			// with the datastore implementation.
			executionDataCache := execdatacache.NewExecutionDataCache(
				builder.ExecutionDataDownloader,
				builder.Storage.Headers,
				builder.Storage.Seals,
				builder.Storage.Results,
				execDataCacheBackend,
			)

			r, err := edrequester.New(
				builder.Logger,
				metrics.NewExecutionDataRequesterCollector(),
				builder.ExecutionDataDownloader,
				executionDataCache,
				processedBlockHeight,
				processedNotifications,
				builder.State,
				builder.Storage.Headers,
				builder.executionDataConfig,
				execDataDistributor,
			)
			if err != nil {
				return nil, fmt.Errorf("failed to create execution data requester: %w", err)
			}
			builder.ExecutionDataRequester = r

			builder.FollowerDistributor.AddOnBlockFinalizedConsumer(builder.ExecutionDataRequester.OnBlockFinalized)

			// add requester into ReadyDoneAware dependency passed to indexer. This allows the indexer
			// to wait for the requester to be ready before starting.
			requesterDependable.Init(builder.ExecutionDataRequester)

			return builder.ExecutionDataRequester, nil
		})

	if builder.executionDataIndexingEnabled {
		var indexedBlockHeight storage.ConsumerProgress

		builder.Module("indexed block height consumer progress", func(node *cmd.NodeConfig) error {
			// Note: progress is stored in the MAIN db since that is where indexed execution data is stored.
			indexedBlockHeight = bstorage.NewConsumerProgress(builder.DB, module.ConsumeProgressExecutionDataIndexerBlockHeight)
			return nil
		}).Module("transaction results storage", func(node *cmd.NodeConfig) error {
			builder.Storage.LightTransactionResults = bstorage.NewLightTransactionResults(node.Metrics.Cache, node.DB, bstorage.DefaultCacheSize)
			return nil
		}).DependableComponent("execution data indexer", func(node *cmd.NodeConfig) (module.ReadyDoneAware, error) {
			// Note: using a DependableComponent here to ensure that the indexer does not block
			// other components from starting while bootstrapping the register db since it may
			// take hours to complete.

			pdb, err := pStorage.OpenRegisterPebbleDB(builder.registersDBPath)
			if err != nil {
				return nil, fmt.Errorf("could not open registers db: %w", err)
			}
			builder.ShutdownFunc(func() error {
				return pdb.Close()
			})

			bootstrapped, err := pStorage.IsBootstrapped(pdb)
			if err != nil {
				return nil, fmt.Errorf("could not check if registers db is bootstrapped: %w", err)
			}

			if !bootstrapped {
				checkpointFile := builder.checkpointFile
				if checkpointFile == cmd.NotSet {
					checkpointFile = path.Join(builder.BootstrapDir, bootstrap.PathRootCheckpoint)
				}

				// currently, the checkpoint must be from the root block.
				// read the root hash from the provided checkpoint and verify it matches the
				// state commitment from the root snapshot.
				err := wal.CheckpointHasRootHash(
					node.Logger,
					"", // checkpoint file already full path
					checkpointFile,
					ledger.RootHash(node.RootSeal.FinalState),
				)
				if err != nil {
					return nil, fmt.Errorf("could not verify checkpoint file: %w", err)
				}

				checkpointHeight := builder.SealedRootBlock.Header.Height

				if builder.SealedRootBlock.ID() != builder.RootSeal.BlockID {
					return nil, fmt.Errorf("mismatching sealed root block and root seal: %v != %v",
						builder.SealedRootBlock.ID(), builder.RootSeal.BlockID)
				}

				rootHash := ledger.RootHash(builder.RootSeal.FinalState)
				bootstrap, err := pStorage.NewRegisterBootstrap(pdb, checkpointFile, checkpointHeight, rootHash, builder.Logger)
				if err != nil {
					return nil, fmt.Errorf("could not create registers bootstrap: %w", err)
				}

				// TODO: find a way to hook a context up to this to allow a graceful shutdown
				workerCount := 10
				err = bootstrap.IndexCheckpointFile(context.Background(), workerCount)
				if err != nil {
					return nil, fmt.Errorf("could not load checkpoint file: %w", err)
				}
			}

			registers, err := pStorage.NewRegisters(pdb)
			if err != nil {
				return nil, fmt.Errorf("could not create registers storage: %w", err)
			}

			builder.Storage.RegisterIndex = registers

			indexerCore, err := indexer.New(
				builder.Logger,
				metrics.NewExecutionStateIndexerCollector(),
				builder.DB,
				builder.Storage.RegisterIndex,
				builder.Storage.Headers,
				builder.Storage.Events,
				builder.Storage.LightTransactionResults,
				builder.onCollection,
			)
			if err != nil {
				return nil, err
			}
			builder.ExecutionIndexerCore = indexerCore

			// execution state worker uses a jobqueue to process new execution data and indexes it by using the indexer.
			builder.ExecutionIndexer, err = indexer.NewIndexer(
				builder.Logger,
				registers.FirstHeight(),
				registers,
				indexerCore,
				executionDataStoreCache,
				builder.ExecutionDataRequester.HighestConsecutiveHeight,
				indexedBlockHeight,
			)
			if err != nil {
				return nil, err
			}

			// setup requester to notify indexer when new execution data is received
			execDataDistributor.AddOnExecutionDataReceivedConsumer(builder.ExecutionIndexer.OnExecutionData)

			return builder.ExecutionIndexer, nil
		}, builder.IndexerDependencies)
	}

	return builder
}

func (builder *ObserverServiceBuilder) onCollection(_ flow.Identifier, entity flow.Entity) {
	collections := builder.Storage.Collections
	transactions := builder.Storage.Transactions
	logger := builder.Logger

	err := ingestion.HandleCollection(entity, collections, transactions, logger, nil)

	if err != nil {
		logger.Error().Err(err).Msg("could not handle collection")
		return
	}
}

// enqueuePublicNetworkInit enqueues the observer network component initialized for the observer
func (builder *ObserverServiceBuilder) enqueuePublicNetworkInit() {
	var publicLibp2pNode p2p.LibP2PNode
	builder.
		Component("public libp2p node", func(node *cmd.NodeConfig) (module.ReadyDoneAware, error) {
			var err error
			publicLibp2pNode, err = builder.initPublicLibp2pNode(node.NetworkKey)
			if err != nil {
				return nil, fmt.Errorf("could not create public libp2p node: %w", err)
			}

			return publicLibp2pNode, nil
		}).
		Component("public network", func(node *cmd.NodeConfig) (module.ReadyDoneAware, error) {
			receiveCache := netcache.NewHeroReceiveCache(builder.FlowConfig.NetworkConfig.NetworkReceivedMessageCacheSize,
				builder.Logger,
				metrics.NetworkReceiveCacheMetricsFactory(builder.HeroCacheMetricsFactory(), network.PublicNetwork))

			err := node.Metrics.Mempool.Register(metrics.PrependPublicPrefix(metrics.ResourceNetworkingReceiveCache), receiveCache.Size)
			if err != nil {
				return nil, fmt.Errorf("could not register networking receive cache metric: %w", err)
			}

			net, err := underlay.NewNetwork(&underlay.NetworkConfig{
				Logger:                builder.Logger.With().Str("component", "public-network").Logger(),
				Codec:                 builder.CodecFactory(),
				Me:                    builder.Me,
				Topology:              nil, // topology is nil since it is managed by libp2p; //TODO: can we set empty topology?
				Libp2pNode:            publicLibp2pNode,
				Metrics:               builder.Metrics.Network,
				BitSwapMetrics:        builder.Metrics.Bitswap,
				IdentityProvider:      builder.IdentityProvider,
				ReceiveCache:          receiveCache,
				ConduitFactory:        conduit.NewDefaultConduitFactory(),
				SporkId:               builder.SporkID,
				UnicastMessageTimeout: underlay.DefaultUnicastTimeout,
				IdentityTranslator:    builder.IDTranslator,
				AlspCfg: &alspmgr.MisbehaviorReportManagerConfig{
					Logger:                  builder.Logger,
					SpamRecordCacheSize:     builder.FlowConfig.NetworkConfig.AlspConfig.SpamRecordCacheSize,
					SpamReportQueueSize:     builder.FlowConfig.NetworkConfig.AlspConfig.SpamReportQueueSize,
					DisablePenalty:          builder.FlowConfig.NetworkConfig.AlspConfig.DisablePenalty,
					HeartBeatInterval:       builder.FlowConfig.NetworkConfig.AlspConfig.HearBeatInterval,
					AlspMetrics:             builder.Metrics.Network,
					HeroCacheMetricsFactory: builder.HeroCacheMetricsFactory(),
					NetworkType:             network.PublicNetwork,
				},
				SlashingViolationConsumerFactory: func(adapter network.ConduitAdapter) network.ViolationsConsumer {
					return slashing.NewSlashingViolationsConsumer(builder.Logger, builder.Metrics.Network, adapter)
				},
			}, underlay.WithMessageValidators(publicNetworkMsgValidators(node.Logger, node.IdentityProvider, node.NodeID)...))
			if err != nil {
				return nil, fmt.Errorf("could not initialize network: %w", err)
			}

			builder.NetworkUnderlay = net
			builder.EngineRegistry = converter.NewNetwork(net, channels.SyncCommittee, channels.PublicSyncCommittee)

			builder.Logger.Info().Msgf("network will run on address: %s", builder.BindAddr)

			idEvents := gadgets.NewIdentityDeltas(builder.NetworkUnderlay.UpdateNodeAddresses)
			builder.ProtocolEvents.AddConsumer(idEvents)

			return builder.EngineRegistry, nil
		})
}

// enqueueConnectWithStakedAN enqueues the upstream connector component which connects the libp2p host of the observer
// service with the AN.
// Currently, there is an issue with LibP2P stopping advertisements of subscribed topics if no peers are connected
// (https://github.com/libp2p/go-libp2p-pubsub/issues/442). This means that an observer could end up not being
// discovered by other observers if it subscribes to a topic before connecting to the AN. Hence, the need
// of an explicit connect to the AN before the node attempts to subscribe to topics.
func (builder *ObserverServiceBuilder) enqueueConnectWithStakedAN() {
	builder.Component("upstream connector", func(_ *cmd.NodeConfig) (module.ReadyDoneAware, error) {
		return consensus_follower.NewUpstreamConnector(builder.bootstrapIdentities, builder.LibP2PNode, builder.Logger), nil
	})
}

func (builder *ObserverServiceBuilder) enqueueRPCServer() {
	builder.Module("rest metrics", func(node *cmd.NodeConfig) error {
		m, err := metrics.NewRestCollector(routes.URLToRoute, node.MetricsRegisterer)
		if err != nil {
			return err
		}
		builder.RestMetrics = m
		return nil
	})
	builder.Module("access metrics", func(node *cmd.NodeConfig) error {
		builder.AccessMetrics = metrics.NewAccessCollector(
			metrics.WithRestMetrics(builder.RestMetrics),
		)
		return nil
	})
	builder.Module("server certificate", func(node *cmd.NodeConfig) error {
		// generate the server certificate that will be served by the GRPC server
		x509Certificate, err := grpcutils.X509Certificate(node.NetworkKey)
		if err != nil {
			return err
		}
		tlsConfig := grpcutils.DefaultServerTLSConfig(x509Certificate)
		builder.rpcConf.TransportCredentials = credentials.NewTLS(tlsConfig)
		return nil
	})
	builder.Module("creating grpc servers", func(node *cmd.NodeConfig) error {
		builder.secureGrpcServer = grpcserver.NewGrpcServerBuilder(node.Logger,
			builder.rpcConf.SecureGRPCListenAddr,
			builder.rpcConf.MaxMsgSize,
			builder.rpcMetricsEnabled,
			builder.apiRatelimits,
			builder.apiBurstlimits,
			grpcserver.WithTransportCredentials(builder.rpcConf.TransportCredentials)).Build()

		builder.unsecureGrpcServer = grpcserver.NewGrpcServerBuilder(node.Logger,
			builder.rpcConf.UnsecureGRPCListenAddr,
			builder.rpcConf.MaxMsgSize,
			builder.rpcMetricsEnabled,
			builder.apiRatelimits,
			builder.apiBurstlimits).Build()

		return nil
	})

	builder.Module("events storage", func(node *cmd.NodeConfig) error {
		builder.Storage.Events = bstorage.NewEvents(node.Metrics.Cache, node.DB)
		return nil
	})
	builder.Component("RPC engine", func(node *cmd.NodeConfig) (module.ReadyDoneAware, error) {
		accessMetrics := builder.AccessMetrics
		config := builder.rpcConf
		backendConfig := config.BackendConfig
		cacheSize := int(backendConfig.ConnectionPoolSize)

		var connBackendCache *rpcConnection.Cache
		if cacheSize > 0 {
			backendCache, err := backend.NewCache(node.Logger, accessMetrics, cacheSize)
			if err != nil {
				return nil, fmt.Errorf("could not initialize backend cache: %w", err)
			}
			connBackendCache = rpcConnection.NewCache(backendCache, cacheSize)
		}

		connFactory := &rpcConnection.ConnectionFactoryImpl{
			CollectionGRPCPort:        0,
			ExecutionGRPCPort:         0,
			CollectionNodeGRPCTimeout: builder.apiTimeout,
			ExecutionNodeGRPCTimeout:  builder.apiTimeout,
			AccessMetrics:             accessMetrics,
			Log:                       node.Logger,
			Manager: rpcConnection.NewManager(
				connBackendCache,
				node.Logger,
				accessMetrics,
				config.MaxMsgSize,
				backendConfig.CircuitBreakerConfig,
				config.CompressorName,
			),
		}

		accessBackend, err := backend.New(backend.Params{
			State:                     node.State,
			Blocks:                    node.Storage.Blocks,
			Headers:                   node.Storage.Headers,
			Collections:               node.Storage.Collections,
			Transactions:              node.Storage.Transactions,
			ExecutionReceipts:         node.Storage.Receipts,
			ExecutionResults:          node.Storage.Results,
			ChainID:                   node.RootChainID,
			AccessMetrics:             accessMetrics,
			ConnFactory:               connFactory,
			RetryEnabled:              false,
			MaxHeightRange:            backendConfig.MaxHeightRange,
			PreferredExecutionNodeIDs: backendConfig.PreferredExecutionNodeIDs,
			FixedExecutionNodeIDs:     backendConfig.FixedExecutionNodeIDs,
			Log:                       node.Logger,
			SnapshotHistoryLimit:      backend.DefaultSnapshotHistoryLimit,
			Communicator:              backend.NewNodeCommunicator(backendConfig.CircuitBreakerConfig.Enabled),
		})
		if err != nil {
			return nil, fmt.Errorf("could not initialize backend: %w", err)
		}

		observerCollector := metrics.NewObserverCollector()
		restHandler, err := restapiproxy.NewRestProxyHandler(
			accessBackend,
			builder.upstreamIdentities,
			connFactory,
			builder.Logger,
			observerCollector,
			node.RootChainID.Chain())
		if err != nil {
			return nil, err
		}

		stateStreamConfig := statestreambackend.Config{}
		engineBuilder, err := rpc.NewBuilder(
			node.Logger,
			node.State,
			config,
			node.RootChainID,
			accessMetrics,
			builder.rpcMetricsEnabled,
			builder.Me,
			accessBackend,
			restHandler,
			builder.secureGrpcServer,
			builder.unsecureGrpcServer,
			nil, // state streaming is not supported
			stateStreamConfig,
		)
		if err != nil {
			return nil, err
		}

		// upstream access node forwarder
		forwarder, err := apiproxy.NewFlowAccessAPIForwarder(builder.upstreamIdentities, connFactory)
		if err != nil {
			return nil, err
		}

		rpcHandler := &apiproxy.FlowAccessAPIRouter{
			Logger:   builder.Logger,
			Metrics:  observerCollector,
			Upstream: forwarder,
			Observer: protocol.NewHandler(protocol.New(
				node.State,
				node.Storage.Blocks,
				node.Storage.Headers,
				backend.NewNetworkAPI(
					node.State,
					node.RootChainID,
					node.Storage.Headers,
					backend.DefaultSnapshotHistoryLimit,
				),
			)),
		}

		// build the rpc engine
		builder.RpcEng, err = engineBuilder.
			WithRpcHandler(rpcHandler).
			WithLegacy().
			Build()
		if err != nil {
			return nil, err
		}
		builder.FollowerDistributor.AddOnBlockFinalizedConsumer(builder.RpcEng.OnFinalizedBlock)
		return builder.RpcEng, nil
	})

	// build secure grpc server
	builder.Component("secure grpc server", func(node *cmd.NodeConfig) (module.ReadyDoneAware, error) {
		return builder.secureGrpcServer, nil
	})

	// build unsecure grpc server
	builder.Component("unsecure grpc server", func(node *cmd.NodeConfig) (module.ReadyDoneAware, error) {
		return builder.unsecureGrpcServer, nil
	})
}

func loadNetworkingKey(path string) (crypto.PrivateKey, error) {
	data, err := io.ReadFile(path)
	if err != nil {
		return nil, fmt.Errorf("could not read networking key (path=%s): %w", path, err)
	}

	keyBytes, err := hex.DecodeString(strings.Trim(string(data), "\n "))
	if err != nil {
		return nil, fmt.Errorf("could not hex decode networking key (path=%s): %w", path, err)
	}

	networkingKey, err := crypto.DecodePrivateKey(crypto.ECDSASecp256k1, keyBytes)
	if err != nil {
		return nil, fmt.Errorf("could not decode networking key (path=%s): %w", path, err)
	}

	return networkingKey, nil
}<|MERGE_RESOLUTION|>--- conflicted
+++ resolved
@@ -122,11 +122,10 @@
 // For a node running as a standalone process, the config fields will be populated from the command line params,
 // while for a node running as a library, the config fields are expected to be initialized by the caller.
 type ObserverServiceConfig struct {
-<<<<<<< HEAD
 	bootstrapNodeAddresses       []string
 	bootstrapNodePublicKeys      []string
 	observerNetworkingKeyPath    string
-	bootstrapIdentities          flow.IdentityList // the identity list of bootstrap peers the node uses to discover other nodes
+	bootstrapIdentities          flow.IdentitySkeletonList // the identity list of bootstrap peers the node uses to discover other nodes
 	apiRatelimits                map[string]int
 	apiBurstlimits               map[string]int
 	rpcConf                      rpc.Config
@@ -136,7 +135,7 @@
 	apiTimeout                   time.Duration
 	upstreamNodeAddresses        []string
 	upstreamNodePublicKeys       []string
-	upstreamIdentities           flow.IdentityList // the identity list of upstream peers the node uses to forward API requests to
+	upstreamIdentities           flow.IdentitySkeletonList // the identity list of upstream peers the node uses to forward API requests to
 	scriptExecutorConfig         query.QueryConfig
 	executionDataSyncEnabled     bool
 	executionDataIndexingEnabled bool
@@ -144,20 +143,6 @@
 	executionDataStartHeight     uint64
 	executionDataConfig          edrequester.ExecutionDataConfig
 	executionDataCacheSize       uint32 // TODO: remove it when state stream is added
-=======
-	bootstrapNodeAddresses    []string
-	bootstrapNodePublicKeys   []string
-	observerNetworkingKeyPath string
-	bootstrapIdentities       flow.IdentitySkeletonList // the identity list of bootstrap peers the node uses to discover other nodes
-	apiRatelimits             map[string]int
-	apiBurstlimits            map[string]int
-	rpcConf                   rpc.Config
-	rpcMetricsEnabled         bool
-	apiTimeout                time.Duration
-	upstreamNodeAddresses     []string
-	upstreamNodePublicKeys    []string
-	upstreamIdentities        flow.IdentitySkeletonList // the identity list of upstream peers the node uses to forward API requests to
->>>>>>> 568129d0
 }
 
 // DefaultObserverServiceConfig defines all the default values for the ObserverServiceConfig
