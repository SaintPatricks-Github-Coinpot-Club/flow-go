--- conflicted
+++ resolved
@@ -820,29 +820,30 @@
 			fmt.Sprintf("specifies the number of blocks below the latest stored block height to keep in register db. default: %d", defaultConfig.registerDBPruneThreshold))
 
 		// websockets config
-		flags.DurationVar(&builder.rpcConf.WebSocketConfig.InactivityTimeout,
+		flags.DurationVar(
+			&builder.rpcConf.WebSocketConfig.InactivityTimeout,
 			"websocket-inactivity-timeout",
 			defaultConfig.rpcConf.WebSocketConfig.InactivityTimeout,
-<<<<<<< HEAD
-			"the duration a WebSocket connection can remain open without any active subscriptions before being automatically closed")
-		flags.Uint64Var(&builder.rpcConf.WebSocketConfig.MaxSubscriptionsPerConnection,
+			"the duration a WebSocket connection can remain open without any active subscriptions before being automatically closed",
+		)
+		flags.Uint64Var(
+			&builder.rpcConf.WebSocketConfig.MaxSubscriptionsPerConnection,
 			"websocket-max-subscriptions-per-connection",
 			defaultConfig.rpcConf.WebSocketConfig.MaxSubscriptionsPerConnection,
-			"the maximum number of active WebSocket subscriptions allowed per connection")
-		flags.Uint64Var(&builder.rpcConf.WebSocketConfig.MaxResponsesPerSecond,
+			"the maximum number of active WebSocket subscriptions allowed per connection",
+		)
+		flags.Uint64Var(
+			&builder.rpcConf.WebSocketConfig.MaxResponsesPerSecond,
 			"websocket-max-responses-per-second",
 			defaultConfig.rpcConf.WebSocketConfig.MaxResponsesPerSecond,
-			"the maximum number of responses that can be sent to a single client per second")
-=======
-			"specifies the duration a WebSocket connection can remain open without any active subscriptions before being automatically closed")
-
+			"the maximum number of responses that can be sent to a single client per second",
+		)
 		flags.BoolVar(
 			&builder.rpcConf.EnableWebSocketsStreamAPI,
 			"experimental-enable-websockets-stream-api",
 			defaultConfig.rpcConf.EnableWebSocketsStreamAPI,
 			"[experimental] enables WebSockets Stream API that operates under /ws endpoint. this flag may change in a future release.",
 		)
->>>>>>> a5038bcb
 	}).ValidateFlags(func() error {
 		if builder.executionDataSyncEnabled {
 			if builder.executionDataConfig.FetchTimeout <= 0 {
