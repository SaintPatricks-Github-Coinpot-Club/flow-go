package node_builder

import (
	"context"
	"encoding/hex"
	"encoding/json"
	"errors"
	"fmt"
	"strings"
	"time"

	dht "github.com/libp2p/go-libp2p-kad-dht"
	"github.com/libp2p/go-libp2p/core/host"
	"github.com/libp2p/go-libp2p/core/peer"
	"github.com/libp2p/go-libp2p/core/routing"
	"github.com/rs/zerolog"
	"github.com/spf13/pflag"

	"github.com/onflow/flow-go/cmd"
	"github.com/onflow/flow-go/consensus"
	"github.com/onflow/flow-go/consensus/hotstuff"
	"github.com/onflow/flow-go/consensus/hotstuff/committees"
	"github.com/onflow/flow-go/consensus/hotstuff/notifications"
	"github.com/onflow/flow-go/consensus/hotstuff/notifications/pubsub"
	hotsignature "github.com/onflow/flow-go/consensus/hotstuff/signature"
	hotstuffvalidator "github.com/onflow/flow-go/consensus/hotstuff/validator"
	"github.com/onflow/flow-go/consensus/hotstuff/verification"
	recovery "github.com/onflow/flow-go/consensus/recovery/protocol"
	"github.com/onflow/flow-go/crypto"
	"github.com/onflow/flow-go/engine/access/apiproxy"
	restapiproxy "github.com/onflow/flow-go/engine/access/rest/apiproxy"
	"github.com/onflow/flow-go/engine/access/rest/routes"
	"github.com/onflow/flow-go/engine/access/rpc"
	"github.com/onflow/flow-go/engine/access/rpc/backend"
	"github.com/onflow/flow-go/engine/common/follower"
	synceng "github.com/onflow/flow-go/engine/common/synchronization"
	"github.com/onflow/flow-go/engine/protocol"
	"github.com/onflow/flow-go/model/encodable"
	"github.com/onflow/flow-go/model/flow"
	"github.com/onflow/flow-go/model/flow/filter"
	"github.com/onflow/flow-go/module"
	"github.com/onflow/flow-go/module/chainsync"
	finalizer "github.com/onflow/flow-go/module/finalizer/consensus"
	"github.com/onflow/flow-go/module/grpcserver"
	"github.com/onflow/flow-go/module/id"
	"github.com/onflow/flow-go/module/local"
	"github.com/onflow/flow-go/module/metrics"
	consensus_follower "github.com/onflow/flow-go/module/upstream"
	"github.com/onflow/flow-go/network"
	alspmgr "github.com/onflow/flow-go/network/alsp/manager"
	netcache "github.com/onflow/flow-go/network/cache"
	"github.com/onflow/flow-go/network/channels"
	cborcodec "github.com/onflow/flow-go/network/codec/cbor"
	"github.com/onflow/flow-go/network/converter"
	"github.com/onflow/flow-go/network/p2p"
	"github.com/onflow/flow-go/network/p2p/cache"
	"github.com/onflow/flow-go/network/p2p/conduit"
	p2pdht "github.com/onflow/flow-go/network/p2p/dht"
	"github.com/onflow/flow-go/network/p2p/keyutils"
	"github.com/onflow/flow-go/network/p2p/middleware"
	"github.com/onflow/flow-go/network/p2p/p2pbuilder"
	p2pconfig "github.com/onflow/flow-go/network/p2p/p2pbuilder/config"
	"github.com/onflow/flow-go/network/p2p/subscription"
	"github.com/onflow/flow-go/network/p2p/tracer"
	"github.com/onflow/flow-go/network/p2p/translator"
	"github.com/onflow/flow-go/network/p2p/unicast/protocols"
	"github.com/onflow/flow-go/network/p2p/utils"
	"github.com/onflow/flow-go/network/validator"
	stateprotocol "github.com/onflow/flow-go/state/protocol"
	badgerState "github.com/onflow/flow-go/state/protocol/badger"
	"github.com/onflow/flow-go/state/protocol/blocktimer"
	"github.com/onflow/flow-go/state/protocol/events/gadgets"
	"github.com/onflow/flow-go/utils/grpcutils"
	"github.com/onflow/flow-go/utils/io"
)

// ObserverBuilder extends cmd.NodeBuilder and declares additional functions needed to bootstrap an Access node
// These functions are shared by observer builders.
// The Staked network allows the access nodes to communicate among themselves, while the public network allows the
// observers and an Access node to communicate.
//
//                                 public network                           private network
//  +------------------------+
//  | observer 1             |<--------------------------|
//  +------------------------+                           v
//  +------------------------+                         +----------------------+              +------------------------+
//  | observer 2             |<----------------------->| Access Node (staked) |<------------>| All other staked Nodes |
//  +------------------------+                         +----------------------+              +------------------------+
//  +------------------------+                           ^
//  | observer 3             |<--------------------------|
//  +------------------------+

// ObserverServiceConfig defines all the user defined parameters required to bootstrap an access node
// For a node running as a standalone process, the config fields will be populated from the command line params,
// while for a node running as a library, the config fields are expected to be initialized by the caller.
type ObserverServiceConfig struct {
	bootstrapNodeAddresses    []string
	bootstrapNodePublicKeys   []string
	observerNetworkingKeyPath string
	bootstrapIdentities       flow.IdentityList // the identity list of bootstrap peers the node uses to discover other nodes
	apiRatelimits             map[string]int
	apiBurstlimits            map[string]int
	rpcConf                   rpc.Config
	rpcMetricsEnabled         bool
	apiTimeout                time.Duration
	upstreamNodeAddresses     []string
	upstreamNodePublicKeys    []string
	upstreamIdentities        flow.IdentityList // the identity list of upstream peers the node uses to forward API requests to
}

// DefaultObserverServiceConfig defines all the default values for the ObserverServiceConfig
func DefaultObserverServiceConfig() *ObserverServiceConfig {
	return &ObserverServiceConfig{
		rpcConf: rpc.Config{
			UnsecureGRPCListenAddr: "0.0.0.0:9000",
			SecureGRPCListenAddr:   "0.0.0.0:9001",
			HTTPListenAddr:         "0.0.0.0:8000",
			RESTListenAddr:         "",
			CollectionAddr:         "",
			HistoricalAccessAddrs:  "",
			BackendConfig: backend.Config{
				CollectionClientTimeout:   3 * time.Second,
				ExecutionClientTimeout:    3 * time.Second,
				ConnectionPoolSize:        backend.DefaultConnectionPoolSize,
				MaxHeightRange:            backend.DefaultMaxHeightRange,
				PreferredExecutionNodeIDs: nil,
				FixedExecutionNodeIDs:     nil,
				ArchiveAddressList:        nil,
			},
			MaxMsgSize: grpcutils.DefaultMaxMsgSize,
		},
		rpcMetricsEnabled:         false,
		apiRatelimits:             nil,
		apiBurstlimits:            nil,
		bootstrapNodeAddresses:    []string{},
		bootstrapNodePublicKeys:   []string{},
		observerNetworkingKeyPath: cmd.NotSet,
		apiTimeout:                3 * time.Second,
		upstreamNodeAddresses:     []string{},
		upstreamNodePublicKeys:    []string{},
	}
}

// ObserverServiceBuilder provides the common functionality needed to bootstrap a Flow observer service
// It is composed of the FlowNodeBuilder, the ObserverServiceConfig and contains all the components and modules needed for the observers
type ObserverServiceBuilder struct {
	*cmd.FlowNodeBuilder
	*ObserverServiceConfig

	// components
	LibP2PNode          p2p.LibP2PNode
	FollowerState       stateprotocol.FollowerState
	SyncCore            *chainsync.Core
	RpcEng              *rpc.Engine
	FollowerDistributor *pubsub.FollowerDistributor
	Committee           hotstuff.DynamicCommittee
	Finalized           *flow.Header
	Pending             []*flow.Header
	FollowerCore        module.HotStuffFollower

	// available until after the network has started. Hence, a factory function that needs to be called just before
	// creating the sync engine
	SyncEngineParticipantsProviderFactory func() module.IdentifierProvider

	// engines
	FollowerEng *follower.ComplianceEngine
	SyncEng     *synceng.Engine

	// Public network
	peerID peer.ID

<<<<<<< HEAD
	RestMetrics   *metrics.RestCollector
	AccessMetrics module.AccessMetrics
=======
	// grpc servers
	secureGrpcServer   *grpcserver.GrpcServer
	unsecureGrpcServer *grpcserver.GrpcServer
>>>>>>> 3f3c15f7
}

// deriveBootstrapPeerIdentities derives the Flow Identity of the bootstrap peers from the parameters.
// These are the identities of the observers also acting as the DHT bootstrap server
func (builder *ObserverServiceBuilder) deriveBootstrapPeerIdentities() error {
	// if bootstrap identities already provided (as part of alternate initialization as a library the skip reading command
	// line params)
	if builder.bootstrapIdentities != nil {
		return nil
	}

	ids, err := BootstrapIdentities(builder.bootstrapNodeAddresses, builder.bootstrapNodePublicKeys)
	if err != nil {
		return fmt.Errorf("failed to derive bootstrap peer identities: %w", err)
	}

	builder.bootstrapIdentities = ids

	return nil
}

// deriveBootstrapPeerIdentities derives the Flow Identity of the bootstrap peers from the parameters.
// These are the identities of the observers also acting as the DHT bootstrap server
func (builder *ObserverServiceBuilder) deriveUpstreamIdentities() error {
	// if bootstrap identities already provided (as part of alternate initialization as a library the skip reading command
	// line params)
	if builder.upstreamIdentities != nil {
		return nil
	}

	// BootstrapIdentities converts the bootstrap node addresses and keys to a Flow Identity list where
	// each Flow Identity is initialized with the passed address, the networking key
	// and the Node ID set to ZeroID, role set to Access, 0 stake and no staking key.
	addresses := builder.upstreamNodeAddresses
	keys := builder.upstreamNodePublicKeys
	if len(addresses) != len(keys) {
		return fmt.Errorf("number of addresses and keys provided for the boostrap nodes don't match")
	}

	ids := make([]*flow.Identity, len(addresses))
	for i, address := range addresses {
		key := keys[i]

		// json unmarshaller needs a quotes before and after the string
		// the pflags.StringSliceVar does not retain quotes for the command line arg even if escaped with \"
		// hence this additional check to ensure the key is indeed quoted
		if !strings.HasPrefix(key, "\"") {
			key = fmt.Sprintf("\"%s\"", key)
		}

		// create the identity of the peer by setting only the relevant fields
		ids[i] = &flow.Identity{
			NodeID:        flow.ZeroID, // the NodeID is the hash of the staking key and for the public network it does not apply
			Address:       address,
			Role:          flow.RoleAccess, // the upstream node has to be an access node
			NetworkPubKey: nil,
		}

		// networking public key
		var networkKey encodable.NetworkPubKey
		err := json.Unmarshal([]byte(key), &networkKey)
		if err == nil {
			ids[i].NetworkPubKey = networkKey
		}
	}

	builder.upstreamIdentities = ids

	return nil
}

func (builder *ObserverServiceBuilder) buildFollowerState() *ObserverServiceBuilder {
	builder.Module("mutable follower state", func(node *cmd.NodeConfig) error {
		// For now, we only support state implementations from package badger.
		// If we ever support different implementations, the following can be replaced by a type-aware factory
		state, ok := node.State.(*badgerState.State)
		if !ok {
			return fmt.Errorf("only implementations of type badger.State are currently supported but read-only state has type %T", node.State)
		}

		followerState, err := badgerState.NewFollowerState(
			node.Logger,
			node.Tracer,
			node.ProtocolEvents,
			state,
			node.Storage.Index,
			node.Storage.Payloads,
			blocktimer.DefaultBlockTimer,
		)
		builder.FollowerState = followerState

		return err
	})

	return builder
}

func (builder *ObserverServiceBuilder) buildSyncCore() *ObserverServiceBuilder {
	builder.Module("sync core", func(node *cmd.NodeConfig) error {
		syncCore, err := chainsync.New(node.Logger, node.SyncCoreConfig, metrics.NewChainSyncCollector(node.RootChainID), node.RootChainID)
		builder.SyncCore = syncCore

		return err
	})

	return builder
}

func (builder *ObserverServiceBuilder) buildCommittee() *ObserverServiceBuilder {
	builder.Component("committee", func(node *cmd.NodeConfig) (module.ReadyDoneAware, error) {
		// initialize consensus committee's membership state
		// This committee state is for the HotStuff follower, which follows the MAIN CONSENSUS committee
		// Note: node.Me.NodeID() is not part of the consensus committee
		committee, err := committees.NewConsensusCommittee(node.State, node.Me.NodeID())
		node.ProtocolEvents.AddConsumer(committee)
		builder.Committee = committee

		return committee, err
	})

	return builder
}

func (builder *ObserverServiceBuilder) buildLatestHeader() *ObserverServiceBuilder {
	builder.Module("latest header", func(node *cmd.NodeConfig) error {
		finalized, pending, err := recovery.FindLatest(node.State, node.Storage.Headers)
		builder.Finalized, builder.Pending = finalized, pending

		return err
	})

	return builder
}

func (builder *ObserverServiceBuilder) buildFollowerCore() *ObserverServiceBuilder {
	builder.Component("follower core", func(node *cmd.NodeConfig) (module.ReadyDoneAware, error) {
		// create a finalizer that will handle updating the protocol
		// state when the follower detects newly finalized blocks
		final := finalizer.NewFinalizer(node.DB, node.Storage.Headers, builder.FollowerState, node.Tracer)

		followerCore, err := consensus.NewFollower(
			node.Logger,
			node.Metrics.Mempool,
			node.Storage.Headers,
			final,
			builder.FollowerDistributor,
			node.FinalizedRootBlock.Header,
			node.RootQC,
			builder.Finalized,
			builder.Pending,
		)
		if err != nil {
			return nil, fmt.Errorf("could not initialize follower core: %w", err)
		}
		builder.FollowerCore = followerCore

		return builder.FollowerCore, nil
	})

	return builder
}

func (builder *ObserverServiceBuilder) buildFollowerEngine() *ObserverServiceBuilder {
	builder.Component("follower engine", func(node *cmd.NodeConfig) (module.ReadyDoneAware, error) {
		var heroCacheCollector module.HeroCacheMetrics = metrics.NewNoopCollector()
		if node.HeroCacheMetricsEnable {
			heroCacheCollector = metrics.FollowerCacheMetrics(node.MetricsRegisterer)
		}
		packer := hotsignature.NewConsensusSigDataPacker(builder.Committee)
		verifier := verification.NewCombinedVerifier(builder.Committee, packer) // verifier for HotStuff signature constructs (QCs, TCs, votes)
		val := hotstuffvalidator.New(builder.Committee, verifier)

		core, err := follower.NewComplianceCore(
			node.Logger,
			node.Metrics.Mempool,
			heroCacheCollector,
			builder.FollowerDistributor,
			builder.FollowerState,
			builder.FollowerCore,
			val,
			builder.SyncCore,
			node.Tracer,
		)
		if err != nil {
			return nil, fmt.Errorf("could not create follower core: %w", err)
		}

		builder.FollowerEng, err = follower.NewComplianceLayer(
			node.Logger,
			node.Network,
			node.Me,
			node.Metrics.Engine,
			node.Storage.Headers,
			builder.Finalized,
			core,
			builder.ComplianceConfig,
			follower.WithChannel(channels.PublicReceiveBlocks),
		)
		if err != nil {
			return nil, fmt.Errorf("could not create follower engine: %w", err)
		}
		builder.FollowerDistributor.AddOnBlockFinalizedConsumer(builder.FollowerEng.OnFinalizedBlock)

		return builder.FollowerEng, nil
	})

	return builder
}

func (builder *ObserverServiceBuilder) buildSyncEngine() *ObserverServiceBuilder {
	builder.Component("sync engine", func(node *cmd.NodeConfig) (module.ReadyDoneAware, error) {
		sync, err := synceng.New(
			node.Logger,
			node.Metrics.Engine,
			node.Network,
			node.Me,
			node.State,
			node.Storage.Blocks,
			builder.FollowerEng,
			builder.SyncCore,
			builder.SyncEngineParticipantsProviderFactory(),
		)
		if err != nil {
			return nil, fmt.Errorf("could not create synchronization engine: %w", err)
		}
		builder.SyncEng = sync
		builder.FollowerDistributor.AddFinalizationConsumer(sync)

		return builder.SyncEng, nil
	})

	return builder
}

func (builder *ObserverServiceBuilder) BuildConsensusFollower() cmd.NodeBuilder {
	builder.
		buildFollowerState().
		buildSyncCore().
		buildCommittee().
		buildLatestHeader().
		buildFollowerCore().
		buildFollowerEngine().
		buildSyncEngine()

	return builder
}

type Option func(*ObserverServiceConfig)

func NewFlowObserverServiceBuilder(opts ...Option) *ObserverServiceBuilder {
	config := DefaultObserverServiceConfig()
	for _, opt := range opts {
		opt(config)
	}
	anb := &ObserverServiceBuilder{
		ObserverServiceConfig: config,
		FlowNodeBuilder:       cmd.FlowNode("observer"),
		FollowerDistributor:   pubsub.NewFollowerDistributor(),
	}
	anb.FollowerDistributor.AddProposalViolationConsumer(notifications.NewSlashingViolationsConsumer(anb.Logger))
	// the observer gets a version of the root snapshot file that does not contain any node addresses
	// hence skip all the root snapshot validations that involved an identity address
	anb.FlowNodeBuilder.SkipNwAddressBasedValidations = true
	return anb
}

func (builder *ObserverServiceBuilder) ParseFlags() error {

	builder.BaseFlags()

	builder.extraFlags()

	return builder.ParseAndPrintFlags()
}

func (builder *ObserverServiceBuilder) extraFlags() {
	builder.ExtraFlags(func(flags *pflag.FlagSet) {
		defaultConfig := DefaultObserverServiceConfig()

		flags.StringVarP(&builder.rpcConf.UnsecureGRPCListenAddr, "rpc-addr", "r", defaultConfig.rpcConf.UnsecureGRPCListenAddr, "the address the unsecured gRPC server listens on")
		flags.StringVar(&builder.rpcConf.SecureGRPCListenAddr, "secure-rpc-addr", defaultConfig.rpcConf.SecureGRPCListenAddr, "the address the secure gRPC server listens on")
		flags.StringVarP(&builder.rpcConf.HTTPListenAddr, "http-addr", "h", defaultConfig.rpcConf.HTTPListenAddr, "the address the http proxy server listens on")
		flags.StringVar(&builder.rpcConf.RESTListenAddr, "rest-addr", defaultConfig.rpcConf.RESTListenAddr, "the address the REST server listens on (if empty the REST server will not be started)")
		flags.UintVar(&builder.rpcConf.MaxMsgSize, "rpc-max-message-size", defaultConfig.rpcConf.MaxMsgSize, "the maximum message size in bytes for messages sent or received over grpc")
		flags.UintVar(&builder.rpcConf.BackendConfig.ConnectionPoolSize, "connection-pool-size", defaultConfig.rpcConf.BackendConfig.ConnectionPoolSize, "maximum number of connections allowed in the connection pool, size of 0 disables the connection pooling, and anything less than the default size will be overridden to use the default size")
		flags.UintVar(&builder.rpcConf.BackendConfig.MaxHeightRange, "rpc-max-height-range", defaultConfig.rpcConf.BackendConfig.MaxHeightRange, "maximum size for height range requests")
		flags.StringToIntVar(&builder.apiRatelimits, "api-rate-limits", defaultConfig.apiRatelimits, "per second rate limits for Access API methods e.g. Ping=300,GetTransaction=500 etc.")
		flags.StringToIntVar(&builder.apiBurstlimits, "api-burst-limits", defaultConfig.apiBurstlimits, "burst limits for Access API methods e.g. Ping=100,GetTransaction=100 etc.")
		flags.StringVar(&builder.observerNetworkingKeyPath, "observer-networking-key-path", defaultConfig.observerNetworkingKeyPath, "path to the networking key for observer")
		flags.StringSliceVar(&builder.bootstrapNodeAddresses, "bootstrap-node-addresses", defaultConfig.bootstrapNodeAddresses, "the network addresses of the bootstrap access node if this is an observer e.g. access-001.mainnet.flow.org:9653,access-002.mainnet.flow.org:9653")
		flags.StringSliceVar(&builder.bootstrapNodePublicKeys, "bootstrap-node-public-keys", defaultConfig.bootstrapNodePublicKeys, "the networking public key of the bootstrap access node if this is an observer (in the same order as the bootstrap node addresses) e.g. \"d57a5e9c5.....\",\"44ded42d....\"")
		flags.DurationVar(&builder.apiTimeout, "upstream-api-timeout", defaultConfig.apiTimeout, "tcp timeout for Flow API gRPC sockets to upstrem nodes")
		flags.StringSliceVar(&builder.upstreamNodeAddresses, "upstream-node-addresses", defaultConfig.upstreamNodeAddresses, "the gRPC network addresses of the upstream access node. e.g. access-001.mainnet.flow.org:9000,access-002.mainnet.flow.org:9000")
		flags.StringSliceVar(&builder.upstreamNodePublicKeys, "upstream-node-public-keys", defaultConfig.upstreamNodePublicKeys, "the networking public key of the upstream access node (in the same order as the upstream node addresses) e.g. \"d57a5e9c5.....\",\"44ded42d....\"")
		flags.BoolVar(&builder.rpcMetricsEnabled, "rpc-metrics-enabled", defaultConfig.rpcMetricsEnabled, "whether to enable the rpc metrics")
	})
}

// initNetwork creates the network.Network implementation with the given metrics, middleware, initial list of network
// participants and topology used to choose peers from the list of participants. The list of participants can later be
// updated by calling network.SetIDs.
func (builder *ObserverServiceBuilder) initNetwork(nodeID module.Local,
	networkMetrics module.NetworkCoreMetrics,
	middleware network.Middleware,
	topology network.Topology,
	receiveCache *netcache.ReceiveCache,
) (*p2p.Network, error) {
	net, err := p2p.NewNetwork(&p2p.NetworkConfig{
		Logger:              builder.Logger,
		Codec:               cborcodec.NewCodec(),
		Me:                  nodeID,
		MiddlewareFactory:   func() (network.Middleware, error) { return builder.Middleware, nil },
		Topology:            topology,
		SubscriptionManager: subscription.NewChannelSubscriptionManager(middleware),
		Metrics:             networkMetrics,
		IdentityProvider:    builder.IdentityProvider,
		ReceiveCache:        receiveCache,
		ConduitFactory:      conduit.NewDefaultConduitFactory(),
		AlspCfg: &alspmgr.MisbehaviorReportManagerConfig{
			Logger:                  builder.Logger,
			SpamRecordCacheSize:     builder.FlowConfig.NetworkConfig.AlspConfig.SpamRecordCacheSize,
			SpamReportQueueSize:     builder.FlowConfig.NetworkConfig.AlspConfig.SpamReportQueueSize,
			DisablePenalty:          builder.FlowConfig.NetworkConfig.AlspConfig.DisablePenalty,
			HeartBeatInterval:       builder.FlowConfig.NetworkConfig.AlspConfig.HearBeatInterval,
			AlspMetrics:             builder.Metrics.Network,
			HeroCacheMetricsFactory: builder.HeroCacheMetricsFactory(),
			NetworkType:             network.PublicNetwork,
		},
	})
	if err != nil {
		return nil, fmt.Errorf("could not initialize network: %w", err)
	}

	return net, nil
}

func publicNetworkMsgValidators(log zerolog.Logger, idProvider module.IdentityProvider, selfID flow.Identifier) []network.MessageValidator {
	return []network.MessageValidator{
		// filter out messages sent by this node itself
		validator.ValidateNotSender(selfID),
		validator.NewAnyValidator(
			// message should be either from a valid staked node
			validator.NewOriginValidator(
				id.NewIdentityFilterIdentifierProvider(filter.IsValidCurrentEpochParticipant, idProvider),
			),
			// or the message should be specifically targeted for this node
			validator.ValidateTarget(log, selfID),
		),
	}
}

// BootstrapIdentities converts the bootstrap node addresses and keys to a Flow Identity list where
// each Flow Identity is initialized with the passed address, the networking key
// and the Node ID set to ZeroID, role set to Access, 0 stake and no staking key.
func BootstrapIdentities(addresses []string, keys []string) (flow.IdentityList, error) {
	if len(addresses) != len(keys) {
		return nil, fmt.Errorf("number of addresses and keys provided for the boostrap nodes don't match")
	}

	ids := make([]*flow.Identity, len(addresses))
	for i, address := range addresses {
		bytes, err := hex.DecodeString(keys[i])
		if err != nil {
			return nil, fmt.Errorf("failed to decode secured GRPC server public key hex %w", err)
		}

		publicFlowNetworkingKey, err := crypto.DecodePublicKey(crypto.ECDSAP256, bytes)
		if err != nil {
			return nil, fmt.Errorf("failed to get public flow networking key could not decode public key bytes %w", err)
		}

		// create the identity of the peer by setting only the relevant fields
		ids[i] = &flow.Identity{
			NodeID:        flow.ZeroID, // the NodeID is the hash of the staking key and for the public network it does not apply
			Address:       address,
			Role:          flow.RoleAccess, // the upstream node has to be an access node
			NetworkPubKey: publicFlowNetworkingKey,
		}
	}
	return ids, nil
}

func (builder *ObserverServiceBuilder) initNodeInfo() error {
	// use the networking key that was loaded from the configured file
	networkingKey, err := loadNetworkingKey(builder.observerNetworkingKeyPath)
	if err != nil {
		return fmt.Errorf("could not load networking private key: %w", err)
	}

	pubKey, err := keyutils.LibP2PPublicKeyFromFlow(networkingKey.PublicKey())
	if err != nil {
		return fmt.Errorf("could not load networking public key: %w", err)
	}

	builder.peerID, err = peer.IDFromPublicKey(pubKey)
	if err != nil {
		return fmt.Errorf("could not get peer ID from public key: %w", err)
	}

	builder.NodeID, err = translator.NewPublicNetworkIDTranslator().GetFlowID(builder.peerID)
	if err != nil {
		return fmt.Errorf("could not get flow node ID: %w", err)
	}

	builder.NodeConfig.NetworkKey = networkingKey // copy the key to NodeConfig
	builder.NodeConfig.StakingKey = nil           // no staking key for the observer

	return nil
}

func (builder *ObserverServiceBuilder) InitIDProviders() {
	builder.Module("id providers", func(node *cmd.NodeConfig) error {
		idCache, err := cache.NewProtocolStateIDCache(node.Logger, node.State, builder.ProtocolEvents)
		if err != nil {
			return fmt.Errorf("could not initialize ProtocolStateIDCache: %w", err)
		}
		builder.IDTranslator = translator.NewHierarchicalIDTranslator(idCache, translator.NewPublicNetworkIDTranslator())

		// The following wrapper allows to black-list byzantine nodes via an admin command:
		// the wrapper overrides the 'Ejected' flag of disallow-listed nodes to true
		builder.IdentityProvider, err = cache.NewNodeDisallowListWrapper(idCache, node.DB, func() network.DisallowListNotificationConsumer {
			return builder.Middleware
		})
		if err != nil {
			return fmt.Errorf("could not initialize NodeBlockListWrapper: %w", err)
		}

		// use the default identifier provider
		builder.SyncEngineParticipantsProviderFactory = func() module.IdentifierProvider {
			return id.NewCustomIdentifierProvider(func() flow.IdentifierList {
				pids := builder.LibP2PNode.GetPeersForProtocol(protocols.FlowProtocolID(builder.SporkID))
				result := make(flow.IdentifierList, 0, len(pids))

				for _, pid := range pids {
					// exclude own Identifier
					if pid == builder.peerID {
						continue
					}

					if flowID, err := builder.IDTranslator.GetFlowID(pid); err != nil {
						// TODO: this is an instance of "log error and continue with best effort" anti-pattern
						builder.Logger.Err(err).Str("peer", pid.String()).Msg("failed to translate to Flow ID")
					} else {
						result = append(result, flowID)
					}
				}

				return result
			})
		}

		return nil
	})
}

func (builder *ObserverServiceBuilder) Initialize() error {
	if err := builder.deriveBootstrapPeerIdentities(); err != nil {
		return err
	}

	if err := builder.deriveUpstreamIdentities(); err != nil {
		return err
	}

	if err := builder.validateParams(); err != nil {
		return err
	}

	if err := builder.initNodeInfo(); err != nil {
		return err
	}

	builder.InitIDProviders()

	builder.enqueuePublicNetworkInit()

	builder.enqueueConnectWithStakedAN()

	builder.enqueueRPCServer()

	if builder.BaseConfig.MetricsEnabled {
		builder.EnqueueMetricsServerInit()
		if err := builder.RegisterBadgerMetrics(); err != nil {
			return err
		}
	}

	builder.PreInit(builder.initObserverLocal())

	return nil
}

func (builder *ObserverServiceBuilder) validateParams() error {
	if builder.BaseConfig.BindAddr == cmd.NotSet || builder.BaseConfig.BindAddr == "" {
		return errors.New("bind address not specified")
	}
	if builder.ObserverServiceConfig.observerNetworkingKeyPath == cmd.NotSet {
		return errors.New("networking key not provided")
	}
	if len(builder.bootstrapIdentities) > 0 {
		return nil
	}
	if len(builder.bootstrapNodeAddresses) == 0 {
		return errors.New("no bootstrap node address provided")
	}
	if len(builder.bootstrapNodeAddresses) != len(builder.bootstrapNodePublicKeys) {
		return errors.New("number of bootstrap node addresses and public keys should match")
	}
	if len(builder.upstreamNodePublicKeys) > 0 && len(builder.upstreamNodeAddresses) != len(builder.upstreamNodePublicKeys) {
		return errors.New("number of upstream node addresses and public keys must match if public keys given")
	}
	return nil
}

// initPublicLibp2pNode creates a libp2p node for the observer service in the public (unstaked) network.
// The factory function is later passed into the initMiddleware function to eventually instantiate the p2p.LibP2PNode instance
// The LibP2P host is created with the following options:
// * DHT as client and seeded with the given bootstrap peers
// * The specified bind address as the listen address
// * The passed in private key as the libp2p key
// * No connection gater
// * No connection manager
// * No peer manager
// * Default libp2p pubsub options.
// Args:
// - networkKey: the private key to use for the libp2p node
// Returns:
// - p2p.LibP2PNode: the libp2p node
// - error: if any error occurs. Any error returned is considered irrecoverable.
func (builder *ObserverServiceBuilder) initPublicLibp2pNode(networkKey crypto.PrivateKey) (p2p.LibP2PNode, error) {
	var pis []peer.AddrInfo

	for _, b := range builder.bootstrapIdentities {
		pi, err := utils.PeerAddressInfo(*b)
		if err != nil {
			return nil, fmt.Errorf("could not extract peer address info from bootstrap identity %v: %w", b, err)
		}

		pis = append(pis, pi)
	}

	meshTracerCfg := &tracer.GossipSubMeshTracerConfig{
		Logger:                       builder.Logger,
		Metrics:                      builder.Metrics.Network,
		IDProvider:                   builder.IdentityProvider,
		LoggerInterval:               builder.FlowConfig.NetworkConfig.GossipSubConfig.LocalMeshLogInterval,
		RpcSentTrackerCacheCollector: metrics.GossipSubRPCSentTrackerMetricFactory(builder.HeroCacheMetricsFactory(), network.PublicNetwork),
		RpcSentTrackerCacheSize:      builder.FlowConfig.NetworkConfig.GossipSubConfig.RPCSentTrackerCacheSize,
	}
	meshTracer := tracer.NewGossipSubMeshTracer(meshTracerCfg)

	node, err := p2pbuilder.NewNodeBuilder(
		builder.Logger,
		&p2pconfig.MetricsConfig{
			HeroCacheFactory: builder.HeroCacheMetricsFactory(),
			Metrics:          builder.Metrics.Network,
		},
		network.PublicNetwork,
		builder.BaseConfig.BindAddr,
		networkKey,
		builder.SporkID,
		builder.IdentityProvider,
		&builder.FlowConfig.NetworkConfig.ResourceManagerConfig,
		&builder.FlowConfig.NetworkConfig.GossipSubConfig.GossipSubRPCInspectorsConfig,
		p2pconfig.PeerManagerDisableConfig(), // disable peer manager for observer node.
		&p2p.DisallowListCacheConfig{
			MaxSize: builder.FlowConfig.NetworkConfig.DisallowListNotificationCacheSize,
			Metrics: metrics.DisallowListCacheMetricsFactory(builder.HeroCacheMetricsFactory(), network.PublicNetwork),
		}).
		SetSubscriptionFilter(
			subscription.NewRoleBasedFilter(
				subscription.UnstakedRole, builder.IdentityProvider,
			),
		).
		SetRoutingSystem(func(ctx context.Context, h host.Host) (routing.Routing, error) {
			return p2pdht.NewDHT(ctx, h, protocols.FlowPublicDHTProtocolID(builder.SporkID),
				builder.Logger,
				builder.Metrics.Network,
				p2pdht.AsClient(),
				dht.BootstrapPeers(pis...),
			)
		}).
		SetStreamCreationRetryInterval(builder.FlowConfig.NetworkConfig.UnicastCreateStreamRetryDelay).
		SetGossipSubTracer(meshTracer).
		SetGossipSubScoreTracerInterval(builder.FlowConfig.NetworkConfig.GossipSubConfig.ScoreTracerInterval).
		Build()

	if err != nil {
		return nil, fmt.Errorf("could not initialize libp2p node for observer: %w", err)
	}

	builder.LibP2PNode = node

	return builder.LibP2PNode, nil
}

// initObserverLocal initializes the observer's ID, network key and network address
// Currently, it reads a node-info.priv.json like any other node.
// TODO: read the node ID from the special bootstrap files
func (builder *ObserverServiceBuilder) initObserverLocal() func(node *cmd.NodeConfig) error {
	return func(node *cmd.NodeConfig) error {
		// for an observer, set the identity here explicitly since it will not be found in the protocol state
		self := &flow.Identity{
			NodeID:        node.NodeID,
			NetworkPubKey: node.NetworkKey.PublicKey(),
			StakingPubKey: nil,             // no staking key needed for the observer
			Role:          flow.RoleAccess, // observer can only run as an access node
			Address:       builder.BindAddr,
		}

		var err error
		node.Me, err = local.NewNoKey(self)
		if err != nil {
			return fmt.Errorf("could not initialize local: %w", err)
		}
		return nil
	}
}

// Build enqueues the sync engine and the follower engine for the observer.
// Currently, the observer only runs the follower engine.
func (builder *ObserverServiceBuilder) Build() (cmd.Node, error) {
	builder.BuildConsensusFollower()
	return builder.FlowNodeBuilder.Build()
}

// enqueuePublicNetworkInit enqueues the observer network component initialized for the observer
func (builder *ObserverServiceBuilder) enqueuePublicNetworkInit() {
	var publicLibp2pNode p2p.LibP2PNode
	builder.
		Component("public libp2p node", func(node *cmd.NodeConfig) (module.ReadyDoneAware, error) {
			var err error
			publicLibp2pNode, err = builder.initPublicLibp2pNode(node.NetworkKey)
			if err != nil {
				return nil, fmt.Errorf("could not create public libp2p node: %w", err)
			}

			return publicLibp2pNode, nil
		}).
		Component("public network", func(node *cmd.NodeConfig) (module.ReadyDoneAware, error) {
			receiveCache := netcache.NewHeroReceiveCache(builder.FlowConfig.NetworkConfig.NetworkReceivedMessageCacheSize,
				builder.Logger,
				metrics.NetworkReceiveCacheMetricsFactory(builder.HeroCacheMetricsFactory(), network.PublicNetwork))

			err := node.Metrics.Mempool.Register(metrics.PrependPublicPrefix(metrics.ResourceNetworkingReceiveCache), receiveCache.Size)
			if err != nil {
				return nil, fmt.Errorf("could not register networking receive cache metric: %w", err)
			}

			msgValidators := publicNetworkMsgValidators(node.Logger, node.IdentityProvider, node.NodeID)

			builder.initMiddleware(node.NodeID, publicLibp2pNode, msgValidators...)

			// topology is nil since it is automatically managed by libp2p
			net, err := builder.initNetwork(builder.Me, builder.Metrics.Network, builder.Middleware, nil, receiveCache)
			if err != nil {
				return nil, err
			}

			builder.Network = converter.NewNetwork(net, channels.SyncCommittee, channels.PublicSyncCommittee)

			builder.Logger.Info().Msgf("network will run on address: %s", builder.BindAddr)

			idEvents := gadgets.NewIdentityDeltas(builder.Middleware.UpdateNodeAddresses)
			builder.ProtocolEvents.AddConsumer(idEvents)

			return builder.Network, nil
		})
}

// enqueueConnectWithStakedAN enqueues the upstream connector component which connects the libp2p host of the observer
// service with the AN.
// Currently, there is an issue with LibP2P stopping advertisements of subscribed topics if no peers are connected
// (https://github.com/libp2p/go-libp2p-pubsub/issues/442). This means that an observer could end up not being
// discovered by other observers if it subscribes to a topic before connecting to the AN. Hence, the need
// of an explicit connect to the AN before the node attempts to subscribe to topics.
func (builder *ObserverServiceBuilder) enqueueConnectWithStakedAN() {
	builder.Component("upstream connector", func(_ *cmd.NodeConfig) (module.ReadyDoneAware, error) {
		return consensus_follower.NewUpstreamConnector(builder.bootstrapIdentities, builder.LibP2PNode, builder.Logger), nil
	})
}

func (builder *ObserverServiceBuilder) enqueueRPCServer() {
<<<<<<< HEAD
	builder.Module("rest metrics", func(node *cmd.NodeConfig) error {
		m, err := metrics.NewRestCollector(routes.URLToRoute, node.MetricsRegisterer)
		if err != nil {
			return err
		}
		builder.RestMetrics = m
		return nil
	})
	builder.Module("access metrics", func(node *cmd.NodeConfig) error {
		builder.AccessMetrics = metrics.NewAccessCollector(
			metrics.WithRestMetrics(builder.RestMetrics),
		)
=======
	builder.Module("creating grpc servers", func(node *cmd.NodeConfig) error {
		builder.secureGrpcServer = grpcserver.NewGrpcServerBuilder(node.Logger,
			builder.rpcConf.SecureGRPCListenAddr,
			builder.rpcConf.MaxMsgSize,
			builder.rpcMetricsEnabled,
			builder.apiRatelimits,
			builder.apiBurstlimits,
			grpcserver.WithTransportCredentials(builder.rpcConf.TransportCredentials)).Build()

		builder.unsecureGrpcServer = grpcserver.NewGrpcServerBuilder(node.Logger,
			builder.rpcConf.UnsecureGRPCListenAddr,
			builder.rpcConf.MaxMsgSize,
			builder.rpcMetricsEnabled,
			builder.apiRatelimits,
			builder.apiBurstlimits).Build()

>>>>>>> 3f3c15f7
		return nil
	})
	builder.Component("RPC engine", func(node *cmd.NodeConfig) (module.ReadyDoneAware, error) {
		accessMetrics := builder.AccessMetrics
		config := builder.rpcConf
		backendConfig := config.BackendConfig

		backendCache, cacheSize, err := backend.NewCache(node.Logger,
			accessMetrics,
			config.BackendConfig.ConnectionPoolSize)
		if err != nil {
			return nil, fmt.Errorf("could not initialize backend cache: %w", err)
		}

		connFactory := &backend.ConnectionFactoryImpl{
			CollectionGRPCPort:        0,
			ExecutionGRPCPort:         0,
			CollectionNodeGRPCTimeout: backendConfig.CollectionClientTimeout,
			ExecutionNodeGRPCTimeout:  backendConfig.ExecutionClientTimeout,
			ConnectionsCache:          backendCache,
			CacheSize:                 cacheSize,
			MaxMsgSize:                config.MaxMsgSize,
			AccessMetrics:             accessMetrics,
			Log:                       node.Logger,
		}

		accessBackend := backend.New(
			node.State,
			nil,
			nil,
			node.Storage.Blocks,
			node.Storage.Headers,
			node.Storage.Collections,
			node.Storage.Transactions,
			node.Storage.Receipts,
			node.Storage.Results,
			node.RootChainID,
			accessMetrics,
			connFactory,
			false,
			backendConfig.MaxHeightRange,
			backendConfig.PreferredExecutionNodeIDs,
			backendConfig.FixedExecutionNodeIDs,
			node.Logger,
			backend.DefaultSnapshotHistoryLimit,
			backendConfig.ArchiveAddressList)

		observerCollector := metrics.NewObserverCollector()
		restHandler, err := restapiproxy.NewRestProxyHandler(
			accessBackend,
			builder.upstreamIdentities,
			builder.apiTimeout,
			config.MaxMsgSize,
			builder.Logger,
			observerCollector,
			node.RootChainID.Chain())
		if err != nil {
			return nil, err
		}

		engineBuilder, err := rpc.NewBuilder(
			node.Logger,
			node.State,
			config,
			node.RootChainID,
			accessMetrics,
			builder.rpcMetricsEnabled,
			builder.Me,
<<<<<<< HEAD
			accessBackend,
			restHandler,
=======
			builder.secureGrpcServer,
			builder.unsecureGrpcServer,
>>>>>>> 3f3c15f7
		)
		if err != nil {
			return nil, err
		}

		// upstream access node forwarder
		forwarder, err := apiproxy.NewFlowAccessAPIForwarder(builder.upstreamIdentities, builder.apiTimeout, config.MaxMsgSize)
		if err != nil {
			return nil, err
		}

		rpcHandler := &apiproxy.FlowAccessAPIRouter{
			Logger:   builder.Logger,
			Metrics:  observerCollector,
			Upstream: forwarder,
			Observer: protocol.NewHandler(protocol.New(
				node.State,
				node.Storage.Blocks,
				node.Storage.Headers,
				backend.NewNetworkAPI(node.State, node.RootChainID, backend.DefaultSnapshotHistoryLimit),
			)),
		}

		// build the rpc engine
		builder.RpcEng, err = engineBuilder.
			WithRpcHandler(rpcHandler).
			WithLegacy().
			Build()
		if err != nil {
			return nil, err
		}
		builder.FollowerDistributor.AddOnBlockFinalizedConsumer(builder.RpcEng.OnFinalizedBlock)
		return builder.RpcEng, nil
	})

	// build secure grpc server
	builder.Component("secure grpc server", func(node *cmd.NodeConfig) (module.ReadyDoneAware, error) {
		return builder.secureGrpcServer, nil
	})

	// build unsecure grpc server
	builder.Component("unsecure grpc server", func(node *cmd.NodeConfig) (module.ReadyDoneAware, error) {
		return builder.unsecureGrpcServer, nil
	})
}

// initMiddleware creates the network.Middleware implementation with the libp2p factory function, metrics, peer update
// interval, and validators. The network.Middleware is then passed into the initNetwork function.
func (builder *ObserverServiceBuilder) initMiddleware(nodeID flow.Identifier,
	libp2pNode p2p.LibP2PNode,
	validators ...network.MessageValidator,
) network.Middleware {
	mw := middleware.NewMiddleware(&middleware.Config{
		Logger:                builder.Logger,
		Libp2pNode:            libp2pNode,
		FlowId:                nodeID,
		BitSwapMetrics:        builder.Metrics.Bitswap,
		RootBlockID:           builder.SporkID,
		UnicastMessageTimeout: middleware.DefaultUnicastTimeout,
		IdTranslator:          builder.IDTranslator,
		Codec:                 builder.CodecFactory(),
	},
		middleware.WithMessageValidators(validators...), // use default identifier provider
	)
	builder.Middleware = mw
	return builder.Middleware
}

func loadNetworkingKey(path string) (crypto.PrivateKey, error) {
	data, err := io.ReadFile(path)
	if err != nil {
		return nil, fmt.Errorf("could not read networking key (path=%s): %w", path, err)
	}

	keyBytes, err := hex.DecodeString(strings.Trim(string(data), "\n "))
	if err != nil {
		return nil, fmt.Errorf("could not hex decode networking key (path=%s): %w", path, err)
	}

	networkingKey, err := crypto.DecodePrivateKey(crypto.ECDSASecp256k1, keyBytes)
	if err != nil {
		return nil, fmt.Errorf("could not decode networking key (path=%s): %w", path, err)
	}

	return networkingKey, nil
}<|MERGE_RESOLUTION|>--- conflicted
+++ resolved
@@ -169,14 +169,11 @@
 	// Public network
 	peerID peer.ID
 
-<<<<<<< HEAD
 	RestMetrics   *metrics.RestCollector
 	AccessMetrics module.AccessMetrics
-=======
 	// grpc servers
 	secureGrpcServer   *grpcserver.GrpcServer
 	unsecureGrpcServer *grpcserver.GrpcServer
->>>>>>> 3f3c15f7
 }
 
 // deriveBootstrapPeerIdentities derives the Flow Identity of the bootstrap peers from the parameters.
@@ -860,20 +857,6 @@
 }
 
 func (builder *ObserverServiceBuilder) enqueueRPCServer() {
-<<<<<<< HEAD
-	builder.Module("rest metrics", func(node *cmd.NodeConfig) error {
-		m, err := metrics.NewRestCollector(routes.URLToRoute, node.MetricsRegisterer)
-		if err != nil {
-			return err
-		}
-		builder.RestMetrics = m
-		return nil
-	})
-	builder.Module("access metrics", func(node *cmd.NodeConfig) error {
-		builder.AccessMetrics = metrics.NewAccessCollector(
-			metrics.WithRestMetrics(builder.RestMetrics),
-		)
-=======
 	builder.Module("creating grpc servers", func(node *cmd.NodeConfig) error {
 		builder.secureGrpcServer = grpcserver.NewGrpcServerBuilder(node.Logger,
 			builder.rpcConf.SecureGRPCListenAddr,
@@ -890,7 +873,20 @@
 			builder.apiRatelimits,
 			builder.apiBurstlimits).Build()
 
->>>>>>> 3f3c15f7
+		return nil
+	})
+	builder.Module("rest metrics", func(node *cmd.NodeConfig) error {
+		m, err := metrics.NewRestCollector(routes.URLToRoute, node.MetricsRegisterer)
+		if err != nil {
+			return err
+		}
+		builder.RestMetrics = m
+		return nil
+	})
+	builder.Module("access metrics", func(node *cmd.NodeConfig) error {
+		builder.AccessMetrics = metrics.NewAccessCollector(
+			metrics.WithRestMetrics(builder.RestMetrics),
+		)
 		return nil
 	})
 	builder.Component("RPC engine", func(node *cmd.NodeConfig) (module.ReadyDoneAware, error) {
@@ -959,13 +955,10 @@
 			accessMetrics,
 			builder.rpcMetricsEnabled,
 			builder.Me,
-<<<<<<< HEAD
 			accessBackend,
 			restHandler,
-=======
 			builder.secureGrpcServer,
 			builder.unsecureGrpcServer,
->>>>>>> 3f3c15f7
 		)
 		if err != nil {
 			return nil, err
