--- conflicted
+++ resolved
@@ -709,7 +709,6 @@
 		NetworkingType:                     network.PublicNetwork,
 	}
 	meshTracer := tracer.NewGossipSubMeshTracer(meshTracerCfg)
-<<<<<<< HEAD
 	params := &p2pbuilder.LibP2PNodeBuilderParams{
 		Logger: builder.Logger,
 		MetricsConfig: &p2pconfig.MetricsConfig{
@@ -726,24 +725,6 @@
 		PeerManagerConfig:         p2pconfig.PeerManagerDisableConfig(),
 		SubscriptionProviderParam: &builder.FlowConfig.NetworkConfig.GossipSubConfig.SubscriptionProviderConfig,
 		DisallowListCacheCfg: &p2p.DisallowListCacheConfig{
-=======
-
-	node, err := p2pbuilder.NewNodeBuilder(builder.Logger,
-		&p2pconfig.MetricsConfig{
-			HeroCacheFactory: builder.HeroCacheMetricsFactory(),
-			Metrics:          builder.Metrics.Network,
-		},
-		network.PublicNetwork,
-		builder.BaseConfig.BindAddr,
-		networkKey,
-		builder.SporkID,
-		builder.IdentityProvider,
-		builder.FlowConfig.NetworkConfig.GossipSubConfig.GossipSubScoringRegistryConfig,
-		&builder.FlowConfig.NetworkConfig.ResourceManager,
-		&builder.FlowConfig.NetworkConfig.GossipSubConfig,
-		p2pconfig.PeerManagerDisableConfig(), // disable peer manager for observer node.
-		&p2p.DisallowListCacheConfig{
->>>>>>> 9577079f
 			MaxSize: builder.FlowConfig.NetworkConfig.DisallowListNotificationCacheSize,
 			Metrics: metrics.DisallowListCacheMetricsFactory(builder.HeroCacheMetricsFactory(), network.PublicNetwork),
 		},
@@ -751,6 +732,7 @@
 			UnicastConfig: builder.FlowConfig.NetworkConfig.UnicastConfig,
 		},
 		GossipSubScorePenalties: &builder.FlowConfig.NetworkConfig.GossipsubScorePenalties,
+		ScoringRegistryConfig:   &builder.FlowConfig.NetworkConfig.GossipSubScoringRegistryConfig,
 	}
 	node, err := p2pbuilder.NewNodeBuilder(params, meshTracer).
 		SetSubscriptionFilter(
