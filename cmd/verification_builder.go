--- conflicted
+++ resolved
@@ -213,9 +213,6 @@
 			)
 
 			// TODO(JanezP): cleanup creation of fvm context github.com/onflow/flow-go/issues/5249
-<<<<<<< HEAD
-			fvmOptions = append(fvmOptions, computation.DefaultFVMOptions(node.RootChainID, false, false, v.verConf.scheduledCallbacksEnabled)...)
-=======
 			fvmOptions = append(
 				fvmOptions,
 				computation.DefaultFVMOptions(
@@ -224,7 +221,6 @@
 					v.verConf.scheduleCallbacksEnabled,
 				)...,
 			)
->>>>>>> 5fccb89d
 			vmCtx := fvm.NewContext(fvmOptions...)
 
 			chunkVerifier := chunks.NewChunkVerifier(vm, vmCtx, node.Logger)
