--- conflicted
+++ resolved
@@ -55,13 +55,8 @@
 	blockWorkers uint64 // number of blocks processed in parallel.
 	chunkWorkers uint64 // number of chunks processed in parallel.
 
-<<<<<<< HEAD
 	stopAtHeight              uint64 // height to stop the node on
 	scheduledCallbacksEnabled bool   // enable execution of scheduled callbacks
-=======
-	stopAtHeight             uint64 // height to stop the node on
-	scheduleCallbacksEnabled bool   // enable execution of scheduled callbacks
->>>>>>> c1599280
 }
 
 type VerificationNodeBuilder struct {
@@ -89,11 +84,7 @@
 			flags.Uint64Var(&v.verConf.blockWorkers, "block-workers", blockconsumer.DefaultBlockWorkers, "maximum number of blocks being processed in parallel")
 			flags.Uint64Var(&v.verConf.chunkWorkers, "chunk-workers", chunkconsumer.DefaultChunkWorkers, "maximum number of execution nodes a chunk data pack request is dispatched to")
 			flags.Uint64Var(&v.verConf.stopAtHeight, "stop-at-height", 0, "height to stop the node at (0 to disable)")
-<<<<<<< HEAD
 			flags.BoolVar(&v.verConf.scheduledCallbacksEnabled, "scheduled-callbacks-enabled", false, "enable execution of scheduled callbacks")
-=======
-			flags.BoolVar(&v.verConf.scheduleCallbacksEnabled, "scheduled-callbacks-enabled", false, "enable execution of scheduled callbacks")
->>>>>>> c1599280
 		})
 }
 
@@ -222,11 +213,7 @@
 			)
 
 			// TODO(JanezP): cleanup creation of fvm context github.com/onflow/flow-go/issues/5249
-<<<<<<< HEAD
 			fvmOptions = append(fvmOptions, computation.DefaultFVMOptions(node.RootChainID, false, false, v.verConf.scheduledCallbacksEnabled)...)
-=======
-			fvmOptions = append(fvmOptions, computation.DefaultFVMOptions(node.RootChainID, false, false, v.verConf.scheduleCallbacksEnabled)...)
->>>>>>> c1599280
 			vmCtx := fvm.NewContext(fvmOptions...)
 
 			chunkVerifier := chunks.NewChunkVerifier(vm, vmCtx, node.Logger)
