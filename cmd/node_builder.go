package cmd

import (
	"context"
	"os"
	"path/filepath"
	"time"

	"github.com/onflow/flow-go/network/p2p/p2pbuilder"

	"github.com/dgraph-io/badger/v2"
	madns "github.com/multiformats/go-multiaddr-dns"
	"github.com/prometheus/client_golang/prometheus"
	"github.com/rs/zerolog"
	"github.com/spf13/pflag"

	"github.com/onflow/flow-go/admin/commands"
	"github.com/onflow/flow-go/crypto"
	"github.com/onflow/flow-go/fvm"
	"github.com/onflow/flow-go/model/flow"
	"github.com/onflow/flow-go/module"
	"github.com/onflow/flow-go/module/chainsync"
	"github.com/onflow/flow-go/module/compliance"
	"github.com/onflow/flow-go/module/component"
	"github.com/onflow/flow-go/module/profiler"
	"github.com/onflow/flow-go/module/updatable_configs"
	"github.com/onflow/flow-go/network"
	"github.com/onflow/flow-go/network/codec/cbor"
	"github.com/onflow/flow-go/network/p2p"
	"github.com/onflow/flow-go/network/p2p/cache"
	"github.com/onflow/flow-go/network/p2p/connection"
	"github.com/onflow/flow-go/network/p2p/dns"
	"github.com/onflow/flow-go/network/p2p/inspector/validation"
	"github.com/onflow/flow-go/network/p2p/middleware"
	"github.com/onflow/flow-go/network/p2p/scoring"
	"github.com/onflow/flow-go/network/p2p/unicast"
	"github.com/onflow/flow-go/state/protocol"
	"github.com/onflow/flow-go/state/protocol/events"
	bstorage "github.com/onflow/flow-go/storage/badger"
	"github.com/onflow/flow-go/utils/grpcutils"
)

const NotSet = "not set"

type BuilderFunc func(nodeConfig *NodeConfig) error
type ReadyDoneFactory func(node *NodeConfig) (module.ReadyDoneAware, error)

// NodeBuilder declares the initialization methods needed to bootstrap up a Flow node
type NodeBuilder interface {
	// BaseFlags reads the command line arguments common to all nodes
	BaseFlags()

	// ExtraFlags reads the node specific command line arguments and adds it to the FlagSet
	ExtraFlags(f func(*pflag.FlagSet)) NodeBuilder

	// ParseAndPrintFlags parses and validates all the command line arguments
	ParseAndPrintFlags() error

	// Initialize performs all the initialization needed at the very start of a node
	Initialize() error

	// PrintBuildVersionDetails prints the node software build version
	PrintBuildVersionDetails()

	// InitIDProviders initializes the ID providers needed by various components
	InitIDProviders()

	// EnqueueNetworkInit enqueues the default networking layer.
	EnqueueNetworkInit()

	// EnqueueMetricsServerInit enqueues the metrics component.
	EnqueueMetricsServerInit()

	// EnqueueTracer enqueues the Tracer component.
	EnqueueTracer()

	// Module enables setting up dependencies of the engine with the builder context
	Module(name string, f BuilderFunc) NodeBuilder

	// Component adds a new component to the node that conforms to the ReadyDoneAware
	// interface, and throws a Fatal() when an irrecoverable error is encountered.
	//
	// The ReadyDoneFactory may return either a `Component` or `ReadyDoneAware` instance.
	// In both cases, the object is started according to its interface when the node is run,
	// and the node will wait for the component to exit gracefully.
	Component(name string, f ReadyDoneFactory) NodeBuilder

	// DependableComponent adds a new component to the node that conforms to the ReadyDoneAware
	// interface. The builder will wait until all of the components in the dependencies list are ready
	// before constructing the component.
	//
	// The ReadyDoneFactory may return either a `Component` or `ReadyDoneAware` instance.
	// In both cases, the object is started when the node is run, and the node will wait for the
	// component to exit gracefully.
	//
	// IMPORTANT: Dependable components are started in parallel with no guaranteed run order, so all
	// dependencies must be initialized outside of the ReadyDoneFactory, and their `Ready()` method
	// MUST be idempotent.
	DependableComponent(name string, f ReadyDoneFactory, dependencies *DependencyList) NodeBuilder

	// RestartableComponent adds a new component to the node that conforms to the ReadyDoneAware
	// interface, and calls the provided error handler when an irrecoverable error is encountered.
	// Use RestartableComponent if the component is not critical to the node's safe operation and
	// can/should be independently restarted when an irrecoverable error is encountered.
	//
	// Any irrecoverable errors thrown by the component will be passed to the provided error handler.
	RestartableComponent(name string, f ReadyDoneFactory, errorHandler component.OnError) NodeBuilder

	// ShutdownFunc adds a callback function that is called after all components have exited.
	// All shutdown functions are called regardless of errors returned by previous callbacks. Any
	// errors returned are captured and passed to the caller.
	ShutdownFunc(fn func() error) NodeBuilder

	// AdminCommand registers a new admin command with the admin server
	AdminCommand(command string, f func(config *NodeConfig) commands.AdminCommand) NodeBuilder

	// Build finalizes the node configuration in preparation for start and returns a Node
	// object that can be run
	Build() (Node, error)

	// PreInit registers a new PreInit function.
	// PreInit functions run before the protocol state is initialized or any other modules or components are initialized
	PreInit(f BuilderFunc) NodeBuilder

	// PostInit registers a new PreInit function.
	// PostInit functions run after the protocol state has been initialized but before any other modules or components
	// are initialized
	PostInit(f BuilderFunc) NodeBuilder

	// RegisterBadgerMetrics registers all badger related metrics
	RegisterBadgerMetrics() error

	// ValidateFlags sets any custom validation rules for the command line flags,
	// for example where certain combinations aren't allowed
	ValidateFlags(func() error) NodeBuilder

	// ValidateRootSnapshot sets any custom validation rules for the root snapshot.
	// This check is executed after other checks but before applying any data from root snapshot.
	ValidateRootSnapshot(f func(protocol.Snapshot) error) NodeBuilder
}

// BaseConfig is the general config for the NodeBuilder and the command line params
// For a node running as a standalone process, the config fields will be populated from the command line params,
// while for a node running as a library, the config fields are expected to be initialized by the caller.
type BaseConfig struct {
	NetworkConfig
	nodeIDHex                   string
	AdminAddr                   string
	AdminCert                   string
	AdminKey                    string
	AdminClientCAs              string
	AdminMaxMsgSize             uint
	BindAddr                    string
	NodeRole                    string
	DynamicStartupANAddress     string
	DynamicStartupANPubkey      string
	DynamicStartupEpochPhase    string
	DynamicStartupEpoch         string
	DynamicStartupSleepInterval time.Duration
	datadir                     string
	secretsdir                  string
	secretsDBEnabled            bool
	InsecureSecretsDB           bool
	level                       string
	debugLogLimit               uint32
	metricsPort                 uint
	BootstrapDir                string
	profilerConfig              profiler.ProfilerConfig
	tracerEnabled               bool
	tracerSensitivity           uint
	MetricsEnabled              bool
	guaranteesCacheSize         uint
	receiptsCacheSize           uint
	db                          *badger.DB
	HeroCacheMetricsEnable      bool
	SyncCoreConfig              chainsync.Config
	CodecFactory                func() network.Codec
	LibP2PNode                  p2p.LibP2PNode
	// ComplianceConfig configures either the compliance engine (consensus nodes)
	// or the follower engine (all other node roles)
	ComplianceConfig compliance.Config
}

type NetworkConfig struct {
	// NetworkConnectionPruning determines whether connections to nodes
	// that are not part of protocol state should be trimmed
	// TODO: solely a fallback mechanism, can be removed upon reliable behavior in production.
	NetworkConnectionPruning bool

	// PeerScoringEnabled enables peer scoring on pubsub
	PeerScoringEnabled bool
	// PreferredUnicastProtocols list of unicast protocols in preferred order
	PreferredUnicastProtocols       []string
	NetworkReceivedMessageCacheSize uint32

	PeerUpdateInterval            time.Duration
	UnicastMessageTimeout         time.Duration
	DNSCacheTTL                   time.Duration
	LibP2PResourceManagerConfig   *p2pbuilder.ResourceManagerConfig
	ConnectionManagerConfig       *connection.ManagerConfig
	UnicastRateLimitersConfig     *UnicastRateLimitersConfig
	GossipSubRPCValidationConfigs *GossipSubRPCValidationConfigs
}

// UnicastRateLimitersConfig unicast rate limiter configuration for the message and bandwidth rate limiters.
type UnicastRateLimitersConfig struct {
	// DryRun setting this to true will disable connection disconnects and gating when unicast rate limiters are configured
	DryRun bool
	// LockoutDuration the number of seconds a peer will be forced to wait before being allowed to successful reconnect to the node
	// after being rate limited.
<<<<<<< HEAD
	LockoutDuration time.Duration
	// MessageRateLimit amount of unicast messages that can be sent by a peer per second.
	MessageRateLimit int
	// BandwidthRateLimit bandwidth size in bytes a peer is allowed to send via unicast streams per second.
	BandwidthRateLimit int
	// BandwidthBurstLimit bandwidth size in bytes a peer is allowed to send via unicast streams at once.
	BandwidthBurstLimit int
}

// GossipSubRPCValidationConfigs validation limits used for gossipsub RPC control message inspection.
type GossipSubRPCValidationConfigs struct {
	NumberOfWorkers int
	// Graft GRAFT control message validation limits.
	Graft map[string]int
	// Prune PRUNE control message validation limits.
	Prune map[string]int
=======
	UnicastRateLimitLockoutDuration time.Duration
	// UnicastMessageRateLimit amount of unicast messages that can be sent by a peer per second.
	UnicastMessageRateLimit int
	// UnicastBandwidthRateLimit bandwidth size in bytes a peer is allowed to send via unicast streams per second.
	UnicastBandwidthRateLimit int
	// UnicastBandwidthBurstLimit bandwidth size in bytes a peer is allowed to send via unicast streams at once.
	UnicastBandwidthBurstLimit int
	// PeerUpdateInterval interval used by the libp2p node peer manager component to periodically request peer updates.
	PeerUpdateInterval time.Duration
	// UnicastMessageTimeout how long a unicast transmission can take to complete.
	UnicastMessageTimeout time.Duration
	// UnicastCreateStreamRetryDelay initial delay used in the exponential backoff for create stream retries
	UnicastCreateStreamRetryDelay time.Duration
	// DNSCacheTTL time to live for DNS cache
	DNSCacheTTL time.Duration
	// LibP2PResourceManagerConfig configuration for p2pbuilder.ResourceManagerConfig
	LibP2PResourceManagerConfig *p2pbuilder.ResourceManagerConfig
	// ConnectionManagerConfig configuration for connection.ManagerConfig=
	ConnectionManagerConfig *connection.ManagerConfig
>>>>>>> c34c10d6
}

// NodeConfig contains all the derived parameters such the NodeID, private keys etc. and initialized instances of
// structs such as DB, Network etc. The NodeConfig is composed of the BaseConfig and is updated in the
// NodeBuilder functions as a node is bootstrapped.
type NodeConfig struct {
	Cancel context.CancelFunc // cancel function for the context that is passed to the networking layer
	BaseConfig
	Logger            zerolog.Logger
	NodeID            flow.Identifier
	Me                module.Local
	Tracer            module.Tracer
	ConfigManager     *updatable_configs.Manager
	MetricsRegisterer prometheus.Registerer
	Metrics           Metrics
	DB                *badger.DB
	SecretsDB         *badger.DB
	Storage           Storage
	ProtocolEvents    *events.Distributor
	State             protocol.State
	Resolver          madns.BasicResolver
	Middleware        network.Middleware
	Network           network.Network
	ConduitFactory    network.ConduitFactory
	PingService       network.PingService
	MsgValidators     []network.MessageValidator
	FvmOptions        []fvm.Option
	StakingKey        crypto.PrivateKey
	NetworkKey        crypto.PrivateKey

	// list of dependencies for network peer manager startup
	PeerManagerDependencies *DependencyList
	// ReadyDoneAware implementation of the network middleware for DependableComponents
	middlewareDependable *module.ProxiedReadyDoneAware

	// ID providers
	IdentityProvider             module.IdentityProvider
	IDTranslator                 p2p.IDTranslator
	SyncEngineIdentifierProvider module.IdentifierProvider

	// root state information
	RootSnapshot protocol.Snapshot
	// cached properties of RootSnapshot for convenience
	RootBlock   *flow.Block
	RootQC      *flow.QuorumCertificate
	RootResult  *flow.ExecutionResult
	RootSeal    *flow.Seal
	RootChainID flow.ChainID
	SporkID     flow.Identifier

	// bootstrapping options
	SkipNwAddressBasedValidations bool

	// UnicastRateLimiterDistributor notifies consumers when a peer's unicast message is rate limited.
	UnicastRateLimiterDistributor p2p.UnicastRateLimiterDistributor
	// NodeBlockListDistributor notifies consumers of updates to the node block list
	NodeBlockListDistributor *cache.NodeBlockListDistributor
}

func DefaultBaseConfig() *BaseConfig {
	homedir, _ := os.UserHomeDir()
	datadir := filepath.Join(homedir, ".flow", "database")

	// NOTE: if the codec used in the network component is ever changed any code relying on
	// the message format specific to the codec must be updated. i.e: the AuthorizedSenderValidator.
	codecFactory := func() network.Codec { return cbor.NewCodec() }

	return &BaseConfig{
		NetworkConfig: NetworkConfig{
			UnicastCreateStreamRetryDelay:   unicast.DefaultRetryDelay,
			PeerUpdateInterval:              connection.DefaultPeerUpdateInterval,
			UnicastMessageTimeout:           middleware.DefaultUnicastTimeout,
			NetworkReceivedMessageCacheSize: p2p.DefaultReceiveCacheSize,
			// By default we let networking layer trim connections to all nodes that
			// are no longer part of protocol state.
			NetworkConnectionPruning: connection.ConnectionPruningEnabled,
			PeerScoringEnabled:       scoring.DefaultPeerScoringEnabled,
			UnicastRateLimitersConfig: &UnicastRateLimitersConfig{
				DryRun:              true,
				LockoutDuration:     10,
				MessageRateLimit:    0,
				BandwidthRateLimit:  0,
				BandwidthBurstLimit: middleware.LargeMsgMaxUnicastMsgSize,
			},
			GossipSubRPCValidationConfigs: &GossipSubRPCValidationConfigs{
				NumberOfWorkers: validation.DefaultNumberOfWorkers,
				Graft: map[string]int{
					validation.UpperThresholdMapKey:  validation.DefaultGraftUpperThreshold,
					validation.SafetyThresholdMapKey: validation.DefaultGraftSafetyThreshold,
					validation.RateLimitMapKey:       validation.DefaultGraftRateLimit,
				},
				Prune: map[string]int{
					validation.UpperThresholdMapKey:  validation.DefaultPruneUpperThreshold,
					validation.SafetyThresholdMapKey: validation.DefaultPruneSafetyThreshold,
					validation.RateLimitMapKey:       validation.DefaultPruneRateLimit,
				},
			},
			DNSCacheTTL:                 dns.DefaultTimeToLive,
			LibP2PResourceManagerConfig: p2pbuilder.DefaultResourceManagerConfig(),
			ConnectionManagerConfig:     connection.DefaultConnManagerConfig(),
		},
		nodeIDHex:        NotSet,
		AdminAddr:        NotSet,
		AdminCert:        NotSet,
		AdminKey:         NotSet,
		AdminClientCAs:   NotSet,
		AdminMaxMsgSize:  grpcutils.DefaultMaxMsgSize,
		BindAddr:         NotSet,
		BootstrapDir:     "bootstrap",
		datadir:          datadir,
		secretsdir:       NotSet,
		secretsDBEnabled: true,
		level:            "info",
		debugLogLimit:    2000,

		metricsPort:         8080,
		tracerEnabled:       false,
		tracerSensitivity:   4,
		MetricsEnabled:      true,
		receiptsCacheSize:   bstorage.DefaultCacheSize,
		guaranteesCacheSize: bstorage.DefaultCacheSize,

		profilerConfig: profiler.ProfilerConfig{
			Enabled:         false,
			UploaderEnabled: false,

			Dir:      "profiler",
			Interval: 15 * time.Minute,
			Duration: 10 * time.Second,
		},

		HeroCacheMetricsEnable: false,
		SyncCoreConfig:         chainsync.DefaultConfig(),
		CodecFactory:           codecFactory,
		ComplianceConfig:       compliance.DefaultConfig(),
	}
}

// DependencyList is a slice of ReadyDoneAware implementations that are used by DependableComponent
// to define the list of dependencies that must be ready before starting the component.
type DependencyList struct {
	components []module.ReadyDoneAware
}

func NewDependencyList(components ...module.ReadyDoneAware) *DependencyList {
	return &DependencyList{
		components: components,
	}
}

// Add adds a new ReadyDoneAware implementation to the list of dependencies.
func (d *DependencyList) Add(component module.ReadyDoneAware) {
	d.components = append(d.components, component)
}<|MERGE_RESOLUTION|>--- conflicted
+++ resolved
@@ -193,11 +193,13 @@
 	PreferredUnicastProtocols       []string
 	NetworkReceivedMessageCacheSize uint32
 
-	PeerUpdateInterval            time.Duration
-	UnicastMessageTimeout         time.Duration
-	DNSCacheTTL                   time.Duration
-	LibP2PResourceManagerConfig   *p2pbuilder.ResourceManagerConfig
-	ConnectionManagerConfig       *connection.ManagerConfig
+	PeerUpdateInterval          time.Duration
+	UnicastMessageTimeout       time.Duration
+	DNSCacheTTL                 time.Duration
+	LibP2PResourceManagerConfig *p2pbuilder.ResourceManagerConfig
+	ConnectionManagerConfig     *connection.ManagerConfig
+	// UnicastCreateStreamRetryDelay initial delay used in the exponential backoff for create stream retries
+	UnicastCreateStreamRetryDelay time.Duration
 	UnicastRateLimitersConfig     *UnicastRateLimitersConfig
 	GossipSubRPCValidationConfigs *GossipSubRPCValidationConfigs
 }
@@ -208,7 +210,6 @@
 	DryRun bool
 	// LockoutDuration the number of seconds a peer will be forced to wait before being allowed to successful reconnect to the node
 	// after being rate limited.
-<<<<<<< HEAD
 	LockoutDuration time.Duration
 	// MessageRateLimit amount of unicast messages that can be sent by a peer per second.
 	MessageRateLimit int
@@ -225,27 +226,6 @@
 	Graft map[string]int
 	// Prune PRUNE control message validation limits.
 	Prune map[string]int
-=======
-	UnicastRateLimitLockoutDuration time.Duration
-	// UnicastMessageRateLimit amount of unicast messages that can be sent by a peer per second.
-	UnicastMessageRateLimit int
-	// UnicastBandwidthRateLimit bandwidth size in bytes a peer is allowed to send via unicast streams per second.
-	UnicastBandwidthRateLimit int
-	// UnicastBandwidthBurstLimit bandwidth size in bytes a peer is allowed to send via unicast streams at once.
-	UnicastBandwidthBurstLimit int
-	// PeerUpdateInterval interval used by the libp2p node peer manager component to periodically request peer updates.
-	PeerUpdateInterval time.Duration
-	// UnicastMessageTimeout how long a unicast transmission can take to complete.
-	UnicastMessageTimeout time.Duration
-	// UnicastCreateStreamRetryDelay initial delay used in the exponential backoff for create stream retries
-	UnicastCreateStreamRetryDelay time.Duration
-	// DNSCacheTTL time to live for DNS cache
-	DNSCacheTTL time.Duration
-	// LibP2PResourceManagerConfig configuration for p2pbuilder.ResourceManagerConfig
-	LibP2PResourceManagerConfig *p2pbuilder.ResourceManagerConfig
-	// ConnectionManagerConfig configuration for connection.ManagerConfig=
-	ConnectionManagerConfig *connection.ManagerConfig
->>>>>>> c34c10d6
 }
 
 // NodeConfig contains all the derived parameters such the NodeID, private keys etc. and initialized instances of
