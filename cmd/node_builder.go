--- conflicted
+++ resolved
@@ -26,14 +26,6 @@
 	"github.com/onflow/flow-go/network"
 	"github.com/onflow/flow-go/network/codec/cbor"
 	"github.com/onflow/flow-go/network/p2p"
-<<<<<<< HEAD
-	"github.com/onflow/flow-go/network/p2p/connection"
-	"github.com/onflow/flow-go/network/p2p/dns"
-	"github.com/onflow/flow-go/network/p2p/middleware"
-	"github.com/onflow/flow-go/network/p2p/p2pbuilder"
-	"github.com/onflow/flow-go/network/p2p/unicast"
-=======
->>>>>>> 37ece4cd
 	"github.com/onflow/flow-go/state/protocol"
 	"github.com/onflow/flow-go/state/protocol/events"
 	bstorage "github.com/onflow/flow-go/storage/badger"
@@ -178,40 +170,6 @@
 	// ComplianceConfig configures either the compliance engine (consensus nodes)
 	// or the follower engine (all other node roles)
 	ComplianceConfig compliance.Config
-<<<<<<< HEAD
-}
-
-type NetworkConfig struct {
-	// NetworkConnectionPruning determines whether connections to nodes
-	// that are not part of protocol state should be trimmed
-	// TODO: solely a fallback mechanism, can be removed upon reliable behavior in production.
-	NetworkConnectionPruning bool
-	// GossipSubConfig core gossipsub configuration.
-	GossipSubConfig *p2pbuilder.GossipSubConfig
-	// PreferredUnicastProtocols list of unicast protocols in preferred order
-	PreferredUnicastProtocols       []string
-	NetworkReceivedMessageCacheSize uint32
-
-	PeerUpdateInterval          time.Duration
-	UnicastMessageTimeout       time.Duration
-	DNSCacheTTL                 time.Duration
-	LibP2PResourceManagerConfig *p2pbuilder.ResourceManagerConfig
-	ConnectionManagerConfig     *connection.ManagerConfig
-	// UnicastCreateStreamRetryDelay initial delay used in the exponential backoff for create stream retries
-	UnicastCreateStreamRetryDelay time.Duration
-	// size of the cache keeping the status of disallow-listed peers. Recommended to be 100 * number of authorized nodes.
-	// Note: this cache is meant to only keep the authorized (i.e., staked) but disallow-listed peers. There is no sybil
-	// vulnerability for this cache. However, the cache must be large enough to ensure it never runs out of space even if
-	// the node has not been re-configured for a long time.
-	DisallowListCacheSize uint32
-	// UnicastRateLimitersConfig configuration for all unicast rate limiters.
-	UnicastRateLimitersConfig *UnicastRateLimitersConfig
-	AlspConfig                *AlspConfig
-	// GossipSubRpcInspectorSuite rpc inspector suite.
-	GossipSubRpcInspectorSuite p2p.GossipSubInspectorSuite
-}
-=======
->>>>>>> 37ece4cd
 
 	// FlowConfig Flow configuration.
 	FlowConfig config.FlowConfig
@@ -265,12 +223,9 @@
 
 	// UnicastRateLimiterDistributor notifies consumers when a peer's unicast message is rate limited.
 	UnicastRateLimiterDistributor p2p.UnicastRateLimiterDistributor
-<<<<<<< HEAD
-=======
 
 	// GossipSubRpcInspectorSuite rpc inspector suite.
 	GossipSubRpcInspectorSuite p2p.GossipSubInspectorSuite
->>>>>>> 37ece4cd
 }
 
 // StateExcerptAtBoot stores information about the root snapshot and latest finalized block for use in bootstrapping.
@@ -299,34 +254,6 @@
 	codecFactory := func() network.Codec { return cbor.NewCodec() }
 
 	return &BaseConfig{
-<<<<<<< HEAD
-		NetworkConfig: NetworkConfig{
-			UnicastCreateStreamRetryDelay:   unicast.DefaultRetryDelay,
-			PeerUpdateInterval:              connection.DefaultPeerUpdateInterval,
-			UnicastMessageTimeout:           middleware.DefaultUnicastTimeout,
-			NetworkReceivedMessageCacheSize: p2p.DefaultReceiveCacheSize,
-			UnicastRateLimitersConfig: &UnicastRateLimitersConfig{
-				DryRun:              true,
-				LockoutDuration:     10,
-				MessageRateLimit:    0,
-				BandwidthRateLimit:  0,
-				BandwidthBurstLimit: middleware.LargeMsgMaxUnicastMsgSize,
-			},
-			GossipSubConfig:             p2pbuilder.DefaultGossipSubConfig(),
-			DNSCacheTTL:                 dns.DefaultTimeToLive,
-			LibP2PResourceManagerConfig: p2pbuilder.DefaultResourceManagerConfig(),
-			ConnectionManagerConfig:     connection.DefaultConnManagerConfig(),
-			NetworkConnectionPruning:    connection.PruningEnabled,
-			DisallowListCacheSize:       middleware.DisallowListCacheSize,
-			AlspConfig: &AlspConfig{
-				SpamRecordCacheSize: alsp.DefaultSpamRecordCacheSize,
-				SpamReportQueueSize: alsp.DefaultSpamReportQueueSize,
-				HearBeatInterval:    alsp.DefaultHeartBeatInterval,
-				DisablePenalty:      false, // by default, apply the penalty
-			},
-		},
-=======
->>>>>>> 37ece4cd
 		nodeIDHex:        NotSet,
 		AdminAddr:        NotSet,
 		AdminCert:        NotSet,
