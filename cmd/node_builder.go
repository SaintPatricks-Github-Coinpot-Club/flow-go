--- conflicted
+++ resolved
@@ -280,14 +280,8 @@
 		BootstrapDir:     "bootstrap",
 		datadir:          datadir,
 		pebbleDir:        pebbleDir,
-<<<<<<< HEAD
-		DBOps:            string(dbops.PebbleBatch), // "badger-batch" (default) or "pebble-batch"
-		badgerDB:         nil,
-		pebbleDB:         nil,
-=======
 		DBOps:            string(dbops.PebbleBatch), // "pebble-batch" (default) or "badger-batch" (deprecated)
 		protocolDB:       nil,
->>>>>>> 781ebf57
 		secretsdir:       NotSet,
 		secretsDBEnabled: true,
 		level:            "info",
