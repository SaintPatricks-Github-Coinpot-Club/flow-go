--- conflicted
+++ resolved
@@ -309,13 +309,8 @@
 	return committee.New(node.State, translator, node.Me.NodeID(), selector, cluster.NodeIDs()), nil
 }
 
-<<<<<<< HEAD
-func loadClusterBlock(path string, clusterID string) (*cluster.Block, error) {
+func loadClusterBlock(path string, clusterID string) (*clustermodel.Block, error) {
 	filename := fmt.Sprintf(bootstrap.PathGenesisClusterBlock, clusterID)
-=======
-func loadClusterBlock(path string, clusterID string) (*clustermodel.Block, error) {
-	filename := fmt.Sprintf(bootstrap.FilenameGenesisClusterBlock, clusterID)
->>>>>>> ae2c4255
 	data, err := ioutil.ReadFile(filepath.Join(path, filename))
 	if err != nil {
 		return nil, err
@@ -329,13 +324,8 @@
 	return &block, nil
 }
 
-<<<<<<< HEAD
-func loadClusterQC(path string, clusterID string) (*hotstuffmodels.QuorumCertificate, error) {
+func loadClusterQC(path string, clusterID string) (*hotstuffmodel.QuorumCertificate, error) {
 	filename := fmt.Sprintf(bootstrap.PathGenesisClusterQC, clusterID)
-=======
-func loadClusterQC(path string, clusterID string) (*hotstuffmodel.QuorumCertificate, error) {
-	filename := fmt.Sprintf(bootstrap.FilenameGenesisClusterQC, clusterID)
->>>>>>> ae2c4255
 	data, err := ioutil.ReadFile(filepath.Join(path, filename))
 	if err != nil {
 		return nil, err
