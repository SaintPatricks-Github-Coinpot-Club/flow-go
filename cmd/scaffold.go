--- conflicted
+++ resolved
@@ -181,16 +181,12 @@
 			return nil, fmt.Errorf("could not get network identities: %w", err)
 		}
 
-<<<<<<< HEAD
 		// creates topology, topology manager, and subscription managers
 		//
 		// topology
 		// subscription manager
 		subscriptionManager := libp2p.NewChannelSubscriptionManager(fnb.Middleware)
 		top, err := topology.NewTopicBasedTopology(fnb.NodeID, fnb.State, subscriptionManager)
-=======
-		nodeTopology, err := topology.NewTopicBasedTopology(fnb.Me.NodeID(), fnb.State)
->>>>>>> 752addc7
 		if err != nil {
 			return nil, fmt.Errorf("could not create topology: %w", err)
 		}
