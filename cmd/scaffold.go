package cmd

import (
	"crypto/tls"
	"crypto/x509"
	"errors"
	"fmt"
	"math/rand"
	"os"
	"runtime"
	"strings"
	"time"

	gcemd "cloud.google.com/go/compute/metadata"
	"github.com/dgraph-io/badger/v2"
	"github.com/hashicorp/go-multierror"
	"github.com/prometheus/client_golang/prometheus"
	"github.com/rs/zerolog"
	"github.com/spf13/pflag"
	"golang.org/x/time/rate"
	"google.golang.org/api/option"

	"github.com/onflow/flow-go/admin"
	"github.com/onflow/flow-go/admin/commands"
	"github.com/onflow/flow-go/admin/commands/common"
	storageCommands "github.com/onflow/flow-go/admin/commands/storage"
	"github.com/onflow/flow-go/cmd/build"
	"github.com/onflow/flow-go/consensus/hotstuff/persister"
	"github.com/onflow/flow-go/fvm"
	"github.com/onflow/flow-go/fvm/environment"
	"github.com/onflow/flow-go/model/flow"
	"github.com/onflow/flow-go/model/flow/filter"
	"github.com/onflow/flow-go/module"
	"github.com/onflow/flow-go/module/chainsync"
	"github.com/onflow/flow-go/module/compliance"
	"github.com/onflow/flow-go/module/component"
	"github.com/onflow/flow-go/module/id"
	"github.com/onflow/flow-go/module/irrecoverable"
	"github.com/onflow/flow-go/module/local"
	"github.com/onflow/flow-go/module/mempool/herocache"
	"github.com/onflow/flow-go/module/metrics"
	"github.com/onflow/flow-go/module/profiler"
	"github.com/onflow/flow-go/module/trace"
	"github.com/onflow/flow-go/module/updatable_configs"
	"github.com/onflow/flow-go/module/util"
	"github.com/onflow/flow-go/network"
	alspmgr "github.com/onflow/flow-go/network/alsp/manager"
	netcache "github.com/onflow/flow-go/network/cache"
	"github.com/onflow/flow-go/network/p2p"
	"github.com/onflow/flow-go/network/p2p/cache"
	"github.com/onflow/flow-go/network/p2p/conduit"
	"github.com/onflow/flow-go/network/p2p/dns"
	"github.com/onflow/flow-go/network/p2p/inspector/validation"
	"github.com/onflow/flow-go/network/p2p/middleware"
	"github.com/onflow/flow-go/network/p2p/p2pbuilder"
	p2pconfig "github.com/onflow/flow-go/network/p2p/p2pbuilder/config"
	"github.com/onflow/flow-go/network/p2p/ping"
	"github.com/onflow/flow-go/network/p2p/subscription"
	"github.com/onflow/flow-go/network/p2p/unicast/protocols"
	"github.com/onflow/flow-go/network/p2p/unicast/ratelimit"
	"github.com/onflow/flow-go/network/p2p/utils/ratelimiter"
	"github.com/onflow/flow-go/network/slashing"
	"github.com/onflow/flow-go/network/topology"
	"github.com/onflow/flow-go/state/protocol"
	badgerState "github.com/onflow/flow-go/state/protocol/badger"
	"github.com/onflow/flow-go/state/protocol/events"
	"github.com/onflow/flow-go/state/protocol/events/gadgets"
	"github.com/onflow/flow-go/storage"
	bstorage "github.com/onflow/flow-go/storage/badger"
	"github.com/onflow/flow-go/storage/badger/operation"
	sutil "github.com/onflow/flow-go/storage/util"
	"github.com/onflow/flow-go/utils/logging"
)

const (
	NetworkComponent        = "network"
	ConduitFactoryComponent = "conduit-factory"
	LibP2PNodeComponent     = "libp2p-node"
)

type Metrics struct {
	Network        module.NetworkMetrics
	Engine         module.EngineMetrics
	Compliance     module.ComplianceMetrics
	Cache          module.CacheMetrics
	Mempool        module.MempoolMetrics
	CleanCollector module.CleanerMetrics
	Bitswap        module.BitswapMetrics
}

type Storage = storage.All

type namedModuleFunc struct {
	fn   BuilderFunc
	name string
}

type namedComponentFunc struct {
	fn   ReadyDoneFactory
	name string

	errorHandler component.OnError
	dependencies *DependencyList
}

// FlowNodeBuilder is the default builder struct used for all flow nodes
// It runs a node process with following structure, in sequential order
// Base inits (network, storage, state, logger)
// PostInit handlers, if any
// Components handlers, if any, wait sequentially
// Run() <- main loop
// Components destructors, if any
// The initialization can be proceeded and succeeded with  PreInit and PostInit functions that allow customization
// of the process in case of nodes such as the unstaked access node where the NodeInfo is not part of the genesis data
type FlowNodeBuilder struct {
	*NodeConfig
	flags                    *pflag.FlagSet
	modules                  []namedModuleFunc
	components               []namedComponentFunc
	postShutdownFns          []func() error
	preInitFns               []BuilderFunc
	postInitFns              []BuilderFunc
	extraRootSnapshotCheck   func(protocol.Snapshot) error
	extraFlagCheck           func() error
	adminCommandBootstrapper *admin.CommandRunnerBootstrapper
	adminCommands            map[string]func(config *NodeConfig) commands.AdminCommand
	componentBuilder         component.ComponentManagerBuilder
}

var _ NodeBuilder = (*FlowNodeBuilder)(nil)

func (fnb *FlowNodeBuilder) BaseFlags() {
	defaultConfig := DefaultBaseConfig()

	// bind configuration parameters
	fnb.flags.StringVar(&fnb.BaseConfig.nodeIDHex, "nodeid", defaultConfig.nodeIDHex, "identity of our node")
	fnb.flags.StringVar(&fnb.BaseConfig.BindAddr, "bind", defaultConfig.BindAddr, "address to bind on")
	fnb.flags.StringVarP(&fnb.BaseConfig.BootstrapDir, "bootstrapdir", "b", defaultConfig.BootstrapDir, "path to the bootstrap directory")
	fnb.flags.StringVarP(&fnb.BaseConfig.datadir, "datadir", "d", defaultConfig.datadir, "directory to store the public database (protocol state)")
	fnb.flags.StringVar(&fnb.BaseConfig.secretsdir, "secretsdir", defaultConfig.secretsdir, "directory to store private database (secrets)")
	fnb.flags.StringVarP(&fnb.BaseConfig.level, "loglevel", "l", defaultConfig.level, "level for logging output")
	fnb.flags.Uint32Var(&fnb.BaseConfig.debugLogLimit, "debug-log-limit", defaultConfig.debugLogLimit, "max number of debug/trace log events per second")
	fnb.flags.DurationVar(&fnb.BaseConfig.PeerUpdateInterval, "peerupdate-interval", defaultConfig.PeerUpdateInterval, "how often to refresh the peer connections for the node")
	fnb.flags.DurationVar(&fnb.BaseConfig.UnicastMessageTimeout, "unicast-timeout", defaultConfig.UnicastMessageTimeout, "how long a unicast transmission can take to complete")
	fnb.flags.UintVarP(&fnb.BaseConfig.metricsPort, "metricport", "m", defaultConfig.metricsPort, "port for /metrics endpoint")
	fnb.flags.BoolVar(&fnb.BaseConfig.profilerConfig.Enabled, "profiler-enabled", defaultConfig.profilerConfig.Enabled, "whether to enable the auto-profiler")
	fnb.flags.BoolVar(&fnb.BaseConfig.profilerConfig.UploaderEnabled, "profile-uploader-enabled", defaultConfig.profilerConfig.UploaderEnabled,
		"whether to enable automatic profile upload to Google Cloud Profiler. "+
			"For autoupload to work forllowing should be true: "+
			"1) both -profiler-enabled=true and -profile-uploader-enabled=true need to be set. "+
			"2) node is running in GCE. "+
			"3) server or user has https://www.googleapis.com/auth/monitoring.write scope. ")
	fnb.flags.StringVar(&fnb.BaseConfig.profilerConfig.Dir, "profiler-dir", defaultConfig.profilerConfig.Dir, "directory to create auto-profiler profiles")
	fnb.flags.DurationVar(&fnb.BaseConfig.profilerConfig.Interval, "profiler-interval", defaultConfig.profilerConfig.Interval,
		"the interval between auto-profiler runs")
	fnb.flags.DurationVar(&fnb.BaseConfig.profilerConfig.Duration, "profiler-duration", defaultConfig.profilerConfig.Duration,
		"the duration to run the auto-profile for")

	fnb.flags.BoolVar(&fnb.BaseConfig.tracerEnabled, "tracer-enabled", defaultConfig.tracerEnabled,
		"whether to enable tracer")
	fnb.flags.UintVar(&fnb.BaseConfig.tracerSensitivity, "tracer-sensitivity", defaultConfig.tracerSensitivity,
		"adjusts the level of sampling when tracing is enabled. 0 means capture everything, higher value results in less samples")

	fnb.flags.StringVar(&fnb.BaseConfig.AdminAddr, "admin-addr", defaultConfig.AdminAddr, "address to bind on for admin HTTP server")
	fnb.flags.StringVar(&fnb.BaseConfig.AdminCert, "admin-cert", defaultConfig.AdminCert, "admin cert file (for TLS)")
	fnb.flags.StringVar(&fnb.BaseConfig.AdminKey, "admin-key", defaultConfig.AdminKey, "admin key file (for TLS)")
	fnb.flags.StringVar(&fnb.BaseConfig.AdminClientCAs, "admin-client-certs", defaultConfig.AdminClientCAs, "admin client certs (for mutual TLS)")
	fnb.flags.UintVar(&fnb.BaseConfig.AdminMaxMsgSize, "admin-max-response-size", defaultConfig.AdminMaxMsgSize, "admin server max response size in bytes")

	fnb.flags.Float64Var(&fnb.BaseConfig.LibP2PResourceManagerConfig.FileDescriptorsRatio, "libp2p-fd-ratio", defaultConfig.LibP2PResourceManagerConfig.FileDescriptorsRatio, "ratio of available file descriptors to be used by libp2p (in (0,1])")
	fnb.flags.Float64Var(&fnb.BaseConfig.LibP2PResourceManagerConfig.MemoryLimitRatio, "libp2p-memory-limit", defaultConfig.LibP2PResourceManagerConfig.MemoryLimitRatio, "ratio of available memory to be used by libp2p (in (0,1])")
	fnb.flags.IntVar(&fnb.BaseConfig.LibP2PResourceManagerConfig.PeerBaseLimitConnsInbound, "libp2p-inbound-conns-limit", defaultConfig.LibP2PResourceManagerConfig.PeerBaseLimitConnsInbound, "the maximum amount of allowed inbound connections per peer")
	fnb.flags.IntVar(&fnb.BaseConfig.ConnectionManagerConfig.LowWatermark, "libp2p-connmgr-low", defaultConfig.ConnectionManagerConfig.LowWatermark, "low watermarking for libp2p connection manager")
	fnb.flags.IntVar(&fnb.BaseConfig.ConnectionManagerConfig.HighWatermark, "libp2p-connmgr-high", defaultConfig.ConnectionManagerConfig.HighWatermark, "high watermarking for libp2p connection manager")
	fnb.flags.DurationVar(&fnb.BaseConfig.ConnectionManagerConfig.GracePeriod, "libp2p-connmgr-grace", defaultConfig.ConnectionManagerConfig.GracePeriod, "grace period for libp2p connection manager")
	fnb.flags.DurationVar(&fnb.BaseConfig.ConnectionManagerConfig.SilencePeriod, "libp2p-connmgr-silence", defaultConfig.ConnectionManagerConfig.SilencePeriod, "silence period for libp2p connection manager")

	fnb.flags.DurationVar(&fnb.BaseConfig.DNSCacheTTL, "dns-cache-ttl", defaultConfig.DNSCacheTTL, "time-to-live for dns cache")
	fnb.flags.StringSliceVar(&fnb.BaseConfig.PreferredUnicastProtocols, "preferred-unicast-protocols", nil, "preferred unicast protocols in ascending order of preference")
	fnb.flags.Uint32Var(&fnb.BaseConfig.NetworkReceivedMessageCacheSize, "networking-receive-cache-size", p2p.DefaultReceiveCacheSize,
		"incoming message cache size at networking layer")
	fnb.flags.BoolVar(&fnb.BaseConfig.NetworkConnectionPruning, "networking-connection-pruning", defaultConfig.NetworkConnectionPruning, "enabling connection trimming")
	fnb.flags.BoolVar(&fnb.BaseConfig.GossipSubConfig.PeerScoring, "peer-scoring-enabled", defaultConfig.GossipSubConfig.PeerScoring, "enabling peer scoring on pubsub network")
	fnb.flags.DurationVar(&fnb.BaseConfig.GossipSubConfig.LocalMeshLogInterval, "gossipsub-local-mesh-logging-interval", defaultConfig.GossipSubConfig.LocalMeshLogInterval, "logging interval for local mesh in gossipsub")
	fnb.flags.DurationVar(&fnb.BaseConfig.GossipSubConfig.ScoreTracerInterval, "gossipsub-score-tracer-interval", defaultConfig.GossipSubConfig.ScoreTracerInterval, "logging interval for peer score tracer in gossipsub, set to 0 to disable")
	fnb.flags.UintVar(&fnb.BaseConfig.guaranteesCacheSize, "guarantees-cache-size", bstorage.DefaultCacheSize, "collection guarantees cache size")
	fnb.flags.UintVar(&fnb.BaseConfig.receiptsCacheSize, "receipts-cache-size", bstorage.DefaultCacheSize, "receipts cache size")

	// dynamic node startup flags
	fnb.flags.StringVar(&fnb.BaseConfig.DynamicStartupANPubkey, "dynamic-startup-access-publickey", "", "the public key of the trusted secure access node to connect to when using dynamic-startup, this access node must be staked")
	fnb.flags.StringVar(&fnb.BaseConfig.DynamicStartupANAddress, "dynamic-startup-access-address", "", "the access address of the trusted secure access node to connect to when using dynamic-startup, this access node must be staked")
	fnb.flags.StringVar(&fnb.BaseConfig.DynamicStartupEpochPhase, "dynamic-startup-epoch-phase", "EpochPhaseSetup", "the target epoch phase for dynamic startup <EpochPhaseStaking|EpochPhaseSetup|EpochPhaseCommitted")
	fnb.flags.StringVar(&fnb.BaseConfig.DynamicStartupEpoch, "dynamic-startup-epoch", "current", "the target epoch for dynamic-startup, use \"current\" to start node in the current epoch")
	fnb.flags.DurationVar(&fnb.BaseConfig.DynamicStartupSleepInterval, "dynamic-startup-sleep-interval", time.Minute, "the interval in which the node will check if it can start")

	fnb.flags.BoolVar(&fnb.BaseConfig.InsecureSecretsDB, "insecure-secrets-db", false, "allow the node to start up without an secrets DB encryption key")
	fnb.flags.BoolVar(&fnb.BaseConfig.HeroCacheMetricsEnable, "herocache-metrics-collector", false, "enables herocache metrics collection")

	// sync core flags
	fnb.flags.DurationVar(&fnb.BaseConfig.SyncCoreConfig.RetryInterval, "sync-retry-interval", defaultConfig.SyncCoreConfig.RetryInterval, "the initial interval before we retry a sync request, uses exponential backoff")
	fnb.flags.UintVar(&fnb.BaseConfig.SyncCoreConfig.Tolerance, "sync-tolerance", defaultConfig.SyncCoreConfig.Tolerance, "determines how big of a difference in block heights we tolerate before actively syncing with range requests")
	fnb.flags.UintVar(&fnb.BaseConfig.SyncCoreConfig.MaxAttempts, "sync-max-attempts", defaultConfig.SyncCoreConfig.MaxAttempts, "the maximum number of attempts we make for each requested block/height before discarding")
	fnb.flags.UintVar(&fnb.BaseConfig.SyncCoreConfig.MaxSize, "sync-max-size", defaultConfig.SyncCoreConfig.MaxSize, "the maximum number of blocks we request in the same block request message")
	fnb.flags.UintVar(&fnb.BaseConfig.SyncCoreConfig.MaxRequests, "sync-max-requests", defaultConfig.SyncCoreConfig.MaxRequests, "the maximum number of requests we send during each scanning period")

	fnb.flags.Uint64Var(&fnb.BaseConfig.ComplianceConfig.SkipNewProposalsThreshold, "compliance-skip-proposals-threshold", defaultConfig.ComplianceConfig.SkipNewProposalsThreshold, "threshold at which new proposals are discarded rather than cached, if their height is this much above local finalized height")

	// unicast stream handler rate limits
	fnb.flags.IntVar(&fnb.BaseConfig.UnicastRateLimitersConfig.MessageRateLimit, "unicast-message-rate-limit", defaultConfig.UnicastRateLimitersConfig.MessageRateLimit, "maximum number of unicast messages that a peer can send per second")
	fnb.flags.IntVar(&fnb.BaseConfig.UnicastRateLimitersConfig.BandwidthRateLimit, "unicast-bandwidth-rate-limit", defaultConfig.UnicastRateLimitersConfig.BandwidthRateLimit, "bandwidth size in bytes a peer is allowed to send via unicast streams per second")
	fnb.flags.IntVar(&fnb.BaseConfig.UnicastRateLimitersConfig.BandwidthBurstLimit, "unicast-bandwidth-burst-limit", defaultConfig.UnicastRateLimitersConfig.BandwidthBurstLimit, "bandwidth size in bytes a peer is allowed to send at one time")
	fnb.flags.DurationVar(&fnb.BaseConfig.UnicastRateLimitersConfig.LockoutDuration, "unicast-rate-limit-lockout-duration", defaultConfig.UnicastRateLimitersConfig.LockoutDuration, "the number of seconds a peer will be forced to wait before being allowed to successful reconnect to the node after being rate limited")
	fnb.flags.BoolVar(&fnb.BaseConfig.UnicastRateLimitersConfig.DryRun, "unicast-rate-limit-dry-run", defaultConfig.UnicastRateLimitersConfig.DryRun, "disable peer disconnects and connections gating when rate limiting peers")

	// gossipsub RPC control message validation limits used for validation configuration and rate limiting
	fnb.flags.IntVar(&fnb.BaseConfig.GossipSubConfig.RpcInspector.ValidationInspectorConfigs.NumberOfWorkers, "gossipsub-rpc-validation-inspector-workers", defaultConfig.GossipSubConfig.RpcInspector.ValidationInspectorConfigs.NumberOfWorkers, "number of gossupsub RPC control message validation inspector component workers")
	fnb.flags.Uint32Var(&fnb.BaseConfig.GossipSubConfig.RpcInspector.ValidationInspectorConfigs.CacheSize, "gossipsub-rpc-validation-inspector-cache-size", defaultConfig.GossipSubConfig.RpcInspector.ValidationInspectorConfigs.CacheSize, "cache size for gossipsub RPC validation inspector events worker pool queue.")
	fnb.flags.StringToIntVar(&fnb.BaseConfig.GossipSubConfig.RpcInspector.ValidationInspectorConfigs.GraftLimits, "gossipsub-rpc-graft-limits", defaultConfig.GossipSubConfig.RpcInspector.ValidationInspectorConfigs.GraftLimits, fmt.Sprintf("discard threshold, safety and rate limits for gossipsub RPC GRAFT message validation e.g: %s=1000,%s=100,%s=1000", validation.HardThresholdMapKey, validation.SafetyThresholdMapKey, validation.RateLimitMapKey))
	fnb.flags.StringToIntVar(&fnb.BaseConfig.GossipSubConfig.RpcInspector.ValidationInspectorConfigs.PruneLimits, "gossipsub-rpc-prune-limits", defaultConfig.GossipSubConfig.RpcInspector.ValidationInspectorConfigs.PruneLimits, fmt.Sprintf("discard threshold, safety and rate limits for gossipsub RPC PRUNE message validation e.g: %s=1000,%s=20,%s=1000", validation.HardThresholdMapKey, validation.SafetyThresholdMapKey, validation.RateLimitMapKey))
	fnb.flags.StringToIntVar(&fnb.BaseConfig.GossipSubConfig.RpcInspector.ValidationInspectorConfigs.IHaveLimitsConfig.IHaveLimits, "gossipsub-rpc-ihave-limits", defaultConfig.GossipSubConfig.RpcInspector.ValidationInspectorConfigs.IHaveLimitsConfig.IHaveLimits, fmt.Sprintf("hard threshold and safety threshold limits for gossipsub RPC IHAVE message validation e.g: %s=1000,%s=20", validation.HardThresholdMapKey, validation.SafetyThresholdMapKey))
	// gossipsub RPC control message metrics observer inspector configuration
	fnb.flags.IntVar(&fnb.BaseConfig.GossipSubConfig.RpcInspector.MetricsInspectorConfigs.NumberOfWorkers, "gossipsub-rpc-metrics-inspector-workers", defaultConfig.GossipSubConfig.RpcInspector.MetricsInspectorConfigs.NumberOfWorkers, "cache size for gossipsub RPC metrics inspector events worker pool queue.")
	fnb.flags.Uint32Var(&fnb.BaseConfig.GossipSubConfig.RpcInspector.MetricsInspectorConfigs.CacheSize, "gossipsub-rpc-metrics-inspector-cache-size", defaultConfig.GossipSubConfig.RpcInspector.MetricsInspectorConfigs.CacheSize, "cache size for gossipsub RPC metrics inspector events worker pool.")

	// networking event notifications
	fnb.flags.Uint32Var(&fnb.BaseConfig.GossipSubConfig.RpcInspector.GossipSubRPCInspectorNotificationCacheSize, "gossipsub-rpc-inspector-notification-cache-size", defaultConfig.GossipSubConfig.RpcInspector.GossipSubRPCInspectorNotificationCacheSize, "cache size for notification events from gossipsub rpc inspector")
	fnb.flags.Uint32Var(&fnb.BaseConfig.DisallowListNotificationCacheSize, "disallow-list-notification-cache-size", defaultConfig.DisallowListNotificationCacheSize, "cache size for notification events from disallow list")

	// unicast manager options
	fnb.flags.DurationVar(&fnb.BaseConfig.UnicastCreateStreamRetryDelay, "unicast-manager-create-stream-retry-delay", defaultConfig.NetworkConfig.UnicastCreateStreamRetryDelay, "Initial delay between failing to establish a connection with another node and retrying. This delay increases exponentially (exponential backoff) with the number of subsequent failures to establish a connection.")

	// application layer spam prevention (alsp) protocol
	fnb.flags.BoolVar(&fnb.BaseConfig.AlspConfig.DisablePenalty, "alsp-disable", defaultConfig.AlspConfig.DisablePenalty, "disable the penalty mechanism of the alsp protocol. default value (recommended) is false")
	fnb.flags.Uint32Var(&fnb.BaseConfig.AlspConfig.SpamRecordCacheSize, "alsp-spam-record-cache-size", defaultConfig.AlspConfig.SpamRecordCacheSize, "size of spam record cache, recommended to be 10x the number of authorized nodes")
	fnb.flags.Uint32Var(&fnb.BaseConfig.AlspConfig.SpamReportQueueSize, "alsp-spam-report-queue-size", defaultConfig.AlspConfig.SpamReportQueueSize, "size of spam report queue, recommended to be 100x the number of authorized nodes")
}

func (fnb *FlowNodeBuilder) EnqueuePingService() {
	fnb.Component("ping service", func(node *NodeConfig) (module.ReadyDoneAware, error) {
		pingLibP2PProtocolID := protocols.PingProtocolId(node.SporkID)

		// setup the Ping provider to return the software version and the sealed block height
		pingInfoProvider := &ping.InfoProvider{
			SoftwareVersionFun: func() string {
				return build.Semver()
			},
			SealedBlockHeightFun: func() (uint64, error) {
				head, err := node.State.Sealed().Head()
				if err != nil {
					return 0, err
				}
				return head.Height, nil
			},
			HotstuffViewFun: func() (uint64, error) {
				return 0, fmt.Errorf("hotstuff view reporting disabled")
			},
		}

		// only consensus roles will need to report hotstuff view
		if fnb.BaseConfig.NodeRole == flow.RoleConsensus.String() {
			// initialize the persister
			persist := persister.New(node.DB, node.RootChainID)

			pingInfoProvider.HotstuffViewFun = func() (uint64, error) {
				livenessData, err := persist.GetLivenessData()
				if err != nil {
					return 0, err
				}

				return livenessData.CurrentView, nil
			}
		}

		pingService, err := node.Network.RegisterPingService(pingLibP2PProtocolID, pingInfoProvider)

		node.PingService = pingService

		return &module.NoopReadyDoneAware{}, err
	})
}

func (fnb *FlowNodeBuilder) EnqueueResolver() {
	fnb.Component("resolver", func(node *NodeConfig) (module.ReadyDoneAware, error) {
		var dnsIpCacheMetricsCollector module.HeroCacheMetrics = metrics.NewNoopCollector()
		var dnsTxtCacheMetricsCollector module.HeroCacheMetrics = metrics.NewNoopCollector()
		if fnb.HeroCacheMetricsEnable {
			dnsIpCacheMetricsCollector = metrics.NetworkDnsIpCacheMetricsFactory(fnb.MetricsRegisterer)
			dnsTxtCacheMetricsCollector = metrics.NetworkDnsTxtCacheMetricsFactory(fnb.MetricsRegisterer)
		}

		cache := herocache.NewDNSCache(
			dns.DefaultCacheSize,
			node.Logger,
			dnsIpCacheMetricsCollector,
			dnsTxtCacheMetricsCollector,
		)

		resolver := dns.NewResolver(
			node.Logger,
			fnb.Metrics.Network,
			cache,
			dns.WithTTL(fnb.BaseConfig.DNSCacheTTL))

		fnb.Resolver = resolver
		return resolver, nil
	})
}

func (fnb *FlowNodeBuilder) EnqueueNetworkInit() {
	connGaterPeerDialFilters := make([]p2p.PeerFilter, 0)
	connGaterInterceptSecureFilters := make([]p2p.PeerFilter, 0)
	peerManagerFilters := make([]p2p.PeerFilter, 0)

	fnb.UnicastRateLimiterDistributor = ratelimit.NewUnicastRateLimiterDistributor()
	fnb.UnicastRateLimiterDistributor.AddConsumer(fnb.Metrics.Network)

	// setup default rate limiter options
	unicastRateLimiterOpts := []ratelimit.RateLimitersOption{
		ratelimit.WithDisabledRateLimiting(fnb.BaseConfig.UnicastRateLimitersConfig.DryRun),
		ratelimit.WithNotifier(fnb.UnicastRateLimiterDistributor),
	}

	// override noop unicast message rate limiter
	if fnb.BaseConfig.UnicastRateLimitersConfig.MessageRateLimit > 0 {
		unicastMessageRateLimiter := ratelimiter.NewRateLimiter(
			rate.Limit(fnb.BaseConfig.UnicastRateLimitersConfig.MessageRateLimit),
			fnb.BaseConfig.UnicastRateLimitersConfig.MessageRateLimit,
			fnb.BaseConfig.UnicastRateLimitersConfig.LockoutDuration,
		)
		unicastRateLimiterOpts = append(unicastRateLimiterOpts, ratelimit.WithMessageRateLimiter(unicastMessageRateLimiter))

		// avoid connection gating and pruning during dry run
		if !fnb.BaseConfig.UnicastRateLimitersConfig.DryRun {
			f := rateLimiterPeerFilter(unicastMessageRateLimiter)
			// add IsRateLimited peerFilters to conn gater intercept secure peer and peer manager filters list
			// don't allow rate limited peers to establishing incoming connections
			connGaterInterceptSecureFilters = append(connGaterInterceptSecureFilters, f)
			// don't create outbound connections to rate limited peers
			peerManagerFilters = append(peerManagerFilters, f)
		}
	}

	// override noop unicast bandwidth rate limiter
	if fnb.BaseConfig.UnicastRateLimitersConfig.BandwidthRateLimit > 0 && fnb.BaseConfig.UnicastRateLimitersConfig.BandwidthBurstLimit > 0 {
		unicastBandwidthRateLimiter := ratelimit.NewBandWidthRateLimiter(
			rate.Limit(fnb.BaseConfig.UnicastRateLimitersConfig.BandwidthRateLimit),
			fnb.BaseConfig.UnicastRateLimitersConfig.BandwidthBurstLimit,
			fnb.BaseConfig.UnicastRateLimitersConfig.LockoutDuration,
		)
		unicastRateLimiterOpts = append(unicastRateLimiterOpts, ratelimit.WithBandwidthRateLimiter(unicastBandwidthRateLimiter))

		// avoid connection gating and pruning during dry run
		if !fnb.BaseConfig.UnicastRateLimitersConfig.DryRun {
			f := rateLimiterPeerFilter(unicastBandwidthRateLimiter)
			// add IsRateLimited peerFilters to conn gater intercept secure peer and peer manager filters list
			connGaterInterceptSecureFilters = append(connGaterInterceptSecureFilters, f)
			peerManagerFilters = append(peerManagerFilters, f)
		}
	}

	// setup unicast rate limiters
	unicastRateLimiters := ratelimit.NewRateLimiters(unicastRateLimiterOpts...)

	uniCfg := &p2pconfig.UnicastConfig{
		StreamRetryInterval:    fnb.UnicastCreateStreamRetryDelay,
		RateLimiterDistributor: fnb.UnicastRateLimiterDistributor,
	}

	connGaterCfg := &p2pconfig.ConnectionGaterConfig{
		InterceptPeerDialFilters: connGaterPeerDialFilters,
		InterceptSecuredFilters:  connGaterInterceptSecureFilters,
	}

	peerManagerCfg := &p2pconfig.PeerManagerConfig{
		ConnectionPruning: fnb.NetworkConnectionPruning,
		UpdateInterval:    fnb.PeerUpdateInterval,
	}

	fnb.Component(LibP2PNodeComponent, func(node *NodeConfig) (module.ReadyDoneAware, error) {
		myAddr := fnb.NodeConfig.Me.Address()
		if fnb.BaseConfig.BindAddr != NotSet {
			myAddr = fnb.BaseConfig.BindAddr
		}

		libP2PNodeFactory := p2pbuilder.DefaultLibP2PNodeFactory(
			fnb.Logger,
			myAddr,
			fnb.NetworkKey,
			fnb.SporkID,
			fnb.IdentityProvider,
			&p2pconfig.MetricsConfig{
				Metrics:          fnb.Metrics.Network,
				HeroCacheFactory: fnb.HeroCacheMetricsFactory(),
			},
			fnb.Resolver,
			fnb.BaseConfig.NodeRole,
			connGaterCfg,
			peerManagerCfg,
			// run peer manager with the specified interval and let it also prune connections
			fnb.GossipSubConfig,
			fnb.LibP2PResourceManagerConfig,
			uniCfg,
		)

		libp2pNode, err := libP2PNodeFactory()
		if err != nil {
			return nil, fmt.Errorf("failed to create libp2p node: %w", err)
		}
		fnb.LibP2PNode = libp2pNode

		return libp2pNode, nil
	})
	fnb.Component(NetworkComponent, func(node *NodeConfig) (module.ReadyDoneAware, error) {
<<<<<<< HEAD
		cf, err := conduit.NewDefaultConduitFactory(&alspmgr.MisbehaviorReportManagerConfig{
			Logger:                  fnb.Logger,
			SpamRecordCacheSize:     fnb.AlspConfig.SpamRecordCacheSize,
			SpamReportQueueSize:     fnb.AlspConfig.SpamReportQueueSize,
			DisablePenalty:          fnb.AlspConfig.DisablePenalty,
			AlspMetrics:             fnb.Metrics.Network,
			HeroCacheMetricsFactory: fnb.HeroCacheMetricsFactory(),
=======
		cf := conduit.NewDefaultConduitFactory(&alspmgr.MisbehaviorReportManagerConfig{
			Logger:               fnb.Logger,
			SpamRecordsCacheSize: fnb.AlspConfig.SpamRecordCacheSize,
			DisablePenalty:       fnb.AlspConfig.DisablePenalty,
			AlspMetrics:          fnb.Metrics.Network,
			CacheMetrics:         metrics.ApplicationLayerSpamRecordCacheMetricFactory(fnb.HeroCacheMetricsFactory(), p2p.PrivateNetwork),
>>>>>>> 6751e524
		})
		if err != nil {
			return nil, fmt.Errorf("failed to create default conduit factory: %w", err)
		}
		fnb.Logger.Info().Hex("node_id", logging.ID(fnb.NodeID)).Msg("default conduit factory initiated")
		return fnb.InitFlowNetworkWithConduitFactory(node, cf, unicastRateLimiters, peerManagerFilters)
	})

	fnb.Module("middleware dependency", func(node *NodeConfig) error {
		fnb.middlewareDependable = module.NewProxiedReadyDoneAware()
		fnb.PeerManagerDependencies.Add(fnb.middlewareDependable)
		return nil
	})

	// peer manager won't be created until all PeerManagerDependencies are ready.
	fnb.DependableComponent("peer manager", func(node *NodeConfig) (module.ReadyDoneAware, error) {
		return fnb.LibP2PNode.PeerManagerComponent(), nil
	}, fnb.PeerManagerDependencies)
}

// HeroCacheMetricsFactory returns a HeroCacheMetricsFactory based on the MetricsEnabled flag.
// If MetricsEnabled is true, it returns a HeroCacheMetricsFactory that will register metrics with the provided MetricsRegisterer.
// If MetricsEnabled is false, it returns a no-op HeroCacheMetricsFactory that will not register any metrics.
func (fnb *FlowNodeBuilder) HeroCacheMetricsFactory() metrics.HeroCacheMetricsFactory {
	if fnb.MetricsEnabled {
		return metrics.NewHeroCacheMetricsFactory(fnb.MetricsRegisterer)
	}
	return metrics.NewNoopHeroCacheMetricsFactory()
}

func (fnb *FlowNodeBuilder) InitFlowNetworkWithConduitFactory(node *NodeConfig, cf network.ConduitFactory, unicastRateLimiters *ratelimit.RateLimiters, peerManagerFilters []p2p.PeerFilter) (network.Network, error) {
	var mwOpts []middleware.MiddlewareOption
	if len(fnb.MsgValidators) > 0 {
		mwOpts = append(mwOpts, middleware.WithMessageValidators(fnb.MsgValidators...))
	}

	// by default if no rate limiter configuration was provided in the CLI args the default
	// noop rate limiter will be used.
	mwOpts = append(mwOpts, middleware.WithUnicastRateLimiters(unicastRateLimiters))

	mwOpts = append(mwOpts,
		middleware.WithPreferredUnicastProtocols(protocols.ToProtocolNames(fnb.PreferredUnicastProtocols)),
	)

	// peerManagerFilters are used by the peerManager via the middleware to filter peers from the topology.
	if len(peerManagerFilters) > 0 {
		mwOpts = append(mwOpts, middleware.WithPeerManagerFilters(peerManagerFilters))
	}

	slashingViolationsConsumer := slashing.NewSlashingViolationsConsumer(fnb.Logger, fnb.Metrics.Network)
	mw := middleware.NewMiddleware(
		fnb.Logger,
		fnb.LibP2PNode,
		fnb.Me.NodeID(),
		fnb.Metrics.Bitswap,
		fnb.SporkID,
		fnb.BaseConfig.UnicastMessageTimeout,
		fnb.IDTranslator,
		fnb.CodecFactory(),
		slashingViolationsConsumer,
		mwOpts...)
	fnb.NodeDisallowListDistributor.AddConsumer(mw)
	fnb.Middleware = mw

	subscriptionManager := subscription.NewChannelSubscriptionManager(fnb.Middleware)

	receiveCache := netcache.NewHeroReceiveCache(fnb.NetworkReceivedMessageCacheSize,
		fnb.Logger,
		metrics.NetworkReceiveCacheMetricsFactory(fnb.HeroCacheMetricsFactory(), p2p.PrivateNetwork))

	err := node.Metrics.Mempool.Register(metrics.ResourceNetworkingReceiveCache, receiveCache.Size)
	if err != nil {
		return nil, fmt.Errorf("could not register networking receive cache metric: %w", err)
	}

	// creates network instance
	net, err := p2p.NewNetwork(&p2p.NetworkParameters{
		Logger:              fnb.Logger,
		Codec:               fnb.CodecFactory(),
		Me:                  fnb.Me,
		MiddlewareFactory:   func() (network.Middleware, error) { return fnb.Middleware, nil },
		Topology:            topology.NewFullyConnectedTopology(),
		SubscriptionManager: subscriptionManager,
		Metrics:             fnb.Metrics.Network,
		IdentityProvider:    fnb.IdentityProvider,
		ReceiveCache:        receiveCache,
		ConduitFactory:      cf,
	})
	if err != nil {
		return nil, fmt.Errorf("could not initialize network: %w", err)
	}

	fnb.Network = net

	// register middleware's ReadyDoneAware interface so other components can depend on it for startup
	if fnb.middlewareDependable != nil {
		fnb.middlewareDependable.Init(fnb.Middleware)
	}

	idEvents := gadgets.NewIdentityDeltas(fnb.Middleware.UpdateNodeAddresses)
	fnb.ProtocolEvents.AddConsumer(idEvents)

	return net, nil
}

func (fnb *FlowNodeBuilder) EnqueueMetricsServerInit() {
	fnb.Component("metrics server", func(node *NodeConfig) (module.ReadyDoneAware, error) {
		server := metrics.NewServer(fnb.Logger, fnb.BaseConfig.metricsPort)
		return server, nil
	})
}

func (fnb *FlowNodeBuilder) EnqueueAdminServerInit() error {
	if fnb.AdminAddr == NotSet {
		return nil
	}

	if (fnb.AdminCert != NotSet || fnb.AdminKey != NotSet || fnb.AdminClientCAs != NotSet) &&
		!(fnb.AdminCert != NotSet && fnb.AdminKey != NotSet && fnb.AdminClientCAs != NotSet) {
		return fmt.Errorf("admin cert / key and client certs must all be provided to enable mutual TLS")
	}

	// create the updatable config manager
	fnb.RegisterDefaultAdminCommands()
	fnb.Component("admin server", func(node *NodeConfig) (module.ReadyDoneAware, error) {
		// set up all admin commands
		for commandName, commandFunc := range fnb.adminCommands {
			command := commandFunc(fnb.NodeConfig)
			fnb.adminCommandBootstrapper.RegisterHandler(commandName, command.Handler)
			fnb.adminCommandBootstrapper.RegisterValidator(commandName, command.Validator)
		}

		opts := []admin.CommandRunnerOption{
			admin.WithMaxMsgSize(int(fnb.AdminMaxMsgSize)),
		}

		if node.AdminCert != NotSet {
			serverCert, err := tls.LoadX509KeyPair(node.AdminCert, node.AdminKey)
			if err != nil {
				return nil, err
			}
			clientCAs, err := os.ReadFile(node.AdminClientCAs)
			if err != nil {
				return nil, err
			}
			certPool := x509.NewCertPool()
			certPool.AppendCertsFromPEM(clientCAs)
			config := &tls.Config{
				MinVersion:   tls.VersionTLS13,
				Certificates: []tls.Certificate{serverCert},
				ClientAuth:   tls.RequireAndVerifyClientCert,
				ClientCAs:    certPool,
			}

			opts = append(opts, admin.WithTLS(config))
		}

		runner := fnb.adminCommandBootstrapper.Bootstrap(fnb.Logger, fnb.AdminAddr, opts...)

		return runner, nil
	})

	return nil
}

func (fnb *FlowNodeBuilder) RegisterBadgerMetrics() error {
	return metrics.RegisterBadgerMetrics()
}

func (fnb *FlowNodeBuilder) EnqueueTracer() {
	fnb.Component("tracer", func(node *NodeConfig) (module.ReadyDoneAware, error) {
		return fnb.Tracer, nil
	})
}

func (fnb *FlowNodeBuilder) ParseAndPrintFlags() error {
	// parse configuration parameters
	pflag.Parse()

	// print all flags
	log := fnb.Logger.Info()

	pflag.VisitAll(func(flag *pflag.Flag) {
		log = log.Str(flag.Name, flag.Value.String())
	})

	log.Msg("flags loaded")

	return fnb.extraFlagsValidation()
}

func (fnb *FlowNodeBuilder) ValidateRootSnapshot(f func(protocol.Snapshot) error) NodeBuilder {
	fnb.extraRootSnapshotCheck = f
	return fnb
}

func (fnb *FlowNodeBuilder) ValidateFlags(f func() error) NodeBuilder {
	fnb.extraFlagCheck = f
	return fnb
}

func (fnb *FlowNodeBuilder) PrintBuildVersionDetails() {
	fnb.Logger.Info().Str("version", build.Semver()).Str("commit", build.Commit()).Msg("build details")
}

func (fnb *FlowNodeBuilder) initNodeInfo() error {
	if fnb.BaseConfig.nodeIDHex == NotSet {
		return fmt.Errorf("cannot start without node ID")
	}

	nodeID, err := flow.HexStringToIdentifier(fnb.BaseConfig.nodeIDHex)
	if err != nil {
		return fmt.Errorf("could not parse node ID from string (id: %v): %w", fnb.BaseConfig.nodeIDHex, err)
	}

	info, err := LoadPrivateNodeInfo(fnb.BaseConfig.BootstrapDir, nodeID)
	if err != nil {
		return fmt.Errorf("failed to load private node info: %w", err)
	}

	fnb.NodeID = nodeID
	fnb.NetworkKey = info.NetworkPrivKey.PrivateKey
	fnb.StakingKey = info.StakingPrivKey.PrivateKey

	return nil
}

func (fnb *FlowNodeBuilder) initLogger() error {
	// configure logger with standard level, node ID and UTC timestamp
	zerolog.TimeFieldFormat = time.RFC3339Nano
	zerolog.TimestampFunc = func() time.Time { return time.Now().UTC() }

	// Drop all log events that exceed this rate limit
	throttledSampler := logging.BurstSampler(fnb.BaseConfig.debugLogLimit, time.Second)

	log := fnb.Logger.With().
		Timestamp().
		Str("node_role", fnb.BaseConfig.NodeRole).
		Str("node_id", fnb.NodeID.String()).
		Logger().
		Sample(zerolog.LevelSampler{
			TraceSampler: throttledSampler,
			DebugSampler: throttledSampler,
		})

	log.Info().Msgf("flow %s node starting up", fnb.BaseConfig.NodeRole)

	// parse config log level and apply to logger
	lvl, err := zerolog.ParseLevel(strings.ToLower(fnb.BaseConfig.level))
	if err != nil {
		return fmt.Errorf("invalid log level: %w", err)
	}

	// Minimum log level is set to trace, then overridden by SetGlobalLevel.
	// this allows admin commands to modify the level to any value during runtime
	log = log.Level(zerolog.TraceLevel)
	zerolog.SetGlobalLevel(lvl)

	fnb.Logger = log

	return nil
}

func (fnb *FlowNodeBuilder) initMetrics() error {

	fnb.Tracer = trace.NewNoopTracer()
	if fnb.BaseConfig.tracerEnabled {
		nodeIdHex := fnb.NodeID.String()
		if len(nodeIdHex) > 8 {
			nodeIdHex = nodeIdHex[:8]
		}

		serviceName := fnb.BaseConfig.NodeRole + "-" + nodeIdHex
		tracer, err := trace.NewTracer(
			fnb.Logger,
			serviceName,
			fnb.RootChainID.String(),
			fnb.tracerSensitivity,
		)
		if err != nil {
			return fmt.Errorf("could not initialize tracer: %w", err)
		}

		fnb.Logger.Info().Msg("Tracer Started")
		fnb.Tracer = tracer
	}

	fnb.Metrics = Metrics{
		Network:        metrics.NewNoopCollector(),
		Engine:         metrics.NewNoopCollector(),
		Compliance:     metrics.NewNoopCollector(),
		Cache:          metrics.NewNoopCollector(),
		Mempool:        metrics.NewNoopCollector(),
		CleanCollector: metrics.NewNoopCollector(),
		Bitswap:        metrics.NewNoopCollector(),
	}
	if fnb.BaseConfig.MetricsEnabled {
		fnb.MetricsRegisterer = prometheus.DefaultRegisterer

		mempools := metrics.NewMempoolCollector(5 * time.Second)

		fnb.Metrics = Metrics{
			Network:    metrics.NewNetworkCollector(fnb.Logger),
			Engine:     metrics.NewEngineCollector(),
			Compliance: metrics.NewComplianceCollector(),
			// CacheControl metrics has been causing memory abuse, disable for now
			// Cache:          metrics.NewCacheCollector(fnb.RootChainID),
			Cache:          metrics.NewNoopCollector(),
			CleanCollector: metrics.NewCleanerCollector(),
			Mempool:        mempools,
			Bitswap:        metrics.NewBitswapCollector(),
		}

		// registers mempools as a Component so that its Ready method is invoked upon startup
		fnb.Component("mempools metrics", func(node *NodeConfig) (module.ReadyDoneAware, error) {
			return mempools, nil
		})

		// metrics enabled, report node info metrics as post init event
		fnb.PostInit(func(nodeConfig *NodeConfig) error {
			nodeInfoMetrics := metrics.NewNodeInfoCollector()
			protocolVersion, err := fnb.RootSnapshot.Params().ProtocolVersion()
			if err != nil {
				return fmt.Errorf("could not query root snapshoot protocol version: %w", err)
			}
			nodeInfoMetrics.NodeInfo(build.Semver(), build.Commit(), nodeConfig.SporkID.String(), protocolVersion)
			return nil
		})
	}
	return nil
}

func (fnb *FlowNodeBuilder) createGCEProfileUploader(client *gcemd.Client, opts ...option.ClientOption) (profiler.Uploader, error) {
	projectID, err := client.ProjectID()
	if err != nil {
		return &profiler.NoopUploader{}, fmt.Errorf("failed to get project ID: %w", err)
	}

	instance, err := client.InstanceID()
	if err != nil {
		return &profiler.NoopUploader{}, fmt.Errorf("failed to get instance ID: %w", err)
	}

	chainID := fnb.RootChainID.String()
	if chainID == "" {
		fnb.Logger.Warn().Msg("RootChainID is not set, using default value")
		chainID = "unknown"
	}

	params := profiler.Params{
		ProjectID: projectID,
		ChainID:   chainID,
		Role:      fnb.NodeConfig.NodeRole,
		Version:   build.Semver(),
		Commit:    build.Commit(),
		Instance:  instance,
	}
	fnb.Logger.Info().Msgf("creating pprof profile uploader with params: %+v", params)

	return profiler.NewUploader(fnb.Logger, params, opts...)
}

func (fnb *FlowNodeBuilder) createProfileUploader() (profiler.Uploader, error) {
	switch {
	case fnb.BaseConfig.profilerConfig.UploaderEnabled && gcemd.OnGCE():
		return fnb.createGCEProfileUploader(gcemd.NewClient(nil))
	default:
		fnb.Logger.Info().Msg("not running on GCE, setting pprof uploader to noop")
		return &profiler.NoopUploader{}, nil
	}
}

func (fnb *FlowNodeBuilder) initProfiler() error {
	uploader, err := fnb.createProfileUploader()
	if err != nil {
		fnb.Logger.Warn().Err(err).Msg("failed to create pprof uploader, falling back to noop")
		uploader = &profiler.NoopUploader{}
	}

	profiler, err := profiler.New(fnb.Logger, uploader, fnb.BaseConfig.profilerConfig)
	if err != nil {
		return fmt.Errorf("could not initialize profiler: %w", err)
	}

	// register the enabled state of the profiler for dynamic configuring
	err = fnb.ConfigManager.RegisterBoolConfig("profiler-enabled", profiler.Enabled, profiler.SetEnabled)
	if err != nil {
		return fmt.Errorf("could not register profiler-enabled config: %w", err)
	}

	err = fnb.ConfigManager.RegisterDurationConfig(
		"profiler-trigger",
		func() time.Duration { return fnb.BaseConfig.profilerConfig.Duration },
		func(d time.Duration) error { return profiler.TriggerRun(d) },
	)
	if err != nil {
		return fmt.Errorf("could not register profiler-trigger config: %w", err)
	}

	err = fnb.ConfigManager.RegisterUintConfig(
		"profiler-set-mem-profile-rate",
		func() uint { return uint(runtime.MemProfileRate) },
		func(r uint) error { runtime.MemProfileRate = int(r); return nil },
	)
	if err != nil {
		return fmt.Errorf("could not register profiler-set-mem-profile-rate setting: %w", err)
	}

	// There is no way to get the current block profile rate so we keep track of it ourselves.
	currentRate := new(uint)
	err = fnb.ConfigManager.RegisterUintConfig(
		"profiler-set-block-profile-rate",
		func() uint { return *currentRate },
		func(r uint) error { currentRate = &r; runtime.SetBlockProfileRate(int(r)); return nil },
	)
	if err != nil {
		return fmt.Errorf("could not register profiler-set-block-profile-rate setting: %w", err)
	}

	err = fnb.ConfigManager.RegisterUintConfig(
		"profiler-set-mutex-profile-fraction",
		func() uint { return uint(runtime.SetMutexProfileFraction(-1)) },
		func(r uint) error { _ = runtime.SetMutexProfileFraction(int(r)); return nil },
	)
	if err != nil {
		return fmt.Errorf("could not register profiler-set-mutex-profile-fraction setting: %w", err)
	}

	// registering as a DependableComponent with no dependencies so that it's started immediately on startup
	// without being blocked by other component's Ready()
	fnb.DependableComponent("profiler", func(node *NodeConfig) (module.ReadyDoneAware, error) {
		return profiler, nil
	}, NewDependencyList())

	return nil
}

func (fnb *FlowNodeBuilder) initDB() error {

	// if a db has been passed in, use that instead of creating one
	if fnb.BaseConfig.db != nil {
		fnb.DB = fnb.BaseConfig.db
		return nil
	}

	// Pre-create DB path (Badger creates only one-level dirs)
	err := os.MkdirAll(fnb.BaseConfig.datadir, 0700)
	if err != nil {
		return fmt.Errorf("could not create datadir (path: %s): %w", fnb.BaseConfig.datadir, err)
	}

	log := sutil.NewLogger(fnb.Logger)

	// we initialize the database with options that allow us to keep the maximum
	// item size in the trie itself (up to 1MB) and where we keep all level zero
	// tables in-memory as well; this slows down compaction and increases memory
	// usage, but it improves overall performance and disk i/o
	opts := badger.
		DefaultOptions(fnb.BaseConfig.datadir).
		WithKeepL0InMemory(true).
		WithLogger(log).

		// the ValueLogFileSize option specifies how big the value of a
		// key-value pair is allowed to be saved into badger.
		// exceeding this limit, will fail with an error like this:
		// could not store data: Value with size <xxxx> exceeded 1073741824 limit
		// Maximum value size is 10G, needed by execution node
		// TODO: finding a better max value for each node type
		WithValueLogFileSize(128 << 23).
		WithValueLogMaxEntries(100000) // Default is 1000000

	publicDB, err := bstorage.InitPublic(opts)
	if err != nil {
		return fmt.Errorf("could not open public db: %w", err)
	}
	fnb.DB = publicDB

	fnb.ShutdownFunc(func() error {
		if err := fnb.DB.Close(); err != nil {
			return fmt.Errorf("error closing protocol database: %w", err)
		}
		return nil
	})

	fnb.Component("badger log cleaner", func(node *NodeConfig) (module.ReadyDoneAware, error) {
		return bstorage.NewCleaner(node.Logger, node.DB, node.Metrics.CleanCollector, flow.DefaultValueLogGCWaitDuration), nil
	})

	return nil
}

func (fnb *FlowNodeBuilder) initSecretsDB() error {

	// if the secrets DB is disabled (only applicable for Consensus Follower,
	// which makes use of this same logic), skip this initialization
	if !fnb.BaseConfig.secretsDBEnabled {
		return nil
	}

	if fnb.BaseConfig.secretsdir == NotSet {
		return fmt.Errorf("missing required flag '--secretsdir'")
	}

	err := os.MkdirAll(fnb.BaseConfig.secretsdir, 0700)
	if err != nil {
		return fmt.Errorf("could not create secrets db dir (path: %s): %w", fnb.BaseConfig.secretsdir, err)
	}

	log := sutil.NewLogger(fnb.Logger)

	opts := badger.DefaultOptions(fnb.BaseConfig.secretsdir).WithLogger(log)

	// NOTE: SN nodes need to explicitly set --insecure-secrets-db to true in order to
	// disable secrets database encryption
	if fnb.NodeRole == flow.RoleConsensus.String() && fnb.InsecureSecretsDB {
		fnb.Logger.Warn().Msg("starting with secrets database encryption disabled")
	} else {
		encryptionKey, err := loadSecretsEncryptionKey(fnb.BootstrapDir, fnb.NodeID)
		if errors.Is(err, os.ErrNotExist) {
			if fnb.NodeRole == flow.RoleConsensus.String() {
				// missing key is a fatal error for SN nodes
				return fmt.Errorf("secrets db encryption key not found: %w", err)
			}
			fnb.Logger.Warn().Msg("starting with secrets database encryption disabled")
		} else if err != nil {
			return fmt.Errorf("failed to read secrets db encryption key: %w", err)
		} else {
			opts = opts.WithEncryptionKey(encryptionKey)
		}
	}

	secretsDB, err := bstorage.InitSecret(opts)
	if err != nil {
		return fmt.Errorf("could not open secrets db: %w", err)
	}
	fnb.SecretsDB = secretsDB

	fnb.ShutdownFunc(func() error {
		if err := fnb.SecretsDB.Close(); err != nil {
			return fmt.Errorf("error closing secrets database: %w", err)
		}
		return nil
	})

	return nil
}

func (fnb *FlowNodeBuilder) initStorage() error {

	// in order to void long iterations with big keys when initializing with an
	// already populated database, we bootstrap the initial maximum key size
	// upon starting
	err := operation.RetryOnConflict(fnb.DB.Update, func(tx *badger.Txn) error {
		return operation.InitMax(tx)
	})
	if err != nil {
		return fmt.Errorf("could not initialize max tracker: %w", err)
	}

	headers := bstorage.NewHeaders(fnb.Metrics.Cache, fnb.DB)
	guarantees := bstorage.NewGuarantees(fnb.Metrics.Cache, fnb.DB, fnb.BaseConfig.guaranteesCacheSize)
	seals := bstorage.NewSeals(fnb.Metrics.Cache, fnb.DB)
	results := bstorage.NewExecutionResults(fnb.Metrics.Cache, fnb.DB)
	receipts := bstorage.NewExecutionReceipts(fnb.Metrics.Cache, fnb.DB, results, fnb.BaseConfig.receiptsCacheSize)
	index := bstorage.NewIndex(fnb.Metrics.Cache, fnb.DB)
	payloads := bstorage.NewPayloads(fnb.DB, index, guarantees, seals, receipts, results)
	blocks := bstorage.NewBlocks(fnb.DB, headers, payloads)
	qcs := bstorage.NewQuorumCertificates(fnb.Metrics.Cache, fnb.DB, bstorage.DefaultCacheSize)
	transactions := bstorage.NewTransactions(fnb.Metrics.Cache, fnb.DB)
	collections := bstorage.NewCollections(fnb.DB, transactions)
	setups := bstorage.NewEpochSetups(fnb.Metrics.Cache, fnb.DB)
	epochCommits := bstorage.NewEpochCommits(fnb.Metrics.Cache, fnb.DB)
	statuses := bstorage.NewEpochStatuses(fnb.Metrics.Cache, fnb.DB)
	commits := bstorage.NewCommits(fnb.Metrics.Cache, fnb.DB)
	versionBeacons := bstorage.NewVersionBeacons(fnb.DB)

	fnb.Storage = Storage{
		Headers:            headers,
		Guarantees:         guarantees,
		Receipts:           receipts,
		Results:            results,
		Seals:              seals,
		Index:              index,
		Payloads:           payloads,
		Blocks:             blocks,
		QuorumCertificates: qcs,
		Transactions:       transactions,
		Collections:        collections,
		Setups:             setups,
		EpochCommits:       epochCommits,
		VersionBeacons:     versionBeacons,
		Statuses:           statuses,
		Commits:            commits,
	}

	return nil
}

func (fnb *FlowNodeBuilder) InitIDProviders() {
	fnb.Component("disallow list notification distributor", func(node *NodeConfig) (module.ReadyDoneAware, error) {
		// distributor is returned as a component to be started and stopped.
		if fnb.NodeDisallowListDistributor == nil {
			return nil, fmt.Errorf("disallow list notification distributor has not been set")
		}
		return fnb.NodeDisallowListDistributor, nil
	})
	fnb.Module("id providers", func(node *NodeConfig) error {
		idCache, err := cache.NewProtocolStateIDCache(node.Logger, node.State, node.ProtocolEvents)
		if err != nil {
			return fmt.Errorf("could not initialize ProtocolStateIDCache: %w", err)
		}
		node.IDTranslator = idCache

		fnb.NodeDisallowListDistributor = BuildDisallowListNotificationDisseminator(fnb.DisallowListNotificationCacheSize, fnb.MetricsRegisterer, fnb.Logger, fnb.MetricsEnabled)

		// The following wrapper allows to disallow-list byzantine nodes via an admin command:
		// the wrapper overrides the 'Ejected' flag of disallow-listed nodes to true
		disallowListWrapper, err := cache.NewNodeBlocklistWrapper(idCache, node.DB, fnb.NodeDisallowListDistributor)
		if err != nil {
			return fmt.Errorf("could not initialize NodeBlockListWrapper: %w", err)
		}
		node.IdentityProvider = disallowListWrapper

		// register the disallow list wrapper for dynamic configuration via admin command
		err = node.ConfigManager.RegisterIdentifierListConfig("network-id-provider-blocklist",
			disallowListWrapper.GetBlocklist, disallowListWrapper.Update)
		if err != nil {
			return fmt.Errorf("failed to register blocklist with config manager: %w", err)
		}

		node.SyncEngineIdentifierProvider = id.NewIdentityFilterIdentifierProvider(
			filter.And(
				filter.HasRole(flow.RoleConsensus),
				filter.Not(filter.HasNodeID(node.Me.NodeID())),
				p2p.NotEjectedFilter,
			),
			node.IdentityProvider,
		)
		return nil
	})
}

func (fnb *FlowNodeBuilder) initState() error {
	fnb.ProtocolEvents = events.NewDistributor()

	isBootStrapped, err := badgerState.IsBootstrapped(fnb.DB)
	if err != nil {
		return fmt.Errorf("failed to determine whether database contains bootstrapped state: %w", err)
	}

	if isBootStrapped {
		fnb.Logger.Info().Msg("opening already bootstrapped protocol state")
		state, err := badgerState.OpenState(
			fnb.Metrics.Compliance,
			fnb.DB,
			fnb.Storage.Headers,
			fnb.Storage.Seals,
			fnb.Storage.Results,
			fnb.Storage.Blocks,
			fnb.Storage.QuorumCertificates,
			fnb.Storage.Setups,
			fnb.Storage.EpochCommits,
			fnb.Storage.Statuses,
			fnb.Storage.VersionBeacons,
		)
		if err != nil {
			return fmt.Errorf("could not open protocol state: %w", err)
		}
		fnb.State = state

		// set root snapshot field
		rootBlock, err := state.Params().Root()
		if err != nil {
			return fmt.Errorf("could not get root block from protocol state: %w", err)
		}

		rootSnapshot := state.AtBlockID(rootBlock.ID())
		if err := fnb.setRootSnapshot(rootSnapshot); err != nil {
			return err
		}
	} else {
		// Bootstrap!
		fnb.Logger.Info().Msg("bootstrapping empty protocol state")

		// if no root snapshot is configured, attempt to load the file from disk
		var rootSnapshot = fnb.RootSnapshot
		if rootSnapshot == nil {
			fnb.Logger.Info().Msgf("loading root protocol state snapshot from disk")
			rootSnapshot, err = loadRootProtocolSnapshot(fnb.BaseConfig.BootstrapDir)
			if err != nil {
				return fmt.Errorf("failed to read protocol snapshot from disk: %w", err)
			}
		}
		// set root snapshot fields
		if err := fnb.setRootSnapshot(rootSnapshot); err != nil {
			return err
		}

		// generate bootstrap config options as per NodeConfig
		var options []badgerState.BootstrapConfigOptions
		if fnb.SkipNwAddressBasedValidations {
			options = append(options, badgerState.SkipNetworkAddressValidation)
		}

		fnb.State, err = badgerState.Bootstrap(
			fnb.Metrics.Compliance,
			fnb.DB,
			fnb.Storage.Headers,
			fnb.Storage.Seals,
			fnb.Storage.Results,
			fnb.Storage.Blocks,
			fnb.Storage.QuorumCertificates,
			fnb.Storage.Setups,
			fnb.Storage.EpochCommits,
			fnb.Storage.Statuses,
			fnb.Storage.VersionBeacons,
			fnb.RootSnapshot,
			options...,
		)
		if err != nil {
			return fmt.Errorf("could not bootstrap protocol state: %w", err)
		}

		fnb.Logger.Info().
			Hex("root_result_id", logging.Entity(fnb.RootResult)).
			Hex("root_state_commitment", fnb.RootSeal.FinalState[:]).
			Hex("root_block_id", logging.Entity(fnb.RootBlock)).
			Uint64("root_block_height", fnb.RootBlock.Header.Height).
			Msg("protocol state bootstrapped")
	}

	// initialize local if it hasn't been initialized yet
	if fnb.Me == nil {
		if err := fnb.initLocal(); err != nil {
			return err
		}
	}

	lastFinalized, err := fnb.State.Final().Head()
	if err != nil {
		return fmt.Errorf("could not get last finalized block header: %w", err)
	}
	fnb.NodeConfig.FinalizedHeader = lastFinalized

	fnb.Logger.Info().
		Hex("root_block_id", logging.Entity(fnb.RootBlock)).
		Uint64("root_block_height", fnb.RootBlock.Header.Height).
		Hex("finalized_block_id", logging.Entity(lastFinalized)).
		Uint64("finalized_block_height", lastFinalized.Height).
		Msg("successfully opened protocol state")

	return nil
}

// setRootSnapshot sets the root snapshot field and all related fields in the NodeConfig.
func (fnb *FlowNodeBuilder) setRootSnapshot(rootSnapshot protocol.Snapshot) error {
	var err error

	// validate the root snapshot QCs
	err = badgerState.IsValidRootSnapshotQCs(rootSnapshot)
	if err != nil {
		return fmt.Errorf("failed to validate root snapshot QCs: %w", err)
	}

	// perform extra checks requested by specific node types
	if fnb.extraRootSnapshotCheck != nil {
		err = fnb.extraRootSnapshotCheck(rootSnapshot)
		if err != nil {
			return fmt.Errorf("failed to perform extra checks on root snapshot: %w", err)
		}
	}

	fnb.RootSnapshot = rootSnapshot
	// cache properties of the root snapshot, for convenience
	fnb.RootResult, fnb.RootSeal, err = fnb.RootSnapshot.SealedResult()
	if err != nil {
		return fmt.Errorf("failed to read root sealed result: %w", err)
	}

	sealingSegment, err := fnb.RootSnapshot.SealingSegment()
	if err != nil {
		return fmt.Errorf("failed to read root sealing segment: %w", err)
	}

	fnb.RootBlock = sealingSegment.Highest()
	fnb.RootQC, err = fnb.RootSnapshot.QuorumCertificate()
	if err != nil {
		return fmt.Errorf("failed to read root QC: %w", err)
	}

	fnb.RootChainID = fnb.RootBlock.Header.ChainID
	fnb.SporkID, err = fnb.RootSnapshot.Params().SporkID()
	if err != nil {
		return fmt.Errorf("failed to read spork ID: %w", err)
	}

	return nil
}

func (fnb *FlowNodeBuilder) initLocal() error {
	// Verify that my ID (as given in the configuration) is known to the network
	// (i.e. protocol state). There are two cases that will cause the following error:
	// 1) used the wrong node id, which is not part of the identity list of the finalized state
	// 2) the node id is a new one for a new spork, but the bootstrap data has not been updated.
	myID, err := flow.HexStringToIdentifier(fnb.BaseConfig.nodeIDHex)
	if err != nil {
		return fmt.Errorf("could not parse node identifier: %w", err)
	}

	self, err := fnb.State.Final().Identity(myID)
	if err != nil {
		return fmt.Errorf("node identity not found in the identity list of the finalized state (id: %v): %w", myID, err)
	}

	// Verify that my role (as given in the configuration) is consistent with the protocol state.
	// We enforce this strictly for MainNet. For other networks (e.g. TestNet or BenchNet), we
	// are lenient, to allow ghost node to run as any role.
	if self.Role.String() != fnb.BaseConfig.NodeRole {
		rootBlockHeader, err := fnb.State.Params().Root()
		if err != nil {
			return fmt.Errorf("could not get root block from protocol state: %w", err)
		}

		if rootBlockHeader.ChainID == flow.Mainnet {
			return fmt.Errorf("running as incorrect role, expected: %v, actual: %v, exiting",
				self.Role.String(),
				fnb.BaseConfig.NodeRole,
			)
		}

		fnb.Logger.Warn().Msgf("running as incorrect role, expected: %v, actual: %v, continuing",
			self.Role.String(),
			fnb.BaseConfig.NodeRole)
	}

	// ensure that the configured staking/network keys are consistent with the protocol state
	if !self.NetworkPubKey.Equals(fnb.NetworkKey.PublicKey()) {
		return fmt.Errorf("configured networking key does not match protocol state")
	}
	if !self.StakingPubKey.Equals(fnb.StakingKey.PublicKey()) {
		return fmt.Errorf("configured staking key does not match protocol state")
	}

	fnb.Me, err = local.New(self, fnb.StakingKey)
	if err != nil {
		return fmt.Errorf("could not initialize local: %w", err)
	}

	return nil
}

func (fnb *FlowNodeBuilder) initFvmOptions() {
	blockFinder := environment.NewBlockFinder(fnb.Storage.Headers)
	vmOpts := []fvm.Option{
		fvm.WithChain(fnb.RootChainID.Chain()),
		fvm.WithBlocks(blockFinder),
		fvm.WithAccountStorageLimit(true),
	}
	if fnb.RootChainID == flow.Testnet || fnb.RootChainID == flow.Sandboxnet || fnb.RootChainID == flow.Mainnet {
		vmOpts = append(vmOpts,
			fvm.WithTransactionFeesEnabled(true),
		)
	}
	if fnb.RootChainID == flow.Testnet || fnb.RootChainID == flow.Sandboxnet || fnb.RootChainID == flow.Localnet || fnb.RootChainID == flow.Benchnet {
		vmOpts = append(vmOpts,
			fvm.WithContractDeploymentRestricted(false),
		)
	}
	fnb.FvmOptions = vmOpts
}

// handleModules initializes the given module.
func (fnb *FlowNodeBuilder) handleModule(v namedModuleFunc) error {
	err := v.fn(fnb.NodeConfig)
	if err != nil {
		return fmt.Errorf("module %s initialization failed: %w", v.name, err)
	}

	fnb.Logger.Info().Str("module", v.name).Msg("module initialization complete")
	return nil
}

// handleModules initializes all modules that have been enqueued on this node builder.
func (fnb *FlowNodeBuilder) handleModules() error {
	for _, f := range fnb.modules {
		if err := fnb.handleModule(f); err != nil {
			return err
		}
	}

	return nil
}

// handleComponents registers the component's factory method with the ComponentManager to be run
// when the node starts.
// It uses signal channels to ensure that components are started serially.
func (fnb *FlowNodeBuilder) handleComponents() error {
	// The parent/started channels are used to enforce serial startup.
	// - parent is the started channel of the previous component.
	// - when a component is ready, it closes its started channel by calling the provided callback.
	// Components wait for their parent channel to close before starting, this ensures they start
	// up serially, even though the ComponentManager will launch the goroutines in parallel.

	// The first component is always started immediately
	parent := make(chan struct{})
	close(parent)

	var err error
	asyncComponents := []namedComponentFunc{}

	// Run all components
	for _, f := range fnb.components {
		// Components with explicit dependencies are not started serially
		if f.dependencies != nil {
			asyncComponents = append(asyncComponents, f)
			continue
		}

		started := make(chan struct{})

		if f.errorHandler != nil {
			err = fnb.handleRestartableComponent(f, parent, func() { close(started) })
		} else {
			err = fnb.handleComponent(f, parent, func() { close(started) })
		}

		if err != nil {
			return fmt.Errorf("could not handle component %s: %w", f.name, err)
		}

		parent = started
	}

	// Components with explicit dependencies are run asynchronously, which means dependencies in
	// the dependency list must be initialized outside of the component factory.
	for _, f := range asyncComponents {
		fnb.Logger.Debug().Str("component", f.name).Int("dependencies", len(f.dependencies.components)).Msg("handling component asynchronously")
		err = fnb.handleComponent(f, util.AllReady(f.dependencies.components...), func() {})
		if err != nil {
			return fmt.Errorf("could not handle dependable component %s: %w", f.name, err)
		}
	}

	return nil
}

// handleComponent constructs a component using the provided ReadyDoneFactory, and registers a
// worker with the ComponentManager to be run when the node is started.
//
// The ComponentManager starts all workers in parallel. Since some components have non-idempotent
// ReadyDoneAware interfaces, we need to ensure that they are started serially. This is accomplished
// using the parentReady channel and the started closure. Components wait for the parentReady channel
// to close before starting, and then call the started callback after they are ready(). The started
// callback closes the parentReady channel of the next component, and so on.
//
// TODO: Instead of this serial startup, components should wait for their dependencies to be ready
// using their ReadyDoneAware interface. After components are updated to use the idempotent
// ReadyDoneAware interface and explicitly wait for their dependencies to be ready, we can remove
// this channel chaining.
func (fnb *FlowNodeBuilder) handleComponent(v namedComponentFunc, dependencies <-chan struct{}, started func()) error {
	// Add a closure that starts the component when the node is started, and then waits for it to exit
	// gracefully.
	// Startup for all components will happen in parallel, and components can use their dependencies'
	// ReadyDoneAware interface to wait until they are ready.
	fnb.componentBuilder.AddWorker(func(ctx irrecoverable.SignalerContext, ready component.ReadyFunc) {
		// wait for the dependencies to be ready before starting
		if err := util.WaitClosed(ctx, dependencies); err != nil {
			return
		}

		logger := fnb.Logger.With().Str("component", v.name).Logger()

		// First, build the component using the factory method.
		readyAware, err := v.fn(fnb.NodeConfig)
		if err != nil {
			ctx.Throw(fmt.Errorf("component %s initialization failed: %w", v.name, err))
		}
		logger.Info().Msg("component initialization complete")

		// if this is a Component, use the Startable interface to start the component, otherwise
		// Ready() will launch it.
		cmp, isComponent := readyAware.(component.Component)
		if isComponent {
			cmp.Start(ctx)
		}

		// Wait until the component is ready
		if err := util.WaitClosed(ctx, readyAware.Ready()); err != nil {
			// The context was cancelled. Continue to shutdown logic.
			logger.Warn().Msg("component startup aborted")

			// Non-idempotent ReadyDoneAware components trigger shutdown by calling Done(). Don't
			// do that here since it may not be safe if the component is not Ready().
			if !isComponent {
				return
			}
		} else {
			logger.Info().Msg("component startup complete")
			ready()

			// Signal to the next component that we're ready.
			started()
		}

		// Component shutdown is signaled by cancelling its context.
		<-ctx.Done()
		logger.Info().Msg("component shutdown started")

		// Finally, wait until component has finished shutting down.
		<-readyAware.Done()
		logger.Info().Msg("component shutdown complete")
	})

	return nil
}

// handleRestartableComponent constructs a component using the provided ReadyDoneFactory, and
// registers a worker with the ComponentManager to be run when the node is started.
//
// Restartable Components are components that can be restarted after successfully handling
// an irrecoverable error.
//
// Any irrecoverable errors thrown by the component will be passed to the provided error handler.
func (fnb *FlowNodeBuilder) handleRestartableComponent(v namedComponentFunc, parentReady <-chan struct{}, started func()) error {
	fnb.componentBuilder.AddWorker(func(ctx irrecoverable.SignalerContext, ready component.ReadyFunc) {
		// wait for the previous component to be ready before starting
		if err := util.WaitClosed(ctx, parentReady); err != nil {
			return
		}

		// Note: we're marking the worker routine ready before we even attempt to start the
		// component. the idea behind a restartable component is that the node should not depend
		// on it for safe operation, so the node does not need to wait for it to be ready.
		ready()

		// do not block serial startup. started can only be called once, so it cannot be called
		// from within the componentFactory
		started()

		log := fnb.Logger.With().Str("component", v.name).Logger()

		// This may be called multiple times if the component is restarted
		componentFactory := func() (component.Component, error) {
			c, err := v.fn(fnb.NodeConfig)
			if err != nil {
				return nil, err
			}
			log.Info().Msg("component initialization complete")

			go func() {
				if err := util.WaitClosed(ctx, c.Ready()); err != nil {
					log.Info().Msg("component startup aborted")
				} else {
					log.Info().Msg("component startup complete")
				}

				<-ctx.Done()
				log.Info().Msg("component shutdown started")
			}()
			return c.(component.Component), nil
		}

		err := component.RunComponent(ctx, componentFactory, v.errorHandler)
		if err != nil && !errors.Is(err, ctx.Err()) {
			ctx.Throw(fmt.Errorf("component %s encountered an unhandled irrecoverable error: %w", v.name, err))
		}

		log.Info().Msg("component shutdown complete")
	})

	return nil
}

// ExtraFlags enables binding additional flags beyond those defined in BaseConfig.
func (fnb *FlowNodeBuilder) ExtraFlags(f func(*pflag.FlagSet)) NodeBuilder {
	f(fnb.flags)
	return fnb
}

// Module enables setting up dependencies of the engine with the builder context.
func (fnb *FlowNodeBuilder) Module(name string, f BuilderFunc) NodeBuilder {
	fnb.modules = append(fnb.modules, namedModuleFunc{
		fn:   f,
		name: name,
	})
	return fnb
}

// ShutdownFunc adds a callback function that is called after all components have exited.
func (fnb *FlowNodeBuilder) ShutdownFunc(fn func() error) NodeBuilder {
	fnb.postShutdownFns = append(fnb.postShutdownFns, fn)
	return fnb
}

func (fnb *FlowNodeBuilder) AdminCommand(command string, f func(config *NodeConfig) commands.AdminCommand) NodeBuilder {
	fnb.adminCommands[command] = f
	return fnb
}

// Component adds a new component to the node that conforms to the ReadyDoneAware
// interface.
//
// The ReadyDoneFactory may return either a `Component` or `ReadyDoneAware` instance.
// In both cases, the object is started when the node is run, and the node will wait for the
// component to exit gracefully.
func (fnb *FlowNodeBuilder) Component(name string, f ReadyDoneFactory) NodeBuilder {
	fnb.components = append(fnb.components, namedComponentFunc{
		fn:   f,
		name: name,
	})
	return fnb
}

// DependableComponent adds a new component to the node that conforms to the ReadyDoneAware
// interface. The builder will wait until all of the components in the dependencies list are ready
// before constructing the component.
//
// The ReadyDoneFactory may return either a `Component` or `ReadyDoneAware` instance.
// In both cases, the object is started when the node is run, and the node will wait for the
// component to exit gracefully.
//
// IMPORTANT: Dependable components are started in parallel with no guaranteed run order, so all
// dependencies must be initialized outside of the ReadyDoneFactory, and their `Ready()` method
// MUST be idempotent.
func (fnb *FlowNodeBuilder) DependableComponent(name string, f ReadyDoneFactory, dependencies *DependencyList) NodeBuilder {
	// Note: dependencies are passed as a struct to allow updating the list after calling this method.
	// Passing a slice instead would result in out of sync metadata since slices are passed by reference
	fnb.components = append(fnb.components, namedComponentFunc{
		fn:           f,
		name:         name,
		dependencies: dependencies,
	})
	return fnb
}

// OverrideComponent adds given builder function to the components set of the node builder. If a builder function with that name
// already exists, it will be overridden.
func (fnb *FlowNodeBuilder) OverrideComponent(name string, f ReadyDoneFactory) NodeBuilder {
	for i := 0; i < len(fnb.components); i++ {
		if fnb.components[i].name == name {
			// found component with the name, override it.
			fnb.components[i] = namedComponentFunc{
				fn:   f,
				name: name,
			}

			return fnb
		}
	}

	// no component found with the same name, hence just adding it.
	return fnb.Component(name, f)
}

// RestartableComponent adds a new component to the node that conforms to the ReadyDoneAware
// interface, and calls the provided error handler when an irrecoverable error is encountered.
// Use RestartableComponent if the component is not critical to the node's safe operation and
// can/should be independently restarted when an irrecoverable error is encountered.
//
// IMPORTANT: Since a RestartableComponent can be restarted independently of the node, the node and
// other components must not rely on it for safe operation, and failures must be handled gracefully.
// As such, RestartableComponents do not block the node from becoming ready, and do not block
// subsequent components from starting serially. They do start in serial order.
//
// Note: The ReadyDoneFactory method may be called multiple times if the component is restarted.
//
// Any irrecoverable errors thrown by the component will be passed to the provided error handler.
func (fnb *FlowNodeBuilder) RestartableComponent(name string, f ReadyDoneFactory, errorHandler component.OnError) NodeBuilder {
	fnb.components = append(fnb.components, namedComponentFunc{
		fn:           f,
		name:         name,
		errorHandler: errorHandler,
	})
	return fnb
}

// OverrideModule adds given builder function to the modules set of the node builder. If a builder function with that name
// already exists, it will be overridden.
func (fnb *FlowNodeBuilder) OverrideModule(name string, f BuilderFunc) NodeBuilder {
	for i := 0; i < len(fnb.modules); i++ {
		if fnb.modules[i].name == name {
			// found module with the name, override it.
			fnb.modules[i] = namedModuleFunc{
				fn:   f,
				name: name,
			}

			return fnb
		}
	}

	// no module found with the same name, hence just adding it.
	return fnb.Module(name, f)
}

func (fnb *FlowNodeBuilder) PreInit(f BuilderFunc) NodeBuilder {
	fnb.preInitFns = append(fnb.preInitFns, f)
	return fnb
}

func (fnb *FlowNodeBuilder) PostInit(f BuilderFunc) NodeBuilder {
	fnb.postInitFns = append(fnb.postInitFns, f)
	return fnb
}

type Option func(*BaseConfig)

func WithBootstrapDir(bootstrapDir string) Option {
	return func(config *BaseConfig) {
		config.BootstrapDir = bootstrapDir
	}
}

func WithBindAddress(bindAddress string) Option {
	return func(config *BaseConfig) {
		config.BindAddr = bindAddress
	}
}

func WithDataDir(dataDir string) Option {
	return func(config *BaseConfig) {
		if config.db == nil {
			config.datadir = dataDir
		}
	}
}

func WithSecretsDBEnabled(enabled bool) Option {
	return func(config *BaseConfig) {
		config.secretsDBEnabled = enabled
	}
}

func WithMetricsEnabled(enabled bool) Option {
	return func(config *BaseConfig) {
		config.MetricsEnabled = enabled
	}
}

func WithSyncCoreConfig(syncConfig chainsync.Config) Option {
	return func(config *BaseConfig) {
		config.SyncCoreConfig = syncConfig
	}
}

func WithComplianceConfig(complianceConfig compliance.Config) Option {
	return func(config *BaseConfig) {
		config.ComplianceConfig = complianceConfig
	}
}

func WithLogLevel(level string) Option {
	return func(config *BaseConfig) {
		config.level = level
	}
}

// WithDB takes precedence over WithDataDir and datadir will be set to empty if DB is set using this option
func WithDB(db *badger.DB) Option {
	return func(config *BaseConfig) {
		config.db = db
		config.datadir = ""
	}
}

// FlowNode creates a new Flow node builder with the given name.
func FlowNode(role string, opts ...Option) *FlowNodeBuilder {
	config := DefaultBaseConfig()
	config.NodeRole = role
	for _, opt := range opts {
		opt(config)
	}

	builder := &FlowNodeBuilder{
		NodeConfig: &NodeConfig{
			BaseConfig:              *config,
			Logger:                  zerolog.New(os.Stderr),
			PeerManagerDependencies: NewDependencyList(),
			ConfigManager:           updatable_configs.NewManager(),
		},
		flags:                    pflag.CommandLine,
		adminCommandBootstrapper: admin.NewCommandRunnerBootstrapper(),
		adminCommands:            make(map[string]func(*NodeConfig) commands.AdminCommand),
		componentBuilder:         component.NewComponentManagerBuilder(),
	}
	return builder
}

func (fnb *FlowNodeBuilder) Initialize() error {
	fnb.PrintBuildVersionDetails()

	fnb.BaseFlags()

	if err := fnb.ParseAndPrintFlags(); err != nil {
		return err
	}

	// ID providers must be initialized before the network
	fnb.InitIDProviders()

	fnb.EnqueueResolver()

	fnb.EnqueueNetworkInit()

	fnb.EnqueuePingService()

	if fnb.MetricsEnabled {
		fnb.EnqueueMetricsServerInit()
		if err := fnb.RegisterBadgerMetrics(); err != nil {
			return err
		}
	}

	fnb.EnqueueTracer()

	return nil
}

func (fnb *FlowNodeBuilder) RegisterDefaultAdminCommands() {
	fnb.AdminCommand("set-log-level", func(config *NodeConfig) commands.AdminCommand {
		return &common.SetLogLevelCommand{}
	}).AdminCommand("set-golog-level", func(config *NodeConfig) commands.AdminCommand {
		return &common.SetGologLevelCommand{}
	}).AdminCommand("get-config", func(config *NodeConfig) commands.AdminCommand {
		return common.NewGetConfigCommand(config.ConfigManager)
	}).AdminCommand("set-config", func(config *NodeConfig) commands.AdminCommand {
		return common.NewSetConfigCommand(config.ConfigManager)
	}).AdminCommand("list-configs", func(config *NodeConfig) commands.AdminCommand {
		return common.NewListConfigCommand(config.ConfigManager)
	}).AdminCommand("read-blocks", func(config *NodeConfig) commands.AdminCommand {
		return storageCommands.NewReadBlocksCommand(config.State, config.Storage.Blocks)
	}).AdminCommand("read-results", func(config *NodeConfig) commands.AdminCommand {
		return storageCommands.NewReadResultsCommand(config.State, config.Storage.Results)
	}).AdminCommand("read-seals", func(config *NodeConfig) commands.AdminCommand {
		return storageCommands.NewReadSealsCommand(config.State, config.Storage.Seals, config.Storage.Index)
	}).AdminCommand("get-latest-identity", func(config *NodeConfig) commands.AdminCommand {
		return common.NewGetIdentityCommand(config.IdentityProvider)
	})
}

func (fnb *FlowNodeBuilder) Build() (Node, error) {
	// Run the prestart initialization. This includes anything that should be done before
	// starting the components.
	if err := fnb.onStart(); err != nil {
		return nil, err
	}

	return NewNode(
		fnb.componentBuilder.Build(),
		fnb.NodeConfig,
		fnb.Logger,
		fnb.postShutdown,
		fnb.handleFatal,
	), nil
}

func (fnb *FlowNodeBuilder) onStart() error {

	// seed random generator
	rand.Seed(time.Now().UnixNano())

	// init nodeinfo by reading the private bootstrap file if not already set
	if fnb.NodeID == flow.ZeroID {
		if err := fnb.initNodeInfo(); err != nil {
			return err
		}
	}

	if err := fnb.initLogger(); err != nil {
		return err
	}

	if err := fnb.initDB(); err != nil {
		return err
	}

	if err := fnb.initSecretsDB(); err != nil {
		return err
	}

	if err := fnb.initMetrics(); err != nil {
		return err
	}

	if err := fnb.initStorage(); err != nil {
		return err
	}

	for _, f := range fnb.preInitFns {
		if err := fnb.handlePreInit(f); err != nil {
			return err
		}
	}

	if err := fnb.initState(); err != nil {
		return err
	}

	if err := fnb.initProfiler(); err != nil {
		return err
	}

	fnb.initFvmOptions()

	for _, f := range fnb.postInitFns {
		if err := fnb.handlePostInit(f); err != nil {
			return err
		}
	}

	if err := fnb.EnqueueAdminServerInit(); err != nil {
		return err
	}

	// run all modules
	if err := fnb.handleModules(); err != nil {
		return fmt.Errorf("could not handle modules: %w", err)
	}

	// run all components
	return fnb.handleComponents()
}

// postShutdown is called by the node before exiting
// put any cleanup code here that should be run after all components have stopped
func (fnb *FlowNodeBuilder) postShutdown() error {
	var errs *multierror.Error

	for _, fn := range fnb.postShutdownFns {
		err := fn()
		if err != nil {
			errs = multierror.Append(errs, err)
		}
	}
	fnb.Logger.Info().Msg("database has been closed")
	return errs.ErrorOrNil()
}

// handleFatal handles irrecoverable errors by logging them and exiting the process.
func (fnb *FlowNodeBuilder) handleFatal(err error) {
	fnb.Logger.Fatal().Err(err).Msg("unhandled irrecoverable error")
}

func (fnb *FlowNodeBuilder) handlePreInit(f BuilderFunc) error {
	return f(fnb.NodeConfig)
}

func (fnb *FlowNodeBuilder) handlePostInit(f BuilderFunc) error {
	return f(fnb.NodeConfig)
}

func (fnb *FlowNodeBuilder) extraFlagsValidation() error {
	if fnb.extraFlagCheck != nil {
		err := fnb.extraFlagCheck()
		if err != nil {
			return fmt.Errorf("invalid flags: %w", err)
		}
	}
	return nil
}<|MERGE_RESOLUTION|>--- conflicted
+++ resolved
@@ -411,7 +411,6 @@
 		return libp2pNode, nil
 	})
 	fnb.Component(NetworkComponent, func(node *NodeConfig) (module.ReadyDoneAware, error) {
-<<<<<<< HEAD
 		cf, err := conduit.NewDefaultConduitFactory(&alspmgr.MisbehaviorReportManagerConfig{
 			Logger:                  fnb.Logger,
 			SpamRecordCacheSize:     fnb.AlspConfig.SpamRecordCacheSize,
@@ -419,14 +418,6 @@
 			DisablePenalty:          fnb.AlspConfig.DisablePenalty,
 			AlspMetrics:             fnb.Metrics.Network,
 			HeroCacheMetricsFactory: fnb.HeroCacheMetricsFactory(),
-=======
-		cf := conduit.NewDefaultConduitFactory(&alspmgr.MisbehaviorReportManagerConfig{
-			Logger:               fnb.Logger,
-			SpamRecordsCacheSize: fnb.AlspConfig.SpamRecordCacheSize,
-			DisablePenalty:       fnb.AlspConfig.DisablePenalty,
-			AlspMetrics:          fnb.Metrics.Network,
-			CacheMetrics:         metrics.ApplicationLayerSpamRecordCacheMetricFactory(fnb.HeroCacheMetricsFactory(), p2p.PrivateNetwork),
->>>>>>> 6751e524
 		})
 		if err != nil {
 			return nil, fmt.Errorf("failed to create default conduit factory: %w", err)
