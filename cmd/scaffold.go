--- conflicted
+++ resolved
@@ -82,11 +82,6 @@
 	"github.com/onflow/flow-go/state/protocol/events/gadgets"
 	"github.com/onflow/flow-go/storage"
 	bstorage "github.com/onflow/flow-go/storage/badger"
-<<<<<<< HEAD
-	"github.com/onflow/flow-go/storage/badger/operation"
-	"github.com/onflow/flow-go/storage/dbops"
-=======
->>>>>>> 781ebf57
 	"github.com/onflow/flow-go/storage/operation/pebbleimpl"
 	"github.com/onflow/flow-go/storage/store"
 	sutil "github.com/onflow/flow-go/storage/util"
@@ -1109,22 +1104,6 @@
 	return nil
 }
 
-<<<<<<< HEAD
-// create protocol db according to the badger or pebble db
-func (fnb *FlowNodeBuilder) initProtocolDB(_ *badger.DB, pdb *pebble.DB) error {
-	if dbops.IsBadgerBased(fnb.DBOps) {
-		return fmt.Errorf("badger protocol db not supported anymore, use pebble instead")
-	} else if dbops.IsPebbleBatch(fnb.DBOps) {
-		fnb.ProtocolDB = pebbleimpl.ToDB(pdb)
-		fnb.Logger.Info().Msgf("initProtocolDB: using pebble protocol db")
-	} else {
-		return fmt.Errorf(dbops.UsageErrMsg, fnb.DBOps)
-	}
-	return nil
-}
-
-=======
->>>>>>> 781ebf57
 func (fnb *FlowNodeBuilder) initSecretsDB() error {
 
 	// if the secrets DB is disabled (only applicable for Consensus Follower,
