--- conflicted
+++ resolved
@@ -2154,11 +2154,8 @@
 				VersionControl:             notNil(builder.VersionControl),
 				ExecNodeIdentitiesProvider: notNil(builder.ExecNodeIdentitiesProvider),
 				TxErrorMessageProvider:     notNil(builder.txResultErrorMessageProvider),
-<<<<<<< HEAD
+				MaxScriptAndArgumentSize:   config.BackendConfig.AccessConfig.MaxRequestMsgSize,
 				ScheduledCallbacksEnabled:  builder.scheduledCallbacksEnabled,
-=======
-				MaxScriptAndArgumentSize:   config.BackendConfig.AccessConfig.MaxRequestMsgSize,
->>>>>>> be6855bd
 			})
 			if err != nil {
 				return nil, fmt.Errorf("could not initialize backend: %w", err)
