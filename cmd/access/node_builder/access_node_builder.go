--- conflicted
+++ resolved
@@ -1036,40 +1036,6 @@
 			"maximum delay for exponential backoff when fetching execution data fails e.g. 5m")
 
 		// Execution State Streaming API
-<<<<<<< HEAD
-		flags.Uint32Var(&builder.stateStreamConf.ExecutionDataCacheSize,
-			"execution-data-cache-size",
-			defaultConfig.stateStreamConf.ExecutionDataCacheSize,
-			"block execution data cache size")
-		flags.Uint32Var(&builder.stateStreamConf.MaxGlobalStreams,
-			"state-stream-global-max-streams",
-			defaultConfig.stateStreamConf.MaxGlobalStreams,
-			"global maximum number of concurrent streams")
-		flags.UintVar(&builder.stateStreamConf.MaxExecutionDataMsgSize,
-			"state-stream-max-message-size",
-			defaultConfig.stateStreamConf.MaxExecutionDataMsgSize,
-			"maximum size for a gRPC message containing block execution data")
-		flags.StringToIntVar(&builder.stateStreamFilterConf,
-			"state-stream-event-filter-limits",
-			defaultConfig.stateStreamFilterConf,
-			"event filter limits for ExecutionData SubscribeEvents API e.g. EventTypes=100,Addresses=100,Contracts=100 etc.")
-		flags.DurationVar(&builder.stateStreamConf.ClientSendTimeout,
-			"state-stream-send-timeout",
-			defaultConfig.stateStreamConf.ClientSendTimeout,
-			"maximum wait before timing out while sending a response to a streaming client e.g. 30s")
-		flags.UintVar(&builder.stateStreamConf.ClientSendBufferSize,
-			"state-stream-send-buffer-size",
-			defaultConfig.stateStreamConf.ClientSendBufferSize,
-			"maximum number of responses to buffer within a stream")
-		flags.Float64Var(&builder.stateStreamConf.ResponseLimit,
-			"state-stream-response-limit",
-			defaultConfig.stateStreamConf.ResponseLimit,
-			"max number of responses per second to send over streaming endpoints. this helps manage resources consumed by each client querying data not in the cache e.g. 3 or 0.5. 0 means no limit")
-		flags.Uint64Var(&builder.stateStreamConf.HeartbeatInterval,
-			"state-stream-heartbeat-interval",
-			defaultConfig.stateStreamConf.HeartbeatInterval,
-			"default interval in blocks at which heartbeat messages should be sent. applied when client did not specify a value.")
-=======
 		flags.Uint32Var(&builder.stateStreamConf.ExecutionDataCacheSize, "execution-data-cache-size", defaultConfig.stateStreamConf.ExecutionDataCacheSize, "block execution data cache size")
 		flags.Uint32Var(&builder.stateStreamConf.MaxGlobalStreams, "state-stream-global-max-streams", defaultConfig.stateStreamConf.MaxGlobalStreams, "global maximum number of concurrent streams")
 		flags.UintVar(&builder.stateStreamConf.MaxExecutionDataMsgSize, "state-stream-max-message-size", defaultConfig.stateStreamConf.MaxExecutionDataMsgSize, "maximum size for a gRPC message containing block execution data")
@@ -1079,7 +1045,6 @@
 		flags.Float64Var(&builder.stateStreamConf.ResponseLimit, "state-stream-response-limit", defaultConfig.stateStreamConf.ResponseLimit, "max number of responses per second to send over streaming endpoints. this helps manage resources consumed by each client querying data not in the cache e.g. 3 or 0.5. 0 means no limit")
 		flags.Uint64Var(&builder.stateStreamConf.HeartbeatInterval, "state-stream-heartbeat-interval", defaultConfig.stateStreamConf.HeartbeatInterval, "default interval in blocks at which heartbeat messages should be sent. applied when client did not specify a value.")
 		flags.Uint32Var(&builder.stateStreamConf.RegisterIDsRequestLimit, "state-stream-max-register-values", defaultConfig.stateStreamConf.RegisterIDsRequestLimit, "maximum number of register ids to include in a single request to the GetRegisters endpoint")
->>>>>>> 9577079f
 
 		// Execution Data Indexer
 		flags.BoolVar(&builder.executionDataIndexingEnabled,
@@ -1707,31 +1672,10 @@
 		return nil, fmt.Errorf("could not create connection manager: %w", err)
 	}
 
-<<<<<<< HEAD
 	libp2pNode, err := p2pbuilder.NewNodeBuilder(builder.Logger, &builder.FlowConfig.NetworkConfig.GossipSub, &p2pconfig.MetricsConfig{
 		HeroCacheFactory: builder.HeroCacheMetricsFactory(),
 		Metrics:          networkMetrics,
 	},
-=======
-	meshTracerCfg := &tracer.GossipSubMeshTracerConfig{
-		Logger:                             builder.Logger,
-		Metrics:                            networkMetrics,
-		IDProvider:                         builder.IdentityProvider,
-		LoggerInterval:                     builder.FlowConfig.NetworkConfig.GossipSubConfig.LocalMeshLogInterval,
-		RpcSentTrackerCacheSize:            builder.FlowConfig.NetworkConfig.GossipSubConfig.RPCSentTrackerCacheSize,
-		RpcSentTrackerWorkerQueueCacheSize: builder.FlowConfig.NetworkConfig.GossipSubConfig.RPCSentTrackerQueueCacheSize,
-		RpcSentTrackerNumOfWorkers:         builder.FlowConfig.NetworkConfig.GossipSubConfig.RpcSentTrackerNumOfWorkers,
-		HeroCacheMetricsFactory:            builder.HeroCacheMetricsFactory(),
-		NetworkingType:                     network.PublicNetwork,
-	}
-	meshTracer := tracer.NewGossipSubMeshTracer(meshTracerCfg)
-
-	libp2pNode, err := p2pbuilder.NewNodeBuilder(builder.Logger,
-		&p2pconfig.MetricsConfig{
-			HeroCacheFactory: builder.HeroCacheMetricsFactory(),
-			Metrics:          networkMetrics,
-		},
->>>>>>> 9577079f
 		network.PublicNetwork,
 		bindAddress,
 		networkKey,
@@ -1739,10 +1683,6 @@
 		builder.IdentityProvider,
 		builder.FlowConfig.NetworkConfig.GossipSubConfig.GossipSubScoringRegistryConfig,
 		&builder.FlowConfig.NetworkConfig.ResourceManager,
-<<<<<<< HEAD
-=======
-		&builder.FlowConfig.NetworkConfig.GossipSubConfig,
->>>>>>> 9577079f
 		&p2pconfig.PeerManagerConfig{
 			// TODO: eventually, we need pruning enabled even on public network. However, it needs a modified version of
 			// the peer manager that also operate on the public identities.
