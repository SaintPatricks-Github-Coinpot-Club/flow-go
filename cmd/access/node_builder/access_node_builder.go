--- conflicted
+++ resolved
@@ -826,11 +826,8 @@
 				broadcaster,
 				builder.executionDataConfig.InitialBlockHeight,
 				highestAvailableHeight,
-<<<<<<< HEAD
-			)
-=======
-				builder.RegistersAsyncStore)
->>>>>>> 88e86009
+				builder.RegistersAsyncStore,
+      )
 			if err != nil {
 				return nil, fmt.Errorf("could not create state stream backend: %w", err)
 			}
