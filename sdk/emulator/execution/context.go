package execution

import (
	"errors"
	"fmt"
	"math/big"
	"strings"

	"github.com/dapperlabs/flow-go/language/runtime"
<<<<<<< HEAD
	"github.com/dapperlabs/flow-go/model/flow"
=======
	"github.com/dapperlabs/flow-go/model/types"
	"github.com/dapperlabs/flow-go/sdk/keys"
>>>>>>> 2ac050e1
)

// RuntimeContext implements host functionality required by the Cadence runtime.
//
// A context is short-lived and is intended to be used when executing a single transaction.
//
// The logic in this runtime context is specific to the emulator and is designed to be
// used with an EmulatedBlockchain instance.
type RuntimeContext struct {
	registers       *flow.RegistersView
	signingAccounts []flow.Address
	onLogMessage    func(string)
	events          []flow.Event
}

// NewRuntimeContext returns a new RuntimeContext instance.
func NewRuntimeContext(registers *flow.RegistersView) *RuntimeContext {
	return &RuntimeContext{
		registers:    registers,
		onLogMessage: func(string) {},
		events:       make([]flow.Event, 0),
	}
}

// SetSigningAccounts sets the signing accounts for this context.
//
// Signing accounts are the accounts that signed the transaction executing
// inside this context.
func (r *RuntimeContext) SetSigningAccounts(accounts []flow.Address) {
	r.signingAccounts = accounts
}

// GetSigningAccounts gets the signing accounts for this context.
//
// Signing accounts are the accounts that signed the transaction executing
// inside this context.
func (r *RuntimeContext) GetSigningAccounts() []flow.Address {
	return r.signingAccounts
}

// SetOnLogMessage sets the logging function for this context.
func (r *RuntimeContext) SetOnLogMessage(callback func(string)) {
	r.onLogMessage = callback
}

// Events returns all events emitted by the runtime to this context.
func (r *RuntimeContext) Events() []flow.Event {
	return r.events
}

// GetValue gets a register value from the world state.
func (r *RuntimeContext) GetValue(owner, controller, key []byte) ([]byte, error) {
	v, _ := r.registers.Get(fullKey(string(owner), string(controller), string(key)))
	return v, nil
}

// SetValue sets a register value in the world state.
func (r *RuntimeContext) SetValue(owner, controller, key, value []byte) error {
	r.registers.Set(fullKey(string(owner), string(controller), string(key)), value)
	return nil
}

// CreateAccount creates a new account and inserts it into the world state.
//
// This function returns an error if the input is invalid.
//
// After creating the account, this function calls the onAccountCreated callback registered
// with this context.
<<<<<<< HEAD
func (r *RuntimeContext) CreateAccount(publicKeys [][]byte, keyWeights []int, code []byte) (flow.Address, error) {
	if len(publicKeys) != len(keyWeights) {
		return flow.Address{}, fmt.Errorf(
			"publicKeys (length: %d) and keyWeights (length: %d) do not match",
			len(publicKeys),
			len(keyWeights),
		)
	}

=======
func (r *RuntimeContext) CreateAccount(publicKeys [][]byte, code []byte) (types.Address, error) {
>>>>>>> 2ac050e1
	latestAccountID, _ := r.registers.Get(keyLatestAccount)

	accountIDInt := big.NewInt(0).SetBytes(latestAccountID)
	accountIDBytes := accountIDInt.Add(accountIDInt, big.NewInt(1)).Bytes()

	accountAddress := flow.BytesToAddress(accountIDBytes)

	accountID := accountAddress.Bytes()

	r.registers.Set(fullKey(string(accountID), "", keyBalance), big.NewInt(0).Bytes())
	r.registers.Set(fullKey(string(accountID), string(accountID), keyCode), code)

	err := r.setAccountPublicKeys(accountID, publicKeys)
	if err != nil {
		return types.Address{}, err
	}

	r.registers.Set(keyLatestAccount, accountID)

	r.Log("Creating new account\n")
	r.Log(fmt.Sprintf("Address: %s", accountAddress.Hex()))
	r.Log(fmt.Sprintf("Code:\n%s", string(code)))

	return accountAddress, nil
}

// AddAccountKey adds a public key to an existing account.
//
// This function returns an error if the specified account does not exist or
// if the key insertion fails.
<<<<<<< HEAD
func (r *RuntimeContext) AddAccountKey(address flow.Address, publicKey []byte, keyWeight int) error {
=======
func (r *RuntimeContext) AddAccountKey(address types.Address, publicKey []byte) error {
>>>>>>> 2ac050e1
	accountID := address.Bytes()

	_, exists := r.registers.Get(fullKey(string(accountID), "", keyBalance))
	if !exists {
		return fmt.Errorf("account with ID %s does not exist", accountID)
	}

	publicKeys, err := r.getAccountPublicKeys(accountID)
	if err != nil {
		return err
	}

	publicKeys = append(publicKeys, publicKey)

	return r.setAccountPublicKeys(accountID, publicKeys)
}

// RemoveAccountKey removes a public key by index from an existing account.
//
// This function returns an error if the specified account does not exist, the
// provided key is invalid, or if key deletion fails.
func (r *RuntimeContext) RemoveAccountKey(address flow.Address, index int) (publicKey []byte, err error) {
	accountID := address.Bytes()

	_, exists := r.registers.Get(fullKey(string(accountID), "", keyBalance))
	if !exists {
		return nil, fmt.Errorf("account with ID %s does not exist", accountID)
	}

	publicKeys, err := r.getAccountPublicKeys(accountID)
	if err != nil {
		return nil, err
	}

	if index < 0 || index > len(publicKeys)-1 {
		return nil, fmt.Errorf("invalid key index %d, account has %d keys", index, len(publicKeys))
	}

	removedKey := publicKeys[index]

	publicKeys = append(publicKeys[:index], publicKeys[index+1:]...)

	err = r.setAccountPublicKeys(accountID, publicKeys)
	if err != nil {
		return nil, err
	}

	return removedKey, nil
}

func (r *RuntimeContext) getAccountPublicKeys(accountID []byte) (publicKeys [][]byte, err error) {
	countBytes, exists := r.registers.Get(
		fullKey(string(accountID), string(accountID), keyPublicKeyCount),
	)
	if !exists {
		return [][]byte{}, fmt.Errorf("key count not set")
	}

	count := int(big.NewInt(0).SetBytes(countBytes).Int64())

	publicKeys = make([][]byte, count)

	for i := 0; i < count; i++ {
		publicKey, exists := r.registers.Get(
			fullKey(string(accountID), string(accountID), keyPublicKey(i)),
		)
		if !exists {
			return nil, fmt.Errorf("failed to retrieve key from account %s", accountID)
		}

		publicKeys[i] = publicKey
	}

	return publicKeys, nil
}

func (r *RuntimeContext) setAccountPublicKeys(accountID []byte, publicKeys [][]byte) error {
	var existingCount int

	countBytes, exists := r.registers.Get(
		fullKey(string(accountID), string(accountID), keyPublicKeyCount),
	)
	if exists {
		existingCount = int(big.NewInt(0).SetBytes(countBytes).Int64())
	} else {
		existingCount = 0
	}

	newCount := len(publicKeys)

	r.registers.Set(
		fullKey(string(accountID), string(accountID), keyPublicKeyCount),
		big.NewInt(int64(newCount)).Bytes(),
	)

	for i, publicKey := range publicKeys {
		if err := keys.ValidateEncodedPublicKey(publicKey); err != nil {
			return err
		}

		r.registers.Set(
			fullKey(string(accountID), string(accountID), keyPublicKey(i)),
			publicKey,
		)
	}

	// delete leftover keys
	for i := newCount; i < existingCount; i++ {
		r.registers.Delete(fullKey(string(accountID), string(accountID), keyPublicKey(i)))
	}

	return nil
}

// UpdateAccountCode updates the deployed code on an existing account.
//
// This function returns an error if the specified account does not exist or is
// not a valid signing account.
func (r *RuntimeContext) UpdateAccountCode(address flow.Address, code []byte) (err error) {
	accountID := address.Bytes()

	if !r.isValidSigningAccount(address) {
		return fmt.Errorf("not permitted to update account with ID %s", accountID)
	}

	_, exists := r.registers.Get(fullKey(string(accountID), "", keyBalance))
	if !exists {
		return fmt.Errorf("account with ID %s does not exist", accountID)
	}

	r.registers.Set(fullKey(string(accountID), string(accountID), keyCode), code)

	return nil
}

// GetAccount gets an account by address.
//
// The function returns nil if the specified account does not exist.
func (r *RuntimeContext) GetAccount(address flow.Address) *flow.Account {
	accountID := address.Bytes()

	balanceBytes, exists := r.registers.Get(fullKey(string(accountID), "", keyBalance))
	if !exists {
		return nil
	}

	balanceInt := big.NewInt(0).SetBytes(balanceBytes)

	code, _ := r.registers.Get(fullKey(string(accountID), string(accountID), keyCode))

<<<<<<< HEAD
	accountKeys := make([]flow.AccountKey, len(publicKeys))
	for i, publicKey := range publicKeys {
		accountKeys[i] = flow.AccountKey{
			PublicKey: publicKey,
			Weight:    keyWeights[i],
=======
	publicKeys, err := r.getAccountPublicKeys(accountID)
	if err != nil {
		panic(err)
	}

	accountPublicKeys := make([]types.AccountPublicKey, len(publicKeys))
	for i, publicKey := range publicKeys {
		accountPublicKey, err := types.DecodeAccountPublicKey(publicKey)
		if err != nil {
			panic(err)
>>>>>>> 2ac050e1
		}

		accountPublicKeys[i] = accountPublicKey
	}

	return &flow.Account{
		Address: address,
		Balance: balanceInt.Uint64(),
		Code:    code,
		Keys:    accountPublicKeys,
	}
}

// ResolveImport imports code for the provided import location.
//
// This function returns an error if the import location is not an account address,
// or if there is no code deployed at the specified address.
func (r *RuntimeContext) ResolveImport(location runtime.ImportLocation) ([]byte, error) {
	addressLocation, ok := location.(runtime.AddressImportLocation)
	if !ok {
		return nil, errors.New("import location must be an account address")
	}

	accountID := []byte(addressLocation)

	code, exists := r.registers.Get(fullKey(string(accountID), string(accountID), keyCode))
	if !exists {
		return nil, fmt.Errorf("no code deployed at address %x", accountID)
	}

	return code, nil
}

// Log logs a message from the runtime.
//
// This functions calls the onLog callback registered with this context.
func (r *RuntimeContext) Log(message string) {
	r.onLogMessage(message)
}

// EmitEvent is called when an event is emitted by the runtime.
func (r *RuntimeContext) EmitEvent(event flow.Event) {
	r.events = append(r.events, event)
}

func (r *RuntimeContext) isValidSigningAccount(address flow.Address) bool {
	for _, accountAddress := range r.GetSigningAccounts() {
		if accountAddress == address {
			return true
		}
	}

	return false
}

const (
	keyLatestAccount  = "latest_account"
	keyBalance        = "balance"
	keyCode           = "code"
	keyPublicKeyCount = "public_key_count"
)

func fullKey(owner, controller, key string) string {
	return strings.Join([]string{owner, controller, key}, "__")
}

func keyPublicKey(index int) string {
	return fmt.Sprintf("public_key_%d", index)
}<|MERGE_RESOLUTION|>--- conflicted
+++ resolved
@@ -7,12 +7,8 @@
 	"strings"
 
 	"github.com/dapperlabs/flow-go/language/runtime"
-<<<<<<< HEAD
 	"github.com/dapperlabs/flow-go/model/flow"
-=======
-	"github.com/dapperlabs/flow-go/model/types"
 	"github.com/dapperlabs/flow-go/sdk/keys"
->>>>>>> 2ac050e1
 )
 
 // RuntimeContext implements host functionality required by the Cadence runtime.
@@ -81,19 +77,7 @@
 //
 // After creating the account, this function calls the onAccountCreated callback registered
 // with this context.
-<<<<<<< HEAD
-func (r *RuntimeContext) CreateAccount(publicKeys [][]byte, keyWeights []int, code []byte) (flow.Address, error) {
-	if len(publicKeys) != len(keyWeights) {
-		return flow.Address{}, fmt.Errorf(
-			"publicKeys (length: %d) and keyWeights (length: %d) do not match",
-			len(publicKeys),
-			len(keyWeights),
-		)
-	}
-
-=======
-func (r *RuntimeContext) CreateAccount(publicKeys [][]byte, code []byte) (types.Address, error) {
->>>>>>> 2ac050e1
+func (r *RuntimeContext) CreateAccount(publicKeys [][]byte, code []byte) (flow.Address, error) {
 	latestAccountID, _ := r.registers.Get(keyLatestAccount)
 
 	accountIDInt := big.NewInt(0).SetBytes(latestAccountID)
@@ -108,7 +92,7 @@
 
 	err := r.setAccountPublicKeys(accountID, publicKeys)
 	if err != nil {
-		return types.Address{}, err
+		return flow.Address{}, err
 	}
 
 	r.registers.Set(keyLatestAccount, accountID)
@@ -124,11 +108,7 @@
 //
 // This function returns an error if the specified account does not exist or
 // if the key insertion fails.
-<<<<<<< HEAD
-func (r *RuntimeContext) AddAccountKey(address flow.Address, publicKey []byte, keyWeight int) error {
-=======
-func (r *RuntimeContext) AddAccountKey(address types.Address, publicKey []byte) error {
->>>>>>> 2ac050e1
+func (r *RuntimeContext) AddAccountKey(address flow.Address, publicKey []byte) error {
 	accountID := address.Bytes()
 
 	_, exists := r.registers.Get(fullKey(string(accountID), "", keyBalance))
@@ -279,24 +259,16 @@
 
 	code, _ := r.registers.Get(fullKey(string(accountID), string(accountID), keyCode))
 
-<<<<<<< HEAD
-	accountKeys := make([]flow.AccountKey, len(publicKeys))
+	publicKeys, err := r.getAccountPublicKeys(accountID)
+	if err != nil {
+		panic(err)
+	}
+
+	accountPublicKeys := make([]flow.AccountPublicKey, len(publicKeys))
 	for i, publicKey := range publicKeys {
-		accountKeys[i] = flow.AccountKey{
-			PublicKey: publicKey,
-			Weight:    keyWeights[i],
-=======
-	publicKeys, err := r.getAccountPublicKeys(accountID)
-	if err != nil {
-		panic(err)
-	}
-
-	accountPublicKeys := make([]types.AccountPublicKey, len(publicKeys))
-	for i, publicKey := range publicKeys {
-		accountPublicKey, err := types.DecodeAccountPublicKey(publicKey)
+		accountPublicKey, err := flow.DecodeAccountPublicKey(publicKey)
 		if err != nil {
 			panic(err)
->>>>>>> 2ac050e1
 		}
 
 		accountPublicKeys[i] = accountPublicKey
