package execution

import (
	"github.com/dapperlabs/flow-go/crypto"
	"github.com/dapperlabs/flow-go/language/runtime"
	"github.com/dapperlabs/flow-go/model/flow"
)

// Computer uses a runtime instance to execute transactions and scripts.
type Computer struct {
	runtime        runtime.Runtime
	onLogMessage   func(string)
	onEventEmitted func(event flow.Event, blockNumber uint64, txHash crypto.Hash)
}

// NewComputer returns a new Computer initialized with a runtime and logger.
func NewComputer(
	runtime runtime.Runtime,
	onLogMessage func(string),
) *Computer {
	return &Computer{
		runtime:      runtime,
		onLogMessage: onLogMessage,
	}
}

// ExecuteTransaction executes the provided transaction in the runtime.
//
// This function initializes a new runtime context using the provided registers view, as well as
// the accounts that authorized the transaction.
//
// An error is returned if the transaction script cannot be parsed or reverts during execution.
<<<<<<< HEAD
func (c *Computer) ExecuteTransaction(registers *types.RegistersView, tx types.Transaction) ([]types.Event, error) {
=======
func (c *Computer) ExecuteTransaction(registers *flow.RegistersView, tx *flow.Transaction) ([]flow.Event, error) {
>>>>>>> 010ce032
	runtimeContext := NewRuntimeContext(registers)

	runtimeContext.SetSigningAccounts(tx.ScriptAccounts)
	runtimeContext.SetOnLogMessage(c.onLogMessage)

	err := c.runtime.ExecuteTransaction(tx.Script, runtimeContext, tx.Hash)
	if err != nil {
		return nil, err
	}

	return runtimeContext.Events(), nil
}

// ExecuteScript executes a plain script in the runtime.
//
// This function initializes a new runtime context using the provided registers view.
func (c *Computer) ExecuteScript(registers *flow.RegistersView, script []byte) (interface{}, []flow.Event, error) {
	runtimeContext := NewRuntimeContext(registers)
	runtimeContext.SetOnLogMessage(c.onLogMessage)

	scriptHash := ScriptHash(script)

	value, err := c.runtime.ExecuteScript(script, runtimeContext, scriptHash)
	if err != nil {
		return nil, nil, err
	}

	return value, runtimeContext.Events(), nil
}<|MERGE_RESOLUTION|>--- conflicted
+++ resolved
@@ -30,11 +30,7 @@
 // the accounts that authorized the transaction.
 //
 // An error is returned if the transaction script cannot be parsed or reverts during execution.
-<<<<<<< HEAD
-func (c *Computer) ExecuteTransaction(registers *types.RegistersView, tx types.Transaction) ([]types.Event, error) {
-=======
-func (c *Computer) ExecuteTransaction(registers *flow.RegistersView, tx *flow.Transaction) ([]flow.Event, error) {
->>>>>>> 010ce032
+func (c *Computer) ExecuteTransaction(registers *flow.RegistersView, tx flow.Transaction) ([]flow.Event, error) {
 	runtimeContext := NewRuntimeContext(registers)
 
 	runtimeContext.SetSigningAccounts(tx.ScriptAccounts)
