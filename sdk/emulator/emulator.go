--- conflicted
+++ resolved
@@ -4,19 +4,12 @@
 	"sync"
 	"time"
 
-<<<<<<< HEAD
-	"github.com/dapperlabs/flow-go/pkg/constants"
-	"github.com/dapperlabs/flow-go/pkg/crypto"
-	"github.com/dapperlabs/flow-go/pkg/encoding"
-	"github.com/dapperlabs/flow-go/pkg/hash"
-	"github.com/dapperlabs/flow-go/pkg/language/runtime"
-	"github.com/dapperlabs/flow-go/pkg/types"
-=======
 	"github.com/dapperlabs/flow-go/crypto"
+	"github.com/dapperlabs/flow-go/encoding"
+	"github.com/dapperlabs/flow-go/hash"
 	"github.com/dapperlabs/flow-go/language/runtime"
 	"github.com/dapperlabs/flow-go/model/flow"
 	"github.com/dapperlabs/flow-go/sdk/emulator/constants"
->>>>>>> 010ce032
 	"github.com/dapperlabs/flow-go/sdk/emulator/execution"
 	"github.com/dapperlabs/flow-go/sdk/emulator/state"
 	"github.com/dapperlabs/flow-go/sdk/emulator/types"
@@ -199,11 +192,7 @@
 //
 // Note that the resulting state is not finalized until CommitBlock() is called.
 // However, the pending blockchain state is indexed for testing purposes.
-<<<<<<< HEAD
-func (b *EmulatedBlockchain) SubmitTransaction(tx types.Transaction) error {
-=======
-func (b *EmulatedBlockchain) SubmitTransaction(tx *flow.Transaction) error {
->>>>>>> 010ce032
+func (b *EmulatedBlockchain) SubmitTransaction(tx flow.Transaction) error {
 	b.mut.Lock()
 	defer b.mut.Unlock()
 
@@ -234,11 +223,7 @@
 
 	events, err := b.computer.ExecuteTransaction(registers, tx)
 	if err != nil {
-<<<<<<< HEAD
-		b.pendingWorldState.UpdateTransactionStatus(tx.Hash, types.TransactionReverted)
-=======
-		b.pendingWorldState.UpdateTransactionStatus(tx.Hash(), flow.TransactionReverted)
->>>>>>> 010ce032
+		b.pendingWorldState.UpdateTransactionStatus(tx.Hash, flow.TransactionReverted)
 
 		b.updatePendingWorldStates(tx.Hash)
 
@@ -246,11 +231,7 @@
 	}
 
 	b.pendingWorldState.SetRegisters(registers.UpdatedRegisters())
-<<<<<<< HEAD
-	b.pendingWorldState.UpdateTransactionStatus(tx.Hash, types.TransactionFinalized)
-=======
-	b.pendingWorldState.UpdateTransactionStatus(tx.Hash(), flow.TransactionFinalized)
->>>>>>> 010ce032
+	b.pendingWorldState.UpdateTransactionStatus(tx.Hash, flow.TransactionFinalized)
 
 	b.updatePendingWorldStates(tx.Hash)
 
@@ -314,15 +295,9 @@
 
 	txHashes := make([]crypto.Hash, 0)
 	for _, tx := range b.txPool {
-<<<<<<< HEAD
 		txHashes = append(txHashes, tx.Hash)
-		if b.pendingWorldState.GetTransaction(tx.Hash).Status != types.TransactionReverted {
-			b.pendingWorldState.UpdateTransactionStatus(tx.Hash, types.TransactionSealed)
-=======
-		txHashes = append(txHashes, tx.Hash())
-		if b.pendingWorldState.GetTransaction(tx.Hash()).Status != flow.TransactionReverted {
-			b.pendingWorldState.UpdateTransactionStatus(tx.Hash(), flow.TransactionSealed)
->>>>>>> 010ce032
+		if b.pendingWorldState.GetTransaction(tx.Hash).Status != flow.TransactionReverted {
+			b.pendingWorldState.UpdateTransactionStatus(tx.Hash, flow.TransactionSealed)
 		}
 	}
 	b.txPool = make(map[string]*flow.Transaction)
@@ -385,13 +360,8 @@
 // verifySignatures verifies that a transaction contains the necessary signatures.
 //
 // An error is returned if any of the expected signatures are invalid or missing.
-<<<<<<< HEAD
-func (b *EmulatedBlockchain) verifySignatures(tx types.Transaction) error {
-	accountWeights := make(map[types.Address]int)
-=======
-func (b *EmulatedBlockchain) verifySignatures(tx *flow.Transaction) error {
+func (b *EmulatedBlockchain) verifySignatures(tx flow.Transaction) error {
 	accountWeights := make(map[flow.Address]int)
->>>>>>> 010ce032
 
 	encodedTx, err := encoding.DefaultEncoder.EncodeTransaction(tx)
 	if err != nil {
@@ -422,22 +392,17 @@
 
 // CreateAccount submits a transaction to create a new account with the given
 // account keys and code. The transaction is paid by the root account.
-<<<<<<< HEAD
-func (b *EmulatedBlockchain) CreateAccount(publicKeys []types.AccountPublicKey, code []byte, nonce uint64) (types.Address, error) {
+func (b *EmulatedBlockchain) CreateAccount(
+	publicKeys []flow.AccountPublicKey,
+	code []byte, nonce uint64,
+) (flow.Address, error) {
 	createAccountScript, err := templates.CreateAccount(publicKeys, code)
-=======
-func (b *EmulatedBlockchain) CreateAccount(keys []flow.AccountPublicKey, code []byte, nonce uint64) (flow.Address, error) {
-	createAccountScript, err := templates.CreateAccount(keys, code)
->>>>>>> 010ce032
+
 	if err != nil {
 		return flow.Address{}, nil
 	}
 
-<<<<<<< HEAD
-	tx := types.Transaction{
-=======
-	tx := &flow.Transaction{
->>>>>>> 010ce032
+	tx := flow.Transaction{
 		Script:             createAccountScript,
 		ReferenceBlockHash: nil,
 		Nonce:              nonce,
@@ -447,7 +412,7 @@
 
 	sig, err := keys.SignTransaction(tx, b.RootKey())
 	if err != nil {
-		return types.Address{}, nil
+		return flow.Address{}, nil
 	}
 
 	tx.AddSignature(b.RootAccountAddress(), sig)
