--- conflicted
+++ resolved
@@ -137,11 +137,7 @@
 			res, _, err := b.ExecuteScript([]byte(readScript))
 			assert.NoError(t, err)
 
-<<<<<<< HEAD
 			assert.Equal(t, values.NewInt(1), res)
-=======
-			assert.Equal(t, values.Int{Int: big.NewInt(1)}, res)
->>>>>>> 1c78dc9a
 		})
 	})
 }