run:
  timeout: 10m

linters-settings:
  goimports:
    # put imports beginning with prefix after 3rd-party packages;
    # it's a comma-separated list of prefixes
    local-prefixes: github.com/onflow/flow-go/

  gosec:
    # To select a subset of rules to run.
    # Available rules: https://github.com/securego/gosec#available-rules
    includes:
      - G401
      - G402
      - G501
      - G502
      - G503
      - G505

  staticcheck:
    # Disable SA1019 to allow use of deprecated label
    checks: ["all", "-SA1019"]

  custom:
    structwrite:
      type: module
      description: "disallow struct field writes outside constructor"
      original-url: "github.com/onflow/flow-go/tools/structwrite"

linters:
  enable:
    - goimports
    - gosec
    - structwrite

issues:
  exclude-rules:
    - path: _test\.go # disable some linters on test files
      linters:
        - unused
        - structwrite
<<<<<<< HEAD
=======
    - path: 'utils/unittest/*' # disable some linters on test files
      linters:
        - structwrite
    - path: 'consensus/hotstuff/helper/*' # disable some linters on test files
      linters:
        - structwrite
    - path: 'engine/execution/testutil/*' # disable some linters on test files
      linters:
        - structwrite
>>>>>>> 08bb77f6
    # typecheck currently not handling the way we do function inheritance well
    # disabling for now
    - path: 'cmd/access/node_build/*'
      linters:
        - typecheck
    - path: 'cmd/observer/node_builder/*'
      linters:
        - typecheck
    - path: 'follower/*'
      linters:
        - typecheck<|MERGE_RESOLUTION|>--- conflicted
+++ resolved
@@ -40,8 +40,6 @@
       linters:
         - unused
         - structwrite
-<<<<<<< HEAD
-=======
     - path: 'utils/unittest/*' # disable some linters on test files
       linters:
         - structwrite
@@ -51,7 +49,6 @@
     - path: 'engine/execution/testutil/*' # disable some linters on test files
       linters:
         - structwrite
->>>>>>> 08bb77f6
     # typecheck currently not handling the way we do function inheritance well
     # disabling for now
     - path: 'cmd/access/node_build/*'
