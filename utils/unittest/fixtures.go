package unittest

import (
	"bytes"
	crand "crypto/rand"
	"fmt"
	"math/rand"
	"net"
	"testing"
	"time"

	"github.com/ipfs/go-cid"
	pubsub "github.com/libp2p/go-libp2p-pubsub"
	pubsub_pb "github.com/libp2p/go-libp2p-pubsub/pb"
	"github.com/libp2p/go-libp2p/core/peer"
	"github.com/onflow/cadence"
	"github.com/onflow/crypto"
	"github.com/onflow/crypto/hash"
	"github.com/stretchr/testify/require"

	sdk "github.com/onflow/flow-go-sdk"
	hotstuff "github.com/onflow/flow-go/consensus/hotstuff/model"
	"github.com/onflow/flow-go/engine"
	"github.com/onflow/flow-go/engine/access/rest/util"
	"github.com/onflow/flow-go/fvm/storage/snapshot"
	"github.com/onflow/flow-go/ledger"
	"github.com/onflow/flow-go/ledger/common/bitutils"
	"github.com/onflow/flow-go/ledger/common/testutils"
	"github.com/onflow/flow-go/model/bootstrap"
	"github.com/onflow/flow-go/model/chainsync"
	"github.com/onflow/flow-go/model/chunks"
	"github.com/onflow/flow-go/model/cluster"
	"github.com/onflow/flow-go/model/encoding"
	"github.com/onflow/flow-go/model/flow"
	"github.com/onflow/flow-go/model/flow/filter"
	"github.com/onflow/flow-go/model/flow/mapfunc"
	"github.com/onflow/flow-go/model/messages"
	"github.com/onflow/flow-go/model/verification"
	"github.com/onflow/flow-go/module"
	"github.com/onflow/flow-go/module/executiondatasync/execution_data"
	"github.com/onflow/flow-go/module/mempool/entity"
	"github.com/onflow/flow-go/module/signature"
	"github.com/onflow/flow-go/module/updatable_configs"
	"github.com/onflow/flow-go/network/channels"
	"github.com/onflow/flow-go/network/message"
	p2pconfig "github.com/onflow/flow-go/network/p2p/config"
	"github.com/onflow/flow-go/network/p2p/keyutils"
	"github.com/onflow/flow-go/state/protocol"
	"github.com/onflow/flow-go/state/protocol/inmem"
	"github.com/onflow/flow-go/state/protocol/protocol_state/kvstore"
	"github.com/onflow/flow-go/utils/dsl"
)

const (
	DefaultSeedFixtureLength = 64
	DefaultAddress           = "localhost:0"
)

// returns a deterministic math/rand PRG that can be used for deterministic randomness in tests only.
// The PRG seed is logged in case the test iteration needs to be reproduced.
func GetPRG(t *testing.T) *rand.Rand {
	random := time.Now().UnixNano()
	t.Logf("rng seed is %d", random)
	rng := rand.New(rand.NewSource(random))
	return rng
}

func IPPort(port string) string {
	return net.JoinHostPort("localhost", port)
}

func AddressFixture() flow.Address {
	return flow.Testnet.Chain().ServiceAddress()
}

func RandomAddressFixture() flow.Address {
	return RandomAddressFixtureForChain(flow.Testnet)
}

func RandomAddressFixtureForChain(chainID flow.ChainID) flow.Address {
	// we use a 32-bit index - since the linear address generator uses 45 bits,
	// this won't error
	addr, err := chainID.Chain().AddressAtIndex(uint64(rand.Uint32()))
	if err != nil {
		panic(err)
	}
	return addr
}

// Uint64InRange returns a uint64 value drawn from the uniform random distribution [min,max].
func Uint64InRange(min, max uint64) uint64 {
	return min + uint64(rand.Intn(int(max)+1-int(min)))
}

func RandomSDKAddressFixture() sdk.Address {
	addr := RandomAddressFixture()
	var sdkAddr sdk.Address
	copy(sdkAddr[:], addr[:])
	return sdkAddr
}

func InvalidAddressFixture() flow.Address {
	addr := AddressFixture()
	addr[0] ^= 1 // alter one bit to obtain an invalid address
	if flow.Testnet.Chain().IsValid(addr) {
		panic("invalid address fixture generated valid address")
	}
	return addr
}

func InvalidFormatSignature() flow.TransactionSignature {
	return flow.TransactionSignature{
		Address:     AddressFixture(),
		SignerIndex: 0,
		Signature:   make([]byte, crypto.SignatureLenECDSAP256), // zero signature is invalid
		KeyIndex:    1,
	}
}

func TransactionSignatureFixture() flow.TransactionSignature {
	sigLen := crypto.SignatureLenECDSAP256
	s := flow.TransactionSignature{
		Address:     AddressFixture(),
		SignerIndex: 0,
		Signature:   SeedFixture(sigLen),
		KeyIndex:    1,
	}
	// make sure the ECDSA signature passes the format check
	s.Signature[sigLen/2] = 0
	s.Signature[0] = 0
	s.Signature[sigLen/2-1] |= 1
	s.Signature[sigLen-1] |= 1
	return s
}

func ProposalKeyFixture() flow.ProposalKey {
	return flow.ProposalKey{
		Address:        AddressFixture(),
		KeyIndex:       1,
		SequenceNumber: 0,
	}
}

// AccountKeyDefaultFixture returns a randomly generated ECDSA/SHA3 account key.
func AccountKeyDefaultFixture() (*flow.AccountPrivateKey, error) {
	return AccountKeyFixture(crypto.KeyGenSeedMinLen, crypto.ECDSAP256, hash.SHA3_256)
}

// AccountKeyFixture returns a randomly generated account key.
func AccountKeyFixture(
	seedLength int,
	signingAlgo crypto.SigningAlgorithm,
	hashAlgo hash.HashingAlgorithm,
) (*flow.AccountPrivateKey, error) {
	seed := make([]byte, seedLength)

	_, err := crand.Read(seed)
	if err != nil {
		return nil, err
	}

	key, err := crypto.GeneratePrivateKey(signingAlgo, seed)
	if err != nil {
		return nil, err
	}

	return &flow.AccountPrivateKey{
		PrivateKey: key,
		SignAlgo:   key.Algorithm(),
		HashAlgo:   hashAlgo,
	}, nil
}

// AccountFixture returns a randomly generated account.
func AccountFixture() (*flow.Account, error) {
	key, err := AccountKeyFixture(128, crypto.ECDSAP256, hash.SHA3_256)
	if err != nil {
		return nil, err
	}

	contracts := make(map[string][]byte, 2)
	contracts["contract1"] = []byte("contract1")
	contracts["contract2"] = []byte("contract2")

	return &flow.Account{
		Address:   RandomAddressFixture(),
		Balance:   100,
		Keys:      []flow.AccountPublicKey{key.PublicKey(1000)},
		Contracts: contracts,
	}, nil
}

func BlockFixture() flow.Block {
	header := BlockHeaderFixture()
	return *BlockWithParentFixture(header)
}

func ChainBlockFixture(n int) []*flow.Block {
	root := BlockHeaderFixture()
	return ChainBlockFixtureWithRoot(root, n)
}

func ChainBlockFixtureWithRoot(root *flow.Header, n int) []*flow.Block {
	bs := make([]*flow.Block, 0, n)
	parent := root
	for i := 0; i < n; i++ {
		b := BlockWithParentFixture(parent)
		bs = append(bs, b)
		parent = b.Header
	}
	return bs
}

func RechainBlocks(blocks []*flow.Block) {
	if len(blocks) == 0 {
		return
	}

	parent := blocks[0]

	for _, block := range blocks[1:] {
		block.Header.ParentID = parent.ID()
		parent = block
	}
}

func FullBlockFixture() flow.Block {
	block := BlockFixture()
	payload := block.Payload
	payload.Seals = Seal.Fixtures(10)
	payload.Results = []*flow.ExecutionResult{
		ExecutionResultFixture(),
		ExecutionResultFixture(),
	}
	payload.Receipts = []*flow.ExecutionReceiptMeta{
		ExecutionReceiptFixture(WithResult(payload.Results[0])).Meta(),
		ExecutionReceiptFixture(WithResult(payload.Results[1])).Meta(),
	}
	payload.ProtocolStateID = IdentifierFixture()

	header := block.Header
	header.PayloadHash = payload.Hash()

	return flow.Block{
		Header:  header,
		Payload: payload,
	}
}

func BlockFixtures(number int) []*flow.Block {
	blocks := make([]*flow.Block, 0, number)
	for ; number > 0; number-- {
		block := BlockFixture()
		blocks = append(blocks, &block)
	}
	return blocks
}

func ProposalFixture() *messages.BlockProposal {
	block := BlockFixture()
	return ProposalFromBlock(&block)
}

func ProposalFromBlock(block *flow.Block) *messages.BlockProposal {
	return messages.NewBlockProposal(block)
}

func ClusterProposalFromBlock(block *cluster.Block) *messages.ClusterBlockProposal {
	return messages.NewClusterBlockProposal(block)
}

func BlockchainFixture(length int) []*flow.Block {
	blocks := make([]*flow.Block, length)

	genesis := BlockFixture()
	blocks[0] = &genesis
	for i := 1; i < length; i++ {
		blocks[i] = BlockWithParentFixture(blocks[i-1].Header)
	}

	return blocks
}

// AsSlashable returns the input message T, wrapped as a flow.Slashable instance with a random origin ID.
func AsSlashable[T any](msg T) flow.Slashable[T] {
	slashable := flow.Slashable[T]{
		OriginID: IdentifierFixture(),
		Message:  msg,
	}
	return slashable
}

func ReceiptAndSealForBlock(block *flow.Block) (*flow.ExecutionReceipt, *flow.Seal) {
	receipt := ReceiptForBlockFixture(block)
	seal := Seal.Fixture(Seal.WithBlock(block.Header), Seal.WithResult(&receipt.ExecutionResult))
	return receipt, seal
}

func PayloadFixture(options ...func(*flow.Payload)) flow.Payload {
	payload := flow.EmptyPayload()
	for _, option := range options {
		option(&payload)
	}
	return payload
}

// WithAllTheFixins ensures a payload contains no empty slice fields. When
// encoding and decoding, nil vs empty slices are not preserved, which can
// result in two models that are semantically equal being considered non-equal
// by our testing framework.
func WithAllTheFixins(payload *flow.Payload) {
	payload.Seals = Seal.Fixtures(3)
	payload.Guarantees = CollectionGuaranteesFixture(4)
	for i := 0; i < 10; i++ {
		receipt := ExecutionReceiptFixture(
			WithResult(ExecutionResultFixture(WithServiceEvents(3))),
			WithSpocks(SignaturesFixture(3)),
		)
		payload.Receipts = flow.ExecutionReceiptMetaList{receipt.Meta()}
		payload.Results = flow.ExecutionResultList{&receipt.ExecutionResult}
	}
	payload.ProtocolStateID = IdentifierFixture()
}

func WithSeals(seals ...*flow.Seal) func(*flow.Payload) {
	return func(payload *flow.Payload) {
		payload.Seals = append(payload.Seals, seals...)
	}
}

func WithGuarantees(guarantees ...*flow.CollectionGuarantee) func(*flow.Payload) {
	return func(payload *flow.Payload) {
		payload.Guarantees = append(payload.Guarantees, guarantees...)
	}
}

func WithReceipts(receipts ...*flow.ExecutionReceipt) func(*flow.Payload) {
	return func(payload *flow.Payload) {
		for _, receipt := range receipts {
			payload.Receipts = append(payload.Receipts, receipt.Meta())
			payload.Results = append(payload.Results, &receipt.ExecutionResult)
		}
	}
}

func WithProtocolStateID(stateID flow.Identifier) func(payload *flow.Payload) {
	return func(payload *flow.Payload) {
		payload.ProtocolStateID = stateID
	}
}

// WithReceiptsAndNoResults will add receipt to payload only
func WithReceiptsAndNoResults(receipts ...*flow.ExecutionReceipt) func(*flow.Payload) {
	return func(payload *flow.Payload) {
		for _, receipt := range receipts {
			payload.Receipts = append(payload.Receipts, receipt.Meta())
		}
	}
}

// WithExecutionResults will add execution results to payload
func WithExecutionResults(results ...*flow.ExecutionResult) func(*flow.Payload) {
	return func(payload *flow.Payload) {
		for _, result := range results {
			payload.Results = append(payload.Results, result)
		}
	}
}

func BlockWithParentFixture(parent *flow.Header) *flow.Block {
	payload := PayloadFixture()
	header := BlockHeaderWithParentFixture(parent)
	header.PayloadHash = payload.Hash()
	return &flow.Block{
		Header:  header,
		Payload: &payload,
	}
}

func BlockWithParentProtocolState(parent *flow.Block) *flow.Block {
	payload := PayloadFixture(WithProtocolStateID(parent.Payload.ProtocolStateID))
	header := BlockHeaderWithParentFixture(parent.Header)
	header.PayloadHash = payload.Hash()
	return &flow.Block{
		Header:  header,
		Payload: &payload,
	}
}

func BlockWithGuaranteesFixture(guarantees []*flow.CollectionGuarantee) *flow.Block {
	payload := PayloadFixture(WithGuarantees(guarantees...))
	header := BlockHeaderFixture()
	header.PayloadHash = payload.Hash()
	return &flow.Block{
		Header:  header,
		Payload: &payload,
	}

}

func WithoutGuarantee(payload *flow.Payload) {
	payload.Guarantees = nil
}

func StateInteractionsFixture() *snapshot.ExecutionSnapshot {
	return &snapshot.ExecutionSnapshot{}
}

func BlockWithParentAndProposerFixture(
	t *testing.T,
	parent *flow.Header,
	proposer flow.Identifier,
) flow.Block {
	block := BlockWithParentFixture(parent)

	indices, err := signature.EncodeSignersToIndices(
		[]flow.Identifier{proposer}, []flow.Identifier{proposer})
	require.NoError(t, err)

	block.Header.ProposerID = proposer
	block.Header.ParentVoterIndices = indices
	if block.Header.LastViewTC != nil {
		block.Header.LastViewTC.SignerIndices = indices
		block.Header.LastViewTC.NewestQC.SignerIndices = indices
	}

	return *block
}

func BlockWithParentAndSeals(parent *flow.Header, seals []*flow.Header) *flow.Block {
	block := BlockWithParentFixture(parent)
	payload := flow.Payload{
		Guarantees: nil,
	}

	if len(seals) > 0 {
		payload.Seals = make([]*flow.Seal, len(seals))
		for i, seal := range seals {
			payload.Seals[i] = Seal.Fixture(
				Seal.WithBlockID(seal.ID()),
			)
		}
	}

	block.SetPayload(payload)
	return block
}

func GenesisFixture() *flow.Block {
	genesis := flow.Genesis(flow.Emulator)
	return genesis
}

func WithHeaderHeight(height uint64) func(header *flow.Header) {
	return func(header *flow.Header) {
		header.Height = height
	}
}

func HeaderWithView(view uint64) func(*flow.Header) {
	return func(header *flow.Header) {
		header.View = view
	}
}

func BlockHeaderFixture(opts ...func(header *flow.Header)) *flow.Header {
	height := 1 + uint64(rand.Uint32()) // avoiding edge case of height = 0 (genesis block)
	view := height + uint64(rand.Intn(1000))
	header := BlockHeaderWithParentFixture(&flow.Header{
		ChainID:  flow.Emulator,
		ParentID: IdentifierFixture(),
		Height:   height,
		View:     view,
	})

	for _, opt := range opts {
		opt(header)
	}

	return header
}

func BlockHeaderFixtureOnChain(
	chainID flow.ChainID,
	opts ...func(header *flow.Header),
) *flow.Header {
	height := 1 + uint64(rand.Uint32()) // avoiding edge case of height = 0 (genesis block)
	view := height + uint64(rand.Intn(1000))
	header := BlockHeaderWithParentFixture(&flow.Header{
		ChainID:  chainID,
		ParentID: IdentifierFixture(),
		Height:   height,
		View:     view,
	})

	for _, opt := range opts {
		opt(header)
	}

	return header
}

func BlockHeaderWithParentFixture(parent *flow.Header) *flow.Header {
	height := parent.Height + 1
	view := parent.View + 1 + uint64(rand.Intn(10)) // Intn returns [0, n)
	var lastViewTC *flow.TimeoutCertificate
	if view != parent.View+1 {
		newestQC := QuorumCertificateFixture(func(qc *flow.QuorumCertificate) {
			qc.View = parent.View
		})
		lastViewTC = &flow.TimeoutCertificate{
			View:          view - 1,
			NewestQCViews: []uint64{newestQC.View},
			NewestQC:      newestQC,
			SignerIndices: SignerIndicesFixture(4),
			SigData:       SignatureFixture(),
		}
	}
	return &flow.Header{
		ChainID:            parent.ChainID,
		ParentID:           parent.ID(),
		Height:             height,
		PayloadHash:        IdentifierFixture(),
		Timestamp:          time.Now().UTC(),
		View:               view,
		ParentView:         parent.View,
		ParentVoterIndices: SignerIndicesFixture(4),
		ParentVoterSigData: QCSigDataFixture(),
		ProposerID:         IdentifierFixture(),
		ProposerSigData:    SignatureFixture(),
		LastViewTC:         lastViewTC,
	}
}

func BlockHeaderWithHeight(height uint64) *flow.Header {
	return BlockHeaderFixture(WithHeaderHeight(height))
}

func BlockHeaderWithParentWithSoRFixture(parent *flow.Header, source []byte) *flow.Header {
	height := parent.Height + 1
	view := parent.View + 1 + uint64(rand.Intn(10)) // Intn returns [0, n)
	var lastViewTC *flow.TimeoutCertificate
	if view != parent.View+1 {
		newestQC := QuorumCertificateFixture(func(qc *flow.QuorumCertificate) {
			qc.View = parent.View
		})
		lastViewTC = &flow.TimeoutCertificate{
			View:          view - 1,
			NewestQCViews: []uint64{newestQC.View},
			NewestQC:      newestQC,
			SignerIndices: SignerIndicesFixture(4),
			SigData:       SignatureFixture(),
		}
	}
	return &flow.Header{
		ChainID:            parent.ChainID,
		ParentID:           parent.ID(),
		Height:             height,
		PayloadHash:        IdentifierFixture(),
		Timestamp:          time.Now().UTC(),
		View:               view,
		ParentView:         parent.View,
		ParentVoterIndices: SignerIndicesFixture(4),
		ParentVoterSigData: QCSigDataWithSoRFixture(source),
		ProposerID:         IdentifierFixture(),
		ProposerSigData:    SignatureFixture(),
		LastViewTC:         lastViewTC,
	}
}

func ClusterPayloadFixture(n int) *cluster.Payload {
	transactions := make([]*flow.TransactionBody, n)
	for i := 0; i < n; i++ {
		tx := TransactionBodyFixture()
		transactions[i] = &tx
	}
	payload := cluster.PayloadFromTransactions(flow.ZeroID, transactions...)
	return &payload
}

func ClusterBlockFixture() cluster.Block {

	payload := ClusterPayloadFixture(3)
	header := BlockHeaderFixture()
	header.PayloadHash = payload.Hash()

	return cluster.Block{
		Header:  header,
		Payload: payload,
	}
}

func ClusterBlockChainFixture(n int) []cluster.Block {
	clusterBlocks := make([]cluster.Block, 0, n)

	parent := ClusterBlockFixture()

	for i := 0; i < n; i++ {
		block := ClusterBlockWithParent(&parent)
		clusterBlocks = append(clusterBlocks, block)
		parent = block
	}

	return clusterBlocks
}

// ClusterBlockWithParent creates a new cluster consensus block that is valid
// with respect to the given parent block.
func ClusterBlockWithParent(parent *cluster.Block) cluster.Block {

	payload := ClusterPayloadFixture(3)

	header := BlockHeaderFixture()
	header.Height = parent.Header.Height + 1
	header.View = parent.Header.View + 1
	header.ChainID = parent.Header.ChainID
	header.Timestamp = time.Now()
	header.ParentID = parent.ID()
	header.ParentView = parent.Header.View
	header.PayloadHash = payload.Hash()

	block := cluster.Block{
		Header:  header,
		Payload: payload,
	}

	return block
}

func WithCollRef(refID flow.Identifier) func(*flow.CollectionGuarantee) {
	return func(guarantee *flow.CollectionGuarantee) {
		guarantee.ReferenceBlockID = refID
	}
}

func WithCollection(collection *flow.Collection) func(guarantee *flow.CollectionGuarantee) {
	return func(guarantee *flow.CollectionGuarantee) {
		guarantee.CollectionID = collection.ID()
	}
}

func AddCollectionsToBlock(block *flow.Block, collections []*flow.Collection) {
	gs := make([]*flow.CollectionGuarantee, 0, len(collections))
	for _, collection := range collections {
		g := collection.Guarantee()
		gs = append(gs, &g)
	}

	block.Payload.Guarantees = gs
	block.SetPayload(*block.Payload)
}

func CollectionGuaranteeFixture(options ...func(*flow.CollectionGuarantee)) *flow.CollectionGuarantee {
	guarantee := &flow.CollectionGuarantee{
		CollectionID:  IdentifierFixture(),
		SignerIndices: RandomBytes(16),
		Signature:     SignatureFixture(),
	}
	for _, option := range options {
		option(guarantee)
	}
	return guarantee
}

func CollectionGuaranteesWithCollectionIDFixture(collections []*flow.Collection) []*flow.CollectionGuarantee {
	guarantees := make([]*flow.CollectionGuarantee, 0, len(collections))
	for i := 0; i < len(collections); i++ {
		guarantee := CollectionGuaranteeFixture(WithCollection(collections[i]))
		guarantees = append(guarantees, guarantee)
	}
	return guarantees
}

func CollectionGuaranteesFixture(
	n int,
	options ...func(*flow.CollectionGuarantee),
) []*flow.CollectionGuarantee {
	guarantees := make([]*flow.CollectionGuarantee, 0, n)
	for i := 1; i <= n; i++ {
		guarantee := CollectionGuaranteeFixture(options...)
		guarantees = append(guarantees, guarantee)
	}
	return guarantees
}

func BlockSealsFixture(n int) []*flow.Seal {
	seals := make([]*flow.Seal, 0, n)
	for i := 0; i < n; i++ {
		seal := Seal.Fixture()
		seals = append(seals, seal)
	}
	return seals
}

func CollectionListFixture(n int, options ...func(*flow.Collection)) []*flow.Collection {
	collections := make([]*flow.Collection, n)
	for i := 0; i < n; i++ {
		collection := CollectionFixture(1, options...)
		collections[i] = &collection
	}

	return collections
}

func CollectionFixture(n int, options ...func(*flow.Collection)) flow.Collection {
	transactions := make([]*flow.TransactionBody, 0, n)

	for i := 0; i < n; i++ {
		tx := TransactionFixture()
		transactions = append(transactions, &tx.TransactionBody)
	}

	col := flow.Collection{Transactions: transactions}
	for _, opt := range options {
		opt(&col)
	}
	return col
}

func FixedReferenceBlockID() flow.Identifier {
	blockID := flow.Identifier{}
	blockID[0] = byte(1)
	return blockID
}

func CompleteCollectionFixture() *entity.CompleteCollection {
	txBody := TransactionBodyFixture()
	return &entity.CompleteCollection{
		Guarantee: &flow.CollectionGuarantee{
			CollectionID:     flow.Collection{Transactions: []*flow.TransactionBody{&txBody}}.ID(),
			Signature:        SignatureFixture(),
			ReferenceBlockID: FixedReferenceBlockID(),
			SignerIndices:    SignerIndicesFixture(1),
		},
		Transactions: []*flow.TransactionBody{&txBody},
	}
}

func CompleteCollectionFromTransactions(txs []*flow.TransactionBody) *entity.CompleteCollection {
	return &entity.CompleteCollection{
		Guarantee: &flow.CollectionGuarantee{
			CollectionID:     flow.Collection{Transactions: txs}.ID(),
			Signature:        SignatureFixture(),
			ReferenceBlockID: IdentifierFixture(),
			SignerIndices:    SignerIndicesFixture(3),
		},
		Transactions: txs,
	}
}

func ExecutableBlockFixture(
	collectionsSignerIDs [][]flow.Identifier,
	startState *flow.StateCommitment,
) *entity.ExecutableBlock {

	header := BlockHeaderFixture()
	return ExecutableBlockFixtureWithParent(collectionsSignerIDs, header, startState)
}

func ExecutableBlockFixtureWithParent(
	collectionsSignerIDs [][]flow.Identifier,
	parent *flow.Header,
	startState *flow.StateCommitment,
) *entity.ExecutableBlock {

	completeCollections := make(map[flow.Identifier]*entity.CompleteCollection, len(collectionsSignerIDs))
	block := BlockWithParentFixture(parent)
	block.Payload.Guarantees = nil

	for range collectionsSignerIDs {
		completeCollection := CompleteCollectionFixture()
		block.Payload.Guarantees = append(block.Payload.Guarantees, completeCollection.Guarantee)
		completeCollections[completeCollection.Guarantee.CollectionID] = completeCollection
	}

	block.Header.PayloadHash = block.Payload.Hash()

	executableBlock := &entity.ExecutableBlock{
		Block:               block,
		CompleteCollections: completeCollections,
		StartState:          startState,
	}
	return executableBlock
}

func ExecutableBlockFromTransactions(
	chain flow.ChainID,
	txss [][]*flow.TransactionBody,
) *entity.ExecutableBlock {

	completeCollections := make(map[flow.Identifier]*entity.CompleteCollection, len(txss))
	blockHeader := BlockHeaderFixtureOnChain(chain)
	block := *BlockWithParentFixture(blockHeader)
	block.Payload.Guarantees = nil

	for _, txs := range txss {
		cc := CompleteCollectionFromTransactions(txs)
		block.Payload.Guarantees = append(block.Payload.Guarantees, cc.Guarantee)
		completeCollections[cc.Guarantee.CollectionID] = cc
	}

	block.Header.PayloadHash = block.Payload.Hash()

	executableBlock := &entity.ExecutableBlock{
		Block:               &block,
		CompleteCollections: completeCollections,
	}
	// Preload the id
	executableBlock.ID()
	return executableBlock
}

func WithExecutorID(executorID flow.Identifier) func(*flow.ExecutionReceipt) {
	return func(er *flow.ExecutionReceipt) {
		er.ExecutorID = executorID
	}
}

func WithResult(result *flow.ExecutionResult) func(*flow.ExecutionReceipt) {
	return func(receipt *flow.ExecutionReceipt) {
		receipt.ExecutionResult = *result
	}
}

func WithSpocks(spocks []crypto.Signature) func(*flow.ExecutionReceipt) {
	return func(receipt *flow.ExecutionReceipt) {
		receipt.Spocks = spocks
	}
}

func ExecutionReceiptFixture(opts ...func(*flow.ExecutionReceipt)) *flow.ExecutionReceipt {
	receipt := &flow.ExecutionReceipt{
		ExecutorID:        IdentifierFixture(),
		ExecutionResult:   *ExecutionResultFixture(),
		Spocks:            nil,
		ExecutorSignature: SignatureFixture(),
	}

	for _, apply := range opts {
		apply(receipt)
	}

	return receipt
}

func ReceiptForBlockFixture(block *flow.Block) *flow.ExecutionReceipt {
	return ReceiptForBlockExecutorFixture(block, IdentifierFixture())
}

func ReceiptForBlockExecutorFixture(
	block *flow.Block,
	executor flow.Identifier,
) *flow.ExecutionReceipt {
	result := ExecutionResultFixture(WithBlock(block))
	receipt := ExecutionReceiptFixture(WithResult(result), WithExecutorID(executor))
	return receipt
}

func ReceiptsForBlockFixture(
	block *flow.Block,
	ids []flow.Identifier,
) []*flow.ExecutionReceipt {
	result := ExecutionResultFixture(WithBlock(block))
	var ers []*flow.ExecutionReceipt
	for _, id := range ids {
		ers = append(ers, ExecutionReceiptFixture(WithResult(result), WithExecutorID(id)))
	}
	return ers
}

func WithPreviousResult(prevResult flow.ExecutionResult) func(*flow.ExecutionResult) {
	return func(result *flow.ExecutionResult) {
		result.PreviousResultID = prevResult.ID()
		finalState, err := prevResult.FinalStateCommitment()
		if err != nil {
			panic("missing final state commitment")
		}
		result.Chunks[0].StartState = finalState
	}
}

func WithBlock(block *flow.Block) func(*flow.ExecutionResult) {
	chunks := 1 // tailing chunk is always system chunk
	var previousResultID flow.Identifier
	if block.Payload != nil {
		chunks += len(block.Payload.Guarantees)
	}
	blockID := block.ID()

	return func(result *flow.ExecutionResult) {
		startState := result.Chunks[0].StartState // retain previous start state in case it was user-defined
		result.BlockID = blockID
		result.Chunks = ChunkListFixture(uint(chunks), blockID)
		result.Chunks[0].StartState = startState // set start state to value before update
		result.PreviousResultID = previousResultID
	}
}

func WithChunks(n uint) func(*flow.ExecutionResult) {
	return func(result *flow.ExecutionResult) {
		result.Chunks = ChunkListFixture(n, result.BlockID)
	}
}

func ExecutionResultListFixture(
	n int,
	opts ...func(*flow.ExecutionResult),
) []*flow.ExecutionResult {
	results := make([]*flow.ExecutionResult, 0, n)
	for i := 0; i < n; i++ {
		results = append(results, ExecutionResultFixture(opts...))
	}

	return results
}

func WithExecutionResultBlockID(blockID flow.Identifier) func(*flow.ExecutionResult) {
	return func(result *flow.ExecutionResult) {
		result.BlockID = blockID
		for _, chunk := range result.Chunks {
			chunk.BlockID = blockID
		}
	}
}

func WithFinalState(commit flow.StateCommitment) func(*flow.ExecutionResult) {
	return func(result *flow.ExecutionResult) {
		result.Chunks[len(result.Chunks)-1].EndState = commit
	}
}

func WithServiceEvents(n int) func(result *flow.ExecutionResult) {
	return func(result *flow.ExecutionResult) {
		result.ServiceEvents = ServiceEventsFixture(n)
	}
}

func WithExecutionDataID(id flow.Identifier) func(result *flow.ExecutionResult) {
	return func(result *flow.ExecutionResult) {
		result.ExecutionDataID = id
	}
}

func ServiceEventsFixture(n int) flow.ServiceEventList {
	sel := make(flow.ServiceEventList, n)

	for i := 0; i < n; i++ {
		switch i % 3 {
		case 0:
			sel[i] = EpochCommitFixture().ServiceEvent()
		case 1:
			sel[i] = EpochSetupFixture().ServiceEvent()
		case 2:
			sel[i] = VersionBeaconFixture().ServiceEvent()
		}
	}

	return sel
}

func ExecutionResultFixture(opts ...func(*flow.ExecutionResult)) *flow.ExecutionResult {
	blockID := IdentifierFixture()
	result := &flow.ExecutionResult{
		PreviousResultID: IdentifierFixture(),
		BlockID:          IdentifierFixture(),
		Chunks:           ChunkListFixture(2, blockID),
		ExecutionDataID:  IdentifierFixture(),
	}

	for _, apply := range opts {
		apply(result)
	}

	return result
}

func WithApproverID(approverID flow.Identifier) func(*flow.ResultApproval) {
	return func(ra *flow.ResultApproval) {
		ra.Body.ApproverID = approverID
	}
}

func WithAttestationBlock(block *flow.Block) func(*flow.ResultApproval) {
	return func(ra *flow.ResultApproval) {
		ra.Body.Attestation.BlockID = block.ID()
	}
}

func WithExecutionResultID(id flow.Identifier) func(*flow.ResultApproval) {
	return func(ra *flow.ResultApproval) {
		ra.Body.ExecutionResultID = id
	}
}

func WithBlockID(id flow.Identifier) func(*flow.ResultApproval) {
	return func(ra *flow.ResultApproval) {
		ra.Body.BlockID = id
	}
}

func WithChunk(chunkIdx uint64) func(*flow.ResultApproval) {
	return func(approval *flow.ResultApproval) {
		approval.Body.ChunkIndex = chunkIdx
	}
}

func ResultApprovalFixture(opts ...func(*flow.ResultApproval)) *flow.ResultApproval {
	attestation := flow.Attestation{
		BlockID:           IdentifierFixture(),
		ExecutionResultID: IdentifierFixture(),
		ChunkIndex:        uint64(0),
	}

	approval := flow.ResultApproval{
		Body: flow.ResultApprovalBody{
			Attestation:          attestation,
			ApproverID:           IdentifierFixture(),
			AttestationSignature: SignatureFixture(),
			Spock:                nil,
		},
		VerifierSignature: SignatureFixture(),
	}

	for _, apply := range opts {
		apply(&approval)
	}

	return &approval
}

func AttestationFixture() *flow.Attestation {
	return &flow.Attestation{
		BlockID:           IdentifierFixture(),
		ExecutionResultID: IdentifierFixture(),
		ChunkIndex:        uint64(0),
	}
}

func StateCommitmentFixture() flow.StateCommitment {
	var state flow.StateCommitment
	_, _ = crand.Read(state[:])
	return state
}

func StateCommitmentPointerFixture() *flow.StateCommitment {
	state := StateCommitmentFixture()
	return &state
}

func HashFixture(size int) hash.Hash {
	hash := make(hash.Hash, size)
	for i := 0; i < size; i++ {
		hash[i] = byte(i)
	}
	return hash
}

func IdentifierListFixture(n int) flow.IdentifierList {
	list := make([]flow.Identifier, n)
	for i := 0; i < n; i++ {
		list[i] = IdentifierFixture()
	}
	return list
}

func IdentifierFixture() flow.Identifier {
	var id flow.Identifier
	_, _ = crand.Read(id[:])
	return id
}

func SignerIndicesFixture(n int) []byte {
	indices := bitutils.MakeBitVector(10)
	for i := 0; i < n; i++ {
		bitutils.SetBit(indices, 1)
	}
	return indices
}

func SignerIndicesByIndices(n int, indices []int) []byte {
	signers := bitutils.MakeBitVector(n)
	for _, i := range indices {
		bitutils.SetBit(signers, i)
	}
	return signers
}

// WithRole adds a role to an identity fixture.
func WithRole(role flow.Role) func(*flow.Identity) {
	return func(identity *flow.Identity) {
		identity.Role = role
	}
}

// WithInitialWeight sets the initial weight on an identity fixture.
func WithInitialWeight(weight uint64) func(*flow.Identity) {
	return func(identity *flow.Identity) {
		identity.InitialWeight = weight
	}
}

// WithParticipationStatus sets the epoch participation status on an identity fixture.
func WithParticipationStatus(status flow.EpochParticipationStatus) func(*flow.Identity) {
	return func(identity *flow.Identity) {
		identity.EpochParticipationStatus = status
	}
}

// WithAddress sets the network address of identity fixture.
func WithAddress(address string) func(*flow.Identity) {
	return func(identity *flow.Identity) {
		identity.Address = address
	}
}

// WithNetworkingKey sets the networking public key of identity fixture.
func WithNetworkingKey(key crypto.PublicKey) func(*flow.Identity) {
	return func(identity *flow.Identity) {
		identity.NetworkPubKey = key
	}
}

func RandomBytes(n int) []byte {
	b := make([]byte, n)
	read, err := crand.Read(b)
	if err != nil {
		panic("cannot read random bytes")
	}
	if read != n {
		panic(fmt.Errorf("cannot read enough random bytes (got %d of %d)", read, n))
	}
	return b
}

func NodeConfigFixture(opts ...func(*flow.Identity)) bootstrap.NodeConfig {
	identity := IdentityFixture(opts...)
	return bootstrap.NodeConfig{
		Role:    identity.Role,
		Address: identity.Address,
		Weight:  identity.InitialWeight,
	}
}

func NodeInfoFixture(opts ...func(*flow.Identity)) bootstrap.NodeInfo {
	nodes := NodeInfosFixture(1, opts...)
	return nodes[0]
}

// NodeInfoFromIdentity converts an identity to a public NodeInfo
// WARNING: the function replaces the staking key from the identity by a freshly generated one.
func NodeInfoFromIdentity(identity *flow.Identity) bootstrap.NodeInfo {
	stakingSK := StakingPrivKeyFixture()
	stakingPoP, err := crypto.BLSGeneratePOP(stakingSK)
	if err != nil {
		panic(err.Error())
	}

	return bootstrap.NewPublicNodeInfo(
		identity.NodeID,
		identity.Role,
		identity.Address,
		identity.Weight,
		identity.NetworkPubKey,
		stakingSK.PublicKey(),
		stakingPoP,
	)
}

func NodeInfosFixture(n int, opts ...func(*flow.Identity)) []bootstrap.NodeInfo {
	opts = append(opts, WithKeys)
	il := IdentityListFixture(n, opts...)
	nodeInfos := make([]bootstrap.NodeInfo, 0, n)
	for _, identity := range il {
		nodeInfos = append(nodeInfos, NodeInfoFromIdentity(identity))
	}
	return nodeInfos
}

func PrivateNodeInfoFixture(opts ...func(*flow.Identity)) bootstrap.NodeInfo {
	return PrivateNodeInfosFixture(1, opts...)[0]
}

func PrivateNodeInfosFixture(n int, opts ...func(*flow.Identity)) []bootstrap.NodeInfo {
	return PrivateNodeInfosFromIdentityList(IdentityListFixture(n, opts...))
}

func PrivateNodeInfosFromIdentityList(il flow.IdentityList) []bootstrap.NodeInfo {
	nodeInfos := make([]bootstrap.NodeInfo, 0, len(il))
	for _, identity := range il {
		nodeInfo, err := bootstrap.PrivateNodeInfoFromIdentity(identity, KeyFixture(crypto.ECDSAP256), KeyFixture(crypto.BLSBLS12381))
		if err != nil {
			panic(err.Error())
		}
		nodeInfos = append(nodeInfos, nodeInfo)
	}
	return nodeInfos
}

// IdentityFixture returns a node identity.
func IdentityFixture(opts ...func(*flow.Identity)) *flow.Identity {
	nodeID := IdentifierFixture()
	stakingKey := StakingPrivKeyByIdentifier(nodeID)
	identity := flow.Identity{
		IdentitySkeleton: flow.IdentitySkeleton{
			NodeID:        nodeID,
			Address:       fmt.Sprintf("address-%x", nodeID[0:7]),
			Role:          flow.RoleConsensus,
			InitialWeight: 1000,
			StakingPubKey: stakingKey.PublicKey(),
		},
		DynamicIdentity: flow.DynamicIdentity{
			EpochParticipationStatus: flow.EpochParticipationStatusActive,
		},
	}
	for _, apply := range opts {
		apply(&identity)
	}
	return &identity
}

// IdentityWithNetworkingKeyFixture returns a node identity and networking private key
func IdentityWithNetworkingKeyFixture(opts ...func(*flow.Identity)) (
	*flow.Identity,
	crypto.PrivateKey,
) {
	networkKey := NetworkingPrivKeyFixture()
	opts = append(opts, WithNetworkingKey(networkKey.PublicKey()))
	id := IdentityFixture(opts...)
	return id, networkKey
}

func WithKeys(identity *flow.Identity) {
	staking := StakingPrivKeyFixture()
	networking := NetworkingPrivKeyFixture()
	identity.StakingPubKey = staking.PublicKey()
	identity.NetworkPubKey = networking.PublicKey()
}

// WithNodeID adds a node ID with the given first byte to an identity.
func WithNodeID(id flow.Identifier) func(*flow.Identity) {
	return func(identity *flow.Identity) {
		identity.NodeID = id
	}
}

// WithStakingPubKey adds a staking public key to the identity
func WithStakingPubKey(pubKey crypto.PublicKey) func(*flow.Identity) {
	return func(identity *flow.Identity) {
		identity.StakingPubKey = pubKey
	}
}

// WithRandomPublicKeys adds random public keys to an identity.
func WithRandomPublicKeys() func(*flow.Identity) {
	return func(identity *flow.Identity) {
		identity.StakingPubKey = KeyFixture(crypto.BLSBLS12381).PublicKey()
		identity.NetworkPubKey = KeyFixture(crypto.ECDSAP256).PublicKey()
	}
}

// WithAllRoles can be used used to ensure an IdentityList fixtures contains
// all the roles required for a valid genesis block.
func WithAllRoles() func(*flow.Identity) {
	return WithAllRolesExcept()
}

// Same as above, but omitting a certain role for cases where we are manually
// setting up nodes or a particular role.
func WithAllRolesExcept(except ...flow.Role) func(*flow.Identity) {
	i := 0
	roles := flow.Roles()

	// remove omitted roles
	for _, omitRole := range except {
		for i, role := range roles {
			if role == omitRole {
				roles = append(roles[:i], roles[i+1:]...)
			}
		}
	}

	return func(id *flow.Identity) {
		id.Role = roles[i%len(roles)]
		i++
	}
}

// CompleteIdentitySet takes a number of identities and completes the missing roles.
func CompleteIdentitySet(identities ...*flow.Identity) flow.IdentityList {
	required := map[flow.Role]struct{}{
		flow.RoleCollection:   {},
		flow.RoleConsensus:    {},
		flow.RoleExecution:    {},
		flow.RoleVerification: {},
	}
	// don't add identities for roles that already exist
	for _, identity := range identities {
		delete(required, identity.Role)
	}
	// add identities for missing roles
	for role := range required {
		identities = append(identities, IdentityFixture(WithRole(role)))
	}
	return identities
}

// IdentityListFixture returns a list of node identity objects. The identities
// can be customized (ie. set their role) by passing in a function that modifies
// the input identities as required.
func IdentityListFixture(n int, opts ...func(*flow.Identity)) flow.IdentityList {
	identities := make(flow.IdentityList, 0, n)

	for i := 0; i < n; i++ {
		identity := IdentityFixture()
		identity.Address = fmt.Sprintf("%x@flow.com:1234", identity.NodeID)
		for _, opt := range opts {
			opt(identity)
		}
		identities = append(identities, identity)
	}

	return identities
}

func WithChunkStartState(startState flow.StateCommitment) func(chunk *flow.Chunk) {
	return func(chunk *flow.Chunk) {
		chunk.StartState = startState
	}
}

func ChunkFixture(
	blockID flow.Identifier,
	collectionIndex uint,
	opts ...func(*flow.Chunk),
) *flow.Chunk {
	chunk := &flow.Chunk{
		ChunkBody: flow.ChunkBody{
			CollectionIndex:      collectionIndex,
			StartState:           StateCommitmentFixture(),
			EventCollection:      IdentifierFixture(),
			TotalComputationUsed: 4200,
			NumberOfTransactions: 42,
			BlockID:              blockID,
		},
		Index:    0,
		EndState: StateCommitmentFixture(),
	}

	for _, opt := range opts {
		opt(chunk)
	}

	return chunk
}

func ChunkListFixture(n uint, blockID flow.Identifier) flow.ChunkList {
	chunks := make([]*flow.Chunk, 0, n)
	for i := uint64(0); i < uint64(n); i++ {
		chunk := ChunkFixture(blockID, uint(i))
		chunk.Index = i
		chunks = append(chunks, chunk)
	}
	return chunks
}

func ChunkLocatorListFixture(n uint) chunks.LocatorList {
	locators := chunks.LocatorList{}
	resultID := IdentifierFixture()
	for i := uint64(0); i < uint64(n); i++ {
		locator := ChunkLocatorFixture(resultID, i)
		locators = append(locators, locator)
	}
	return locators
}

func ChunkLocatorFixture(resultID flow.Identifier, index uint64) *chunks.Locator {
	return &chunks.Locator{
		ResultID: resultID,
		Index:    index,
	}
}

// ChunkStatusListToChunkLocatorFixture extracts chunk locators from a list of chunk statuses.
func ChunkStatusListToChunkLocatorFixture(statuses []*verification.ChunkStatus) chunks.LocatorMap {
	locators := chunks.LocatorMap{}
	for _, status := range statuses {
		locator := ChunkLocatorFixture(status.ExecutionResult.ID(), status.ChunkIndex)
		locators[locator.ID()] = locator
	}

	return locators
}

// ChunkStatusListFixture receives an execution result, samples `n` chunks out of it and
// creates a chunk status for them.
// It returns the list of sampled chunk statuses for the result.
func ChunkStatusListFixture(
	t *testing.T,
	blockHeight uint64,
	result *flow.ExecutionResult,
	n int,
) verification.ChunkStatusList {
	statuses := verification.ChunkStatusList{}

	// result should have enough chunk to sample
	require.GreaterOrEqual(t, len(result.Chunks), n)

	chunkList := make(flow.ChunkList, n)
	copy(chunkList, result.Chunks)
	rand.Shuffle(len(chunkList), func(i, j int) { chunkList[i], chunkList[j] = chunkList[j], chunkList[i] })

	for _, chunk := range chunkList[:n] {
		status := &verification.ChunkStatus{
			ChunkIndex:      chunk.Index,
			BlockHeight:     blockHeight,
			ExecutionResult: result,
		}
		statuses = append(statuses, status)
	}

	return statuses
}

func qcSignatureDataFixture() hotstuff.SignatureData {
	sigType := RandomBytes(5)
	for i := range sigType {
		sigType[i] = sigType[i] % 2
	}
	sigData := hotstuff.SignatureData{
		SigType:                      sigType,
		AggregatedStakingSig:         SignatureFixture(),
		AggregatedRandomBeaconSig:    SignatureFixture(),
		ReconstructedRandomBeaconSig: SignatureFixture(),
	}
	return sigData
}

func QCSigDataFixture() []byte {
	packer := hotstuff.SigDataPacker{}
	sigData := qcSignatureDataFixture()
	encoded, _ := packer.Encode(&sigData)
	return encoded
}

func QCSigDataWithSoRFixture(sor []byte) []byte {
	packer := hotstuff.SigDataPacker{}
	sigData := qcSignatureDataFixture()
	sigData.ReconstructedRandomBeaconSig = sor
	encoded, _ := packer.Encode(&sigData)
	return encoded
}

func SignatureFixture() crypto.Signature {
	sig := make([]byte, crypto.SignatureLenBLSBLS12381)
	_, _ = crand.Read(sig)
	return sig
}

func SignaturesFixture(n int) []crypto.Signature {
	var sigs []crypto.Signature
	for i := 0; i < n; i++ {
		sigs = append(sigs, SignatureFixture())
	}
	return sigs
}

func RandomSourcesFixture(n int) [][]byte {
	var sigs [][]byte
	for i := 0; i < n; i++ {
		sigs = append(sigs, SignatureFixture())
	}
	return sigs
}

func TransactionFixture(n ...func(t *flow.Transaction)) flow.Transaction {
	tx := flow.Transaction{TransactionBody: TransactionBodyFixture()}
	if len(n) > 0 {
		n[0](&tx)
	}
	return tx
}

func TransactionBodyFixture(opts ...func(*flow.TransactionBody)) flow.TransactionBody {
	tb := flow.TransactionBody{
		Script:             []byte("access(all) fun main() {}"),
		ReferenceBlockID:   IdentifierFixture(),
		GasLimit:           10,
		ProposalKey:        ProposalKeyFixture(),
		Payer:              AddressFixture(),
		Authorizers:        []flow.Address{AddressFixture()},
		EnvelopeSignatures: []flow.TransactionSignature{TransactionSignatureFixture()},
	}

	for _, apply := range opts {
		apply(&tb)
	}

	return tb
}

func TransactionBodyListFixture(n int) []flow.TransactionBody {
	l := make([]flow.TransactionBody, n)
	for i := 0; i < n; i++ {
		l[i] = TransactionBodyFixture()
	}

	return l
}

func WithTransactionDSL(txDSL dsl.Transaction) func(tx *flow.TransactionBody) {
	return func(tx *flow.TransactionBody) {
		tx.Script = []byte(txDSL.ToCadence())
	}
}

func WithReferenceBlock(id flow.Identifier) func(tx *flow.TransactionBody) {
	return func(tx *flow.TransactionBody) {
		tx.ReferenceBlockID = id
	}
}

func TransactionDSLFixture(chain flow.Chain) dsl.Transaction {
	return dsl.Transaction{
		Import: dsl.Import{Address: sdk.Address(chain.ServiceAddress())},
		Content: dsl.Prepare{
			Content: dsl.Code(`
				access(all) fun main() {}
			`),
		},
	}
}

// RegisterIDFixture returns a RegisterID with a fixed key and owner
func RegisterIDFixture() flow.RegisterID {
	return flow.NewRegisterID(RandomAddressFixture(), "key")
}

// VerifiableChunkDataFixture returns a complete verifiable chunk with an
// execution receipt referencing the block/collections.
func VerifiableChunkDataFixture(chunkIndex uint64) *verification.VerifiableChunkData {

	guarantees := make([]*flow.CollectionGuarantee, 0)

	var col flow.Collection

	for i := 0; i <= int(chunkIndex); i++ {
		col = CollectionFixture(1)
		guarantee := col.Guarantee()
		guarantees = append(guarantees, &guarantee)
	}

	payload := flow.Payload{
		Guarantees: guarantees,
		Seals:      nil,
	}
	header := BlockHeaderFixture()
	header.PayloadHash = payload.Hash()

	block := flow.Block{
		Header:  header,
		Payload: &payload,
	}

	chunks := make([]*flow.Chunk, 0)

	var chunk flow.Chunk

	for i := 0; i <= int(chunkIndex); i++ {
		chunk = flow.Chunk{
			ChunkBody: flow.ChunkBody{
				CollectionIndex: uint(i),
				StartState:      StateCommitmentFixture(),
				BlockID:         block.ID(),
			},
			Index: uint64(i),
		}
		chunks = append(chunks, &chunk)
	}

	result := flow.ExecutionResult{
		BlockID: block.ID(),
		Chunks:  chunks,
	}

	// computes chunk end state
	index := chunk.Index
	var endState flow.StateCommitment
	if int(index) == len(result.Chunks)-1 {
		// last chunk in receipt takes final state commitment
		endState = StateCommitmentFixture()
	} else {
		// any chunk except last takes the subsequent chunk's start state
		endState = result.Chunks[index+1].StartState
	}

	return &verification.VerifiableChunkData{
		Chunk:         &chunk,
		Header:        block.Header,
		Result:        &result,
		ChunkDataPack: ChunkDataPackFixture(result.ID()),
		EndState:      endState,
	}
}

// ChunkDataResponseMsgFixture creates a chunk data response message with a single-transaction collection, and random chunk ID.
// Use options to customize the response.
func ChunkDataResponseMsgFixture(
	chunkID flow.Identifier,
	opts ...func(*messages.ChunkDataResponse),
) *messages.ChunkDataResponse {
	cdp := &messages.ChunkDataResponse{
		ChunkDataPack: *ChunkDataPackFixture(chunkID),
		Nonce:         rand.Uint64(),
	}

	for _, opt := range opts {
		opt(cdp)
	}

	return cdp
}

// WithApproximateSize sets the ChunkDataResponse to be approximately bytes in size.
func WithApproximateSize(bytes uint64) func(*messages.ChunkDataResponse) {
	return func(request *messages.ChunkDataResponse) {
		// 1 tx fixture is approximately 350 bytes
		txCount := bytes / 350
		collection := CollectionFixture(int(txCount) + 1)
		pack := ChunkDataPackFixture(request.ChunkDataPack.ChunkID, WithChunkDataPackCollection(&collection))
		request.ChunkDataPack = *pack
	}
}

// ChunkDataResponseMessageListFixture creates a list of chunk data response messages each with a single-transaction collection, and random chunk ID.
func ChunkDataResponseMessageListFixture(chunkIDs flow.IdentifierList) []*messages.ChunkDataResponse {
	lst := make([]*messages.ChunkDataResponse, 0, len(chunkIDs))
	for _, chunkID := range chunkIDs {
		lst = append(lst, ChunkDataResponseMsgFixture(chunkID))
	}
	return lst
}

// ChunkDataPackRequestListFixture creates and returns a list of chunk data pack requests fixtures.
func ChunkDataPackRequestListFixture(
	n int,
	opts ...func(*verification.ChunkDataPackRequest),
) verification.ChunkDataPackRequestList {
	lst := make([]*verification.ChunkDataPackRequest, 0, n)
	for i := 0; i < n; i++ {
		lst = append(lst, ChunkDataPackRequestFixture(opts...))
	}
	return lst
}

func WithHeight(height uint64) func(*verification.ChunkDataPackRequest) {
	return func(request *verification.ChunkDataPackRequest) {
		request.Height = height
	}
}

func WithHeightGreaterThan(height uint64) func(*verification.ChunkDataPackRequest) {
	return func(request *verification.ChunkDataPackRequest) {
		request.Height = height + 1
	}
}

func WithAgrees(list flow.IdentifierList) func(*verification.ChunkDataPackRequest) {
	return func(request *verification.ChunkDataPackRequest) {
		request.Agrees = list
	}
}

func WithDisagrees(list flow.IdentifierList) func(*verification.ChunkDataPackRequest) {
	return func(request *verification.ChunkDataPackRequest) {
		request.Disagrees = list
	}
}

func WithChunkID(chunkID flow.Identifier) func(*verification.ChunkDataPackRequest) {
	return func(request *verification.ChunkDataPackRequest) {
		request.ChunkID = chunkID
	}
}

// ChunkDataPackRequestFixture creates a chunk data request with some default values, i.e., one agree execution node, one disagree execution node,
// and height of zero.
// Use options to customize the request.
func ChunkDataPackRequestFixture(opts ...func(*verification.ChunkDataPackRequest)) *verification.
	ChunkDataPackRequest {

	req := &verification.ChunkDataPackRequest{
		Locator: chunks.Locator{
			ResultID: IdentifierFixture(),
			Index:    0,
		},
		ChunkDataPackRequestInfo: verification.ChunkDataPackRequestInfo{
			ChunkID:   IdentifierFixture(),
			Height:    0,
			Agrees:    IdentifierListFixture(1),
			Disagrees: IdentifierListFixture(1),
		},
	}

	for _, opt := range opts {
		opt(req)
	}

	// creates identity fixtures for target ids as union of agrees and disagrees
	// TODO: remove this inner fixture once we have filter for identifier list.
	targets := flow.IdentityList{}
	for _, id := range req.Agrees {
		targets = append(targets, IdentityFixture(WithNodeID(id), WithRole(flow.RoleExecution)))
	}
	for _, id := range req.Disagrees {
		targets = append(targets, IdentityFixture(WithNodeID(id), WithRole(flow.RoleExecution)))
	}

	req.Targets = targets

	return req
}

func WithChunkDataPackCollection(collection *flow.Collection) func(*flow.ChunkDataPack) {
	return func(cdp *flow.ChunkDataPack) {
		cdp.Collection = collection
	}
}

func WithStartState(startState flow.StateCommitment) func(*flow.ChunkDataPack) {
	return func(cdp *flow.ChunkDataPack) {
		cdp.StartState = startState
	}
}

func ChunkDataPackFixture(
	chunkID flow.Identifier,
	opts ...func(*flow.ChunkDataPack),
) *flow.ChunkDataPack {
	coll := CollectionFixture(1)
	cdp := &flow.ChunkDataPack{
		ChunkID:    chunkID,
		StartState: StateCommitmentFixture(),
		Proof:      []byte{'p'},
		Collection: &coll,
		ExecutionDataRoot: flow.BlockExecutionDataRoot{
			BlockID:               IdentifierFixture(),
			ChunkExecutionDataIDs: []cid.Cid{flow.IdToCid(IdentifierFixture())},
		},
	}

	for _, opt := range opts {
		opt(cdp)
	}

	return cdp
}

func ChunkDataPacksFixture(
	count int,
	opts ...func(*flow.ChunkDataPack),
) []*flow.ChunkDataPack {
	chunkDataPacks := make([]*flow.ChunkDataPack, count)
	for i := 0; i < count; i++ {
		chunkDataPacks[i] = ChunkDataPackFixture(IdentifierFixture())
	}

	return chunkDataPacks
}

// SeedFixture returns a random []byte with length n
func SeedFixture(n int) []byte {
	var seed = make([]byte, n)
	_, _ = crand.Read(seed)
	return seed
}

// SeedFixtures returns a list of m random []byte, each having length n
func SeedFixtures(m int, n int) [][]byte {
	var seeds = make([][]byte, m, n)
	for i := range seeds {
		seeds[i] = SeedFixture(n)
	}
	return seeds
}

// BlockEventsFixture returns a block events model populated with random events of length n.
func BlockEventsFixture(
	header *flow.Header,
	n int,
	types ...flow.EventType,
) flow.BlockEvents {
	return flow.BlockEvents{
		BlockID:        header.ID(),
		BlockHeight:    header.Height,
		BlockTimestamp: header.Timestamp,
		Events:         EventsFixture(n, types...),
	}
}

func EventsFixture(
	n int,
	types ...flow.EventType,
) []flow.Event {
	if len(types) == 0 {
		types = []flow.EventType{"A.0x1.Foo.Bar", "A.0x2.Zoo.Moo", "A.0x3.Goo.Hoo"}
	}

	events := make([]flow.Event, n)
	for i := 0; i < n; i++ {
		events[i] = EventFixture(types[i%len(types)], 0, uint32(i), IdentifierFixture(), 0)
	}

	return events
}

func EventTypeFixture(chainID flow.ChainID) flow.EventType {
	eventType := fmt.Sprintf("A.%s.TestContract.TestEvent1", RandomAddressFixtureForChain(chainID))
	return flow.EventType(eventType)
}

// EventFixture returns an event
func EventFixture(
	eType flow.EventType,
	transactionIndex uint32,
	eventIndex uint32,
	txID flow.Identifier,
	_ int,
) flow.Event {
	return flow.Event{
		Type:             eType,
		TransactionIndex: transactionIndex,
		EventIndex:       eventIndex,
		Payload:          []byte{},
		TransactionID:    txID,
	}
}

func EmulatorRootKey() (*flow.AccountPrivateKey, error) {

	// TODO seems this key literal doesn't decode anymore
	emulatorRootKey, err := crypto.DecodePrivateKey(crypto.ECDSAP256,
		[]byte("f87db87930770201010420ae2cc975dcbdd0ebc56f268b1d8a95834c2955970aea27042d35ec9f298b9e5aa00a06082a8648ce3d030107a1440342000417f5a527137785d2d773fee84b4c7ee40266a1dd1f36ddd46ecf25db6df6a499459629174de83256f2a44ebd4325b9def67d523b755a8926218c4efb7904f8ce0203"))
	if err != nil {
		return nil, err
	}

	return &flow.AccountPrivateKey{
		PrivateKey: emulatorRootKey,
		SignAlgo:   emulatorRootKey.Algorithm(),
		HashAlgo:   hash.SHA3_256,
	}, nil
}

// NoopTxScript returns a Cadence script for a no-op transaction.
func NoopTxScript() []byte {
	return []byte("transaction {}")
}

func RangeFixture() chainsync.Range {
	return chainsync.Range{
		From: rand.Uint64(),
		To:   rand.Uint64(),
	}
}

func BatchFixture() chainsync.Batch {
	return chainsync.Batch{
		BlockIDs: IdentifierListFixture(10),
	}
}

func RangeListFixture(n int) []chainsync.Range {
	if n <= 0 {
		return nil
	}
	ranges := make([]chainsync.Range, n)
	for i := range ranges {
		ranges[i] = RangeFixture()
	}
	return ranges
}

func BatchListFixture(n int) []chainsync.Batch {
	if n <= 0 {
		return nil
	}
	batches := make([]chainsync.Batch, n)
	for i := range batches {
		batches[i] = BatchFixture()
	}
	return batches
}

func BootstrapExecutionResultFixture(
	block *flow.Block,
	commit flow.StateCommitment,
) *flow.ExecutionResult {
	result := &flow.ExecutionResult{
		BlockID:          block.ID(),
		PreviousResultID: flow.ZeroID,
		Chunks:           chunks.ChunkListFromCommit(commit),
	}
	return result
}

func KeyFixture(algo crypto.SigningAlgorithm) crypto.PrivateKey {
	key, err := crypto.GeneratePrivateKey(algo, SeedFixture(128))
	if err != nil {
		panic(err)
	}
	return key
}

func KeysFixture(n int, algo crypto.SigningAlgorithm) []crypto.PrivateKey {
	keys := make([]crypto.PrivateKey, 0, n)
	for i := 0; i < n; i++ {
		keys = append(keys, KeyFixture(algo))
	}
	return keys
}

func PublicKeysFixture(n int, algo crypto.SigningAlgorithm) []crypto.PublicKey {
	pks := make([]crypto.PublicKey, 0, n)
	sks := KeysFixture(n, algo)
	for _, sk := range sks {
		pks = append(pks, sk.PublicKey())
	}
	return pks
}

func QuorumCertificateWithSignerIDsFixture(opts ...func(*flow.QuorumCertificateWithSignerIDs)) *flow.QuorumCertificateWithSignerIDs {
	qc := flow.QuorumCertificateWithSignerIDs{
		View:      uint64(rand.Uint32()),
		BlockID:   IdentifierFixture(),
		SignerIDs: IdentifierListFixture(3),
		SigData:   QCSigDataFixture(),
	}
	for _, apply := range opts {
		apply(&qc)
	}
	return &qc
}

func QuorumCertificatesWithSignerIDsFixtures(
	n uint,
	opts ...func(*flow.QuorumCertificateWithSignerIDs),
) []*flow.QuorumCertificateWithSignerIDs {
	qcs := make([]*flow.QuorumCertificateWithSignerIDs, 0, n)
	for i := 0; i < int(n); i++ {
		qcs = append(qcs, QuorumCertificateWithSignerIDsFixture(opts...))
	}
	return qcs
}

func QuorumCertificatesFromAssignments(assignment flow.AssignmentList) []*flow.QuorumCertificateWithSignerIDs {
	qcs := make([]*flow.QuorumCertificateWithSignerIDs, 0, len(assignment))
	for _, nodes := range assignment {
		qc := QuorumCertificateWithSignerIDsFixture()
		qc.SignerIDs = nodes
		qcs = append(qcs, qc)
	}
	return qcs
}

func QuorumCertificateFixture(opts ...func(*flow.QuorumCertificate)) *flow.QuorumCertificate {
	qc := flow.QuorumCertificate{
		View:          uint64(rand.Uint32()),
		BlockID:       IdentifierFixture(),
		SignerIndices: SignerIndicesFixture(3),
		SigData:       QCSigDataFixture(),
	}
	for _, apply := range opts {
		apply(&qc)
	}
	return &qc
}

// CertifyBlock returns a quorum certificate for the given block header
func CertifyBlock(header *flow.Header) *flow.QuorumCertificate {
	qc := QuorumCertificateFixture(func(qc *flow.QuorumCertificate) {
		qc.View = header.View
		qc.BlockID = header.ID()
	})
	return qc
}

func QuorumCertificatesFixtures(
	n uint,
	opts ...func(*flow.QuorumCertificate),
) []*flow.QuorumCertificate {
	qcs := make([]*flow.QuorumCertificate, 0, n)
	for i := 0; i < int(n); i++ {
		qcs = append(qcs, QuorumCertificateFixture(opts...))
	}
	return qcs
}

func QCWithBlockID(blockID flow.Identifier) func(*flow.QuorumCertificate) {
	return func(qc *flow.QuorumCertificate) {
		qc.BlockID = blockID
	}
}

func QCWithSignerIndices(signerIndices []byte) func(*flow.QuorumCertificate) {
	return func(qc *flow.QuorumCertificate) {
		qc.SignerIndices = signerIndices
	}
}

func QCWithRootBlockID(blockID flow.Identifier) func(*flow.QuorumCertificate) {
	return func(qc *flow.QuorumCertificate) {
		qc.BlockID = blockID
		qc.View = 0
	}
}

func VoteFixture(opts ...func(vote *hotstuff.Vote)) *hotstuff.Vote {
	vote := &hotstuff.Vote{
		View:     uint64(rand.Uint32()),
		BlockID:  IdentifierFixture(),
		SignerID: IdentifierFixture(),
		SigData:  RandomBytes(128),
	}

	for _, opt := range opts {
		opt(vote)
	}

	return vote
}

func WithVoteSignerID(signerID flow.Identifier) func(*hotstuff.Vote) {
	return func(vote *hotstuff.Vote) {
		vote.SignerID = signerID
	}
}

func WithVoteView(view uint64) func(*hotstuff.Vote) {
	return func(vote *hotstuff.Vote) {
		vote.View = view
	}
}

func WithVoteBlockID(blockID flow.Identifier) func(*hotstuff.Vote) {
	return func(vote *hotstuff.Vote) {
		vote.BlockID = blockID
	}
}

func VoteForBlockFixture(
	block *hotstuff.Block,
	opts ...func(vote *hotstuff.Vote),
) *hotstuff.Vote {
	vote := VoteFixture(WithVoteView(block.View),
		WithVoteBlockID(block.BlockID))

	for _, opt := range opts {
		opt(vote)
	}

	return vote
}

func VoteWithStakingSig() func(*hotstuff.Vote) {
	return func(vote *hotstuff.Vote) {
		vote.SigData = append([]byte{byte(encoding.SigTypeStaking)}, vote.SigData...)
	}
}

func VoteWithBeaconSig() func(*hotstuff.Vote) {
	return func(vote *hotstuff.Vote) {
		vote.SigData = append([]byte{byte(encoding.SigTypeRandomBeacon)}, vote.SigData...)
	}
}

func WithParticipants(participants flow.IdentitySkeletonList) func(*flow.EpochSetup) {
	return func(setup *flow.EpochSetup) {
		setup.Participants = participants.Sort(flow.Canonical[flow.IdentitySkeleton])
		setup.Assignments = ClusterAssignment(1, participants.ToSkeleton())
	}
}

func SetupWithCounter(counter uint64) func(*flow.EpochSetup) {
	return func(setup *flow.EpochSetup) {
		setup.Counter = counter
	}
}

func WithFinalView(view uint64) func(*flow.EpochSetup) {
	return func(setup *flow.EpochSetup) {
		setup.FinalView = view
	}
}

func WithFirstView(view uint64) func(*flow.EpochSetup) {
	return func(setup *flow.EpochSetup) {
		setup.FirstView = view
	}
}

// EpochSetupFixture creates a valid EpochSetup with default properties for
// testing. The default properties can be overwritten with optional parameter
// functions.
func EpochSetupFixture(opts ...func(setup *flow.EpochSetup)) *flow.EpochSetup {
	participants := IdentityListFixture(5, WithAllRoles())
	setup := &flow.EpochSetup{
		Counter:            uint64(rand.Uint32()),
		FirstView:          uint64(0),
		FinalView:          uint64(rand.Uint32() + 1000),
		Participants:       participants.Sort(flow.Canonical[flow.Identity]).ToSkeleton(),
		RandomSource:       SeedFixture(flow.EpochSetupRandomSourceLength),
		DKGPhase1FinalView: 100,
		DKGPhase2FinalView: 200,
		DKGPhase3FinalView: 300,
		TargetDuration:     60 * 60,
		TargetEndTime:      uint64(time.Now().Add(time.Hour).Unix()),
	}
	for _, apply := range opts {
		apply(setup)
	}
	if setup.Assignments == nil {
		setup.Assignments = ClusterAssignment(1, setup.Participants)
	}
	return setup
}

func IndexFixture() *flow.Index {
	return &flow.Index{
		CollectionIDs: IdentifierListFixture(5),
		SealIDs:       IdentifierListFixture(5),
		ReceiptIDs:    IdentifierListFixture(5),
	}
}

func WithDKGFromParticipants(participants flow.IdentitySkeletonList) func(*flow.EpochCommit) {
	count := len(participants.Filter(filter.IsValidDKGParticipant))
	return func(commit *flow.EpochCommit) {
		commit.DKGParticipantKeys = PublicKeysFixture(count, crypto.BLSBLS12381)
	}
}

func WithClusterQCsFromAssignments(assignments flow.AssignmentList) func(*flow.EpochCommit) {
	qcs := make([]*flow.QuorumCertificateWithSignerIDs, 0, len(assignments))
	for _, assignment := range assignments {
		qcWithSignerIndex := QuorumCertificateWithSignerIDsFixture()
		qcWithSignerIndex.SignerIDs = assignment
		qcs = append(qcs, qcWithSignerIndex)
	}
	return func(commit *flow.EpochCommit) {
		commit.ClusterQCs = flow.ClusterQCVoteDatasFromQCs(qcs)
	}
}

func DKGParticipantLookup(participants flow.IdentitySkeletonList) map[flow.Identifier]flow.DKGParticipant {
	lookup := make(map[flow.Identifier]flow.DKGParticipant)
	for i, node := range participants.Filter(filter.HasRole[flow.IdentitySkeleton](flow.RoleConsensus)) {
		lookup[node.NodeID] = flow.DKGParticipant{
			Index:    uint(i),
			KeyShare: KeyFixture(crypto.BLSBLS12381).PublicKey(),
		}
	}
	return lookup
}

func CommitWithCounter(counter uint64) func(*flow.EpochCommit) {
	return func(commit *flow.EpochCommit) {
		commit.Counter = counter
	}
}

func EpochCommitFixture(opts ...func(*flow.EpochCommit)) *flow.EpochCommit {
	commit := &flow.EpochCommit{
		Counter:            uint64(rand.Uint32()),
		ClusterQCs:         flow.ClusterQCVoteDatasFromQCs(QuorumCertificatesWithSignerIDsFixtures(1)),
		DKGGroupKey:        KeyFixture(crypto.BLSBLS12381).PublicKey(),
		DKGParticipantKeys: PublicKeysFixture(2, crypto.BLSBLS12381),
	}
	for _, apply := range opts {
		apply(commit)
	}
	return commit
}

func WithBoundaries(boundaries ...flow.VersionBoundary) func(*flow.VersionBeacon) {
	return func(b *flow.VersionBeacon) {
		b.VersionBoundaries = append(b.VersionBoundaries, boundaries...)
	}
}

func VersionBeaconFixture(options ...func(*flow.VersionBeacon)) *flow.VersionBeacon {

	versionTable := &flow.VersionBeacon{
		VersionBoundaries: []flow.VersionBoundary{},
		Sequence:          uint64(0),
	}
	opts := options

	if len(opts) == 0 {
		opts = []func(*flow.VersionBeacon){
			WithBoundaries(flow.VersionBoundary{
				Version:     "0.0.0",
				BlockHeight: 0,
			}),
		}
	}

	for _, apply := range opts {
		apply(versionTable)
	}

	return versionTable
}

func ProtocolStateVersionUpgradeFixture() *flow.ProtocolStateVersionUpgrade {
	return &flow.ProtocolStateVersionUpgrade{
		NewProtocolStateVersion: rand.Uint64(),
		ActiveView:              rand.Uint64(),
	}
}

// BootstrapFixture generates all the artifacts necessary to bootstrap the
// protocol state.
func BootstrapFixture(
	participants flow.IdentityList,
	opts ...func(*flow.Block),
) (*flow.Block, *flow.ExecutionResult, *flow.Seal) {
	return BootstrapFixtureWithChainID(participants, flow.Emulator, opts...)
}

func BootstrapFixtureWithChainID(
	participants flow.IdentityList,
	chainID flow.ChainID,
	opts ...func(*flow.Block),
) (*flow.Block, *flow.ExecutionResult, *flow.Seal) {

	root := flow.Genesis(chainID)
	for _, apply := range opts {
		apply(root)
	}

	counter := uint64(1)
	setup := EpochSetupFixture(
		WithParticipants(participants.ToSkeleton()),
		SetupWithCounter(counter),
		WithFirstView(root.Header.View),
		WithFinalView(root.Header.View+100_000),
	)
	commit := EpochCommitFixture(
		CommitWithCounter(counter),
		WithClusterQCsFromAssignments(setup.Assignments),
		WithDKGFromParticipants(participants.ToSkeleton()),
	)

	rootEpochState := inmem.ProtocolStateFromEpochServiceEvents(setup, commit)
	rootProtocolStateID := kvstore.NewDefaultKVStore(rootEpochState.ID()).ID()
	root.SetPayload(flow.Payload{ProtocolStateID: rootProtocolStateID})
	stateCommit := GenesisStateCommitmentByChainID(chainID)

	result := BootstrapExecutionResultFixture(root, stateCommit)
	result.ServiceEvents = []flow.ServiceEvent{
		setup.ServiceEvent(),
		commit.ServiceEvent(),
	}

	seal := Seal.Fixture(Seal.WithResult(result))

	return root, result, seal
}

// RootSnapshotFixture returns a snapshot representing a root chain state, for
// example one as returned from BootstrapFixture.
func RootSnapshotFixture(
	participants flow.IdentityList,
	opts ...func(*flow.Block),
) *inmem.Snapshot {
	return RootSnapshotFixtureWithChainID(participants, flow.Emulator, opts...)
}

func RootSnapshotFixtureWithChainID(
	participants flow.IdentityList,
	chainID flow.ChainID,
	opts ...func(*flow.Block),
) *inmem.Snapshot {
	block, result, seal := BootstrapFixtureWithChainID(participants.Sort(flow.Canonical[flow.Identity]), chainID, opts...)
	qc := QuorumCertificateFixture(QCWithRootBlockID(block.ID()))
	root, err := inmem.SnapshotFromBootstrapState(block, result, seal, qc)
	if err != nil {
		panic(err)
	}
	return root
}

func SnapshotClusterByIndex(
	snapshot *inmem.Snapshot,
	clusterIndex uint,
) (protocol.Cluster, error) {
	epochs := snapshot.Epochs()
	epoch := epochs.Current()
	cluster, err := epoch.Cluster(clusterIndex)
	if err != nil {
		return nil, err
	}
	return cluster, nil
}

// ChainFixture creates a list of blocks that forms a chain
func ChainFixture(nonGenesisCount int) (
	[]*flow.Block,
	*flow.ExecutionResult,
	*flow.Seal,
) {
	chain := make([]*flow.Block, 0, nonGenesisCount+1)

	participants := IdentityListFixture(5, WithAllRoles())
	genesis, result, seal := BootstrapFixture(participants)
	chain = append(chain, genesis)

	children := ChainFixtureFrom(nonGenesisCount, genesis.Header)
	chain = append(chain, children...)
	return chain, result, seal
}

// ChainFixtureFrom creates a chain of blocks starting from a given parent block,
// the total number of blocks in the chain is specified by the given count
func ChainFixtureFrom(count int, parent *flow.Header) []*flow.Block {
	blocks := make([]*flow.Block, 0, count)

	for i := 0; i < count; i++ {
		block := BlockWithParentFixture(parent)
		blocks = append(blocks, block)
		parent = block.Header
	}

	return blocks
}

func ReceiptChainFor(
	blocks []*flow.Block,
	result0 *flow.ExecutionResult,
) []*flow.ExecutionReceipt {
	receipts := make([]*flow.ExecutionReceipt, len(blocks))
	receipts[0] = ExecutionReceiptFixture(WithResult(result0))
	receipts[0].ExecutionResult.BlockID = blocks[0].ID()

	for i := 1; i < len(blocks); i++ {
		b := blocks[i]
		prevReceipt := receipts[i-1]
		receipt := ReceiptForBlockFixture(b)
		receipt.ExecutionResult.PreviousResultID = prevReceipt.ExecutionResult.ID()
		prevLastChunk := prevReceipt.ExecutionResult.Chunks[len(prevReceipt.ExecutionResult.Chunks)-1]
		receipt.ExecutionResult.Chunks[0].StartState = prevLastChunk.EndState
		receipts[i] = receipt
	}

	return receipts
}

// ReconnectBlocksAndReceipts re-computes each block's PayloadHash and ParentID
// so that all the blocks are connected.
// blocks' height have to be in strict increasing order.
func ReconnectBlocksAndReceipts(blocks []*flow.Block, receipts []*flow.ExecutionReceipt) {
	for i := 1; i < len(blocks); i++ {
		b := blocks[i]
		p := i - 1
		prev := blocks[p]
		if prev.Header.Height+1 != b.Header.Height {
			panic(fmt.Sprintf("height has gap when connecting blocks: expect %v, but got %v", prev.Header.Height+1, b.Header.Height))
		}
		b.Header.ParentID = prev.ID()
		b.Header.PayloadHash = b.Payload.Hash()
		receipts[i].ExecutionResult.BlockID = b.ID()
		prevReceipt := receipts[p]
		receipts[i].ExecutionResult.PreviousResultID = prevReceipt.ExecutionResult.ID()
		for _, c := range receipts[i].ExecutionResult.Chunks {
			c.BlockID = b.ID()
		}
	}

	// after changing results we need to update IDs of results in receipt
	for _, block := range blocks {
		if len(block.Payload.Results) > 0 {
			for i := range block.Payload.Receipts {
				block.Payload.Receipts[i].ResultID = block.Payload.Results[i].ID()
			}
		}
	}
}

// DKGMessageFixture creates a single DKG message with random fields
func DKGMessageFixture() *messages.DKGMessage {
	return &messages.DKGMessage{
		Data:          RandomBytes(10),
		DKGInstanceID: fmt.Sprintf("test-dkg-instance-%d", uint64(rand.Int())),
	}
}

// DKGBroadcastMessageFixture creates a single DKG broadcast message with random fields
func DKGBroadcastMessageFixture() *messages.BroadcastDKGMessage {
	return &messages.BroadcastDKGMessage{
		DKGMessage:           *DKGMessageFixture(),
		CommitteeMemberIndex: uint64(rand.Int()),
		NodeID:               IdentifierFixture(),
		Signature:            SignatureFixture(),
	}
}

// PrivateKeyFixture returns a random private key with specified signature algorithm and seed length
func PrivateKeyFixture(algo crypto.SigningAlgorithm, seedLength int) crypto.PrivateKey {
	sk, err := crypto.GeneratePrivateKey(algo, SeedFixture(seedLength))
	if err != nil {
		panic(err)
	}
	return sk
}

// PrivateKeyFixtureByIdentifier returns a private key for a given node.
// given the same identifier, it will always return the same private key
<<<<<<< HEAD
func PrivateKeyFixtureByIdentifier(algo crypto.SigningAlgorithm, seedLength int, id flow.Identifier) crypto.PrivateKey {
	seed := make([]byte, seedLength)
	copy(seed, id[:])
	sk, err := crypto.GeneratePrivateKey(algo, seed)
=======
func PrivateKeyFixtureByIdentifier(
	algo crypto.SigningAlgorithm,
	seedLength int,
	id flow.Identifier,
) crypto.PrivateKey {
	seed := append(id[:], id[:]...)
	sk, err := crypto.GeneratePrivateKey(algo, seed[:seedLength])
>>>>>>> 957437f6
	if err != nil {
		panic(err)
	}
	return sk
}

func StakingPrivKeyByIdentifier(id flow.Identifier) crypto.PrivateKey {
	return PrivateKeyFixtureByIdentifier(crypto.BLSBLS12381, crypto.KeyGenSeedMinLen, id)
}

// NetworkingPrivKeyFixture returns random ECDSAP256 private key
func NetworkingPrivKeyFixture() crypto.PrivateKey {
	return PrivateKeyFixture(crypto.ECDSAP256, crypto.KeyGenSeedMinLen)
}

// StakingPrivKeyFixture returns a random BLS12381 private keyf
func StakingPrivKeyFixture() crypto.PrivateKey {
	return PrivateKeyFixture(crypto.BLSBLS12381, crypto.KeyGenSeedMinLen)
}

func NodeMachineAccountInfoFixture() bootstrap.NodeMachineAccountInfo {
	return bootstrap.NodeMachineAccountInfo{
		Address:           RandomAddressFixture().String(),
		EncodedPrivateKey: PrivateKeyFixture(crypto.ECDSAP256, DefaultSeedFixtureLength).Encode(),
		HashAlgorithm:     bootstrap.DefaultMachineAccountHashAlgo,
		SigningAlgorithm:  bootstrap.DefaultMachineAccountSignAlgo,
		KeyIndex:          bootstrap.DefaultMachineAccountKeyIndex,
	}
}

func MachineAccountFixture(t *testing.T) (
	bootstrap.NodeMachineAccountInfo,
	*sdk.Account,
) {
	info := NodeMachineAccountInfoFixture()

	bal, err := cadence.NewUFix64("0.5")
	require.NoError(t, err)

	acct := &sdk.Account{
		Address: sdk.HexToAddress(info.Address),
		Balance: uint64(bal),
		Keys: []*sdk.AccountKey{
			{
				Index:     int(info.KeyIndex),
				PublicKey: info.MustPrivateKey().PublicKey(),
				SigAlgo:   info.SigningAlgorithm,
				HashAlgo:  info.HashAlgorithm,
				Weight:    1000,
			},
		},
	}
	return info, acct
}

func TransactionResultsFixture(n int) []flow.TransactionResult {
	results := make([]flow.TransactionResult, 0, n)
	for i := 0; i < n; i++ {
		results = append(results, flow.TransactionResult{
			TransactionID:   IdentifierFixture(),
			ErrorMessage:    "whatever",
			ComputationUsed: uint64(rand.Uint32()),
		})
	}
	return results
}

func LightTransactionResultsFixture(n int) []flow.LightTransactionResult {
	results := make([]flow.LightTransactionResult, 0, n)
	for i := 0; i < n; i++ {
		results = append(results, flow.LightTransactionResult{
			TransactionID:   IdentifierFixture(),
			Failed:          i%2 == 0,
			ComputationUsed: Uint64InRange(1, 10_000),
		})
	}
	return results
}

func AllowAllPeerFilter() func(peer.ID) error {
	return func(_ peer.ID) error {
		return nil
	}
}

func NewSealingConfigs(val uint) module.SealingConfigsSetter {
	instance, err := updatable_configs.NewSealingConfigs(
		flow.DefaultRequiredApprovalsForSealConstruction,
		flow.DefaultRequiredApprovalsForSealValidation,
		flow.DefaultChunkAssignmentAlpha,
		flow.DefaultEmergencySealingActive,
	)
	if err != nil {
		panic(err)
	}
	err = instance.SetRequiredApprovalsForSealingConstruction(val)
	if err != nil {
		panic(err)
	}
	return instance
}

func PeerIDFromFlowID(identity *flow.Identity) (peer.ID, error) {
	networkKey := identity.NetworkPubKey
	peerPK, err := keyutils.LibP2PPublicKeyFromFlow(networkKey)
	if err != nil {
		return "", err
	}

	peerID, err := peer.IDFromPublicKey(peerPK)
	if err != nil {
		return "", err
	}

	return peerID, nil
}

func EngineMessageFixture() *engine.Message {
	return &engine.Message{
		OriginID: IdentifierFixture(),
		Payload:  RandomBytes(10),
	}
}

func EngineMessageFixtures(count int) []*engine.Message {
	messages := make([]*engine.Message, 0, count)
	for i := 0; i < count; i++ {
		messages = append(messages, EngineMessageFixture())
	}
	return messages
}

// GetFlowProtocolEventID returns the event ID for the event provided.
func GetFlowProtocolEventID(
	t *testing.T,
	channel channels.Channel,
	event interface{},
) flow.Identifier {
	payload, err := NetworkCodec().Encode(event)
	require.NoError(t, err)
	eventIDHash, err := message.EventId(channel, payload)
	require.NoError(t, err)
	return flow.HashToID(eventIDHash)
}

func WithBlockExecutionDataBlockID(blockID flow.Identifier) func(*execution_data.BlockExecutionData) {
	return func(bed *execution_data.BlockExecutionData) {
		bed.BlockID = blockID
	}
}

func WithChunkExecutionDatas(chunks ...*execution_data.ChunkExecutionData) func(*execution_data.BlockExecutionData) {
	return func(bed *execution_data.BlockExecutionData) {
		bed.ChunkExecutionDatas = chunks
	}
}

func BlockExecutionDataFixture(opts ...func(*execution_data.BlockExecutionData)) *execution_data.BlockExecutionData {
	bed := &execution_data.BlockExecutionData{
		BlockID:             IdentifierFixture(),
		ChunkExecutionDatas: []*execution_data.ChunkExecutionData{},
	}

	for _, opt := range opts {
		opt(bed)
	}

	return bed
}

func BlockExecutionDatEntityFixture(opts ...func(*execution_data.BlockExecutionData)) *execution_data.BlockExecutionDataEntity {
	execData := BlockExecutionDataFixture(opts...)
	return execution_data.NewBlockExecutionDataEntity(IdentifierFixture(), execData)
}

func BlockExecutionDatEntityListFixture(n int) []*execution_data.BlockExecutionDataEntity {
	l := make([]*execution_data.BlockExecutionDataEntity, n)
	for i := 0; i < n; i++ {
		l[i] = BlockExecutionDatEntityFixture()
	}

	return l
}

func WithChunkEvents(events flow.EventsList) func(*execution_data.ChunkExecutionData) {
	return func(conf *execution_data.ChunkExecutionData) {
		conf.Events = events
	}
}

func WithTrieUpdate(trieUpdate *ledger.TrieUpdate) func(*execution_data.ChunkExecutionData) {
	return func(conf *execution_data.ChunkExecutionData) {
		conf.TrieUpdate = trieUpdate
	}
}

func ChunkExecutionDataFixture(t *testing.T, minSize int, opts ...func(*execution_data.ChunkExecutionData)) *execution_data.ChunkExecutionData {
	collection := CollectionFixture(5)
	results := make([]flow.LightTransactionResult, len(collection.Transactions))
	for i, tx := range collection.Transactions {
		results[i] = flow.LightTransactionResult{
			TransactionID:   tx.ID(),
			Failed:          false,
			ComputationUsed: uint64(i * 100),
		}
	}

	ced := &execution_data.ChunkExecutionData{
		Collection:         &collection,
		Events:             nil,
		TrieUpdate:         testutils.TrieUpdateFixture(2, 1, 8),
		TransactionResults: results,
	}

	for _, opt := range opts {
		opt(ced)
	}

	if minSize <= 1 || ced.TrieUpdate == nil {
		return ced
	}

	size := 1
	for {
		buf := &bytes.Buffer{}
		require.NoError(t, execution_data.DefaultSerializer.Serialize(buf, ced))
		if buf.Len() >= minSize {
			return ced
		}

		v := make([]byte, size)
		_, err := crand.Read(v)
		require.NoError(t, err)

		k, err := ced.TrieUpdate.Payloads[0].Key()
		require.NoError(t, err)

		ced.TrieUpdate.Payloads[0] = ledger.NewPayload(k, v)
		size *= 2
	}
}

// RootProtocolStateFixture creates a fixture with correctly structured data for root protocol state.
// This can be useful for testing bootstrap when there is no previous epoch.
func RootProtocolStateFixture() *flow.RichProtocolStateEntry {
	currentEpochSetup := EpochSetupFixture(func(setup *flow.EpochSetup) {
		setup.Counter = 1
	})
	currentEpochCommit := EpochCommitFixture(func(commit *flow.EpochCommit) {
		commit.Counter = currentEpochSetup.Counter
	})

	allIdentities := make(flow.IdentityList, 0, len(currentEpochSetup.Participants))
	for _, identity := range currentEpochSetup.Participants {
		allIdentities = append(allIdentities, &flow.Identity{
			IdentitySkeleton: *identity,
			DynamicIdentity: flow.DynamicIdentity{
				EpochParticipationStatus: flow.EpochParticipationStatusActive,
			},
		})
	}
	return &flow.RichProtocolStateEntry{
		ProtocolStateEntry: &flow.ProtocolStateEntry{
			PreviousEpoch: nil,
			CurrentEpoch: flow.EpochStateContainer{
				SetupID:          currentEpochSetup.ID(),
				CommitID:         currentEpochCommit.ID(),
				ActiveIdentities: flow.DynamicIdentityEntryListFromIdentities(allIdentities),
			},
			InvalidEpochTransitionAttempted: false,
			NextEpoch:                       nil,
		},
		PreviousEpochSetup:        nil,
		PreviousEpochCommit:       nil,
		CurrentEpochSetup:         currentEpochSetup,
		CurrentEpochCommit:        currentEpochCommit,
		NextEpochSetup:            nil,
		NextEpochCommit:           nil,
		CurrentEpochIdentityTable: allIdentities,
		NextEpochIdentityTable:    flow.IdentityList{},
	}
}

// EpochStateFixture creates a fixture with correctly structured data. The returned Identity Table
// represents the common situation during the staking phase of Epoch N+1:
//   - we are currently in Epoch N
//   - previous epoch N-1 is known (specifically EpochSetup and EpochCommit events)
//   - network is currently in the staking phase to setup the next epoch, hence no service
//     events for the next epoch exist
//
// In particular, the following consistency requirements hold:
//   - Epoch setup and commit counters are set to match.
//   - Identities are constructed from setup events.
//   - Identities are sorted in canonical order.
func EpochStateFixture(options ...func(*flow.RichProtocolStateEntry)) *flow.RichProtocolStateEntry {
	prevEpochSetup := EpochSetupFixture()
	prevEpochCommit := EpochCommitFixture(func(commit *flow.EpochCommit) {
		commit.Counter = prevEpochSetup.Counter
	})
	currentEpochSetup := EpochSetupFixture(func(setup *flow.EpochSetup) {
		setup.Counter = prevEpochSetup.Counter + 1
		// reuse same participant for current epoch
		sameParticipant := *prevEpochSetup.Participants[1]
		setup.Participants = append(setup.Participants, &sameParticipant)
		setup.Participants = setup.Participants.Sort(flow.Canonical[flow.IdentitySkeleton])
	})
	currentEpochCommit := EpochCommitFixture(func(commit *flow.EpochCommit) {
		commit.Counter = currentEpochSetup.Counter
	})

	buildDefaultIdentities := func(setup *flow.EpochSetup) flow.IdentityList {
		epochIdentities := make(flow.IdentityList, 0, len(setup.Participants))
		for _, identity := range setup.Participants {
			epochIdentities = append(epochIdentities, &flow.Identity{
				IdentitySkeleton: *identity,
				DynamicIdentity: flow.DynamicIdentity{
					EpochParticipationStatus: flow.EpochParticipationStatusActive,
				},
			})
		}
		return epochIdentities.Sort(flow.Canonical[flow.Identity])
	}

	prevEpochIdentities := buildDefaultIdentities(prevEpochSetup)
	currentEpochIdentities := buildDefaultIdentities(currentEpochSetup)
	allIdentities := currentEpochIdentities.Union(
		prevEpochIdentities.Map(mapfunc.WithEpochParticipationStatus(flow.EpochParticipationStatusLeaving)))

	entry := &flow.RichProtocolStateEntry{
		ProtocolStateEntry: &flow.ProtocolStateEntry{
			CurrentEpoch: flow.EpochStateContainer{
				SetupID:          currentEpochSetup.ID(),
				CommitID:         currentEpochCommit.ID(),
				ActiveIdentities: flow.DynamicIdentityEntryListFromIdentities(currentEpochIdentities),
			},
			PreviousEpoch: &flow.EpochStateContainer{
				SetupID:          prevEpochSetup.ID(),
				CommitID:         prevEpochCommit.ID(),
				ActiveIdentities: flow.DynamicIdentityEntryListFromIdentities(prevEpochIdentities),
			},
			InvalidEpochTransitionAttempted: false,
			NextEpoch:                       nil,
		},
		PreviousEpochSetup:        prevEpochSetup,
		PreviousEpochCommit:       prevEpochCommit,
		CurrentEpochSetup:         currentEpochSetup,
		CurrentEpochCommit:        currentEpochCommit,
		NextEpochSetup:            nil,
		NextEpochCommit:           nil,
		CurrentEpochIdentityTable: allIdentities,
		NextEpochIdentityTable:    flow.IdentityList{},
	}

	for _, option := range options {
		option(entry)
	}

	return entry
}

// WithNextEpochProtocolState creates a fixture with correctly structured data for next epoch.
// The resulting Identity Table represents the common situation during the epoch commit phase for Epoch N+1:
//   - We are currently in Epoch N.
//   - The previous epoch N-1 is known (specifically EpochSetup and EpochCommit events).
//   - The network has completed the epoch setup phase, i.e. published the EpochSetup and EpochCommit events for epoch N+1.
func WithNextEpochProtocolState() func(entry *flow.RichProtocolStateEntry) {
	return func(entry *flow.RichProtocolStateEntry) {
		nextEpochSetup := EpochSetupFixture(func(setup *flow.EpochSetup) {
			setup.Counter = entry.CurrentEpochSetup.Counter + 1
			setup.FirstView = entry.CurrentEpochSetup.FinalView + 1
			setup.FinalView = setup.FirstView + 1000
			// reuse same participant for current epoch
			sameParticipant := *entry.CurrentEpochSetup.Participants[1]
			setup.Participants[1] = &sameParticipant
			setup.Participants = setup.Participants.Sort(flow.Canonical[flow.IdentitySkeleton])
		})
		nextEpochCommit := EpochCommitFixture(func(commit *flow.EpochCommit) {
			commit.Counter = nextEpochSetup.Counter
		})

		nextEpochParticipants := make(flow.IdentityList, 0, len(nextEpochSetup.Participants))
		for _, identity := range nextEpochSetup.Participants {
			nextEpochParticipants = append(nextEpochParticipants, &flow.Identity{
				IdentitySkeleton: *identity,
				DynamicIdentity: flow.DynamicIdentity{
					EpochParticipationStatus: flow.EpochParticipationStatusActive,
				},
			})
		}
		nextEpochParticipants = nextEpochParticipants.Sort(flow.Canonical[flow.Identity])

		currentEpochParticipants := entry.CurrentEpochIdentityTable.Filter(func(identity *flow.Identity) bool {
			_, found := entry.CurrentEpochSetup.Participants.ByNodeID(identity.NodeID)
			return found
		}).Sort(flow.Canonical[flow.Identity])

		entry.CurrentEpochIdentityTable = currentEpochParticipants.Union(
			nextEpochParticipants.Map(mapfunc.WithEpochParticipationStatus(flow.EpochParticipationStatusJoining)))
		entry.NextEpochIdentityTable = nextEpochParticipants.Union(
			currentEpochParticipants.Map(mapfunc.WithEpochParticipationStatus(flow.EpochParticipationStatusLeaving)))

		entry.NextEpoch = &flow.EpochStateContainer{
			SetupID:          nextEpochSetup.ID(),
			CommitID:         nextEpochCommit.ID(),
			ActiveIdentities: flow.DynamicIdentityEntryListFromIdentities(nextEpochParticipants),
		}
		entry.NextEpochSetup = nextEpochSetup
		entry.NextEpochCommit = nextEpochCommit
	}
}

// WithValidDKG updated protocol state with correctly structured data for DKG.
func WithValidDKG() func(*flow.RichProtocolStateEntry) {
	return func(entry *flow.RichProtocolStateEntry) {
		commit := entry.CurrentEpochCommit
		dkgParticipants := entry.CurrentEpochSetup.Participants.Filter(filter.IsValidDKGParticipant)
		lookup := DKGParticipantLookup(dkgParticipants)
		commit.DKGParticipantKeys = make([]crypto.PublicKey, len(lookup))
		for _, participant := range lookup {
			commit.DKGParticipantKeys[participant.Index] = participant.KeyShare
		}
	}
}

func CreateSendTxHttpPayload(tx flow.TransactionBody) map[string]interface{} {
	tx.Arguments = [][]uint8{} // fix how fixture creates nil values
	auth := make([]string, len(tx.Authorizers))
	for i, a := range tx.Authorizers {
		auth[i] = a.String()
	}

	return map[string]interface{}{
		"script":             util.ToBase64(tx.Script),
		"arguments":          tx.Arguments,
		"reference_block_id": tx.ReferenceBlockID.String(),
		"gas_limit":          fmt.Sprintf("%d", tx.GasLimit),
		"payer":              tx.Payer.String(),
		"proposal_key": map[string]interface{}{
			"address":         tx.ProposalKey.Address.String(),
			"key_index":       fmt.Sprintf("%d", tx.ProposalKey.KeyIndex),
			"sequence_number": fmt.Sprintf("%d", tx.ProposalKey.SequenceNumber),
		},
		"authorizers": auth,
		"payload_signatures": []map[string]interface{}{{
			"address":   tx.PayloadSignatures[0].Address.String(),
			"key_index": fmt.Sprintf("%d", tx.PayloadSignatures[0].KeyIndex),
			"signature": util.ToBase64(tx.PayloadSignatures[0].Signature),
		}},
		"envelope_signatures": []map[string]interface{}{{
			"address":   tx.EnvelopeSignatures[0].Address.String(),
			"key_index": fmt.Sprintf("%d", tx.EnvelopeSignatures[0].KeyIndex),
			"signature": util.ToBase64(tx.EnvelopeSignatures[0].Signature),
		}},
	}
}

// P2PRPCGraftFixtures returns n number of control message rpc Graft fixtures.
func P2PRPCGraftFixtures(topics ...string) []*pubsub_pb.ControlGraft {
	n := len(topics)
	grafts := make([]*pubsub_pb.ControlGraft, n)
	for i := 0; i < n; i++ {
		grafts[i] = P2PRPCGraftFixture(&topics[i])
	}
	return grafts
}

// P2PRPCGraftFixture returns a control message rpc Graft fixture.
func P2PRPCGraftFixture(topic *string) *pubsub_pb.ControlGraft {
	return &pubsub_pb.ControlGraft{
		TopicID: topic,
	}
}

// P2PRPCPruneFixtures returns n number of control message rpc Prune fixtures.
func P2PRPCPruneFixtures(topics ...string) []*pubsub_pb.ControlPrune {
	n := len(topics)
	prunes := make([]*pubsub_pb.ControlPrune, n)
	for i := 0; i < n; i++ {
		prunes[i] = P2PRPCPruneFixture(&topics[i])
	}
	return prunes
}

// P2PRPCPruneFixture returns a control message rpc Prune fixture.
func P2PRPCPruneFixture(topic *string) *pubsub_pb.ControlPrune {
	return &pubsub_pb.ControlPrune{
		TopicID: topic,
	}
}

// P2PRPCIHaveFixtures returns n number of control message where n = len(topics) rpc iHave fixtures with m number of message ids each.
func P2PRPCIHaveFixtures(m int, topics ...string) []*pubsub_pb.ControlIHave {
	n := len(topics)
	ihaves := make([]*pubsub_pb.ControlIHave, n)
	for i := 0; i < n; i++ {
		ihaves[i] = P2PRPCIHaveFixture(&topics[i], IdentifierListFixture(m).Strings()...)
	}
	return ihaves
}

// P2PRPCIHaveFixture returns a control message rpc iHave fixture.
func P2PRPCIHaveFixture(topic *string, messageIds ...string) *pubsub_pb.ControlIHave {
	return &pubsub_pb.ControlIHave{
		TopicID:    topic,
		MessageIDs: messageIds,
	}
}

// P2PRPCIWantFixtures returns n number of control message rpc iWant fixtures with m number of message ids each.
func P2PRPCIWantFixtures(n, m int) []*pubsub_pb.ControlIWant {
	iwants := make([]*pubsub_pb.ControlIWant, n)
	for i := 0; i < n; i++ {
		iwants[i] = P2PRPCIWantFixture(IdentifierListFixture(m).Strings()...)
	}
	return iwants
}

// P2PRPCIWantFixture returns a control message rpc iWant fixture.
func P2PRPCIWantFixture(messageIds ...string) *pubsub_pb.ControlIWant {
	return &pubsub_pb.ControlIWant{
		MessageIDs: messageIds,
	}
}

type RPCFixtureOpt func(rpc *pubsub.RPC)

// WithGrafts sets the grafts on the rpc control message.
func WithGrafts(grafts ...*pubsub_pb.ControlGraft) RPCFixtureOpt {
	return func(rpc *pubsub.RPC) {
		rpc.Control.Graft = grafts
	}
}

// WithPrunes sets the prunes on the rpc control message.
func WithPrunes(prunes ...*pubsub_pb.ControlPrune) RPCFixtureOpt {
	return func(rpc *pubsub.RPC) {
		rpc.Control.Prune = prunes
	}
}

// WithIHaves sets the iHaves on the rpc control message.
func WithIHaves(iHaves ...*pubsub_pb.ControlIHave) RPCFixtureOpt {
	return func(rpc *pubsub.RPC) {
		rpc.Control.Ihave = iHaves
	}
}

// WithIWants sets the iWants on the rpc control message.
func WithIWants(iWants ...*pubsub_pb.ControlIWant) RPCFixtureOpt {
	return func(rpc *pubsub.RPC) {
		rpc.Control.Iwant = iWants
	}
}

func WithPubsubMessages(msgs ...*pubsub_pb.Message) RPCFixtureOpt {
	return func(rpc *pubsub.RPC) {
		rpc.Publish = msgs
	}
}

// P2PRPCFixture returns a pubsub RPC fixture. Currently, this fixture only sets the ControlMessage field.
func P2PRPCFixture(opts ...RPCFixtureOpt) *pubsub.RPC {
	rpc := &pubsub.RPC{
		RPC: pubsub_pb.RPC{
			Control: &pubsub_pb.ControlMessage{},
		},
	}

	for _, opt := range opts {
		opt(rpc)
	}

	return rpc
}

func WithFrom(pid peer.ID) func(*pubsub_pb.Message) {
	return func(msg *pubsub_pb.Message) {
		msg.From = []byte(pid)
	}
}

// GossipSubMessageFixture returns a gossip sub message fixture for the specified topic.
func GossipSubMessageFixture(s string, opts ...func(*pubsub_pb.Message)) *pubsub_pb.Message {
	pb := &pubsub_pb.Message{
		From:      RandomBytes(32),
		Data:      RandomBytes(32),
		Seqno:     RandomBytes(10),
		Topic:     &s,
		Signature: RandomBytes(100),
		Key:       RandomBytes(32),
	}

	for _, opt := range opts {
		opt(pb)
	}

	return pb
}

// GossipSubMessageFixtures returns a list of gossipsub message fixtures.
func GossipSubMessageFixtures(n int, topic string, opts ...func(*pubsub_pb.Message)) []*pubsub_pb.Message {
	msgs := make([]*pubsub_pb.Message, n)
	for i := 0; i < n; i++ {
		msgs[i] = GossipSubMessageFixture(topic, opts...)
	}
	return msgs
}

// LibP2PResourceLimitOverrideFixture returns a random resource limit override for testing.
// The values are not guaranteed to be valid between 0 and 1000.
// Returns:
//   - p2pconf.ResourceManagerOverrideLimit: a random resource limit override.
func LibP2PResourceLimitOverrideFixture() p2pconfig.ResourceManagerOverrideLimit {
	return p2pconfig.ResourceManagerOverrideLimit{
		StreamsInbound:      rand.Intn(1000),
		StreamsOutbound:     rand.Intn(1000),
		ConnectionsInbound:  rand.Intn(1000),
		ConnectionsOutbound: rand.Intn(1000),
		FD:                  rand.Intn(1000),
		Memory:              rand.Intn(1000),
	}
}

func RegisterEntryFixture() flow.RegisterEntry {
	val := make([]byte, 4)
	_, _ = crand.Read(val)
	return flow.RegisterEntry{
		Key: flow.RegisterID{
			Owner: "owner",
			Key:   "key1",
		},
		Value: val,
	}
}

func MakeOwnerReg(key string, value string) flow.RegisterEntry {
	return flow.RegisterEntry{
		Key: flow.RegisterID{
			Owner: "owner",
			Key:   key,
		},
		Value: []byte(value),
	}
}<|MERGE_RESOLUTION|>--- conflicted
+++ resolved
@@ -1159,7 +1159,7 @@
 		identity.NodeID,
 		identity.Role,
 		identity.Address,
-		identity.Weight,
+		identity.InitialWeight,
 		identity.NetworkPubKey,
 		stakingSK.PublicKey(),
 		stakingPoP,
@@ -2415,20 +2415,14 @@
 
 // PrivateKeyFixtureByIdentifier returns a private key for a given node.
 // given the same identifier, it will always return the same private key
-<<<<<<< HEAD
-func PrivateKeyFixtureByIdentifier(algo crypto.SigningAlgorithm, seedLength int, id flow.Identifier) crypto.PrivateKey {
-	seed := make([]byte, seedLength)
-	copy(seed, id[:])
-	sk, err := crypto.GeneratePrivateKey(algo, seed)
-=======
 func PrivateKeyFixtureByIdentifier(
 	algo crypto.SigningAlgorithm,
 	seedLength int,
 	id flow.Identifier,
 ) crypto.PrivateKey {
-	seed := append(id[:], id[:]...)
-	sk, err := crypto.GeneratePrivateKey(algo, seed[:seedLength])
->>>>>>> 957437f6
+	seed := make([]byte, seedLength)
+	copy(seed, id[:])
+	sk, err := crypto.GeneratePrivateKey(algo, seed)
 	if err != nil {
 		panic(err)
 	}
