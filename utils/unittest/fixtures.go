--- conflicted
+++ resolved
@@ -1977,13 +1977,8 @@
 
 func CertifiedByChild(block *flow.Block, child *flow.Block) *flow.CertifiedBlock {
 	return &flow.CertifiedBlock{
-<<<<<<< HEAD
-		Proposal:     &flow.BlockProposal{Block: *block, ProposerSigData: SignatureFixture()},
+		Proposal:     &flow.Proposal{Block: *block, ProposerSigData: SignatureFixture()},
 		CertifyingQC: child.Header.ParentQC(),
-=======
-		Proposal:     &flow.Proposal{Block: *block, ProposerSigData: SignatureFixture()},
-		CertifyingQC: child.Header.QuorumCertificate(),
->>>>>>> c9933382
 	}
 }
 
