--- conflicted
+++ resolved
@@ -575,12 +575,7 @@
 		ChainID:            parent.ChainID,
 		ParentID:           parent.ID(),
 		Height:             height,
-<<<<<<< HEAD
-		PayloadHash:        IdentifierFixture(),
 		Timestamp:          uint64(time.Now().UnixMilli()),
-=======
-		Timestamp:          time.Now().UTC(),
->>>>>>> 6ac77b4a
 		View:               view,
 		ParentView:         parent.View,
 		ParentVoterIndices: SignerIndicesFixture(4),
@@ -611,24 +606,11 @@
 		}
 	}
 	return &flow.Header{
-<<<<<<< HEAD
-		ChainID:            parent.ChainID,
-		ParentID:           parent.ID(),
-		Height:             height,
-		PayloadHash:        IdentifierFixture(),
-		Timestamp:          uint64(time.Now().UnixMilli()),
-		View:               view,
-		ParentView:         parent.View,
-		ParentVoterIndices: SignerIndicesFixture(4),
-		ParentVoterSigData: QCSigDataWithSoRFixture(source),
-		ProposerID:         IdentifierFixture(),
-		LastViewTC:         lastViewTC,
-=======
 		HeaderBody: flow.HeaderBody{
 			ChainID:            parent.ChainID,
 			ParentID:           parent.ID(),
 			Height:             height,
-			Timestamp:          time.Now().UTC(),
+			Timestamp:          uint64(time.Now().UnixMilli()),
 			View:               view,
 			ParentView:         parent.View,
 			ParentVoterIndices: SignerIndicesFixture(4),
@@ -637,7 +619,6 @@
 			LastViewTC:         lastViewTC,
 		},
 		PayloadHash: IdentifierFixture(),
->>>>>>> 6ac77b4a
 	}
 }
 
@@ -679,21 +660,6 @@
 	return ClusterBlockWithParentAndPayload(parent, *payload)
 }
 
-<<<<<<< HEAD
-	header := BlockHeaderFixture()
-	header.Height = parent.Header.Height + 1
-	header.View = parent.Header.View + 1
-	header.ChainID = parent.Header.ChainID
-	header.Timestamp = uint64(time.Now().UnixMilli())
-	header.ParentID = parent.ID()
-	header.ParentView = parent.Header.View
-	header.PayloadHash = payload.Hash()
-
-	block := cluster.Block{
-		Header:  header,
-		Payload: payload,
-	}
-=======
 // ClusterBlockWithParentAndPayload creates a new cluster consensus block that is valid
 // with respect to the given parent block and with given payload.
 func ClusterBlockWithParentAndPayload(parent cluster.Block, payload cluster.Payload) cluster.Block {
@@ -701,10 +667,9 @@
 	headerBody.Height = parent.Header.Height + 1
 	headerBody.View = parent.Header.View + 1
 	headerBody.ChainID = parent.Header.ChainID
-	headerBody.Timestamp = time.Now()
+	headerBody.Timestamp = uint64(time.Now().UnixMilli())
 	headerBody.ParentID = parent.ID()
 	headerBody.ParentView = parent.Header.View
->>>>>>> 6ac77b4a
 
 	return cluster.NewBlock(*headerBody, payload)
 }
