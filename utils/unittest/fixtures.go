package unittest

import (
	"bytes"
	crand "crypto/rand"
	"fmt"
	"math/rand"
	"net"
	"testing"
	"time"

	"github.com/libp2p/go-libp2p/core/peer"
	"github.com/stretchr/testify/require"

	"github.com/onflow/cadence"

	sdk "github.com/onflow/flow-go-sdk"

	hotstuff "github.com/onflow/flow-go/consensus/hotstuff/model"
	"github.com/onflow/flow-go/crypto"
	"github.com/onflow/flow-go/crypto/hash"
	"github.com/onflow/flow-go/engine"
	"github.com/onflow/flow-go/engine/access/rest/util"
	"github.com/onflow/flow-go/fvm/storage/snapshot"
	"github.com/onflow/flow-go/ledger"
	"github.com/onflow/flow-go/ledger/common/bitutils"
	"github.com/onflow/flow-go/ledger/common/testutils"
	"github.com/onflow/flow-go/model/bootstrap"
	"github.com/onflow/flow-go/model/chainsync"
	"github.com/onflow/flow-go/model/chunks"
	"github.com/onflow/flow-go/model/cluster"
	"github.com/onflow/flow-go/model/encoding"
	"github.com/onflow/flow-go/model/flow"
	"github.com/onflow/flow-go/model/flow/filter"
	"github.com/onflow/flow-go/model/flow/order"
	"github.com/onflow/flow-go/model/messages"
	"github.com/onflow/flow-go/model/verification"
	"github.com/onflow/flow-go/module"
	"github.com/onflow/flow-go/module/executiondatasync/execution_data"
	"github.com/onflow/flow-go/module/mempool/entity"
	"github.com/onflow/flow-go/module/signature"
	"github.com/onflow/flow-go/module/updatable_configs"
	"github.com/onflow/flow-go/network"
	"github.com/onflow/flow-go/network/channels"
	"github.com/onflow/flow-go/network/p2p/keyutils"
	"github.com/onflow/flow-go/state/protocol"
	"github.com/onflow/flow-go/state/protocol/inmem"
	"github.com/onflow/flow-go/utils/dsl"
)

const (
	DefaultSeedFixtureLength = 64
	DefaultAddress           = "localhost:0"
)

// returns a deterministic math/rand PRG that can be used for deterministic randomness in tests only.
// The PRG seed is logged in case the test iteration needs to be reproduced.
func GetPRG(t *testing.T) *rand.Rand {
	random := time.Now().UnixNano()
	t.Logf("rng seed is %d", random)
	rng := rand.New(rand.NewSource(random))
	return rng
}

func IPPort(port string) string {
	return net.JoinHostPort("localhost", port)
}

func AddressFixture() flow.Address {
	return flow.Testnet.Chain().ServiceAddress()
}

func RandomAddressFixture() flow.Address {
	// we use a 32-bit index - since the linear address generator uses 45 bits,
	// this won't error
	addr, err := flow.Testnet.Chain().AddressAtIndex(uint64(rand.Uint32()))
	if err != nil {
		panic(err)
	}
	return addr
}

// Uint64InRange returns a uint64 value drawn from the uniform random distribution [min,max].
func Uint64InRange(min, max uint64) uint64 {
	return min + uint64(rand.Intn(int(max)+1-int(min)))
}

func RandomSDKAddressFixture() sdk.Address {
	addr := RandomAddressFixture()
	var sdkAddr sdk.Address
	copy(sdkAddr[:], addr[:])
	return sdkAddr
}

func InvalidAddressFixture() flow.Address {
	addr := AddressFixture()
	addr[0] ^= 1 // alter one bit to obtain an invalid address
	if flow.Testnet.Chain().IsValid(addr) {
		panic("invalid address fixture generated valid address")
	}
	return addr
}

func InvalidFormatSignature() flow.TransactionSignature {
	return flow.TransactionSignature{
		Address:     AddressFixture(),
		SignerIndex: 0,
		Signature:   make([]byte, crypto.SignatureLenECDSAP256), // zero signature is invalid
		KeyIndex:    1,
	}
}

func TransactionSignatureFixture() flow.TransactionSignature {
	sigLen := crypto.SignatureLenECDSAP256
	s := flow.TransactionSignature{
		Address:     AddressFixture(),
		SignerIndex: 0,
		Signature:   SeedFixture(sigLen),
		KeyIndex:    1,
	}
	// make sure the ECDSA signature passes the format check
	s.Signature[sigLen/2] = 0
	s.Signature[0] = 0
	s.Signature[sigLen/2-1] |= 1
	s.Signature[sigLen-1] |= 1
	return s
}

func ProposalKeyFixture() flow.ProposalKey {
	return flow.ProposalKey{
		Address:        AddressFixture(),
		KeyIndex:       1,
		SequenceNumber: 0,
	}
}

// AccountKeyDefaultFixture returns a randomly generated ECDSA/SHA3 account key.
func AccountKeyDefaultFixture() (*flow.AccountPrivateKey, error) {
	return AccountKeyFixture(crypto.KeyGenSeedMinLen, crypto.ECDSAP256, hash.SHA3_256)
}

// AccountKeyFixture returns a randomly generated account key.
func AccountKeyFixture(
	seedLength int,
	signingAlgo crypto.SigningAlgorithm,
	hashAlgo hash.HashingAlgorithm,
) (*flow.AccountPrivateKey, error) {
	seed := make([]byte, seedLength)

	_, err := crand.Read(seed)
	if err != nil {
		return nil, err
	}

	key, err := crypto.GeneratePrivateKey(signingAlgo, seed)
	if err != nil {
		return nil, err
	}

	return &flow.AccountPrivateKey{
		PrivateKey: key,
		SignAlgo:   key.Algorithm(),
		HashAlgo:   hashAlgo,
	}, nil
}

// AccountFixture returns a randomly generated account.
func AccountFixture() (*flow.Account, error) {
	key, err := AccountKeyFixture(128, crypto.ECDSAP256, hash.SHA3_256)
	if err != nil {
		return nil, err
	}

	contracts := make(map[string][]byte, 2)
	contracts["contract1"] = []byte("contract1")
	contracts["contract2"] = []byte("contract2")

	return &flow.Account{
		Address:   RandomAddressFixture(),
		Balance:   100,
		Keys:      []flow.AccountPublicKey{key.PublicKey(1000)},
		Contracts: contracts,
	}, nil
}

func BlockFixture() flow.Block {
	header := BlockHeaderFixture()
	return *BlockWithParentFixture(header)
}

func FullBlockFixture() flow.Block {
	block := BlockFixture()
	payload := block.Payload
	payload.Seals = Seal.Fixtures(10)
	payload.Results = []*flow.ExecutionResult{
		ExecutionResultFixture(),
		ExecutionResultFixture(),
	}
	payload.Receipts = []*flow.ExecutionReceiptMeta{
		ExecutionReceiptFixture(WithResult(payload.Results[0])).Meta(),
		ExecutionReceiptFixture(WithResult(payload.Results[1])).Meta(),
	}

	header := block.Header
	header.PayloadHash = payload.Hash()

	return flow.Block{
		Header:  header,
		Payload: payload,
	}
}

func BlockFixtures(number int) []*flow.Block {
	blocks := make([]*flow.Block, 0, number)
	for ; number > 0; number-- {
		block := BlockFixture()
		blocks = append(blocks, &block)
	}
	return blocks
}

func ProposalFixture() *messages.BlockProposal {
	block := BlockFixture()
	return ProposalFromBlock(&block)
}

func ProposalFromBlock(block *flow.Block) *messages.BlockProposal {
	return messages.NewBlockProposal(block)
}

func ClusterProposalFromBlock(block *cluster.Block) *messages.ClusterBlockProposal {
	return messages.NewClusterBlockProposal(block)
}

// AsSlashable returns the input message T, wrapped as a flow.Slashable instance with a random origin ID.
func AsSlashable[T any](msg T) flow.Slashable[T] {
	slashable := flow.Slashable[T]{
		OriginID: IdentifierFixture(),
		Message:  msg,
	}
	return slashable
}

func ReceiptAndSealForBlock(block *flow.Block) (*flow.ExecutionReceipt, *flow.Seal) {
	receipt := ReceiptForBlockFixture(block)
	seal := Seal.Fixture(Seal.WithBlock(block.Header), Seal.WithResult(&receipt.ExecutionResult))
	return receipt, seal
}

func PayloadFixture(options ...func(*flow.Payload)) flow.Payload {
	payload := flow.EmptyPayload()
	for _, option := range options {
		option(&payload)
	}
	return payload
}

// WithAllTheFixins ensures a payload contains no empty slice fields. When
// encoding and decoding, nil vs empty slices are not preserved, which can
// result in two models that are semantically equal being considered non-equal
// by our testing framework.
func WithAllTheFixins(payload *flow.Payload) {
	payload.Seals = Seal.Fixtures(3)
	payload.Guarantees = CollectionGuaranteesFixture(4)
	for i := 0; i < 10; i++ {
		receipt := ExecutionReceiptFixture(
			WithResult(ExecutionResultFixture(WithServiceEvents(3))),
			WithSpocks(SignaturesFixture(3)),
		)
		payload.Receipts = flow.ExecutionReceiptMetaList{receipt.Meta()}
		payload.Results = flow.ExecutionResultList{&receipt.ExecutionResult}
	}
}

func WithSeals(seals ...*flow.Seal) func(*flow.Payload) {
	return func(payload *flow.Payload) {
		payload.Seals = append(payload.Seals, seals...)
	}
}

func WithGuarantees(guarantees ...*flow.CollectionGuarantee) func(*flow.Payload) {
	return func(payload *flow.Payload) {
		payload.Guarantees = append(payload.Guarantees, guarantees...)
	}
}

func WithReceipts(receipts ...*flow.ExecutionReceipt) func(*flow.Payload) {
	return func(payload *flow.Payload) {
		for _, receipt := range receipts {
			payload.Receipts = append(payload.Receipts, receipt.Meta())
			payload.Results = append(payload.Results, &receipt.ExecutionResult)
		}
	}
}

// WithReceiptsAndNoResults will add receipt to payload only
func WithReceiptsAndNoResults(receipts ...*flow.ExecutionReceipt) func(*flow.Payload) {
	return func(payload *flow.Payload) {
		for _, receipt := range receipts {
			payload.Receipts = append(payload.Receipts, receipt.Meta())
		}
	}
}

// WithExecutionResults will add execution results to payload
func WithExecutionResults(results ...*flow.ExecutionResult) func(*flow.Payload) {
	return func(payload *flow.Payload) {
		for _, result := range results {
			payload.Results = append(payload.Results, result)
		}
	}
}

func BlockWithParentFixture(parent *flow.Header) *flow.Block {
	payload := PayloadFixture()
	header := BlockHeaderWithParentFixture(parent)
	header.PayloadHash = payload.Hash()
	return &flow.Block{
		Header:  header,
		Payload: &payload,
	}
}

func BlockWithGuaranteesFixture(guarantees []*flow.CollectionGuarantee) *flow.Block {
	payload := PayloadFixture(WithGuarantees(guarantees...))
	header := BlockHeaderFixture()
	header.PayloadHash = payload.Hash()
	return &flow.Block{
		Header:  header,
		Payload: &payload,
	}

}

func WithoutGuarantee(payload *flow.Payload) {
	payload.Guarantees = nil
}

func StateInteractionsFixture() *snapshot.ExecutionSnapshot {
	return &snapshot.ExecutionSnapshot{}
}

func BlockWithParentAndProposerFixture(
	t *testing.T,
	parent *flow.Header,
	proposer flow.Identifier,
) flow.Block {
	block := BlockWithParentFixture(parent)

	indices, err := signature.EncodeSignersToIndices(
		[]flow.Identifier{proposer}, []flow.Identifier{proposer})
	require.NoError(t, err)

	block.Header.ProposerID = proposer
	block.Header.ParentVoterIndices = indices
	if block.Header.LastViewTC != nil {
		block.Header.LastViewTC.SignerIndices = indices
		block.Header.LastViewTC.NewestQC.SignerIndices = indices
	}

	return *block
}

func BlockWithParentAndSeals(parent *flow.Header, seals []*flow.Header) *flow.Block {
	block := BlockWithParentFixture(parent)
	payload := flow.Payload{
		Guarantees: nil,
	}

	if len(seals) > 0 {
		payload.Seals = make([]*flow.Seal, len(seals))
		for i, seal := range seals {
			payload.Seals[i] = Seal.Fixture(
				Seal.WithBlockID(seal.ID()),
			)
		}
	}

	block.SetPayload(payload)
	return block
}

func GenesisFixture() *flow.Block {
	genesis := flow.Genesis(flow.Emulator)
	return genesis
}

func WithHeaderHeight(height uint64) func(header *flow.Header) {
	return func(header *flow.Header) {
		header.Height = height
	}
}

func HeaderWithView(view uint64) func(*flow.Header) {
	return func(header *flow.Header) {
		header.View = view
	}
}

func BlockHeaderFixture(opts ...func(header *flow.Header)) *flow.Header {
	height := 1 + uint64(rand.Uint32()) // avoiding edge case of height = 0 (genesis block)
	view := height + uint64(rand.Intn(1000))
	header := BlockHeaderWithParentFixture(&flow.Header{
		ChainID:  flow.Emulator,
		ParentID: IdentifierFixture(),
		Height:   height,
		View:     view,
	})

	for _, opt := range opts {
		opt(header)
	}

	return header
}

func BlockHeaderFixtureOnChain(
	chainID flow.ChainID,
	opts ...func(header *flow.Header),
) *flow.Header {
	height := 1 + uint64(rand.Uint32()) // avoiding edge case of height = 0 (genesis block)
	view := height + uint64(rand.Intn(1000))
	header := BlockHeaderWithParentFixture(&flow.Header{
		ChainID:  chainID,
		ParentID: IdentifierFixture(),
		Height:   height,
		View:     view,
	})

	for _, opt := range opts {
		opt(header)
	}

	return header
}

func BlockHeaderWithParentFixture(parent *flow.Header) *flow.Header {
	height := parent.Height + 1
	view := parent.View + 1 + uint64(rand.Intn(10)) // Intn returns [0, n)
	var lastViewTC *flow.TimeoutCertificate
	if view != parent.View+1 {
		newestQC := QuorumCertificateFixture(func(qc *flow.QuorumCertificate) {
			qc.View = parent.View
		})
		lastViewTC = &flow.TimeoutCertificate{
			View:          view - 1,
			NewestQCViews: []uint64{newestQC.View},
			NewestQC:      newestQC,
			SignerIndices: SignerIndicesFixture(4),
			SigData:       SignatureFixture(),
		}
	}
	return &flow.Header{
		ChainID:            parent.ChainID,
		ParentID:           parent.ID(),
		Height:             height,
		PayloadHash:        IdentifierFixture(),
		Timestamp:          time.Now().UTC(),
		View:               view,
		ParentView:         parent.View,
		ParentVoterIndices: SignerIndicesFixture(4),
		ParentVoterSigData: QCSigDataFixture(),
		ProposerID:         IdentifierFixture(),
		ProposerSigData:    SignatureFixture(),
		LastViewTC:         lastViewTC,
	}
}

func BlockHeaderWithParentWithSoRFixture(parent *flow.Header, source []byte) *flow.Header {
	height := parent.Height + 1
	view := parent.View + 1 + uint64(rand.Intn(10)) // Intn returns [0, n)
	var lastViewTC *flow.TimeoutCertificate
	if view != parent.View+1 {
		newestQC := QuorumCertificateFixture(func(qc *flow.QuorumCertificate) {
			qc.View = parent.View
		})
		lastViewTC = &flow.TimeoutCertificate{
			View:          view - 1,
			NewestQCViews: []uint64{newestQC.View},
			NewestQC:      newestQC,
			SignerIndices: SignerIndicesFixture(4),
			SigData:       SignatureFixture(),
		}
	}
	return &flow.Header{
		ChainID:            parent.ChainID,
		ParentID:           parent.ID(),
		Height:             height,
		PayloadHash:        IdentifierFixture(),
		Timestamp:          time.Now().UTC(),
		View:               view,
		ParentView:         parent.View,
		ParentVoterIndices: SignerIndicesFixture(4),
		ParentVoterSigData: QCSigDataWithSoRFixture(source),
		ProposerID:         IdentifierFixture(),
		ProposerSigData:    SignatureFixture(),
		LastViewTC:         lastViewTC,
	}
}

func ClusterPayloadFixture(n int) *cluster.Payload {
	transactions := make([]*flow.TransactionBody, n)
	for i := 0; i < n; i++ {
		tx := TransactionBodyFixture()
		transactions[i] = &tx
	}
	payload := cluster.PayloadFromTransactions(flow.ZeroID, transactions...)
	return &payload
}

func ClusterBlockFixture() cluster.Block {

	payload := ClusterPayloadFixture(3)
	header := BlockHeaderFixture()
	header.PayloadHash = payload.Hash()

	return cluster.Block{
		Header:  header,
		Payload: payload,
	}
}

func ClusterBlockChainFixture(n int) []cluster.Block {
	clusterBlocks := make([]cluster.Block, 0, n)

	parent := ClusterBlockFixture()

	for i := 0; i < n; i++ {
		block := ClusterBlockWithParent(&parent)
		clusterBlocks = append(clusterBlocks, block)
		parent = block
	}

	return clusterBlocks
}

// ClusterBlockWithParent creates a new cluster consensus block that is valid
// with respect to the given parent block.
func ClusterBlockWithParent(parent *cluster.Block) cluster.Block {

	payload := ClusterPayloadFixture(3)

	header := BlockHeaderFixture()
	header.Height = parent.Header.Height + 1
	header.View = parent.Header.View + 1
	header.ChainID = parent.Header.ChainID
	header.Timestamp = time.Now()
	header.ParentID = parent.ID()
	header.ParentView = parent.Header.View
	header.PayloadHash = payload.Hash()

	block := cluster.Block{
		Header:  header,
		Payload: payload,
	}

	return block
}

func WithCollRef(refID flow.Identifier) func(*flow.CollectionGuarantee) {
	return func(guarantee *flow.CollectionGuarantee) {
		guarantee.ReferenceBlockID = refID
	}
}

func WithCollection(collection *flow.Collection) func(guarantee *flow.CollectionGuarantee) {
	return func(guarantee *flow.CollectionGuarantee) {
		guarantee.CollectionID = collection.ID()
	}
}

func CollectionGuaranteeFixture(options ...func(*flow.CollectionGuarantee)) *flow.CollectionGuarantee {
	guarantee := &flow.CollectionGuarantee{
		CollectionID:  IdentifierFixture(),
		SignerIndices: RandomBytes(16),
		Signature:     SignatureFixture(),
	}
	for _, option := range options {
		option(guarantee)
	}
	return guarantee
}

func CollectionGuaranteesWithCollectionIDFixture(collections []*flow.Collection) []*flow.CollectionGuarantee {
	guarantees := make([]*flow.CollectionGuarantee, 0, len(collections))
	for i := 0; i < len(collections); i++ {
		guarantee := CollectionGuaranteeFixture(WithCollection(collections[i]))
		guarantees = append(guarantees, guarantee)
	}
	return guarantees
}

func CollectionGuaranteesFixture(
	n int,
	options ...func(*flow.CollectionGuarantee),
) []*flow.CollectionGuarantee {
	guarantees := make([]*flow.CollectionGuarantee, 0, n)
	for i := 1; i <= n; i++ {
		guarantee := CollectionGuaranteeFixture(options...)
		guarantees = append(guarantees, guarantee)
	}
	return guarantees
}

func BlockSealsFixture(n int) []*flow.Seal {
	seals := make([]*flow.Seal, 0, n)
	for i := 0; i < n; i++ {
		seal := Seal.Fixture()
		seals = append(seals, seal)
	}
	return seals
}

func CollectionListFixture(n int, options ...func(*flow.Collection)) []*flow.Collection {
	collections := make([]*flow.Collection, n)
	for i := 0; i < n; i++ {
		collection := CollectionFixture(1, options...)
		collections[i] = &collection
	}

	return collections
}

func CollectionFixture(n int, options ...func(*flow.Collection)) flow.Collection {
	transactions := make([]*flow.TransactionBody, 0, n)

	for i := 0; i < n; i++ {
		tx := TransactionFixture()
		transactions = append(transactions, &tx.TransactionBody)
	}

	col := flow.Collection{Transactions: transactions}
	for _, opt := range options {
		opt(&col)
	}
	return col
}

func FixedReferenceBlockID() flow.Identifier {
	blockID := flow.Identifier{}
	blockID[0] = byte(1)
	return blockID
}

func CompleteCollectionFixture() *entity.CompleteCollection {
	txBody := TransactionBodyFixture()
	return &entity.CompleteCollection{
		Guarantee: &flow.CollectionGuarantee{
			CollectionID:     flow.Collection{Transactions: []*flow.TransactionBody{&txBody}}.ID(),
			Signature:        SignatureFixture(),
			ReferenceBlockID: FixedReferenceBlockID(),
			SignerIndices:    SignerIndicesFixture(1),
		},
		Transactions: []*flow.TransactionBody{&txBody},
	}
}

func CompleteCollectionFromTransactions(txs []*flow.TransactionBody) *entity.CompleteCollection {
	return &entity.CompleteCollection{
		Guarantee: &flow.CollectionGuarantee{
			CollectionID:     flow.Collection{Transactions: txs}.ID(),
			Signature:        SignatureFixture(),
			ReferenceBlockID: IdentifierFixture(),
			SignerIndices:    SignerIndicesFixture(3),
		},
		Transactions: txs,
	}
}

func ExecutableBlockFixture(
	collectionsSignerIDs [][]flow.Identifier,
	startState *flow.StateCommitment,
) *entity.ExecutableBlock {

	header := BlockHeaderFixture()
	return ExecutableBlockFixtureWithParent(collectionsSignerIDs, header, startState)
}

func ExecutableBlockFixtureWithParent(
	collectionsSignerIDs [][]flow.Identifier,
	parent *flow.Header,
	startState *flow.StateCommitment,
) *entity.ExecutableBlock {

	completeCollections := make(map[flow.Identifier]*entity.CompleteCollection, len(collectionsSignerIDs))
	block := BlockWithParentFixture(parent)
	block.Payload.Guarantees = nil

	for range collectionsSignerIDs {
		completeCollection := CompleteCollectionFixture()
		block.Payload.Guarantees = append(block.Payload.Guarantees, completeCollection.Guarantee)
		completeCollections[completeCollection.Guarantee.CollectionID] = completeCollection
	}

	block.Header.PayloadHash = block.Payload.Hash()

	executableBlock := &entity.ExecutableBlock{
		Block:               block,
		CompleteCollections: completeCollections,
		StartState:          startState,
	}
	return executableBlock
}

func ExecutableBlockFromTransactions(
	chain flow.ChainID,
	txss [][]*flow.TransactionBody,
) *entity.ExecutableBlock {

	completeCollections := make(map[flow.Identifier]*entity.CompleteCollection, len(txss))
	blockHeader := BlockHeaderFixtureOnChain(chain)
	block := *BlockWithParentFixture(blockHeader)
	block.Payload.Guarantees = nil

	for _, txs := range txss {
		cc := CompleteCollectionFromTransactions(txs)
		block.Payload.Guarantees = append(block.Payload.Guarantees, cc.Guarantee)
		completeCollections[cc.Guarantee.CollectionID] = cc
	}

	block.Header.PayloadHash = block.Payload.Hash()

	executableBlock := &entity.ExecutableBlock{
		Block:               &block,
		CompleteCollections: completeCollections,
	}
	// Preload the id
	executableBlock.ID()
	return executableBlock
}

func WithExecutorID(executorID flow.Identifier) func(*flow.ExecutionReceipt) {
	return func(er *flow.ExecutionReceipt) {
		er.ExecutorID = executorID
	}
}

func WithResult(result *flow.ExecutionResult) func(*flow.ExecutionReceipt) {
	return func(receipt *flow.ExecutionReceipt) {
		receipt.ExecutionResult = *result
	}
}

func WithSpocks(spocks []crypto.Signature) func(*flow.ExecutionReceipt) {
	return func(receipt *flow.ExecutionReceipt) {
		receipt.Spocks = spocks
	}
}

func ExecutionReceiptFixture(opts ...func(*flow.ExecutionReceipt)) *flow.ExecutionReceipt {
	receipt := &flow.ExecutionReceipt{
		ExecutorID:        IdentifierFixture(),
		ExecutionResult:   *ExecutionResultFixture(),
		Spocks:            nil,
		ExecutorSignature: SignatureFixture(),
	}

	for _, apply := range opts {
		apply(receipt)
	}

	return receipt
}

func ReceiptForBlockFixture(block *flow.Block) *flow.ExecutionReceipt {
	return ReceiptForBlockExecutorFixture(block, IdentifierFixture())
}

func ReceiptForBlockExecutorFixture(
	block *flow.Block,
	executor flow.Identifier,
) *flow.ExecutionReceipt {
	result := ExecutionResultFixture(WithBlock(block))
	receipt := ExecutionReceiptFixture(WithResult(result), WithExecutorID(executor))
	return receipt
}

func ReceiptsForBlockFixture(
	block *flow.Block,
	ids []flow.Identifier,
) []*flow.ExecutionReceipt {
	result := ExecutionResultFixture(WithBlock(block))
	var ers []*flow.ExecutionReceipt
	for _, id := range ids {
		ers = append(ers, ExecutionReceiptFixture(WithResult(result), WithExecutorID(id)))
	}
	return ers
}

func WithPreviousResult(prevResult flow.ExecutionResult) func(*flow.ExecutionResult) {
	return func(result *flow.ExecutionResult) {
		result.PreviousResultID = prevResult.ID()
		finalState, err := prevResult.FinalStateCommitment()
		if err != nil {
			panic("missing final state commitment")
		}
		result.Chunks[0].StartState = finalState
	}
}

func WithBlock(block *flow.Block) func(*flow.ExecutionResult) {
	chunks := 1 // tailing chunk is always system chunk
	var previousResultID flow.Identifier
	if block.Payload != nil {
		chunks += len(block.Payload.Guarantees)
	}
	blockID := block.ID()

	return func(result *flow.ExecutionResult) {
		startState := result.Chunks[0].StartState // retain previous start state in case it was user-defined
		result.BlockID = blockID
		result.Chunks = ChunkListFixture(uint(chunks), blockID)
		result.Chunks[0].StartState = startState // set start state to value before update
		result.PreviousResultID = previousResultID
	}
}

func WithChunks(n uint) func(*flow.ExecutionResult) {
	return func(result *flow.ExecutionResult) {
		result.Chunks = ChunkListFixture(n, result.BlockID)
	}
}

func ExecutionResultListFixture(
	n int,
	opts ...func(*flow.ExecutionResult),
) []*flow.ExecutionResult {
	results := make([]*flow.ExecutionResult, 0, n)
	for i := 0; i < n; i++ {
		results = append(results, ExecutionResultFixture(opts...))
	}

	return results
}

func WithExecutionResultBlockID(blockID flow.Identifier) func(*flow.ExecutionResult) {
	return func(result *flow.ExecutionResult) {
		result.BlockID = blockID
		for _, chunk := range result.Chunks {
			chunk.BlockID = blockID
		}
	}
}

func WithFinalState(commit flow.StateCommitment) func(*flow.ExecutionResult) {
	return func(result *flow.ExecutionResult) {
		result.Chunks[len(result.Chunks)-1].EndState = commit
	}
}

func WithServiceEvents(n int) func(result *flow.ExecutionResult) {
	return func(result *flow.ExecutionResult) {
		result.ServiceEvents = ServiceEventsFixture(n)
	}
}

func WithExecutionDataID(id flow.Identifier) func(result *flow.ExecutionResult) {
	return func(result *flow.ExecutionResult) {
		result.ExecutionDataID = id
	}
}

func ServiceEventsFixture(n int) flow.ServiceEventList {
	sel := make(flow.ServiceEventList, n)

	for i := 0; i < n; i++ {
		switch i % 3 {
		case 0:
			sel[i] = EpochCommitFixture().ServiceEvent()
		case 1:
			sel[i] = EpochSetupFixture().ServiceEvent()
		case 2:
			sel[i] = VersionBeaconFixture().ServiceEvent()
		}
	}

	return sel
}

func ExecutionResultFixture(opts ...func(*flow.ExecutionResult)) *flow.ExecutionResult {
	blockID := IdentifierFixture()
	result := &flow.ExecutionResult{
		PreviousResultID: IdentifierFixture(),
		BlockID:          IdentifierFixture(),
		Chunks:           ChunkListFixture(2, blockID),
		ExecutionDataID:  IdentifierFixture(),
	}

	for _, apply := range opts {
		apply(result)
	}

	return result
}

func WithApproverID(approverID flow.Identifier) func(*flow.ResultApproval) {
	return func(ra *flow.ResultApproval) {
		ra.Body.ApproverID = approverID
	}
}

func WithAttestationBlock(block *flow.Block) func(*flow.ResultApproval) {
	return func(ra *flow.ResultApproval) {
		ra.Body.Attestation.BlockID = block.ID()
	}
}

func WithExecutionResultID(id flow.Identifier) func(*flow.ResultApproval) {
	return func(ra *flow.ResultApproval) {
		ra.Body.ExecutionResultID = id
	}
}

func WithBlockID(id flow.Identifier) func(*flow.ResultApproval) {
	return func(ra *flow.ResultApproval) {
		ra.Body.BlockID = id
	}
}

func WithChunk(chunkIdx uint64) func(*flow.ResultApproval) {
	return func(approval *flow.ResultApproval) {
		approval.Body.ChunkIndex = chunkIdx
	}
}

func ResultApprovalFixture(opts ...func(*flow.ResultApproval)) *flow.ResultApproval {
	attestation := flow.Attestation{
		BlockID:           IdentifierFixture(),
		ExecutionResultID: IdentifierFixture(),
		ChunkIndex:        uint64(0),
	}

	approval := flow.ResultApproval{
		Body: flow.ResultApprovalBody{
			Attestation:          attestation,
			ApproverID:           IdentifierFixture(),
			AttestationSignature: SignatureFixture(),
			Spock:                nil,
		},
		VerifierSignature: SignatureFixture(),
	}

	for _, apply := range opts {
		apply(&approval)
	}

	return &approval
}

func AttestationFixture() *flow.Attestation {
	return &flow.Attestation{
		BlockID:           IdentifierFixture(),
		ExecutionResultID: IdentifierFixture(),
		ChunkIndex:        uint64(0),
	}
}

func StateCommitmentFixture() flow.StateCommitment {
	var state flow.StateCommitment
	_, _ = crand.Read(state[:])
	return state
}

func StateCommitmentPointerFixture() *flow.StateCommitment {
	state := StateCommitmentFixture()
	return &state
}

func HashFixture(size int) hash.Hash {
	hash := make(hash.Hash, size)
	for i := 0; i < size; i++ {
		hash[i] = byte(i)
	}
	return hash
}

func IdentifierListFixture(n int) flow.IdentifierList {
	list := make([]flow.Identifier, n)
	for i := 0; i < n; i++ {
		list[i] = IdentifierFixture()
	}
	return list
}

func IdentifierFixture() flow.Identifier {
	var id flow.Identifier
	_, _ = crand.Read(id[:])
	return id
}

func SignerIndicesFixture(n int) []byte {
	indices := bitutils.MakeBitVector(10)
	for i := 0; i < n; i++ {
		bitutils.SetBit(indices, 1)
	}
	return indices
}

func SignerIndicesByIndices(n int, indices []int) []byte {
	signers := bitutils.MakeBitVector(n)
	for _, i := range indices {
		bitutils.SetBit(signers, i)
	}
	return signers
}

// WithRole adds a role to an identity fixture.
func WithRole(role flow.Role) func(*flow.Identity) {
	return func(identity *flow.Identity) {
		identity.Role = role
	}
}

// WithInitialWeight sets the initial weight on an identity fixture.
func WithInitialWeight(weight uint64) func(*flow.Identity) {
	return func(identity *flow.Identity) {
		identity.InitialWeight = weight
	}
}

// WithWeight sets the weight on an identity fixture.
func WithWeight(weight uint64) func(*flow.Identity) {
	return func(identity *flow.Identity) {
		identity.Weight = weight
	}
}

func WithEjected(ejected bool) func(*flow.Identity) {
	return func(identity *flow.Identity) {
		identity.Ejected = ejected
	}
}

// WithAddress sets the network address of identity fixture.
func WithAddress(address string) func(*flow.Identity) {
	return func(identity *flow.Identity) {
		identity.Address = address
	}
}

// WithNetworkingKey sets the networking public key of identity fixture.
func WithNetworkingKey(key crypto.PublicKey) func(*flow.Identity) {
	return func(identity *flow.Identity) {
		identity.NetworkPubKey = key
	}
}

func RandomBytes(n int) []byte {
	b := make([]byte, n)
	read, err := crand.Read(b)
	if err != nil {
		panic("cannot read random bytes")
	}
	if read != n {
		panic(fmt.Errorf("cannot read enough random bytes (got %d of %d)", read, n))
	}
	return b
}

func NodeConfigFixture(opts ...func(*flow.Identity)) bootstrap.NodeConfig {
	identity := IdentityFixture(opts...)
	return bootstrap.NodeConfig{
		Role:    identity.Role,
		Address: identity.Address,
		Weight:  identity.Weight,
	}
}

func NodeInfoFixture(opts ...func(*flow.Identity)) bootstrap.NodeInfo {
	opts = append(opts, WithKeys)
	return bootstrap.NodeInfoFromIdentity(IdentityFixture(opts...))
}

func NodeInfosFixture(n int, opts ...func(*flow.Identity)) []bootstrap.NodeInfo {
	opts = append(opts, WithKeys)
	il := IdentityListFixture(n, opts...)
	nodeInfos := make([]bootstrap.NodeInfo, 0, n)
	for _, identity := range il {
		nodeInfos = append(nodeInfos, bootstrap.NodeInfoFromIdentity(identity))
	}
	return nodeInfos
}

func PrivateNodeInfosFixture(n int, opts ...func(*flow.Identity)) []bootstrap.NodeInfo {
	il := IdentityListFixture(n, opts...)
	nodeInfos := make([]bootstrap.NodeInfo, 0, n)
	for _, identity := range il {
		nodeInfo := bootstrap.PrivateNodeInfoFromIdentity(identity, KeyFixture(crypto.ECDSAP256), KeyFixture(crypto.BLSBLS12381))
		nodeInfos = append(nodeInfos, nodeInfo)
	}
	return nodeInfos
}

// IdentityFixture returns a node identity.
func IdentityFixture(opts ...func(*flow.Identity)) *flow.Identity {
	nodeID := IdentifierFixture()
	stakingKey := StakingPrivKeyByIdentifier(nodeID)
	identity := flow.Identity{
		IdentitySkeleton: flow.IdentitySkeleton{
			NodeID:        nodeID,
			Address:       fmt.Sprintf("address-%x", nodeID[0:7]),
			Role:          flow.RoleConsensus,
			InitialWeight: 1000,
			StakingPubKey: stakingKey.PublicKey(),
		},
		DynamicIdentity: flow.DynamicIdentity{
			Weight:  1000,
			Ejected: false,
		},
	}
	for _, apply := range opts {
		apply(&identity)
	}
	return &identity
}

// IdentityWithNetworkingKeyFixture returns a node identity and networking private key
func IdentityWithNetworkingKeyFixture(opts ...func(*flow.Identity)) (
	*flow.Identity,
	crypto.PrivateKey,
) {
	networkKey := NetworkingPrivKeyFixture()
	opts = append(opts, WithNetworkingKey(networkKey.PublicKey()))
	id := IdentityFixture(opts...)
	return id, networkKey
}

func WithKeys(identity *flow.Identity) {
	staking := StakingPrivKeyFixture()
	networking := NetworkingPrivKeyFixture()
	identity.StakingPubKey = staking.PublicKey()
	identity.NetworkPubKey = networking.PublicKey()
}

// WithNodeID adds a node ID with the given first byte to an identity.
func WithNodeID(id flow.Identifier) func(*flow.Identity) {
	return func(identity *flow.Identity) {
		identity.NodeID = id
	}
}

// WithStakingPubKey adds a staking public key to the identity
func WithStakingPubKey(pubKey crypto.PublicKey) func(*flow.Identity) {
	return func(identity *flow.Identity) {
		identity.StakingPubKey = pubKey
	}
}

// WithRandomPublicKeys adds random public keys to an identity.
func WithRandomPublicKeys() func(*flow.Identity) {
	return func(identity *flow.Identity) {
		identity.StakingPubKey = KeyFixture(crypto.BLSBLS12381).PublicKey()
		identity.NetworkPubKey = KeyFixture(crypto.ECDSAP256).PublicKey()
	}
}

// WithAllRoles can be used used to ensure an IdentityList fixtures contains
// all the roles required for a valid genesis block.
func WithAllRoles() func(*flow.Identity) {
	return WithAllRolesExcept()
}

// Same as above, but omitting a certain role for cases where we are manually
// setting up nodes or a particular role.
func WithAllRolesExcept(except ...flow.Role) func(*flow.Identity) {
	i := 0
	roles := flow.Roles()

	// remove omitted roles
	for _, omitRole := range except {
		for i, role := range roles {
			if role == omitRole {
				roles = append(roles[:i], roles[i+1:]...)
			}
		}
	}

	return func(id *flow.Identity) {
		id.Role = roles[i%len(roles)]
		i++
	}
}

// CompleteIdentitySet takes a number of identities and completes the missing roles.
func CompleteIdentitySet(identities ...*flow.Identity) flow.IdentityList {
	required := map[flow.Role]struct{}{
		flow.RoleCollection:   {},
		flow.RoleConsensus:    {},
		flow.RoleExecution:    {},
		flow.RoleVerification: {},
	}
	// don't add identities for roles that already exist
	for _, identity := range identities {
		delete(required, identity.Role)
	}
	// add identities for missing roles
	for role := range required {
		identities = append(identities, IdentityFixture(WithRole(role)))
	}
	return identities
}

// IdentityListFixture returns a list of node identity objects. The identities
// can be customized (ie. set their role) by passing in a function that modifies
// the input identities as required.
func IdentityListFixture(n int, opts ...func(*flow.Identity)) flow.IdentityList {
	identities := make(flow.IdentityList, 0, n)

	for i := 0; i < n; i++ {
		identity := IdentityFixture()
		identity.Address = fmt.Sprintf("%x@flow.com:1234", identity.NodeID)
		for _, opt := range opts {
			opt(identity)
		}
		identities = append(identities, identity)
	}

	return identities
}

func WithChunkStartState(startState flow.StateCommitment) func(chunk *flow.Chunk) {
	return func(chunk *flow.Chunk) {
		chunk.StartState = startState
	}
}

func ChunkFixture(
	blockID flow.Identifier,
	collectionIndex uint,
	opts ...func(*flow.Chunk),
) *flow.Chunk {
	chunk := &flow.Chunk{
		ChunkBody: flow.ChunkBody{
			CollectionIndex:      collectionIndex,
			StartState:           StateCommitmentFixture(),
			EventCollection:      IdentifierFixture(),
			TotalComputationUsed: 4200,
			NumberOfTransactions: 42,
			BlockID:              blockID,
		},
		Index:    0,
		EndState: StateCommitmentFixture(),
	}

	for _, opt := range opts {
		opt(chunk)
	}

	return chunk
}

func ChunkListFixture(n uint, blockID flow.Identifier) flow.ChunkList {
	chunks := make([]*flow.Chunk, 0, n)
	for i := uint64(0); i < uint64(n); i++ {
		chunk := ChunkFixture(blockID, uint(i))
		chunk.Index = i
		chunks = append(chunks, chunk)
	}
	return chunks
}

func ChunkLocatorListFixture(n uint) chunks.LocatorList {
	locators := chunks.LocatorList{}
	resultID := IdentifierFixture()
	for i := uint64(0); i < uint64(n); i++ {
		locator := ChunkLocatorFixture(resultID, i)
		locators = append(locators, locator)
	}
	return locators
}

func ChunkLocatorFixture(resultID flow.Identifier, index uint64) *chunks.Locator {
	return &chunks.Locator{
		ResultID: resultID,
		Index:    index,
	}
}

// ChunkStatusListToChunkLocatorFixture extracts chunk locators from a list of chunk statuses.
func ChunkStatusListToChunkLocatorFixture(statuses []*verification.ChunkStatus) chunks.LocatorMap {
	locators := chunks.LocatorMap{}
	for _, status := range statuses {
		locator := ChunkLocatorFixture(status.ExecutionResult.ID(), status.ChunkIndex)
		locators[locator.ID()] = locator
	}

	return locators
}

// ChunkStatusListFixture receives an execution result, samples `n` chunks out of it and
// creates a chunk status for them.
// It returns the list of sampled chunk statuses for the result.
func ChunkStatusListFixture(
	t *testing.T,
	blockHeight uint64,
	result *flow.ExecutionResult,
	n int,
) verification.ChunkStatusList {
	statuses := verification.ChunkStatusList{}

	// result should have enough chunk to sample
	require.GreaterOrEqual(t, len(result.Chunks), n)

	chunkList := make(flow.ChunkList, n)
	copy(chunkList, result.Chunks)
	rand.Shuffle(len(chunkList), func(i, j int) { chunkList[i], chunkList[j] = chunkList[j], chunkList[i] })

	for _, chunk := range chunkList[:n] {
		status := &verification.ChunkStatus{
			ChunkIndex:      chunk.Index,
			BlockHeight:     blockHeight,
			ExecutionResult: result,
		}
		statuses = append(statuses, status)
	}

	return statuses
}

func qcSignatureDataFixture() hotstuff.SignatureData {
	sigType := RandomBytes(5)
	for i := range sigType {
		sigType[i] = sigType[i] % 2
	}
	sigData := hotstuff.SignatureData{
		SigType:                      sigType,
		AggregatedStakingSig:         SignatureFixture(),
		AggregatedRandomBeaconSig:    SignatureFixture(),
		ReconstructedRandomBeaconSig: SignatureFixture(),
	}
	return sigData
}

func QCSigDataFixture() []byte {
	packer := hotstuff.SigDataPacker{}
	sigData := qcSignatureDataFixture()
	encoded, _ := packer.Encode(&sigData)
	return encoded
}

func QCSigDataWithSoRFixture(sor []byte) []byte {
	packer := hotstuff.SigDataPacker{}
	sigData := qcSignatureDataFixture()
	sigData.ReconstructedRandomBeaconSig = sor
	encoded, _ := packer.Encode(&sigData)
	return encoded
}

func SignatureFixture() crypto.Signature {
	sig := make([]byte, crypto.SignatureLenBLSBLS12381)
	_, _ = crand.Read(sig)
	return sig
}

func SignaturesFixture(n int) []crypto.Signature {
	var sigs []crypto.Signature
	for i := 0; i < n; i++ {
		sigs = append(sigs, SignatureFixture())
	}
	return sigs
}

func RandomSourcesFixture(n int) [][]byte {
	var sigs [][]byte
	for i := 0; i < n; i++ {
		sigs = append(sigs, SignatureFixture())
	}
	return sigs
}

func TransactionFixture(n ...func(t *flow.Transaction)) flow.Transaction {
	tx := flow.Transaction{TransactionBody: TransactionBodyFixture()}
	if len(n) > 0 {
		n[0](&tx)
	}
	return tx
}

func TransactionBodyFixture(opts ...func(*flow.TransactionBody)) flow.TransactionBody {
	tb := flow.TransactionBody{
		Script:             []byte("pub fun main() {}"),
		ReferenceBlockID:   IdentifierFixture(),
		GasLimit:           10,
		ProposalKey:        ProposalKeyFixture(),
		Payer:              AddressFixture(),
		Authorizers:        []flow.Address{AddressFixture()},
		EnvelopeSignatures: []flow.TransactionSignature{TransactionSignatureFixture()},
	}

	for _, apply := range opts {
		apply(&tb)
	}

	return tb
}

func TransactionBodyListFixture(n int) []flow.TransactionBody {
	l := make([]flow.TransactionBody, n)
	for i := 0; i < n; i++ {
		l[i] = TransactionBodyFixture()
	}

	return l
}

func WithTransactionDSL(txDSL dsl.Transaction) func(tx *flow.TransactionBody) {
	return func(tx *flow.TransactionBody) {
		tx.Script = []byte(txDSL.ToCadence())
	}
}

func WithReferenceBlock(id flow.Identifier) func(tx *flow.TransactionBody) {
	return func(tx *flow.TransactionBody) {
		tx.ReferenceBlockID = id
	}
}

func TransactionDSLFixture(chain flow.Chain) dsl.Transaction {
	return dsl.Transaction{
		Import: dsl.Import{Address: sdk.Address(chain.ServiceAddress())},
		Content: dsl.Prepare{
			Content: dsl.Code(`
				pub fun main() {}
			`),
		},
	}
}

// VerifiableChunkDataFixture returns a complete verifiable chunk with an
// execution receipt referencing the block/collections.
func VerifiableChunkDataFixture(chunkIndex uint64) *verification.VerifiableChunkData {

	guarantees := make([]*flow.CollectionGuarantee, 0)

	var col flow.Collection

	for i := 0; i <= int(chunkIndex); i++ {
		col = CollectionFixture(1)
		guarantee := col.Guarantee()
		guarantees = append(guarantees, &guarantee)
	}

	payload := flow.Payload{
		Guarantees: guarantees,
		Seals:      nil,
	}
	header := BlockHeaderFixture()
	header.PayloadHash = payload.Hash()

	block := flow.Block{
		Header:  header,
		Payload: &payload,
	}

	chunks := make([]*flow.Chunk, 0)

	var chunk flow.Chunk

	for i := 0; i <= int(chunkIndex); i++ {
		chunk = flow.Chunk{
			ChunkBody: flow.ChunkBody{
				CollectionIndex: uint(i),
				StartState:      StateCommitmentFixture(),
				BlockID:         block.ID(),
			},
			Index: uint64(i),
		}
		chunks = append(chunks, &chunk)
	}

	result := flow.ExecutionResult{
		BlockID: block.ID(),
		Chunks:  chunks,
	}

	// computes chunk end state
	index := chunk.Index
	var endState flow.StateCommitment
	if int(index) == len(result.Chunks)-1 {
		// last chunk in receipt takes final state commitment
		endState = StateCommitmentFixture()
	} else {
		// any chunk except last takes the subsequent chunk's start state
		endState = result.Chunks[index+1].StartState
	}

	return &verification.VerifiableChunkData{
		Chunk:         &chunk,
		Header:        block.Header,
		Result:        &result,
		ChunkDataPack: ChunkDataPackFixture(result.ID()),
		EndState:      endState,
	}
}

// ChunkDataResponseMsgFixture creates a chunk data response message with a single-transaction collection, and random chunk ID.
// Use options to customize the response.
func ChunkDataResponseMsgFixture(
	chunkID flow.Identifier,
	opts ...func(*messages.ChunkDataResponse),
) *messages.ChunkDataResponse {
	cdp := &messages.ChunkDataResponse{
		ChunkDataPack: *ChunkDataPackFixture(chunkID),
		Nonce:         rand.Uint64(),
	}

	for _, opt := range opts {
		opt(cdp)
	}

	return cdp
}

// WithApproximateSize sets the ChunkDataResponse to be approximately bytes in size.
func WithApproximateSize(bytes uint64) func(*messages.ChunkDataResponse) {
	return func(request *messages.ChunkDataResponse) {
		// 1 tx fixture is approximately 350 bytes
		txCount := bytes / 350
		collection := CollectionFixture(int(txCount) + 1)
		pack := ChunkDataPackFixture(request.ChunkDataPack.ChunkID, WithChunkDataPackCollection(&collection))
		request.ChunkDataPack = *pack
	}
}

// ChunkDataResponseMessageListFixture creates a list of chunk data response messages each with a single-transaction collection, and random chunk ID.
func ChunkDataResponseMessageListFixture(chunkIDs flow.IdentifierList) []*messages.ChunkDataResponse {
	lst := make([]*messages.ChunkDataResponse, 0, len(chunkIDs))
	for _, chunkID := range chunkIDs {
		lst = append(lst, ChunkDataResponseMsgFixture(chunkID))
	}
	return lst
}

// ChunkDataPackRequestListFixture creates and returns a list of chunk data pack requests fixtures.
func ChunkDataPackRequestListFixture(
	n int,
	opts ...func(*verification.ChunkDataPackRequest),
) verification.ChunkDataPackRequestList {
	lst := make([]*verification.ChunkDataPackRequest, 0, n)
	for i := 0; i < n; i++ {
		lst = append(lst, ChunkDataPackRequestFixture(opts...))
	}
	return lst
}

func WithHeight(height uint64) func(*verification.ChunkDataPackRequest) {
	return func(request *verification.ChunkDataPackRequest) {
		request.Height = height
	}
}

func WithHeightGreaterThan(height uint64) func(*verification.ChunkDataPackRequest) {
	return func(request *verification.ChunkDataPackRequest) {
		request.Height = height + 1
	}
}

func WithAgrees(list flow.IdentifierList) func(*verification.ChunkDataPackRequest) {
	return func(request *verification.ChunkDataPackRequest) {
		request.Agrees = list
	}
}

func WithDisagrees(list flow.IdentifierList) func(*verification.ChunkDataPackRequest) {
	return func(request *verification.ChunkDataPackRequest) {
		request.Disagrees = list
	}
}

func WithChunkID(chunkID flow.Identifier) func(*verification.ChunkDataPackRequest) {
	return func(request *verification.ChunkDataPackRequest) {
		request.ChunkID = chunkID
	}
}

// ChunkDataPackRequestFixture creates a chunk data request with some default values, i.e., one agree execution node, one disagree execution node,
// and height of zero.
// Use options to customize the request.
func ChunkDataPackRequestFixture(opts ...func(*verification.ChunkDataPackRequest)) *verification.
	ChunkDataPackRequest {

	req := &verification.ChunkDataPackRequest{
		Locator: chunks.Locator{
			ResultID: IdentifierFixture(),
			Index:    0,
		},
		ChunkDataPackRequestInfo: verification.ChunkDataPackRequestInfo{
			ChunkID:   IdentifierFixture(),
			Height:    0,
			Agrees:    IdentifierListFixture(1),
			Disagrees: IdentifierListFixture(1),
		},
	}

	for _, opt := range opts {
		opt(req)
	}

	// creates identity fixtures for target ids as union of agrees and disagrees
	// TODO: remove this inner fixture once we have filter for identifier list.
	targets := flow.IdentityList{}
	for _, id := range req.Agrees {
		targets = append(targets, IdentityFixture(WithNodeID(id), WithRole(flow.RoleExecution)))
	}
	for _, id := range req.Disagrees {
		targets = append(targets, IdentityFixture(WithNodeID(id), WithRole(flow.RoleExecution)))
	}

	req.Targets = targets

	return req
}

func WithChunkDataPackCollection(collection *flow.Collection) func(*flow.ChunkDataPack) {
	return func(cdp *flow.ChunkDataPack) {
		cdp.Collection = collection
	}
}

func WithStartState(startState flow.StateCommitment) func(*flow.ChunkDataPack) {
	return func(cdp *flow.ChunkDataPack) {
		cdp.StartState = startState
	}
}

func ChunkDataPackFixture(
	chunkID flow.Identifier,
	opts ...func(*flow.ChunkDataPack),
) *flow.ChunkDataPack {
	coll := CollectionFixture(1)
	cdp := &flow.ChunkDataPack{
		ChunkID:    chunkID,
		StartState: StateCommitmentFixture(),
		Proof:      []byte{'p'},
		Collection: &coll,
	}

	for _, opt := range opts {
		opt(cdp)
	}

	return cdp
}

func ChunkDataPacksFixture(
	count int,
	opts ...func(*flow.ChunkDataPack),
) []*flow.ChunkDataPack {
	chunkDataPacks := make([]*flow.ChunkDataPack, count)
	for i := 0; i < count; i++ {
		chunkDataPacks[i] = ChunkDataPackFixture(IdentifierFixture())
	}

	return chunkDataPacks
}

// SeedFixture returns a random []byte with length n
func SeedFixture(n int) []byte {
	var seed = make([]byte, n)
	_, _ = crand.Read(seed)
	return seed
}

// SeedFixtures returns a list of m random []byte, each having length n
func SeedFixtures(m int, n int) [][]byte {
	var seeds = make([][]byte, m, n)
	for i := range seeds {
		seeds[i] = SeedFixture(n)
	}
	return seeds
}

// BlockEventsFixture returns a block events model populated with random events of length n.
func BlockEventsFixture(
	header *flow.Header,
	n int,
	types ...flow.EventType,
) flow.BlockEvents {
	return flow.BlockEvents{
		BlockID:        header.ID(),
		BlockHeight:    header.Height,
		BlockTimestamp: header.Timestamp,
		Events:         EventsFixture(n, types...),
	}
}

func EventsFixture(
	n int,
	types ...flow.EventType,
) []flow.Event {
	if len(types) == 0 {
		types = []flow.EventType{"A.0x1.Foo.Bar", "A.0x2.Zoo.Moo", "A.0x3.Goo.Hoo"}
	}

	events := make([]flow.Event, n)
	for i := 0; i < n; i++ {
		events[i] = EventFixture(types[i%len(types)], 0, uint32(i), IdentifierFixture(), 0)
	}

	return events
}

// EventFixture returns an event
func EventFixture(
	eType flow.EventType,
	transactionIndex uint32,
	eventIndex uint32,
	txID flow.Identifier,
	_ int,
) flow.Event {
	return flow.Event{
		Type:             eType,
		TransactionIndex: transactionIndex,
		EventIndex:       eventIndex,
		Payload:          []byte{},
		TransactionID:    txID,
	}
}

func EmulatorRootKey() (*flow.AccountPrivateKey, error) {

	// TODO seems this key literal doesn't decode anymore
	emulatorRootKey, err := crypto.DecodePrivateKey(crypto.ECDSAP256, []byte("f87db87930770201010420ae2cc975dcbdd0ebc56f268b1d8a95834c2955970aea27042d35ec9f298b9e5aa00a06082a8648ce3d030107a1440342000417f5a527137785d2d773fee84b4c7ee40266a1dd1f36ddd46ecf25db6df6a499459629174de83256f2a44ebd4325b9def67d523b755a8926218c4efb7904f8ce0203"))
	if err != nil {
		return nil, err
	}

	return &flow.AccountPrivateKey{
		PrivateKey: emulatorRootKey,
		SignAlgo:   emulatorRootKey.Algorithm(),
		HashAlgo:   hash.SHA3_256,
	}, nil
}

// NoopTxScript returns a Cadence script for a no-op transaction.
func NoopTxScript() []byte {
	return []byte("transaction {}")
}

func RangeFixture() chainsync.Range {
	return chainsync.Range{
		From: rand.Uint64(),
		To:   rand.Uint64(),
	}
}

func BatchFixture() chainsync.Batch {
	return chainsync.Batch{
		BlockIDs: IdentifierListFixture(10),
	}
}

func RangeListFixture(n int) []chainsync.Range {
	if n <= 0 {
		return nil
	}
	ranges := make([]chainsync.Range, n)
	for i := range ranges {
		ranges[i] = RangeFixture()
	}
	return ranges
}

func BatchListFixture(n int) []chainsync.Batch {
	if n <= 0 {
		return nil
	}
	batches := make([]chainsync.Batch, n)
	for i := range batches {
		batches[i] = BatchFixture()
	}
	return batches
}

func BootstrapExecutionResultFixture(
	block *flow.Block,
	commit flow.StateCommitment,
) *flow.ExecutionResult {
	result := &flow.ExecutionResult{
		BlockID:          block.ID(),
		PreviousResultID: flow.ZeroID,
		Chunks:           chunks.ChunkListFromCommit(commit),
	}
	return result
}

func KeyFixture(algo crypto.SigningAlgorithm) crypto.PrivateKey {
	key, err := crypto.GeneratePrivateKey(algo, SeedFixture(128))
	if err != nil {
		panic(err)
	}
	return key
}

func KeysFixture(n int, algo crypto.SigningAlgorithm) []crypto.PrivateKey {
	keys := make([]crypto.PrivateKey, 0, n)
	for i := 0; i < n; i++ {
		keys = append(keys, KeyFixture(algo))
	}
	return keys
}

func PublicKeysFixture(n int, algo crypto.SigningAlgorithm) []crypto.PublicKey {
	pks := make([]crypto.PublicKey, 0, n)
	sks := KeysFixture(n, algo)
	for _, sk := range sks {
		pks = append(pks, sk.PublicKey())
	}
	return pks
}

func QuorumCertificateWithSignerIDsFixture(opts ...func(*flow.QuorumCertificateWithSignerIDs)) *flow.QuorumCertificateWithSignerIDs {
	qc := flow.QuorumCertificateWithSignerIDs{
		View:      uint64(rand.Uint32()),
		BlockID:   IdentifierFixture(),
		SignerIDs: IdentifierListFixture(3),
		SigData:   QCSigDataFixture(),
	}
	for _, apply := range opts {
		apply(&qc)
	}
	return &qc
}

func QuorumCertificatesWithSignerIDsFixtures(
	n uint,
	opts ...func(*flow.QuorumCertificateWithSignerIDs),
) []*flow.QuorumCertificateWithSignerIDs {
	qcs := make([]*flow.QuorumCertificateWithSignerIDs, 0, n)
	for i := 0; i < int(n); i++ {
		qcs = append(qcs, QuorumCertificateWithSignerIDsFixture(opts...))
	}
	return qcs
}

func QuorumCertificatesFromAssignments(assignment flow.AssignmentList) []*flow.QuorumCertificateWithSignerIDs {
	qcs := make([]*flow.QuorumCertificateWithSignerIDs, 0, len(assignment))
	for _, nodes := range assignment {
		qc := QuorumCertificateWithSignerIDsFixture()
		qc.SignerIDs = nodes
		qcs = append(qcs, qc)
	}
	return qcs
}

func QuorumCertificateFixture(opts ...func(*flow.QuorumCertificate)) *flow.QuorumCertificate {
	qc := flow.QuorumCertificate{
		View:          uint64(rand.Uint32()),
		BlockID:       IdentifierFixture(),
		SignerIndices: SignerIndicesFixture(3),
		SigData:       QCSigDataFixture(),
	}
	for _, apply := range opts {
		apply(&qc)
	}
	return &qc
}

// CertifyBlock returns a quorum certificate for the given block header
func CertifyBlock(header *flow.Header) *flow.QuorumCertificate {
	qc := QuorumCertificateFixture(func(qc *flow.QuorumCertificate) {
		qc.View = header.View
		qc.BlockID = header.ID()
	})
	return qc
}

func QuorumCertificatesFixtures(
	n uint,
	opts ...func(*flow.QuorumCertificate),
) []*flow.QuorumCertificate {
	qcs := make([]*flow.QuorumCertificate, 0, n)
	for i := 0; i < int(n); i++ {
		qcs = append(qcs, QuorumCertificateFixture(opts...))
	}
	return qcs
}

func QCWithBlockID(blockID flow.Identifier) func(*flow.QuorumCertificate) {
	return func(qc *flow.QuorumCertificate) {
		qc.BlockID = blockID
	}
}

func QCWithSignerIndices(signerIndices []byte) func(*flow.QuorumCertificate) {
	return func(qc *flow.QuorumCertificate) {
		qc.SignerIndices = signerIndices
	}
}

func QCWithRootBlockID(blockID flow.Identifier) func(*flow.QuorumCertificate) {
	return func(qc *flow.QuorumCertificate) {
		qc.BlockID = blockID
		qc.View = 0
	}
}

func VoteFixture(opts ...func(vote *hotstuff.Vote)) *hotstuff.Vote {
	vote := &hotstuff.Vote{
		View:     uint64(rand.Uint32()),
		BlockID:  IdentifierFixture(),
		SignerID: IdentifierFixture(),
		SigData:  RandomBytes(128),
	}

	for _, opt := range opts {
		opt(vote)
	}

	return vote
}

func WithVoteSignerID(signerID flow.Identifier) func(*hotstuff.Vote) {
	return func(vote *hotstuff.Vote) {
		vote.SignerID = signerID
	}
}

func WithVoteView(view uint64) func(*hotstuff.Vote) {
	return func(vote *hotstuff.Vote) {
		vote.View = view
	}
}

func WithVoteBlockID(blockID flow.Identifier) func(*hotstuff.Vote) {
	return func(vote *hotstuff.Vote) {
		vote.BlockID = blockID
	}
}

func VoteForBlockFixture(
	block *hotstuff.Block,
	opts ...func(vote *hotstuff.Vote),
) *hotstuff.Vote {
	vote := VoteFixture(WithVoteView(block.View),
		WithVoteBlockID(block.BlockID))

	for _, opt := range opts {
		opt(vote)
	}

	return vote
}

func VoteWithStakingSig() func(*hotstuff.Vote) {
	return func(vote *hotstuff.Vote) {
		vote.SigData = append([]byte{byte(encoding.SigTypeStaking)}, vote.SigData...)
	}
}

func VoteWithBeaconSig() func(*hotstuff.Vote) {
	return func(vote *hotstuff.Vote) {
		vote.SigData = append([]byte{byte(encoding.SigTypeRandomBeacon)}, vote.SigData...)
	}
}

func WithParticipants(participants flow.IdentityList) func(*flow.EpochSetup) {
	return func(setup *flow.EpochSetup) {
		setup.Participants = participants.Sort(order.Canonical)
		setup.Assignments = ClusterAssignment(1, participants)
	}
}

func SetupWithCounter(counter uint64) func(*flow.EpochSetup) {
	return func(setup *flow.EpochSetup) {
		setup.Counter = counter
	}
}

func WithFinalView(view uint64) func(*flow.EpochSetup) {
	return func(setup *flow.EpochSetup) {
		setup.FinalView = view
	}
}

func WithFirstView(view uint64) func(*flow.EpochSetup) {
	return func(setup *flow.EpochSetup) {
		setup.FirstView = view
	}
}

// EpochSetupFixture creates a valid EpochSetup with default properties for
// testing. The default properties can be overwritten with optional parameter
// functions.
func EpochSetupFixture(opts ...func(setup *flow.EpochSetup)) *flow.EpochSetup {
	participants := IdentityListFixture(5, WithAllRoles())
	setup := &flow.EpochSetup{
		Counter:            uint64(rand.Uint32()),
		FirstView:          uint64(0),
		FinalView:          uint64(rand.Uint32() + 1000),
		Participants:       participants.Sort(order.Canonical),
		RandomSource:       SeedFixture(flow.EpochSetupRandomSourceLength),
		DKGPhase1FinalView: 100,
		DKGPhase2FinalView: 200,
		DKGPhase3FinalView: 300,
	}
	for _, apply := range opts {
		apply(setup)
	}
	if setup.Assignments == nil {
		setup.Assignments = ClusterAssignment(1, setup.Participants)
	}
	return setup
}

func EpochStatusFixture() *flow.EpochStatus {
	return &flow.EpochStatus{
		PreviousEpoch: flow.EventIDs{
			SetupID:  IdentifierFixture(),
			CommitID: IdentifierFixture(),
		},
		CurrentEpoch: flow.EventIDs{
			SetupID:  IdentifierFixture(),
			CommitID: IdentifierFixture(),
		},
		NextEpoch: flow.EventIDs{
			SetupID:  IdentifierFixture(),
			CommitID: IdentifierFixture(),
		},
	}
}

func IndexFixture() *flow.Index {
	return &flow.Index{
		CollectionIDs: IdentifierListFixture(5),
		SealIDs:       IdentifierListFixture(5),
		ReceiptIDs:    IdentifierListFixture(5),
	}
}

func WithDKGFromParticipants(participants flow.IdentityList) func(*flow.EpochCommit) {
	count := len(participants.Filter(filter.IsValidDKGParticipant))
	return func(commit *flow.EpochCommit) {
		commit.DKGParticipantKeys = PublicKeysFixture(count, crypto.BLSBLS12381)
	}
}

func WithClusterQCsFromAssignments(assignments flow.AssignmentList) func(*flow.EpochCommit) {
	qcs := make([]*flow.QuorumCertificateWithSignerIDs, 0, len(assignments))
	for _, assignment := range assignments {
		qcWithSignerIndex := QuorumCertificateWithSignerIDsFixture()
		qcWithSignerIndex.SignerIDs = assignment
		qcs = append(qcs, qcWithSignerIndex)
	}
	return func(commit *flow.EpochCommit) {
		commit.ClusterQCs = flow.ClusterQCVoteDatasFromQCs(qcs)
	}
}

func DKGParticipantLookup(participants flow.IdentityList) map[flow.Identifier]flow.DKGParticipant {
	lookup := make(map[flow.Identifier]flow.DKGParticipant)
	for i, node := range participants.Filter(filter.HasRole(flow.RoleConsensus)) {
		lookup[node.NodeID] = flow.DKGParticipant{
			Index:    uint(i),
			KeyShare: KeyFixture(crypto.BLSBLS12381).PublicKey(),
		}
	}
	return lookup
}

func CommitWithCounter(counter uint64) func(*flow.EpochCommit) {
	return func(commit *flow.EpochCommit) {
		commit.Counter = counter
	}
}

func EpochCommitFixture(opts ...func(*flow.EpochCommit)) *flow.EpochCommit {
	commit := &flow.EpochCommit{
		Counter:            uint64(rand.Uint32()),
		ClusterQCs:         flow.ClusterQCVoteDatasFromQCs(QuorumCertificatesWithSignerIDsFixtures(1)),
		DKGGroupKey:        KeyFixture(crypto.BLSBLS12381).PublicKey(),
		DKGParticipantKeys: PublicKeysFixture(2, crypto.BLSBLS12381),
	}
	for _, apply := range opts {
		apply(commit)
	}
	return commit
}

func WithBoundaries(boundaries ...flow.VersionBoundary) func(*flow.VersionBeacon) {
	return func(b *flow.VersionBeacon) {
		b.VersionBoundaries = append(b.VersionBoundaries, boundaries...)
	}
}

func VersionBeaconFixture(options ...func(*flow.VersionBeacon)) *flow.VersionBeacon {

	versionTable := &flow.VersionBeacon{
		VersionBoundaries: []flow.VersionBoundary{},
		Sequence:          uint64(0),
	}
	opts := options

	if len(opts) == 0 {
		opts = []func(*flow.VersionBeacon){
			WithBoundaries(flow.VersionBoundary{
				Version:     "0.0.0",
				BlockHeight: 0,
			}),
		}
	}

	for _, apply := range opts {
		apply(versionTable)
	}

	return versionTable
}

// BootstrapFixture generates all the artifacts necessary to bootstrap the
// protocol state.
func BootstrapFixture(
	participants flow.IdentityList,
	opts ...func(*flow.Block),
) (*flow.Block, *flow.ExecutionResult, *flow.Seal) {
	return BootstrapFixtureWithChainID(participants, flow.Emulator, opts...)
}

func BootstrapFixtureWithChainID(
	participants flow.IdentityList,
	chainID flow.ChainID,
	opts ...func(*flow.Block),
) (*flow.Block, *flow.ExecutionResult, *flow.Seal) {

	root := flow.Genesis(chainID)
	for _, apply := range opts {
		apply(root)
	}

	counter := uint64(1)
	setup := EpochSetupFixture(
		WithParticipants(participants),
		SetupWithCounter(counter),
		WithFirstView(root.Header.View),
		WithFinalView(root.Header.View+1000),
	)
	commit := EpochCommitFixture(
		CommitWithCounter(counter),
		WithClusterQCsFromAssignments(setup.Assignments),
		WithDKGFromParticipants(participants),
	)

	stateCommit := GenesisStateCommitmentByChainID(chainID)
	result := BootstrapExecutionResultFixture(root, stateCommit)
	result.ServiceEvents = []flow.ServiceEvent{
		setup.ServiceEvent(),
		commit.ServiceEvent(),
	}

	seal := Seal.Fixture(Seal.WithResult(result))

	return root, result, seal
}

// RootSnapshotFixture returns a snapshot representing a root chain state, for
// example one as returned from BootstrapFixture.
func RootSnapshotFixture(
	participants flow.IdentityList,
	opts ...func(*flow.Block),
) *inmem.Snapshot {
	return RootSnapshotFixtureWithChainID(participants, flow.Emulator, opts...)
}

func RootSnapshotFixtureWithChainID(
	participants flow.IdentityList,
	chainID flow.ChainID,
	opts ...func(*flow.Block),
) *inmem.Snapshot {
	block, result, seal := BootstrapFixtureWithChainID(participants.Sort(order.Canonical), chainID, opts...)
	qc := QuorumCertificateFixture(QCWithRootBlockID(block.ID()))
	root, err := inmem.SnapshotFromBootstrapState(block, result, seal, qc)
	if err != nil {
		panic(err)
	}
	return root
}

func SnapshotClusterByIndex(
	snapshot *inmem.Snapshot,
	clusterIndex uint,
) (protocol.Cluster, error) {
	epochs := snapshot.Epochs()
	epoch := epochs.Current()
	cluster, err := epoch.Cluster(clusterIndex)
	if err != nil {
		return nil, err
	}
	return cluster, nil
}

// ChainFixture creates a list of blocks that forms a chain
func ChainFixture(nonGenesisCount int) (
	[]*flow.Block,
	*flow.ExecutionResult,
	*flow.Seal,
) {
	chain := make([]*flow.Block, 0, nonGenesisCount+1)

	participants := IdentityListFixture(5, WithAllRoles())
	genesis, result, seal := BootstrapFixture(participants)
	chain = append(chain, genesis)

	children := ChainFixtureFrom(nonGenesisCount, genesis.Header)
	chain = append(chain, children...)
	return chain, result, seal
}

// ChainFixtureFrom creates a chain of blocks starting from a given parent block,
// the total number of blocks in the chain is specified by the given count
func ChainFixtureFrom(count int, parent *flow.Header) []*flow.Block {
	blocks := make([]*flow.Block, 0, count)

	for i := 0; i < count; i++ {
		block := BlockWithParentFixture(parent)
		blocks = append(blocks, block)
		parent = block.Header
	}

	return blocks
}

func ReceiptChainFor(
	blocks []*flow.Block,
	result0 *flow.ExecutionResult,
) []*flow.ExecutionReceipt {
	receipts := make([]*flow.ExecutionReceipt, len(blocks))
	receipts[0] = ExecutionReceiptFixture(WithResult(result0))
	receipts[0].ExecutionResult.BlockID = blocks[0].ID()

	for i := 1; i < len(blocks); i++ {
		b := blocks[i]
		prevReceipt := receipts[i-1]
		receipt := ReceiptForBlockFixture(b)
		receipt.ExecutionResult.PreviousResultID = prevReceipt.ExecutionResult.ID()
		prevLastChunk := prevReceipt.ExecutionResult.Chunks[len(prevReceipt.ExecutionResult.Chunks)-1]
		receipt.ExecutionResult.Chunks[0].StartState = prevLastChunk.EndState
		receipts[i] = receipt
	}

	return receipts
}

// ReconnectBlocksAndReceipts re-computes each block's PayloadHash and ParentID
// so that all the blocks are connected.
// blocks' height have to be in strict increasing order.
func ReconnectBlocksAndReceipts(blocks []*flow.Block, receipts []*flow.ExecutionReceipt) {
	for i := 1; i < len(blocks); i++ {
		b := blocks[i]
		p := i - 1
		prev := blocks[p]
		if prev.Header.Height+1 != b.Header.Height {
			panic(fmt.Sprintf("height has gap when connecting blocks: expect %v, but got %v", prev.Header.Height+1, b.Header.Height))
		}
		b.Header.ParentID = prev.ID()
		b.Header.PayloadHash = b.Payload.Hash()
		receipts[i].ExecutionResult.BlockID = b.ID()
		prevReceipt := receipts[p]
		receipts[i].ExecutionResult.PreviousResultID = prevReceipt.ExecutionResult.ID()
		for _, c := range receipts[i].ExecutionResult.Chunks {
			c.BlockID = b.ID()
		}
	}

	// after changing results we need to update IDs of results in receipt
	for _, block := range blocks {
		if len(block.Payload.Results) > 0 {
			for i := range block.Payload.Receipts {
				block.Payload.Receipts[i].ResultID = block.Payload.Results[i].ID()
			}
		}
	}
}

// DKGMessageFixture creates a single DKG message with random fields
func DKGMessageFixture() *messages.DKGMessage {
	return &messages.DKGMessage{
		Data:          RandomBytes(10),
		DKGInstanceID: fmt.Sprintf("test-dkg-instance-%d", uint64(rand.Int())),
	}
}

// DKGBroadcastMessageFixture creates a single DKG broadcast message with random fields
func DKGBroadcastMessageFixture() *messages.BroadcastDKGMessage {
	return &messages.BroadcastDKGMessage{
		DKGMessage:           *DKGMessageFixture(),
		CommitteeMemberIndex: uint64(rand.Int()),
		NodeID:               IdentifierFixture(),
		Signature:            SignatureFixture(),
	}
}

// PrivateKeyFixture returns a random private key with specified signature algorithm and seed length
func PrivateKeyFixture(algo crypto.SigningAlgorithm, seedLength int) crypto.PrivateKey {
	sk, err := crypto.GeneratePrivateKey(algo, SeedFixture(seedLength))
	if err != nil {
		panic(err)
	}
	return sk
}

// PrivateKeyFixtureByIdentifier returns a private key for a given node.
// given the same identifier, it will always return the same private key
func PrivateKeyFixtureByIdentifier(
	algo crypto.SigningAlgorithm,
	seedLength int,
	id flow.Identifier,
) crypto.PrivateKey {
	seed := append(id[:], id[:]...)
	sk, err := crypto.GeneratePrivateKey(algo, seed[:seedLength])
	if err != nil {
		panic(err)
	}
	return sk
}

func StakingPrivKeyByIdentifier(id flow.Identifier) crypto.PrivateKey {
	return PrivateKeyFixtureByIdentifier(crypto.BLSBLS12381, crypto.KeyGenSeedMinLen, id)
}

// NetworkingPrivKeyFixture returns random ECDSAP256 private key
func NetworkingPrivKeyFixture() crypto.PrivateKey {
	return PrivateKeyFixture(crypto.ECDSAP256, crypto.KeyGenSeedMinLen)
}

// StakingPrivKeyFixture returns a random BLS12381 private keyf
func StakingPrivKeyFixture() crypto.PrivateKey {
	return PrivateKeyFixture(crypto.BLSBLS12381, crypto.KeyGenSeedMinLen)
}

func NodeMachineAccountInfoFixture() bootstrap.NodeMachineAccountInfo {
	return bootstrap.NodeMachineAccountInfo{
		Address:           RandomAddressFixture().String(),
		EncodedPrivateKey: PrivateKeyFixture(crypto.ECDSAP256, DefaultSeedFixtureLength).Encode(),
		HashAlgorithm:     bootstrap.DefaultMachineAccountHashAlgo,
		SigningAlgorithm:  bootstrap.DefaultMachineAccountSignAlgo,
		KeyIndex:          bootstrap.DefaultMachineAccountKeyIndex,
	}
}

func MachineAccountFixture(t *testing.T) (
	bootstrap.NodeMachineAccountInfo,
	*sdk.Account,
) {
	info := NodeMachineAccountInfoFixture()

	bal, err := cadence.NewUFix64("0.5")
	require.NoError(t, err)

	acct := &sdk.Account{
		Address: sdk.HexToAddress(info.Address),
		Balance: uint64(bal),
		Keys: []*sdk.AccountKey{
			{
				Index:     int(info.KeyIndex),
				PublicKey: info.MustPrivateKey().PublicKey(),
				SigAlgo:   info.SigningAlgorithm,
				HashAlgo:  info.HashAlgorithm,
				Weight:    1000,
			},
		},
	}
	return info, acct
}

func TransactionResultsFixture(n int) []flow.TransactionResult {
	results := make([]flow.TransactionResult, 0, n)
	for i := 0; i < n; i++ {
		results = append(results, flow.TransactionResult{
			TransactionID:   IdentifierFixture(),
			ErrorMessage:    "whatever",
			ComputationUsed: uint64(rand.Uint32()),
		})
	}
	return results
}

func AllowAllPeerFilter() func(peer.ID) error {
	return func(_ peer.ID) error {
		return nil
	}
}

func NewSealingConfigs(val uint) module.SealingConfigsSetter {
	instance, err := updatable_configs.NewSealingConfigs(
		flow.DefaultRequiredApprovalsForSealConstruction,
		flow.DefaultRequiredApprovalsForSealValidation,
		flow.DefaultChunkAssignmentAlpha,
		flow.DefaultEmergencySealingActive,
	)
	if err != nil {
		panic(err)
	}
	err = instance.SetRequiredApprovalsForSealingConstruction(val)
	if err != nil {
		panic(err)
	}
	return instance
}

func PeerIDFromFlowID(identity *flow.Identity) (peer.ID, error) {
	networkKey := identity.NetworkPubKey
	peerPK, err := keyutils.LibP2PPublicKeyFromFlow(networkKey)
	if err != nil {
		return "", err
	}

	peerID, err := peer.IDFromPublicKey(peerPK)
	if err != nil {
		return "", err
	}

	return peerID, nil
}

func EngineMessageFixture() *engine.Message {
	return &engine.Message{
		OriginID: IdentifierFixture(),
		Payload:  RandomBytes(10),
	}
}

func EngineMessageFixtures(count int) []*engine.Message {
	messages := make([]*engine.Message, 0, count)
	for i := 0; i < count; i++ {
		messages = append(messages, EngineMessageFixture())
	}
	return messages
}

// GetFlowProtocolEventID returns the event ID for the event provided.
func GetFlowProtocolEventID(
	t *testing.T,
	channel channels.Channel,
	event interface{},
) flow.Identifier {
	payload, err := NetworkCodec().Encode(event)
	require.NoError(t, err)
	eventIDHash, err := network.EventId(channel, payload)
	require.NoError(t, err)
	return flow.HashToID(eventIDHash)
}

func WithBlockExecutionDataBlockID(blockID flow.Identifier) func(*execution_data.BlockExecutionData) {
	return func(bed *execution_data.BlockExecutionData) {
		bed.BlockID = blockID
	}
}

func WithChunkExecutionDatas(chunks ...*execution_data.ChunkExecutionData) func(*execution_data.BlockExecutionData) {
	return func(bed *execution_data.BlockExecutionData) {
		bed.ChunkExecutionDatas = chunks
	}
}

func BlockExecutionDataFixture(opts ...func(*execution_data.BlockExecutionData)) *execution_data.BlockExecutionData {
	bed := &execution_data.BlockExecutionData{
		BlockID:             IdentifierFixture(),
		ChunkExecutionDatas: []*execution_data.ChunkExecutionData{},
	}

	for _, opt := range opts {
		opt(bed)
	}

	return bed
}

func BlockExecutionDatEntityFixture(opts ...func(*execution_data.BlockExecutionData)) *execution_data.BlockExecutionDataEntity {
	execData := BlockExecutionDataFixture(opts...)
	return execution_data.NewBlockExecutionDataEntity(IdentifierFixture(), execData)
}

func BlockExecutionDatEntityListFixture(n int) []*execution_data.BlockExecutionDataEntity {
	l := make([]*execution_data.BlockExecutionDataEntity, n)
	for i := 0; i < n; i++ {
		l[i] = BlockExecutionDatEntityFixture()
	}

	return l
}

func WithChunkEvents(events flow.EventsList) func(*execution_data.ChunkExecutionData) {
	return func(conf *execution_data.ChunkExecutionData) {
		conf.Events = events
	}
}

func ChunkExecutionDataFixture(t *testing.T, minSize int, opts ...func(*execution_data.ChunkExecutionData)) *execution_data.ChunkExecutionData {
	collection := CollectionFixture(5)
	ced := &execution_data.ChunkExecutionData{
		Collection: &collection,
		Events:     flow.EventsList{},
		TrieUpdate: testutils.TrieUpdateFixture(1, 1, 8),
	}

	for _, opt := range opts {
		opt(ced)
	}

	if minSize <= 1 || ced.TrieUpdate == nil {
		return ced
	}

	size := 1
	for {
		buf := &bytes.Buffer{}
		require.NoError(t, execution_data.DefaultSerializer.Serialize(buf, ced))
		if buf.Len() >= minSize {
			return ced
		}

		v := make([]byte, size)
		_, err := crand.Read(v)
		require.NoError(t, err)

		k, err := ced.TrieUpdate.Payloads[0].Key()
		require.NoError(t, err)

		ced.TrieUpdate.Payloads[0] = ledger.NewPayload(k, v)
		size *= 2
	}
}

<<<<<<< HEAD
// ProtocolStateFixture creates a fixture with correctly structured data that passes basic sanity checks.
// Epoch setup and commit counters are set to match.
// Identities are constructed from setup events.
// Identities are sorted in canonical order.
func ProtocolStateFixture(options ...func(*flow.RichProtocolStateEntry)) *flow.RichProtocolStateEntry {
	prevEpochSetup := EpochSetupFixture()
	prevEpochCommit := EpochCommitFixture(func(commit *flow.EpochCommit) {
		commit.Counter = prevEpochSetup.Counter
	})
	currentEpochSetup := EpochSetupFixture(func(setup *flow.EpochSetup) {
		setup.Counter = prevEpochSetup.Counter + 1
	})
	currentEpochCommit := EpochCommitFixture(func(commit *flow.EpochCommit) {
		commit.Counter = currentEpochSetup.Counter
	})

	allIdentities := append(prevEpochSetup.Participants, currentEpochSetup.Participants...)
	allIdentities = allIdentities.Sort(order.Canonical)

	var dynamicIdentities flow.DynamicIdentityEntryList
	for _, identity := range allIdentities {
		dynamicIdentities = append(dynamicIdentities, &flow.DynamicIdentityEntry{
			NodeID:  identity.NodeID,
			Dynamic: identity.DynamicIdentity,
		})
	}

	entry := &flow.RichProtocolStateEntry{
		ProtocolStateEntry: flow.ProtocolStateEntry{
			CurrentEpochEventIDs: flow.EventIDs{
				SetupID:  currentEpochSetup.ID(),
				CommitID: currentEpochCommit.ID(),
			},
			PreviousEpochEventIDs: flow.EventIDs{
				SetupID:  prevEpochSetup.ID(),
				CommitID: prevEpochCommit.ID(),
			},
			Identities:                      dynamicIdentities,
			InvalidStateTransitionAttempted: false,
			NextEpochProtocolState:          nil,
		},
		CurrentEpochSetup:      currentEpochSetup,
		CurrentEpochCommit:     currentEpochCommit,
		PreviousEpochSetup:     prevEpochSetup,
		PreviousEpochCommit:    prevEpochCommit,
		Identities:             allIdentities,
		NextEpochProtocolState: nil,
	}

	for _, option := range options {
		option(entry)
	}

	return entry
}

// WithNextEpochProtocolState creates a fixture with correctly structured data for next epoch.
func WithNextEpochProtocolState() func(entry *flow.RichProtocolStateEntry) {
	return func(entry *flow.RichProtocolStateEntry) {
		nextEpochSetup := EpochSetupFixture(func(setup *flow.EpochSetup) {
			setup.Counter = entry.CurrentEpochSetup.Counter + 1
		})
		nextEpochCommit := EpochCommitFixture(func(commit *flow.EpochCommit) {
			commit.Counter = nextEpochSetup.Counter
		})

		allIdentities := append(entry.CurrentEpochSetup.Participants, nextEpochSetup.Participants...)
		allIdentities = allIdentities.Sort(order.Canonical)

		var dynamicIdentities flow.DynamicIdentityEntryList
		for _, identity := range allIdentities {
			dynamicIdentities = append(dynamicIdentities, &flow.DynamicIdentityEntry{
				NodeID:  identity.NodeID,
				Dynamic: identity.DynamicIdentity,
			})
		}

		entry.ProtocolStateEntry.NextEpochProtocolState = &flow.ProtocolStateEntry{
			CurrentEpochEventIDs: flow.EventIDs{
				SetupID:  nextEpochSetup.ID(),
				CommitID: nextEpochCommit.ID(),
			},
			PreviousEpochEventIDs:           entry.CurrentEpochEventIDs,
			Identities:                      dynamicIdentities,
			InvalidStateTransitionAttempted: false,
			NextEpochProtocolState:          nil,
		}

		entry.NextEpochProtocolState = &flow.RichProtocolStateEntry{
			ProtocolStateEntry:     *entry.ProtocolStateEntry.NextEpochProtocolState,
			CurrentEpochSetup:      nextEpochSetup,
			CurrentEpochCommit:     nextEpochCommit,
			PreviousEpochSetup:     entry.CurrentEpochSetup,
			PreviousEpochCommit:    entry.CurrentEpochCommit,
			Identities:             allIdentities,
			NextEpochProtocolState: nil,
		}
=======
func CreateSendTxHttpPayload(tx flow.TransactionBody) map[string]interface{} {
	tx.Arguments = [][]uint8{} // fix how fixture creates nil values
	auth := make([]string, len(tx.Authorizers))
	for i, a := range tx.Authorizers {
		auth[i] = a.String()
	}

	return map[string]interface{}{
		"script":             util.ToBase64(tx.Script),
		"arguments":          tx.Arguments,
		"reference_block_id": tx.ReferenceBlockID.String(),
		"gas_limit":          fmt.Sprintf("%d", tx.GasLimit),
		"payer":              tx.Payer.String(),
		"proposal_key": map[string]interface{}{
			"address":         tx.ProposalKey.Address.String(),
			"key_index":       fmt.Sprintf("%d", tx.ProposalKey.KeyIndex),
			"sequence_number": fmt.Sprintf("%d", tx.ProposalKey.SequenceNumber),
		},
		"authorizers": auth,
		"payload_signatures": []map[string]interface{}{{
			"address":   tx.PayloadSignatures[0].Address.String(),
			"key_index": fmt.Sprintf("%d", tx.PayloadSignatures[0].KeyIndex),
			"signature": util.ToBase64(tx.PayloadSignatures[0].Signature),
		}},
		"envelope_signatures": []map[string]interface{}{{
			"address":   tx.EnvelopeSignatures[0].Address.String(),
			"key_index": fmt.Sprintf("%d", tx.EnvelopeSignatures[0].KeyIndex),
			"signature": util.ToBase64(tx.EnvelopeSignatures[0].Signature),
		}},
>>>>>>> f1bc7035
	}
}<|MERGE_RESOLUTION|>--- conflicted
+++ resolved
@@ -2521,7 +2521,6 @@
 	}
 }
 
-<<<<<<< HEAD
 // ProtocolStateFixture creates a fixture with correctly structured data that passes basic sanity checks.
 // Epoch setup and commit counters are set to match.
 // Identities are constructed from setup events.
@@ -2619,7 +2618,9 @@
 			Identities:             allIdentities,
 			NextEpochProtocolState: nil,
 		}
-=======
+	}
+}
+
 func CreateSendTxHttpPayload(tx flow.TransactionBody) map[string]interface{} {
 	tx.Arguments = [][]uint8{} // fix how fixture creates nil values
 	auth := make([]string, len(tx.Authorizers))
@@ -2649,6 +2650,5 @@
 			"key_index": fmt.Sprintf("%d", tx.EnvelopeSignatures[0].KeyIndex),
 			"signature": util.ToBase64(tx.EnvelopeSignatures[0].Signature),
 		}},
->>>>>>> f1bc7035
 	}
 }