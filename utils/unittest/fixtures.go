--- conflicted
+++ resolved
@@ -425,13 +425,6 @@
 	return BlockWithParentAndPayload(parent, payload)
 }
 
-<<<<<<< HEAD
-=======
-func GenesisFixture() *flow.Block {
-	return flow.Genesis(flow.Emulator)
-}
-
->>>>>>> f93a5114
 func WithHeaderHeight(height uint64) func(header *flow.Header) {
 	return func(header *flow.Header) {
 		header.Height = height
@@ -2252,12 +2245,7 @@
 	chainID flow.ChainID,
 	opts ...func(*flow.Block),
 ) (*flow.Block, *flow.ExecutionResult, *flow.Seal) {
-<<<<<<< HEAD
 	root := Block.Genesis(chainID)
-=======
-
-	root := flow.Genesis(chainID)
->>>>>>> f93a5114
 	for _, apply := range opts {
 		apply(root)
 	}
