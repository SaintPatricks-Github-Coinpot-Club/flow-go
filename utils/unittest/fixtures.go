package unittest

import (
	"bytes"
	crand "crypto/rand"
	"fmt"
	"math/rand"
	"net"
	"testing"
	"time"

	"github.com/ipfs/go-cid"
	pubsub "github.com/libp2p/go-libp2p-pubsub"
	pubsub_pb "github.com/libp2p/go-libp2p-pubsub/pb"
	"github.com/libp2p/go-libp2p/core/peer"
	"github.com/onflow/cadence"
	"github.com/onflow/crypto"
	"github.com/onflow/crypto/hash"
	"github.com/stretchr/testify/require"

	sdk "github.com/onflow/flow-go-sdk"

	hotstuff "github.com/onflow/flow-go/consensus/hotstuff/model"
	"github.com/onflow/flow-go/engine"
	"github.com/onflow/flow-go/engine/access/rest/util"
	"github.com/onflow/flow-go/fvm/storage/snapshot"
	"github.com/onflow/flow-go/ledger"
	"github.com/onflow/flow-go/ledger/common/bitutils"
	"github.com/onflow/flow-go/ledger/common/testutils"
	"github.com/onflow/flow-go/model/bootstrap"
	"github.com/onflow/flow-go/model/chainsync"
	"github.com/onflow/flow-go/model/chunks"
	"github.com/onflow/flow-go/model/cluster"
	"github.com/onflow/flow-go/model/encoding"
	"github.com/onflow/flow-go/model/flow"
	"github.com/onflow/flow-go/model/flow/filter"
	"github.com/onflow/flow-go/model/flow/mapfunc"
	"github.com/onflow/flow-go/model/messages"
	"github.com/onflow/flow-go/model/verification"
	"github.com/onflow/flow-go/module"
	"github.com/onflow/flow-go/module/executiondatasync/execution_data"
	"github.com/onflow/flow-go/module/mempool/entity"
	"github.com/onflow/flow-go/module/signature"
	"github.com/onflow/flow-go/module/updatable_configs"
	"github.com/onflow/flow-go/network/channels"
	"github.com/onflow/flow-go/network/message"
	p2pconfig "github.com/onflow/flow-go/network/p2p/config"
	"github.com/onflow/flow-go/network/p2p/keyutils"
	"github.com/onflow/flow-go/state/protocol"
	"github.com/onflow/flow-go/state/protocol/inmem"
	"github.com/onflow/flow-go/state/protocol/protocol_state/kvstore"
	"github.com/onflow/flow-go/utils/dsl"
)

const (
	DefaultAddress = "localhost:0"
)

// returns a deterministic math/rand PRG that can be used for deterministic randomness in tests only.
// The PRG seed is logged in case the test iteration needs to be reproduced.
func GetPRG(t *testing.T) *rand.Rand {
	random := time.Now().UnixNano()
	t.Logf("rng seed is %d", random)
	rng := rand.New(rand.NewSource(random))
	return rng
}

func IPPort(port string) string {
	return net.JoinHostPort("localhost", port)
}

func AddressFixture() flow.Address {
	return flow.Testnet.Chain().ServiceAddress()
}

func RandomAddressFixture() flow.Address {
	return RandomAddressFixtureForChain(flow.Testnet)
}

func RandomAddressFixtureForChain(chainID flow.ChainID) flow.Address {
	// we use a 32-bit index - since the linear address generator uses 45 bits,
	// this won't error
	addr, err := chainID.Chain().AddressAtIndex(uint64(rand.Uint32()))
	if err != nil {
		panic(err)
	}
	return addr
}

// Uint64InRange returns a uint64 value drawn from the uniform random distribution [min,max].
func Uint64InRange(min, max uint64) uint64 {
	return min + uint64(rand.Intn(int(max)+1-int(min)))
}

func RandomSDKAddressFixture() sdk.Address {
	addr := RandomAddressFixture()
	var sdkAddr sdk.Address
	copy(sdkAddr[:], addr[:])
	return sdkAddr
}

func InvalidAddressFixture() flow.Address {
	addr := AddressFixture()
	addr[0] ^= 1 // alter one bit to obtain an invalid address
	if flow.Testnet.Chain().IsValid(addr) {
		panic("invalid address fixture generated valid address")
	}
	return addr
}

func InvalidFormatSignature() flow.TransactionSignature {
	return flow.TransactionSignature{
		Address:     AddressFixture(),
		SignerIndex: 0,
		Signature:   make([]byte, crypto.SignatureLenECDSAP256), // zero signature is invalid
		KeyIndex:    1,
	}
}

func TransactionSignatureFixture() flow.TransactionSignature {
	sigLen := crypto.SignatureLenECDSAP256
	s := flow.TransactionSignature{
		Address:     AddressFixture(),
		SignerIndex: 0,
		Signature:   SeedFixture(sigLen),
		KeyIndex:    1,
	}
	// make sure the ECDSA signature passes the format check
	s.Signature[sigLen/2] = 0
	s.Signature[0] = 0
	s.Signature[sigLen/2-1] |= 1
	s.Signature[sigLen-1] |= 1
	return s
}

func ProposalKeyFixture() flow.ProposalKey {
	return flow.ProposalKey{
		Address:        AddressFixture(),
		KeyIndex:       1,
		SequenceNumber: 0,
	}
}

// AccountKeyDefaultFixture returns a randomly generated ECDSA/SHA3 account key.
func AccountKeyDefaultFixture() (*flow.AccountPrivateKey, error) {
	return AccountKeyFixture(crypto.KeyGenSeedMinLen, crypto.ECDSAP256, hash.SHA3_256)
}

// AccountKeyFixture returns a randomly generated account key.
func AccountKeyFixture(
	seedLength int,
	signingAlgo crypto.SigningAlgorithm,
	hashAlgo hash.HashingAlgorithm,
) (*flow.AccountPrivateKey, error) {
	seed := make([]byte, seedLength)

	_, err := crand.Read(seed)
	if err != nil {
		return nil, err
	}

	key, err := crypto.GeneratePrivateKey(signingAlgo, seed)
	if err != nil {
		return nil, err
	}

	return &flow.AccountPrivateKey{
		PrivateKey: key,
		SignAlgo:   key.Algorithm(),
		HashAlgo:   hashAlgo,
	}, nil
}

// AccountFixture returns a randomly generated account.
func AccountFixture() (*flow.Account, error) {
	key, err := AccountKeyFixture(128, crypto.ECDSAP256, hash.SHA3_256)
	if err != nil {
		return nil, err
	}

	contracts := make(map[string][]byte, 2)
	contracts["contract1"] = []byte("contract1")
	contracts["contract2"] = []byte("contract2")

	return &flow.Account{
		Address:   RandomAddressFixture(),
		Balance:   100,
		Keys:      []flow.AccountPublicKey{key.PublicKey(1000)},
		Contracts: contracts,
	}, nil
}

func ChainBlockFixtureWithRoot(root *flow.Header, n int) []*flow.Block {
	bs := make([]*flow.Block, 0, n)
	parent := root
	for i := 0; i < n; i++ {
		b := BlockWithParentFixture(parent)
		bs = append(bs, b)
		parent = b.ToHeader()
	}
	return bs
}

func RechainBlocks(blocks []*flow.Block) {
	if len(blocks) == 0 {
		return
	}

	parent := blocks[0]

	for _, block := range blocks[1:] {
		block.Header.ParentID = parent.ID()
		parent = block
	}
}

func FullBlockFixture() *flow.Block {
	block := BlockFixture()
	payload := PayloadFixture(WithAllTheFixins)
	return flow.NewBlock(block.Header, payload)
}

func BlockFixtures(number int) []*flow.Block {
	blocks := make([]*flow.Block, 0, number)
	for range number {
		block := BlockFixture()
		blocks = append(blocks, block)
	}
	return blocks
}

func ProposalFixtures(number int) []*flow.BlockProposal {
	proposals := make([]*flow.BlockProposal, 0, number)
	for range number {
		proposal := ProposalFixture()
		proposals = append(proposals, proposal)
	}
	return proposals
}

func ProposalFixture() *flow.BlockProposal {
	return ProposalFromBlock(BlockFixture())
}

func ProposalFromHeader(header *flow.Header) *flow.ProposalHeader {
	return &flow.ProposalHeader{
		Header:          header,
		ProposerSigData: SignatureFixture(),
	}
}

func ProposalFromBlock(block *flow.Block) *flow.BlockProposal {
	return &flow.BlockProposal{
		Block:           *block,
		ProposerSigData: SignatureFixture(),
	}
}

func ClusterProposalFromBlock(block cluster.Block) *cluster.BlockProposal {
	return &cluster.BlockProposal{
		Block:           block,
		ProposerSigData: SignatureFixture(),
	}
}

func BlockchainFixture(length int) []*flow.Block {
	blocks := make([]*flow.Block, length)

	genesis := BlockFixture()
	blocks[0] = genesis
	for i := 1; i < length; i++ {
		blocks[i] = BlockWithParentFixture(blocks[i-1].ToHeader())
	}

	return blocks
}

// AsSlashable returns the input message T, wrapped as a flow.Slashable instance with a random origin ID.
func AsSlashable[T any](msg T) flow.Slashable[T] {
	slashable := flow.Slashable[T]{
		OriginID: IdentifierFixture(),
		Message:  msg,
	}
	return slashable
}

// ReceiptAndSealForBlock returns a receipt with service events and a seal for them for a given block.
func ReceiptAndSealForBlock(block *flow.Block, serviceEvents ...flow.ServiceEvent) (*flow.ExecutionReceipt, *flow.Seal) {
	receipt := ReceiptForBlockFixture(block)
	receipt.ExecutionResult.ServiceEvents = serviceEvents
	seal := Seal.Fixture(Seal.WithBlock(block.ToHeader()), Seal.WithResult(&receipt.ExecutionResult))
	return receipt, seal
}

func PayloadFixture(options ...func(*flow.Payload)) flow.Payload {
	payload := flow.EmptyPayload()
	for _, option := range options {
		option(&payload)
	}
	return payload
}

// WithAllTheFixins ensures a payload contains no empty slice fields. When
// encoding and decoding, nil vs empty slices are not preserved, which can
// result in two models that are semantically equal being considered non-equal
// by our testing framework.
func WithAllTheFixins(payload *flow.Payload) {
	payload.Seals = Seal.Fixtures(3)
	payload.Guarantees = CollectionGuaranteesFixture(4)
	for i := 0; i < 10; i++ {
		receipt := ExecutionReceiptFixture(
			WithResult(ExecutionResultFixture(WithServiceEvents(3))),
			WithSpocks(SignaturesFixture(3)),
		)
		payload.Receipts = append(payload.Receipts, receipt.Stub())
		payload.Results = append(payload.Results, &receipt.ExecutionResult)
	}
	payload.ProtocolStateID = IdentifierFixture()
}

func WithSeals(seals ...*flow.Seal) func(*flow.Payload) {
	return func(payload *flow.Payload) {
		payload.Seals = append(payload.Seals, seals...)
	}
}

func WithGuarantees(guarantees ...*flow.CollectionGuarantee) func(*flow.Payload) {
	return func(payload *flow.Payload) {
		payload.Guarantees = append(payload.Guarantees, guarantees...)
	}
}

func WithReceipts(receipts ...*flow.ExecutionReceipt) func(*flow.Payload) {
	return func(payload *flow.Payload) {
		for _, receipt := range receipts {
			payload.Receipts = append(payload.Receipts, receipt.Stub())
			payload.Results = append(payload.Results, &receipt.ExecutionResult)
		}
	}
}

func WithProtocolStateID(stateID flow.Identifier) func(payload *flow.Payload) {
	return func(payload *flow.Payload) {
		payload.ProtocolStateID = stateID
	}
}

// WithReceiptsAndNoResults will add receipt to payload only
func WithReceiptsAndNoResults(receipts ...*flow.ExecutionReceipt) func(*flow.Payload) {
	return func(payload *flow.Payload) {
		for _, receipt := range receipts {
			payload.Receipts = append(payload.Receipts, receipt.Stub())
		}
	}
}

// WithExecutionResults will add execution results to payload
func WithExecutionResults(results ...*flow.ExecutionResult) func(*flow.Payload) {
	return func(payload *flow.Payload) {
		for _, result := range results {
			payload.Results = append(payload.Results, result)
		}
	}
}

func BlockWithParentFixture(parent *flow.Header) *flow.Block {
	payload := PayloadFixture()
	return BlockWithParentAndPayload(parent, payload)
}

// BlockWithParentAndPayload creates a new block that is valid
// with respect to the given parent block and with given payload.
func BlockWithParentAndPayload(parent *flow.Header, payload flow.Payload) *flow.Block {
	return flow.NewBlock(HeaderBodyWithParentFixture(parent), payload)
}

func BlockWithParentProtocolState(parent *flow.Block) *flow.Block {
	payload := PayloadFixture(WithProtocolStateID(parent.Payload.ProtocolStateID))
	headerBody := HeaderBodyWithParentFixture(parent.ToHeader())
	return flow.NewBlock(headerBody, payload)
}

func BlockWithGuaranteesFixture(guarantees []*flow.CollectionGuarantee) *flow.Block {
	payload := PayloadFixture(WithGuarantees(guarantees...))
	headerBody := HeaderBodyFixture()

	return flow.NewBlock(headerBody, payload)
}

func WithoutGuarantee(payload *flow.Payload) {
	payload.Guarantees = nil
}

func StateInteractionsFixture() *snapshot.ExecutionSnapshot {
	return &snapshot.ExecutionSnapshot{}
}

func BlockWithParentAndProposerFixture(
	t *testing.T,
	parent *flow.Header,
	proposer flow.Identifier,
) *flow.Block {
	block := BlockWithParentFixture(parent)

	indices, err := signature.EncodeSignersToIndices(
		[]flow.Identifier{proposer}, []flow.Identifier{proposer})
	require.NoError(t, err)

	block.Header.ProposerID = proposer
	block.Header.ParentVoterIndices = indices
	if block.Header.LastViewTC != nil {
		block.Header.LastViewTC.SignerIndices = indices
		block.Header.LastViewTC.NewestQC.SignerIndices = indices
	}

	return block
}

func BlockWithParentAndSeals(parent *flow.Header, seals []*flow.Header) *flow.Block {
	payload := flow.Payload{}

	if len(seals) > 0 {
		payload.Seals = make([]*flow.Seal, len(seals))
		for i, seal := range seals {
			payload.Seals[i] = Seal.Fixture(
				Seal.WithBlockID(seal.ID()),
			)
		}
	}
	return BlockWithParentAndPayload(parent, payload)
}

func GenesisFixture() *flow.Block {
	genesis := flow.Genesis(flow.Emulator)
	return genesis
}

func WithHeaderHeight(height uint64) func(header *flow.Header) {
	return func(header *flow.Header) {
		header.Height = height
	}
}

func HeaderWithView(view uint64) func(*flow.Header) {
	return func(header *flow.Header) {
		header.View = view
	}
}

func HeaderBodyFixture(opts ...func(header flow.HeaderBody)) flow.HeaderBody {
	height := 1 + uint64(rand.Uint32()) // avoiding edge case of height = 0 (genesis block)
	view := height + uint64(rand.Intn(1000))
	header := HeaderBodyWithParentFixture(&flow.Header{
		HeaderBody: flow.HeaderBody{
			ChainID:  flow.Emulator,
			ParentID: IdentifierFixture(),
			Height:   height,
			View:     view,
		},
	})

	for _, opt := range opts {
		opt(header)
	}

	return header
}

func BlockHeaderFixture(opts ...func(header *flow.Header)) *flow.Header {
	height := 1 + uint64(rand.Uint32()) // avoiding edge case of height = 0 (genesis block)
	view := height + uint64(rand.Intn(1000))
	header := BlockHeaderWithParentFixture(&flow.Header{
		HeaderBody: flow.HeaderBody{
			ChainID:  flow.Emulator,
			ParentID: IdentifierFixture(),
			Height:   height,
			View:     view,
		},
	})

	for _, opt := range opts {
		opt(header)
	}

	return header
}

func BlockHeaderFixtureOnChain(
	chainID flow.ChainID,
	opts ...func(header *flow.Header),
) *flow.Header {
	height := 1 + uint64(rand.Uint32()) // avoiding edge case of height = 0 (genesis block)
	view := height + uint64(rand.Intn(1000))
	header := BlockHeaderWithParentFixture(&flow.Header{
		HeaderBody: flow.HeaderBody{
			ChainID:  chainID,
			ParentID: IdentifierFixture(),
			Height:   height,
			View:     view,
		},
	})

	for _, opt := range opts {
		opt(header)
	}

	return header
}

func BlockHeaderWithParentFixture(parent *flow.Header) *flow.Header {
	return &flow.Header{
		HeaderBody:  HeaderBodyWithParentFixture(parent),
		PayloadHash: IdentifierFixture(),
	}
}

func HeaderBodyWithParentFixture(parent *flow.Header) flow.HeaderBody {
	height := parent.Height + 1
	view := parent.View + 1 + uint64(rand.Intn(10)) // Intn returns [0, n)
	var lastViewTC *flow.TimeoutCertificate
	if view != parent.View+1 {
		newestQC := QuorumCertificateFixture(func(qc *flow.QuorumCertificate) {
			qc.View = parent.View
		})
		lastViewTC = &flow.TimeoutCertificate{
			View:          view - 1,
			NewestQCViews: []uint64{newestQC.View},
			NewestQC:      newestQC,
			SignerIndices: SignerIndicesFixture(4),
			SigData:       SignatureFixture(),
		}
	}
	return flow.HeaderBody{
		ChainID:            parent.ChainID,
		ParentID:           parent.ID(),
		Height:             height,
		Timestamp:          time.Now().UTC(),
		View:               view,
		ParentView:         parent.View,
		ParentVoterIndices: SignerIndicesFixture(4),
		ParentVoterSigData: QCSigDataFixture(),
		ProposerID:         IdentifierFixture(),
		LastViewTC:         lastViewTC,
	}
}

func BlockHeaderWithHeight(height uint64) *flow.Header {
	return BlockHeaderFixture(WithHeaderHeight(height))
}

func BlockHeaderWithParentWithSoRFixture(parent *flow.Header, source []byte) *flow.Header {
	headerBody := HeaderBodyWithParentFixture(parent)
	headerBody.ParentVoterSigData = QCSigDataWithSoRFixture(source)

	return &flow.Header{
		HeaderBody:  headerBody,
		PayloadHash: IdentifierFixture(),
	}
}

func ClusterPayloadFixture(n int) *cluster.Payload {
	transactions := make([]*flow.TransactionBody, n)
	for i := 0; i < n; i++ {
		tx := TransactionBodyFixture()
		transactions[i] = &tx
	}
	payload, err := cluster.NewPayload(flow.ZeroID, transactions)
	if err != nil {
		panic(err)
	}
	return payload
}

func ClusterBlockFixture() cluster.Block {
	payload := ClusterPayloadFixture(3)
	headerBody := HeaderBodyFixture()

	return cluster.NewBlock(headerBody, *payload)
}

func ClusterBlockChainFixture(n int) []cluster.Block {
	clusterBlocks := make([]cluster.Block, 0, n)

	parent := ClusterBlockFixture()

	for i := 0; i < n; i++ {
		block := ClusterBlockWithParent(parent)
		clusterBlocks = append(clusterBlocks, block)
		parent = block
	}

	return clusterBlocks
}

// ClusterBlockWithParent creates a new cluster consensus block that is valid
// with respect to the given parent block.
func ClusterBlockWithParent(parent cluster.Block) cluster.Block {
	payload := ClusterPayloadFixture(3)
	return ClusterBlockWithParentAndPayload(parent, *payload)
}

// ClusterBlockWithParentAndPayload creates a new cluster consensus block that is valid
// with respect to the given parent block and with given payload.
func ClusterBlockWithParentAndPayload(parent cluster.Block, payload cluster.Payload) cluster.Block {
	headerBody := HeaderBodyFixture()
	headerBody.Height = parent.Header.Height + 1
	headerBody.View = parent.Header.View + 1
	headerBody.ChainID = parent.Header.ChainID
	headerBody.Timestamp = time.Now().UTC()
	headerBody.ParentID = parent.ID()
	headerBody.ParentView = parent.Header.View

	return cluster.NewBlock(headerBody, payload)
}

func WithCollRef(refID flow.Identifier) func(*flow.CollectionGuarantee) {
	return func(guarantee *flow.CollectionGuarantee) {
		guarantee.ReferenceBlockID = refID
	}
}

func WithCollection(collection *flow.Collection) func(guarantee *flow.CollectionGuarantee) {
	return func(guarantee *flow.CollectionGuarantee) {
		guarantee.CollectionID = collection.ID()
	}
}

func AddCollectionsToBlock(block *flow.Block, collections []*flow.Collection) {
	gs := make([]*flow.CollectionGuarantee, 0, len(collections))
	for _, collection := range collections {
		gs = append(gs, &flow.CollectionGuarantee{CollectionID: collection.ID()})
	}

	block.Payload.Guarantees = gs
}

func CollectionGuaranteeFixture(options ...func(*flow.CollectionGuarantee)) *flow.CollectionGuarantee {
	guarantee := &flow.CollectionGuarantee{
		CollectionID:     IdentifierFixture(),
		ReferenceBlockID: IdentifierFixture(),
		SignerIndices:    RandomBytes(16),
		Signature:        SignatureFixture(),
	}
	for _, option := range options {
		option(guarantee)
	}
	return guarantee
}

func CollectionGuaranteesWithCollectionIDFixture(collections []*flow.Collection) []*flow.CollectionGuarantee {
	guarantees := make([]*flow.CollectionGuarantee, 0, len(collections))
	for i := 0; i < len(collections); i++ {
		guarantee := CollectionGuaranteeFixture(WithCollection(collections[i]))
		guarantees = append(guarantees, guarantee)
	}
	return guarantees
}

func CollectionGuaranteesFixture(
	n int,
	options ...func(*flow.CollectionGuarantee),
) []*flow.CollectionGuarantee {
	guarantees := make([]*flow.CollectionGuarantee, 0, n)
	for i := 1; i <= n; i++ {
		guarantee := CollectionGuaranteeFixture(options...)
		guarantees = append(guarantees, guarantee)
	}
	return guarantees
}

func BlockSealsFixture(n int) []*flow.Seal {
	seals := make([]*flow.Seal, 0, n)
	for i := 0; i < n; i++ {
		seal := Seal.Fixture()
		seals = append(seals, seal)
	}
	return seals
}

func CollectionListFixture(n int, options ...func(*flow.Collection)) []*flow.Collection {
	collections := make([]*flow.Collection, n)
	for i := 0; i < n; i++ {
		collection := CollectionFixture(1, options...)
		collections[i] = &collection
	}

	return collections
}

func CollectionFixture(n int, options ...func(*flow.Collection)) flow.Collection {
	transactions := make([]*flow.TransactionBody, 0, n)

	for i := 0; i < n; i++ {
		tx := TransactionFixture()
		transactions = append(transactions, &tx.TransactionBody)
	}

	col := flow.Collection{Transactions: transactions}
	for _, opt := range options {
		opt(&col)
	}
	return col
}

func FixedReferenceBlockID() flow.Identifier {
	blockID := flow.Identifier{}
	blockID[0] = byte(1)
	return blockID
}

func CompleteCollectionFixture() *entity.CompleteCollection {
	txBody := TransactionBodyFixture()
	return &entity.CompleteCollection{
		Guarantee: &flow.CollectionGuarantee{
			CollectionID:     flow.Collection{Transactions: []*flow.TransactionBody{&txBody}}.ID(),
			Signature:        SignatureFixture(),
			ReferenceBlockID: FixedReferenceBlockID(),
			SignerIndices:    SignerIndicesFixture(1),
		},
		Collection: &flow.Collection{
			Transactions: []*flow.TransactionBody{&txBody},
		},
	}
}

func CompleteCollectionFromTransactions(txs []*flow.TransactionBody) *entity.CompleteCollection {
	return &entity.CompleteCollection{
		Guarantee: &flow.CollectionGuarantee{
			CollectionID:     flow.Collection{Transactions: txs}.ID(),
			Signature:        SignatureFixture(),
			ReferenceBlockID: IdentifierFixture(),
			SignerIndices:    SignerIndicesFixture(3),
		},
		Collection: &flow.Collection{
			Transactions: txs,
		},
	}
}

func ExecutableBlockFixture(
	collectionsSignerIDs [][]flow.Identifier,
	startState *flow.StateCommitment,
) *entity.ExecutableBlock {
	header := BlockHeaderFixture()
	return ExecutableBlockFixtureWithParent(collectionsSignerIDs, header, startState)
}

func ExecutableBlockFixtureWithParent(
	collectionsSignerIDs [][]flow.Identifier,
	parent *flow.Header,
	startState *flow.StateCommitment,
) *entity.ExecutableBlock {

	completeCollections := make(map[flow.Identifier]*entity.CompleteCollection, len(collectionsSignerIDs))
	block := BlockWithParentFixture(parent)
	block.Payload.Guarantees = nil

	for range collectionsSignerIDs {
		completeCollection := CompleteCollectionFixture()
		block.Payload.Guarantees = append(block.Payload.Guarantees, completeCollection.Guarantee)
		completeCollections[completeCollection.Guarantee.CollectionID] = completeCollection
	}

	executableBlock := &entity.ExecutableBlock{
		Block:               block,
		CompleteCollections: completeCollections,
		StartState:          startState,
	}
	return executableBlock
}

func ExecutableBlockFromTransactions(
	chain flow.ChainID,
	txss [][]*flow.TransactionBody,
) *entity.ExecutableBlock {

	completeCollections := make(map[flow.Identifier]*entity.CompleteCollection, len(txss))
	blockHeader := BlockHeaderFixtureOnChain(chain)
	block := *BlockWithParentFixture(blockHeader)
	block.Payload.Guarantees = nil

	for _, txs := range txss {
		cc := CompleteCollectionFromTransactions(txs)
		block.Payload.Guarantees = append(block.Payload.Guarantees, cc.Guarantee)
		completeCollections[cc.Guarantee.CollectionID] = cc
	}

	executableBlock := &entity.ExecutableBlock{
		Block:               &block,
		CompleteCollections: completeCollections,
	}
	// Preload the id
	executableBlock.BlockID()
	return executableBlock
}

func WithExecutorID(executorID flow.Identifier) func(*flow.ExecutionReceipt) {
	return func(er *flow.ExecutionReceipt) {
		er.ExecutorID = executorID
	}
}

func WithResult(result *flow.ExecutionResult) func(*flow.ExecutionReceipt) {
	return func(receipt *flow.ExecutionReceipt) {
		receipt.ExecutionResult = *result
	}
}

func WithSpocks(spocks []crypto.Signature) func(*flow.ExecutionReceipt) {
	return func(receipt *flow.ExecutionReceipt) {
		receipt.Spocks = spocks
	}
}

func ExecutionReceiptFixture(opts ...func(*flow.ExecutionReceipt)) *flow.ExecutionReceipt {
	receipt := &flow.ExecutionReceipt{
		UnsignedExecutionReceipt: *UnsignedExecutionReceiptFixture(),
		ExecutorSignature:        SignatureFixture(),
	}

	for _, apply := range opts {
		apply(receipt)
	}

	return receipt
}

func UnsignedExecutionReceiptFixture(opts ...func(*flow.UnsignedExecutionReceipt)) *flow.UnsignedExecutionReceipt {
	receipt := &flow.UnsignedExecutionReceipt{
		ExecutorID:      IdentifierFixture(),
		ExecutionResult: *ExecutionResultFixture(),
		Spocks:          SignaturesFixture(1),
	}

	for _, apply := range opts {
		apply(receipt)
	}

	return receipt
}

func ReceiptForBlockFixture(block *flow.Block) *flow.ExecutionReceipt {
	return ReceiptForBlockExecutorFixture(block, IdentifierFixture())
}

func ReceiptForBlockExecutorFixture(
	block *flow.Block,
	executor flow.Identifier,
) *flow.ExecutionReceipt {
	result := ExecutionResultFixture(WithBlock(block))
	receipt := ExecutionReceiptFixture(WithResult(result), WithExecutorID(executor))
	return receipt
}

func ReceiptsForBlockFixture(
	block *flow.Block,
	ids []flow.Identifier,
) []*flow.ExecutionReceipt {
	result := ExecutionResultFixture(WithBlock(block))
	var ers []*flow.ExecutionReceipt
	for _, id := range ids {
		ers = append(ers, ExecutionReceiptFixture(WithResult(result), WithExecutorID(id)))
	}
	return ers
}

func WithPreviousResult(prevResult flow.ExecutionResult) func(*flow.ExecutionResult) {
	return func(result *flow.ExecutionResult) {
		result.PreviousResultID = prevResult.ID()
		finalState, err := prevResult.FinalStateCommitment()
		if err != nil {
			panic("missing final state commitment")
		}
		result.Chunks[0].StartState = finalState
	}
}

func WithPreviousResultID(previousResultID flow.Identifier) func(*flow.ExecutionResult) {
	return func(result *flow.ExecutionResult) {
		result.PreviousResultID = previousResultID
	}
}

func WithBlock(block *flow.Block) func(*flow.ExecutionResult) {
	chunks := 1 // tailing chunk is always system chunk
	chunks += len(block.Payload.Guarantees)
	blockID := block.ID()

	return func(result *flow.ExecutionResult) {
		startState := result.Chunks[0].StartState // retain previous start state in case it was user-defined
		result.BlockID = blockID
		result.Chunks = ChunkListFixture(uint(chunks), blockID, startState)
		result.PreviousResultID = IdentifierFixture()
	}
}

func WithChunks(n uint) func(*flow.ExecutionResult) {
	return func(result *flow.ExecutionResult) {
		result.Chunks = ChunkListFixture(n, result.BlockID, StateCommitmentFixture())
	}
}

func ExecutionResultListFixture(
	n int,
	opts ...func(*flow.ExecutionResult),
) []*flow.ExecutionResult {
	results := make([]*flow.ExecutionResult, 0, n)
	for i := 0; i < n; i++ {
		results = append(results, ExecutionResultFixture(opts...))
	}

	return results
}

func WithExecutionResultBlockID(blockID flow.Identifier) func(*flow.ExecutionResult) {
	return func(result *flow.ExecutionResult) {
		result.BlockID = blockID
		for _, chunk := range result.Chunks {
			chunk.BlockID = blockID
		}
	}
}

func WithFinalState(commit flow.StateCommitment) func(*flow.ExecutionResult) {
	return func(result *flow.ExecutionResult) {
		result.Chunks[len(result.Chunks)-1].EndState = commit
	}
}

func WithServiceEvents(n int) func(result *flow.ExecutionResult) {
	return func(result *flow.ExecutionResult) {
		result.ServiceEvents = ServiceEventsFixture(n)
		// randomly assign service events to chunks
		for i := 0; i < n; i++ {
			chunkIndex := rand.Intn(result.Chunks.Len())
			*result.Chunks[chunkIndex].ServiceEventCount++
		}
	}
}

func WithExecutionDataID(id flow.Identifier) func(result *flow.ExecutionResult) {
	return func(result *flow.ExecutionResult) {
		result.ExecutionDataID = id
	}
}

func ServiceEventsFixture(n int) flow.ServiceEventList {
	sel := make(flow.ServiceEventList, n)

	for i := 0; i < n; i++ {
		switch i % 3 {
		case 0:
			sel[i] = EpochCommitFixture().ServiceEvent()
		case 1:
			sel[i] = EpochSetupFixture().ServiceEvent()
		case 2:
			sel[i] = VersionBeaconFixture().ServiceEvent()
		}
	}

	return sel
}

func ExecutionResultFixture(opts ...func(*flow.ExecutionResult)) *flow.ExecutionResult {
	executedBlockID := IdentifierFixture()
	result := &flow.ExecutionResult{
		PreviousResultID: IdentifierFixture(),
		BlockID:          executedBlockID,
		Chunks:           ChunkListFixture(2, executedBlockID, StateCommitmentFixture()),
		ExecutionDataID:  IdentifierFixture(),
	}

	for _, apply := range opts {
		apply(result)
	}

	return result
}

func WithApproverID(approverID flow.Identifier) func(*flow.ResultApproval) {
	return func(ra *flow.ResultApproval) {
		ra.Body.ApproverID = approverID
	}
}

func WithAttestationBlock(block *flow.Block) func(*flow.ResultApproval) {
	return func(ra *flow.ResultApproval) {
		ra.Body.Attestation.BlockID = block.ID()
	}
}

func WithExecutionResultID(id flow.Identifier) func(*flow.ResultApproval) {
	return func(ra *flow.ResultApproval) {
		ra.Body.ExecutionResultID = id
	}
}

func WithBlockID(id flow.Identifier) func(*flow.ResultApproval) {
	return func(ra *flow.ResultApproval) {
		ra.Body.BlockID = id
	}
}

func WithChunk(chunkIdx uint64) func(*flow.ResultApproval) {
	return func(approval *flow.ResultApproval) {
		approval.Body.ChunkIndex = chunkIdx
	}
}

func ResultApprovalFixture(opts ...func(*flow.ResultApproval)) *flow.ResultApproval {
	attestation := flow.Attestation{
		BlockID:           IdentifierFixture(),
		ExecutionResultID: IdentifierFixture(),
		ChunkIndex:        uint64(0),
	}

	approval := flow.ResultApproval{
		Body: flow.ResultApprovalBody{
			Attestation:          attestation,
			ApproverID:           IdentifierFixture(),
			AttestationSignature: SignatureFixture(),
			Spock:                nil,
		},
		VerifierSignature: SignatureFixture(),
	}

	for _, apply := range opts {
		apply(&approval)
	}

	return &approval
}

func AttestationFixture() *flow.Attestation {
	return &flow.Attestation{
		BlockID:           IdentifierFixture(),
		ExecutionResultID: IdentifierFixture(),
		ChunkIndex:        uint64(0),
	}
}

func StateCommitmentFixture() flow.StateCommitment {
	var state flow.StateCommitment
	_, _ = crand.Read(state[:])
	return state
}

func StateCommitmentPointerFixture() *flow.StateCommitment {
	state := StateCommitmentFixture()
	return &state
}

func HashFixture(size int) hash.Hash {
	hash := make(hash.Hash, size)
	for i := 0; i < size; i++ {
		hash[i] = byte(i)
	}
	return hash
}

func IdentifierListFixture(n int) flow.IdentifierList {
	list := make([]flow.Identifier, n)
	for i := 0; i < n; i++ {
		list[i] = IdentifierFixture()
	}
	return list
}

func IdentifierFixture() flow.Identifier {
	var id flow.Identifier
	_, _ = crand.Read(id[:])
	return id
}

func SignerIndicesFixture(n int) []byte {
	indices := bitutils.MakeBitVector(10)
	for i := 0; i < n; i++ {
		bitutils.SetBit(indices, i)
	}
	return indices
}

func SignerIndicesByIndices(n int, indices []int) []byte {
	signers := bitutils.MakeBitVector(n)
	for _, i := range indices {
		bitutils.SetBit(signers, i)
	}
	return signers
}

// WithRole adds a role to an identity fixture.
func WithRole(role flow.Role) func(*flow.Identity) {
	return func(identity *flow.Identity) {
		identity.Role = role
	}
}

// WithInitialWeight sets the initial weight on an identity fixture.
func WithInitialWeight(weight uint64) func(*flow.Identity) {
	return func(identity *flow.Identity) {
		identity.InitialWeight = weight
	}
}

// WithParticipationStatus sets the epoch participation status on an identity fixture.
func WithParticipationStatus(status flow.EpochParticipationStatus) func(*flow.Identity) {
	return func(identity *flow.Identity) {
		identity.EpochParticipationStatus = status
	}
}

// WithAddress sets the network address of identity fixture.
func WithAddress(address string) func(*flow.Identity) {
	return func(identity *flow.Identity) {
		identity.Address = address
	}
}

// WithNetworkingKey sets the networking public key of identity fixture.
func WithNetworkingKey(key crypto.PublicKey) func(*flow.Identity) {
	return func(identity *flow.Identity) {
		identity.NetworkPubKey = key
	}
}

func RandomBytes(n int) []byte {
	b := make([]byte, n)
	read, err := crand.Read(b)
	if err != nil {
		panic("cannot read random bytes")
	}
	if read != n {
		panic(fmt.Errorf("cannot read enough random bytes (got %d of %d)", read, n))
	}
	return b
}

func NodeConfigFixture(opts ...func(*flow.Identity)) bootstrap.NodeConfig {
	identity := IdentityFixture(opts...)
	return bootstrap.NodeConfig{
		Role:    identity.Role,
		Address: identity.Address,
		Weight:  identity.InitialWeight,
	}
}

func NodeInfoFixture(opts ...func(*flow.Identity)) bootstrap.NodeInfo {
	nodes := NodeInfosFixture(1, opts...)
	return nodes[0]
}

// NodeInfoFromIdentity converts an identity to a public NodeInfo
// WARNING: the function replaces the staking key from the identity by a freshly generated one.
func NodeInfoFromIdentity(identity *flow.Identity) bootstrap.NodeInfo {
	stakingSK := StakingPrivKeyFixture()
	stakingPoP, err := crypto.BLSGeneratePOP(stakingSK)
	if err != nil {
		panic(err.Error())
	}

	return bootstrap.NewPublicNodeInfo(
		identity.NodeID,
		identity.Role,
		identity.Address,
		identity.InitialWeight,
		identity.NetworkPubKey,
		stakingSK.PublicKey(),
		stakingPoP,
	)
}

func NodeInfosFixture(n int, opts ...func(*flow.Identity)) []bootstrap.NodeInfo {
	opts = append(opts, WithKeys)
	il := IdentityListFixture(n, opts...)
	nodeInfos := make([]bootstrap.NodeInfo, 0, n)
	for _, identity := range il {
		nodeInfos = append(nodeInfos, NodeInfoFromIdentity(identity))
	}
	return nodeInfos
}

func PrivateNodeInfoFixture(opts ...func(*flow.Identity)) bootstrap.NodeInfo {
	return PrivateNodeInfosFixture(1, opts...)[0]
}

func PrivateNodeInfosFixture(n int, opts ...func(*flow.Identity)) []bootstrap.NodeInfo {
	return PrivateNodeInfosFromIdentityList(IdentityListFixture(n, opts...))
}

func PrivateNodeInfosFromIdentityList(il flow.IdentityList) []bootstrap.NodeInfo {
	nodeInfos := make([]bootstrap.NodeInfo, 0, len(il))
	for _, identity := range il {
		nodeInfo, err := bootstrap.PrivateNodeInfoFromIdentity(identity, KeyFixture(crypto.ECDSAP256), KeyFixture(crypto.BLSBLS12381))
		if err != nil {
			panic(err.Error())
		}
		nodeInfos = append(nodeInfos, nodeInfo)
	}
	return nodeInfos
}

// IdentityFixture returns a node identity.
func IdentityFixture(opts ...func(*flow.Identity)) *flow.Identity {
	nodeID := IdentifierFixture()
	stakingKey := StakingPrivKeyByIdentifier(nodeID)
	identity := flow.Identity{
		IdentitySkeleton: flow.IdentitySkeleton{
			NodeID:        nodeID,
			Address:       fmt.Sprintf("address-%x", nodeID[0:7]),
			Role:          flow.RoleConsensus,
			InitialWeight: 1000,
			StakingPubKey: stakingKey.PublicKey(),
		},
		DynamicIdentity: flow.DynamicIdentity{
			EpochParticipationStatus: flow.EpochParticipationStatusActive,
		},
	}
	for _, apply := range opts {
		apply(&identity)
	}
	return &identity
}

// IdentityWithNetworkingKeyFixture returns a node identity and networking private key
func IdentityWithNetworkingKeyFixture(opts ...func(*flow.Identity)) (
	*flow.Identity,
	crypto.PrivateKey,
) {
	networkKey := NetworkingPrivKeyFixture()
	opts = append(opts, WithNetworkingKey(networkKey.PublicKey()))
	id := IdentityFixture(opts...)
	return id, networkKey
}

func WithKeys(identity *flow.Identity) {
	staking := StakingPrivKeyFixture()
	networking := NetworkingPrivKeyFixture()
	identity.StakingPubKey = staking.PublicKey()
	identity.NetworkPubKey = networking.PublicKey()
}

// WithNodeID adds a node ID with the given first byte to an identity.
func WithNodeID(id flow.Identifier) func(*flow.Identity) {
	return func(identity *flow.Identity) {
		identity.NodeID = id
	}
}

// WithStakingPubKey adds a staking public key to the identity
func WithStakingPubKey(pubKey crypto.PublicKey) func(*flow.Identity) {
	return func(identity *flow.Identity) {
		identity.StakingPubKey = pubKey
	}
}

// WithRandomPublicKeys adds random public keys to an identity.
func WithRandomPublicKeys() func(*flow.Identity) {
	return func(identity *flow.Identity) {
		identity.StakingPubKey = KeyFixture(crypto.BLSBLS12381).PublicKey()
		identity.NetworkPubKey = KeyFixture(crypto.ECDSAP256).PublicKey()
	}
}

// WithAllRoles can be used to ensure an IdentityList fixtures contains
// all the roles required for a valid genesis block.
func WithAllRoles() func(*flow.Identity) {
	return WithAllRolesExcept()
}

// WithAllRolesExcept is used to ensure an IdentityList fixture contains all roles
// except omitting a certain role, for cases where we are manually setting up nodes.
func WithAllRolesExcept(except ...flow.Role) func(*flow.Identity) {
	i := 0
	roles := flow.Roles()

	// remove omitted roles
	for _, omitRole := range except {
		for i, role := range roles {
			if role == omitRole {
				roles = append(roles[:i], roles[i+1:]...)
			}
		}
	}

	return func(id *flow.Identity) {
		id.Role = roles[i%len(roles)]
		i++
	}
}

// CompleteIdentitySet takes a number of identities and completes the missing roles.
func CompleteIdentitySet(identities ...*flow.Identity) flow.IdentityList {
	required := map[flow.Role]struct{}{
		flow.RoleCollection:   {},
		flow.RoleConsensus:    {},
		flow.RoleExecution:    {},
		flow.RoleVerification: {},
	}
	// don't add identities for roles that already exist
	for _, identity := range identities {
		delete(required, identity.Role)
	}
	// add identities for missing roles
	for role := range required {
		identities = append(identities, IdentityFixture(WithRole(role)))
	}
	return identities
}

// IdentityListFixture returns a list of node identity objects. The identities
// can be customized (ie. set their role) by passing in a function that modifies
// the input identities as required.
func IdentityListFixture(n int, opts ...func(*flow.Identity)) flow.IdentityList {
	identities := make(flow.IdentityList, 0, n)

	for i := 0; i < n; i++ {
		identity := IdentityFixture()
		identity.Address = fmt.Sprintf("%x@flow.com:1234", identity.NodeID)
		for _, opt := range opts {
			opt(identity)
		}
		identities = append(identities, identity)
	}

	return identities
}

// DynamicIdentityEntryFixture returns the DynamicIdentityEntry object. The dynamic identity entry
// can be customized (ie. set Ejected).
func DynamicIdentityEntryFixture(opts ...func(*flow.DynamicIdentityEntry)) *flow.DynamicIdentityEntry {
	dynamicIdentityEntry := &flow.DynamicIdentityEntry{
		NodeID:  IdentifierFixture(),
		Ejected: false,
	}

	for _, opt := range opts {
		opt(dynamicIdentityEntry)
	}

	return dynamicIdentityEntry
}

// DynamicIdentityEntryListFixture returns a list of DynamicIdentityEntry objects.
func DynamicIdentityEntryListFixture(n int, opts ...func(*flow.DynamicIdentityEntry)) flow.DynamicIdentityEntryList {
	list := make(flow.DynamicIdentityEntryList, n)
	for i := 0; i < n; i++ {
		list[i] = DynamicIdentityEntryFixture(opts...)
	}
	return list
}

func WithChunkStartState(startState flow.StateCommitment) func(chunk *flow.Chunk) {
	return func(chunk *flow.Chunk) {
		chunk.StartState = startState
	}
}

func WithServiceEventCount(count *uint16) func(*flow.Chunk) {
	return func(chunk *flow.Chunk) {
		chunk.ServiceEventCount = count
	}
}

func ChunkFixture(
	blockID flow.Identifier,
	collectionIndex uint,
	startState flow.StateCommitment,
	opts ...func(*flow.Chunk),
) *flow.Chunk {
	chunk := &flow.Chunk{
		ChunkBody: flow.ChunkBody{
			CollectionIndex:      collectionIndex,
			StartState:           startState,
			EventCollection:      IdentifierFixture(),
			ServiceEventCount:    PtrTo[uint16](0),
			TotalComputationUsed: 4200,
			NumberOfTransactions: 42,
			BlockID:              blockID,
		},
		Index:    0,
		EndState: StateCommitmentFixture(),
	}

	for _, opt := range opts {
		opt(chunk)
	}

	return chunk
}

func ChunkListFixture(n uint, blockID flow.Identifier, startState flow.StateCommitment, opts ...func(*flow.Chunk)) flow.ChunkList {
	chunks := make([]*flow.Chunk, 0, n)
	for i := uint64(0); i < uint64(n); i++ {
		chunk := ChunkFixture(blockID, uint(i), startState, opts...)
		chunk.Index = i
		chunks = append(chunks, chunk)
		startState = chunk.EndState
	}
	return chunks
}

func ChunkLocatorListFixture(n uint) chunks.LocatorList {
	locators := chunks.LocatorList{}
	resultID := IdentifierFixture()
	for i := uint64(0); i < uint64(n); i++ {
		locator := ChunkLocatorFixture(resultID, i)
		locators = append(locators, locator)
	}
	return locators
}

func ChunkLocatorFixture(resultID flow.Identifier, index uint64) *chunks.Locator {
	return &chunks.Locator{
		ResultID: resultID,
		Index:    index,
	}
}

// ChunkStatusListToChunkLocatorFixture extracts chunk locators from a list of chunk statuses.
func ChunkStatusListToChunkLocatorFixture(statuses []*verification.ChunkStatus) chunks.LocatorMap {
	locators := chunks.LocatorMap{}
	for _, status := range statuses {
		locator := ChunkLocatorFixture(status.ExecutionResult.ID(), status.ChunkIndex)
		locators[locator.ID()] = locator
	}

	return locators
}

// ChunkStatusListFixture receives an execution result, samples `n` chunks out of it and
// creates a chunk status for them.
// It returns the list of sampled chunk statuses for the result.
func ChunkStatusListFixture(
	t *testing.T,
	blockHeight uint64,
	result *flow.ExecutionResult,
	n int,
) verification.ChunkStatusList {
	statuses := verification.ChunkStatusList{}

	// result should have enough chunk to sample
	require.GreaterOrEqual(t, len(result.Chunks), n)

	chunkList := make(flow.ChunkList, n)
	copy(chunkList, result.Chunks)
	rand.Shuffle(len(chunkList), func(i, j int) { chunkList[i], chunkList[j] = chunkList[j], chunkList[i] })

	for _, chunk := range chunkList[:n] {
		status := &verification.ChunkStatus{
			ChunkIndex:      chunk.Index,
			BlockHeight:     blockHeight,
			ExecutionResult: result,
		}
		statuses = append(statuses, status)
	}

	return statuses
}

func qcSignatureDataFixture() hotstuff.SignatureData {
	sigType := RandomBytes(5)
	for i := range sigType {
		sigType[i] = sigType[i] % 2
	}
	sigData := hotstuff.SignatureData{
		SigType:                      sigType,
		AggregatedStakingSig:         SignatureFixture(),
		AggregatedRandomBeaconSig:    SignatureFixture(),
		ReconstructedRandomBeaconSig: SignatureFixture(),
	}
	return sigData
}

func QCSigDataFixture() []byte {
	packer := hotstuff.SigDataPacker{}
	sigData := qcSignatureDataFixture()
	encoded, _ := packer.Encode(&sigData)
	return encoded
}

func QCSigDataWithSoRFixture(sor []byte) []byte {
	packer := hotstuff.SigDataPacker{}
	sigData := qcSignatureDataFixture()
	sigData.ReconstructedRandomBeaconSig = sor
	encoded, _ := packer.Encode(&sigData)
	return encoded
}

func SignatureFixture() crypto.Signature {
	sig := make([]byte, crypto.SignatureLenBLSBLS12381)
	_, _ = crand.Read(sig)
	return sig
}

func SignaturesFixture(n int) []crypto.Signature {
	var sigs []crypto.Signature
	for i := 0; i < n; i++ {
		sigs = append(sigs, SignatureFixture())
	}
	return sigs
}

func RandomSourcesFixture(n int) [][]byte {
	var sigs [][]byte
	for i := 0; i < n; i++ {
		sigs = append(sigs, SignatureFixture())
	}
	return sigs
}

func TransactionFixture(n ...func(t *flow.Transaction)) flow.Transaction {
	tx := flow.Transaction{TransactionBody: TransactionBodyFixture()}
	if len(n) > 0 {
		n[0](&tx)
	}
	return tx
}

func TransactionBodyFixture(opts ...func(*flow.TransactionBody)) flow.TransactionBody {
	tb := flow.TransactionBody{
		Script:             []byte("access(all) fun main() {}"),
		ReferenceBlockID:   IdentifierFixture(),
		GasLimit:           10,
		ProposalKey:        ProposalKeyFixture(),
		Payer:              AddressFixture(),
		Authorizers:        []flow.Address{AddressFixture()},
		EnvelopeSignatures: []flow.TransactionSignature{TransactionSignatureFixture()},
	}

	for _, apply := range opts {
		apply(&tb)
	}

	return tb
}

func TransactionBodyListFixture(n int) []flow.TransactionBody {
	l := make([]flow.TransactionBody, n)
	for i := 0; i < n; i++ {
		l[i] = TransactionBodyFixture()
	}

	return l
}

func WithTransactionDSL(txDSL dsl.Transaction) func(tx *flow.TransactionBody) {
	return func(tx *flow.TransactionBody) {
		tx.Script = []byte(txDSL.ToCadence())
	}
}

func WithReferenceBlock(id flow.Identifier) func(tx *flow.TransactionBody) {
	return func(tx *flow.TransactionBody) {
		tx.ReferenceBlockID = id
	}
}

func TransactionDSLFixture(chain flow.Chain) dsl.Transaction {
	return dsl.Transaction{
		Import: dsl.Import{Address: sdk.Address(chain.ServiceAddress())},
		Content: dsl.Prepare{
			Content: dsl.Code(`
				access(all) fun main() {}
			`),
		},
	}
}

// RegisterIDFixture returns a RegisterID with a fixed key and owner
func RegisterIDFixture() flow.RegisterID {
	return flow.NewRegisterID(RandomAddressFixture(), "key")
}

// VerifiableChunkDataFixture returns a complete verifiable chunk with an
// execution receipt referencing the block/collections.
func VerifiableChunkDataFixture(chunkIndex uint64, opts ...func(*flow.HeaderBody)) (*verification.VerifiableChunkData, *flow.Block) {

	guarantees := make([]*flow.CollectionGuarantee, 0, chunkIndex+1)

	var col flow.Collection

	for i := 0; i <= int(chunkIndex); i++ {
		col = CollectionFixture(1)
		guarantees = append(guarantees, &flow.CollectionGuarantee{CollectionID: col.ID()})
	}

	payload := flow.Payload{
		Guarantees: guarantees,
		Seals:      nil,
	}
	headerBody := HeaderBodyFixture()
	for _, opt := range opts {
		opt(&headerBody)
	}

	block := flow.NewBlock(headerBody, payload)

	chunks := make([]*flow.Chunk, 0)

	var chunk flow.Chunk

	for i := 0; i <= int(chunkIndex); i++ {
		chunk = flow.Chunk{
			ChunkBody: flow.ChunkBody{
				CollectionIndex: uint(i),
				StartState:      StateCommitmentFixture(),
				BlockID:         block.ID(),
			},
			Index: uint64(i),
		}
		chunks = append(chunks, &chunk)
	}

	result := flow.ExecutionResult{
		PreviousResultID: IdentifierFixture(),
		BlockID:          block.ID(),
		Chunks:           chunks,
	}

	// computes chunk end state
	index := chunk.Index
	var endState flow.StateCommitment
	if int(index) == len(result.Chunks)-1 {
		// last chunk in receipt takes final state commitment
		endState = StateCommitmentFixture()
	} else {
		// any chunk except last takes the subsequent chunk's start state
		endState = result.Chunks[index+1].StartState
	}

	chunkDataPack := ChunkDataPackFixture(chunk.ID(), func(c *flow.ChunkDataPack) {
		c.Collection = &col
	})

	return &verification.VerifiableChunkData{
		Chunk:         &chunk,
		Header:        block.ToHeader(),
		Result:        &result,
		ChunkDataPack: chunkDataPack,
		EndState:      endState,
	}, block
}

// ChunkDataResponseMsgFixture creates a chunk data response message with a single-transaction collection, and random chunk ID.
// Use options to customize the response.
func ChunkDataResponseMsgFixture(
	chunkID flow.Identifier,
	opts ...func(*messages.ChunkDataResponse),
) *messages.ChunkDataResponse {
	cdp := &messages.ChunkDataResponse{
		ChunkDataPack: *ChunkDataPackFixture(chunkID),
		Nonce:         rand.Uint64(),
	}

	for _, opt := range opts {
		opt(cdp)
	}

	return cdp
}

// WithApproximateSize sets the ChunkDataResponse to be approximately bytes in size.
func WithApproximateSize(bytes uint64) func(*messages.ChunkDataResponse) {
	return func(request *messages.ChunkDataResponse) {
		// 1 tx fixture is approximately 350 bytes
		txCount := bytes / 350
		collection := CollectionFixture(int(txCount) + 1)
		pack := ChunkDataPackFixture(request.ChunkDataPack.ChunkID, WithChunkDataPackCollection(&collection))
		request.ChunkDataPack = *pack
	}
}

// ChunkDataResponseMessageListFixture creates a list of chunk data response messages each with a single-transaction collection, and random chunk ID.
func ChunkDataResponseMessageListFixture(chunkIDs flow.IdentifierList) []*messages.ChunkDataResponse {
	lst := make([]*messages.ChunkDataResponse, 0, len(chunkIDs))
	for _, chunkID := range chunkIDs {
		lst = append(lst, ChunkDataResponseMsgFixture(chunkID))
	}
	return lst
}

// ChunkDataPackRequestListFixture creates and returns a list of chunk data pack requests fixtures.
func ChunkDataPackRequestListFixture(
	n int,
	opts ...func(*verification.ChunkDataPackRequest),
) verification.ChunkDataPackRequestList {
	lst := make([]*verification.ChunkDataPackRequest, 0, n)
	for i := 0; i < n; i++ {
		lst = append(lst, ChunkDataPackRequestFixture(opts...))
	}
	return lst
}

func WithHeight(height uint64) func(*verification.ChunkDataPackRequest) {
	return func(request *verification.ChunkDataPackRequest) {
		request.Height = height
	}
}

func WithHeightGreaterThan(height uint64) func(*verification.ChunkDataPackRequest) {
	return func(request *verification.ChunkDataPackRequest) {
		request.Height = height + 1
	}
}

func WithAgrees(list flow.IdentifierList) func(*verification.ChunkDataPackRequest) {
	return func(request *verification.ChunkDataPackRequest) {
		request.Agrees = list
	}
}

func WithDisagrees(list flow.IdentifierList) func(*verification.ChunkDataPackRequest) {
	return func(request *verification.ChunkDataPackRequest) {
		request.Disagrees = list
	}
}

func WithChunkID(chunkID flow.Identifier) func(*verification.ChunkDataPackRequest) {
	return func(request *verification.ChunkDataPackRequest) {
		request.ChunkID = chunkID
	}
}

// ChunkDataPackRequestFixture creates a chunk data request with some default values, i.e., one agree execution node, one disagree execution node,
// and height of zero.
// Use options to customize the request.
func ChunkDataPackRequestFixture(opts ...func(*verification.ChunkDataPackRequest)) *verification.
	ChunkDataPackRequest {
	req := &verification.ChunkDataPackRequest{
<<<<<<< HEAD
		Locator: *ChunkLocatorFixture(IdentifierFixture(), 0),
		ChunkDataPackRequestInfo: verification.ChunkDataPackRequestInfo{
			ChunkID:   IdentifierFixture(),
			Height:    0,
			Agrees:    IdentifierListFixture(1),
			Disagrees: IdentifierListFixture(1),
		},
=======
		Locator: chunks.Locator{
			ResultID: IdentifierFixture(),
			Index:    0,
		},
		ChunkDataPackRequestInfo: *ChunkDataPackRequestInfoFixture(),
>>>>>>> fade0c29
	}

	for _, opt := range opts {
		opt(req)
	}

	// Ensure Targets reflects current Agrees and Disagrees
	req.Targets = makeTargets(req.Agrees, req.Disagrees)

	return req
}

func ChunkDataPackRequestInfoFixture() *verification.ChunkDataPackRequestInfo {
	agrees := IdentifierListFixture(1)
	disagrees := IdentifierListFixture(1)

	return &verification.ChunkDataPackRequestInfo{
		ChunkID:   IdentifierFixture(),
		Height:    0,
		Agrees:    agrees,
		Disagrees: disagrees,
		Targets:   makeTargets(agrees, disagrees),
	}
}

// makeTargets returns a combined IdentityList for the given agrees and disagrees.
func makeTargets(agrees, disagrees flow.IdentifierList) flow.IdentityList {
	// creates identity fixtures for target ids as union of agrees and disagrees
	// TODO: remove this inner fixture once we have filter for identifier list.
	targets := flow.IdentityList{}
	for _, id := range append(agrees, disagrees...) {
		targets = append(targets, IdentityFixture(
			WithNodeID(id),
			WithRole(flow.RoleExecution),
		))
	}
	return targets
}

func WithChunkDataPackCollection(collection *flow.Collection) func(*flow.ChunkDataPack) {
	return func(cdp *flow.ChunkDataPack) {
		cdp.Collection = collection
	}
}

func WithStartState(startState flow.StateCommitment) func(*flow.ChunkDataPack) {
	return func(cdp *flow.ChunkDataPack) {
		cdp.StartState = startState
	}
}

func ChunkDataPackFixture(
	chunkID flow.Identifier,
	opts ...func(*flow.ChunkDataPack),
) *flow.ChunkDataPack {
	coll := CollectionFixture(1)
	cdp := &flow.ChunkDataPack{
		ChunkID:    chunkID,
		StartState: StateCommitmentFixture(),
		Proof:      []byte{'p'},
		Collection: &coll,
		ExecutionDataRoot: flow.BlockExecutionDataRoot{
			BlockID:               IdentifierFixture(),
			ChunkExecutionDataIDs: []cid.Cid{flow.IdToCid(IdentifierFixture())},
		},
	}

	for _, opt := range opts {
		opt(cdp)
	}

	return cdp
}

func ChunkDataPacksFixture(
	count int,
	opts ...func(*flow.ChunkDataPack),
) []*flow.ChunkDataPack {
	chunkDataPacks := make([]*flow.ChunkDataPack, count)
	for i := 0; i < count; i++ {
		chunkDataPacks[i] = ChunkDataPackFixture(IdentifierFixture())
	}

	return chunkDataPacks
}

func ChunkDataPacksFixtureAndResult() ([]*flow.ChunkDataPack, *flow.ExecutionResult) {
	result := ExecutionResultFixture()
	cdps := make([]*flow.ChunkDataPack, 0, len(result.Chunks))
	for _, c := range result.Chunks {
		cdps = append(cdps, ChunkDataPackFixture(c.ID()))
	}
	return cdps, result
}

// SeedFixture returns a random []byte with length n
func SeedFixture(n int) []byte {
	var seed = make([]byte, n)
	_, _ = crand.Read(seed)
	return seed
}

// SeedFixtures returns a list of m random []byte, each having length n
func SeedFixtures(m int, n int) [][]byte {
	var seeds = make([][]byte, m, n)
	for i := range seeds {
		seeds[i] = SeedFixture(n)
	}
	return seeds
}

// BlockEventsFixture returns a block events model populated with random events of length n.
func BlockEventsFixture(
	header *flow.Header,
	n int,
	types ...flow.EventType,
) flow.BlockEvents {
	return flow.BlockEvents{
		BlockID:        header.ID(),
		BlockHeight:    header.Height,
		BlockTimestamp: header.Timestamp,
		Events:         EventsFixture(n, types...),
	}
}

func EventsFixture(
	n int,
	types ...flow.EventType,
) []flow.Event {
	if len(types) == 0 {
		types = []flow.EventType{"A.0x1.Foo.Bar", "A.0x2.Zoo.Moo", "A.0x3.Goo.Hoo"}
	}

	events := make([]flow.Event, n)
	for i := 0; i < n; i++ {
		events[i] = EventFixture(types[i%len(types)], 0, uint32(i))
	}

	return events
}

func EventTypeFixture(chainID flow.ChainID) flow.EventType {
	eventType := fmt.Sprintf("A.%s.TestContract.TestEvent1", RandomAddressFixtureForChain(chainID))
	return flow.EventType(eventType)
}

func EmulatorRootKey() (*flow.AccountPrivateKey, error) {

	// TODO seems this key literal doesn't decode anymore
	emulatorRootKey, err := crypto.DecodePrivateKey(crypto.ECDSAP256,
		[]byte("f87db87930770201010420ae2cc975dcbdd0ebc56f268b1d8a95834c2955970aea27042d35ec9f298b9e5aa00a06082a8648ce3d030107a1440342000417f5a527137785d2d773fee84b4c7ee40266a1dd1f36ddd46ecf25db6df6a499459629174de83256f2a44ebd4325b9def67d523b755a8926218c4efb7904f8ce0203"))
	if err != nil {
		return nil, err
	}

	return &flow.AccountPrivateKey{
		PrivateKey: emulatorRootKey,
		SignAlgo:   emulatorRootKey.Algorithm(),
		HashAlgo:   hash.SHA3_256,
	}, nil
}

// NoopTxScript returns a Cadence script for a no-op transaction.
func NoopTxScript() []byte {
	return []byte("transaction {}")
}

func RangeFixture() chainsync.Range {
	return chainsync.Range{
		From: rand.Uint64(),
		To:   rand.Uint64(),
	}
}

func BatchFixture() chainsync.Batch {
	return chainsync.Batch{
		BlockIDs: IdentifierListFixture(10),
	}
}

func RangeListFixture(n int) []chainsync.Range {
	if n <= 0 {
		return nil
	}
	ranges := make([]chainsync.Range, n)
	for i := range ranges {
		ranges[i] = RangeFixture()
	}
	return ranges
}

func BatchListFixture(n int) []chainsync.Batch {
	if n <= 0 {
		return nil
	}
	batches := make([]chainsync.Batch, n)
	for i := range batches {
		batches[i] = BatchFixture()
	}
	return batches
}

func BootstrapExecutionResultFixture(
	block *flow.Block,
	commit flow.StateCommitment,
) *flow.ExecutionResult {
	result := &flow.ExecutionResult{
		BlockID:          block.ID(),
		PreviousResultID: flow.ZeroID,
		Chunks:           chunks.ChunkListFromCommit(commit),
	}
	return result
}

func KeyFixture(algo crypto.SigningAlgorithm) crypto.PrivateKey {
	key, err := crypto.GeneratePrivateKey(algo, SeedFixture(128))
	if err != nil {
		panic(err)
	}
	return key
}

func KeysFixture(n int, algo crypto.SigningAlgorithm) []crypto.PrivateKey {
	keys := make([]crypto.PrivateKey, 0, n)
	for i := 0; i < n; i++ {
		keys = append(keys, KeyFixture(algo))
	}
	return keys
}

func PublicKeysFixture(n int, algo crypto.SigningAlgorithm) []crypto.PublicKey {
	pks := make([]crypto.PublicKey, 0, n)
	sks := KeysFixture(n, algo)
	for _, sk := range sks {
		pks = append(pks, sk.PublicKey())
	}
	return pks
}

func QuorumCertificateWithSignerIDsFixture(opts ...func(*flow.QuorumCertificateWithSignerIDs)) *flow.QuorumCertificateWithSignerIDs {
	qc := flow.QuorumCertificateWithSignerIDs{
		View:      uint64(rand.Uint32()),
		BlockID:   IdentifierFixture(),
		SignerIDs: IdentifierListFixture(3),
		SigData:   QCSigDataFixture(),
	}
	for _, apply := range opts {
		apply(&qc)
	}
	return &qc
}

func QuorumCertificatesWithSignerIDsFixtures(
	n uint,
	opts ...func(*flow.QuorumCertificateWithSignerIDs),
) []*flow.QuorumCertificateWithSignerIDs {
	qcs := make([]*flow.QuorumCertificateWithSignerIDs, 0, n)
	for i := 0; i < int(n); i++ {
		qcs = append(qcs, QuorumCertificateWithSignerIDsFixture(opts...))
	}
	return qcs
}

func QuorumCertificatesFromAssignments(assignment flow.AssignmentList) []*flow.QuorumCertificateWithSignerIDs {
	qcs := make([]*flow.QuorumCertificateWithSignerIDs, 0, len(assignment))
	for _, nodes := range assignment {
		qc := QuorumCertificateWithSignerIDsFixture()
		qc.SignerIDs = nodes
		qcs = append(qcs, qc)
	}
	return qcs
}

func QuorumCertificateFixture(opts ...func(*flow.QuorumCertificate)) *flow.QuorumCertificate {
	qc := flow.QuorumCertificate{
		View:          uint64(rand.Uint32()),
		BlockID:       IdentifierFixture(),
		SignerIndices: SignerIndicesFixture(3),
		SigData:       QCSigDataFixture(),
	}
	for _, apply := range opts {
		apply(&qc)
	}
	return &qc
}

// CertifyBlock returns a quorum certificate for the given block header
func CertifyBlock(header *flow.Header) *flow.QuorumCertificate {
	qc := QuorumCertificateFixture(func(qc *flow.QuorumCertificate) {
		qc.View = header.View
		qc.BlockID = header.ID()
	})
	return qc
}

func CertifiedByChild(block *flow.Block, child *flow.Block) *flow.CertifiedBlock {
	return &flow.CertifiedBlock{
		Proposal:     &flow.BlockProposal{Block: *block, ProposerSigData: SignatureFixture()},
		CertifyingQC: child.Header.QuorumCertificate(),
	}
}

func NewCertifiedBlock(block *flow.Block) *flow.CertifiedBlock {
	return &flow.CertifiedBlock{
		Proposal: &flow.BlockProposal{
			Block:           *block,
			ProposerSigData: SignatureFixture(),
		},
		CertifyingQC: CertifyBlock(block.ToHeader()),
	}
}

func QuorumCertificatesFixtures(
	n uint,
	opts ...func(*flow.QuorumCertificate),
) []*flow.QuorumCertificate {
	qcs := make([]*flow.QuorumCertificate, 0, n)
	for i := 0; i < int(n); i++ {
		qcs = append(qcs, QuorumCertificateFixture(opts...))
	}
	return qcs
}

func QCWithBlockID(blockID flow.Identifier) func(*flow.QuorumCertificate) {
	return func(qc *flow.QuorumCertificate) {
		qc.BlockID = blockID
	}
}

func QCWithSignerIndices(signerIndices []byte) func(*flow.QuorumCertificate) {
	return func(qc *flow.QuorumCertificate) {
		qc.SignerIndices = signerIndices
	}
}

func QCWithRootBlockID(blockID flow.Identifier) func(*flow.QuorumCertificate) {
	return func(qc *flow.QuorumCertificate) {
		qc.BlockID = blockID
		qc.View = 0
	}
}

func VoteFixture(opts ...func(vote *hotstuff.Vote)) *hotstuff.Vote {
	vote := &hotstuff.Vote{
		View:     uint64(rand.Uint32()),
		BlockID:  IdentifierFixture(),
		SignerID: IdentifierFixture(),
		SigData:  RandomBytes(128),
	}

	for _, opt := range opts {
		opt(vote)
	}

	return vote
}

func WithVoteSignerID(signerID flow.Identifier) func(*hotstuff.Vote) {
	return func(vote *hotstuff.Vote) {
		vote.SignerID = signerID
	}
}

func WithVoteView(view uint64) func(*hotstuff.Vote) {
	return func(vote *hotstuff.Vote) {
		vote.View = view
	}
}

func WithVoteBlockID(blockID flow.Identifier) func(*hotstuff.Vote) {
	return func(vote *hotstuff.Vote) {
		vote.BlockID = blockID
	}
}

func VoteForBlockFixture(
	block *hotstuff.Block,
	opts ...func(vote *hotstuff.Vote),
) *hotstuff.Vote {
	vote := VoteFixture(WithVoteView(block.View),
		WithVoteBlockID(block.BlockID))

	for _, opt := range opts {
		opt(vote)
	}

	return vote
}

func VoteWithStakingSig() func(*hotstuff.Vote) {
	return func(vote *hotstuff.Vote) {
		vote.SigData = append([]byte{byte(encoding.SigTypeStaking)}, vote.SigData...)
	}
}

func VoteWithBeaconSig() func(*hotstuff.Vote) {
	return func(vote *hotstuff.Vote) {
		vote.SigData = append([]byte{byte(encoding.SigTypeRandomBeacon)}, vote.SigData...)
	}
}

func WithParticipants(participants flow.IdentitySkeletonList) func(*flow.EpochSetup) {
	return func(setup *flow.EpochSetup) {
		setup.Participants = participants.Sort(flow.Canonical[flow.IdentitySkeleton])
		setup.Assignments = ClusterAssignment(1, participants.ToSkeleton())
	}
}

func WithAssignments(assignments flow.AssignmentList) func(*flow.EpochSetup) {
	return func(setup *flow.EpochSetup) {
		setup.Assignments = assignments
	}
}

func SetupWithCounter(counter uint64) func(*flow.EpochSetup) {
	return func(setup *flow.EpochSetup) {
		setup.Counter = counter
	}
}

func WithFinalView(view uint64) func(*flow.EpochSetup) {
	return func(setup *flow.EpochSetup) {
		setup.FinalView = view
	}
}

func WithFirstView(view uint64) func(*flow.EpochSetup) {
	return func(setup *flow.EpochSetup) {
		setup.FirstView = view
	}
}

// EpochSetupFixture creates a valid EpochSetup with default properties for
// testing. The default properties can be overwritten with optional parameter
// functions.
func EpochSetupFixture(opts ...func(setup *flow.EpochSetup)) *flow.EpochSetup {
	participants := IdentityListFixture(5, WithAllRoles())
	setup := &flow.EpochSetup{
		Counter:            uint64(rand.Uint32()),
		FirstView:          uint64(0),
		FinalView:          uint64(rand.Uint32() + 1000),
		Participants:       participants.Sort(flow.Canonical[flow.Identity]).ToSkeleton(),
		RandomSource:       SeedFixture(flow.EpochSetupRandomSourceLength),
		DKGPhase1FinalView: 100,
		DKGPhase2FinalView: 200,
		DKGPhase3FinalView: 300,
		TargetDuration:     60 * 60,
		TargetEndTime:      uint64(time.Now().Add(time.Hour).Unix()),
	}
	for _, apply := range opts {
		apply(setup)
	}
	if setup.Assignments == nil {
		setup.Assignments = ClusterAssignment(1, setup.Participants)
	}
	return setup
}

// EpochRecoverFixture creates a valid EpochRecover with default properties for testing.
// The default properties for setup part can be overwritten with optional parameter functions.
// Commit part will be adjusted accordingly.
func EpochRecoverFixture(opts ...func(setup *flow.EpochSetup)) *flow.EpochRecover {
	setup := EpochSetupFixture()
	for _, apply := range opts {
		apply(setup)
	}

	commit := EpochCommitFixture(
		CommitWithCounter(setup.Counter),
		WithDKGFromParticipants(setup.Participants),
		WithClusterQCsFromAssignments(setup.Assignments),
	)

	return &flow.EpochRecover{
		EpochSetup:  *setup,
		EpochCommit: *commit,
	}
}

func IndexFixture() *flow.Index {
	return &flow.Index{
		GuaranteeIDs: IdentifierListFixture(5),
		SealIDs:      IdentifierListFixture(5),
		ReceiptIDs:   IdentifierListFixture(5),
	}
}

func WithDKGFromParticipants(participants flow.IdentitySkeletonList) func(*flow.EpochCommit) {
	dkgParticipants := participants.Filter(filter.IsConsensusCommitteeMember).Sort(flow.Canonical[flow.IdentitySkeleton])
	return func(commit *flow.EpochCommit) {
		commit.DKGParticipantKeys = nil
		commit.DKGIndexMap = make(flow.DKGIndexMap)
		for index, nodeID := range dkgParticipants.NodeIDs() {
			commit.DKGParticipantKeys = append(commit.DKGParticipantKeys, KeyFixture(crypto.BLSBLS12381).PublicKey())
			commit.DKGIndexMap[nodeID] = index
		}
	}
}

func WithClusterQCs(qcs []flow.ClusterQCVoteData) func(*flow.EpochCommit) {
	return func(commit *flow.EpochCommit) {
		commit.ClusterQCs = qcs
	}
}

func WithClusterQCsFromAssignments(assignments flow.AssignmentList) func(*flow.EpochCommit) {
	qcs := QuorumCertificatesFromAssignments(assignments)
	return func(commit *flow.EpochCommit) {
		commit.ClusterQCs = flow.ClusterQCVoteDatasFromQCs(qcs)
	}
}

func CommitWithCounter(counter uint64) func(*flow.EpochCommit) {
	return func(commit *flow.EpochCommit) {
		commit.Counter = counter
	}
}

func EpochCommitFixture(opts ...func(*flow.EpochCommit)) *flow.EpochCommit {
	commit := &flow.EpochCommit{
		Counter:            uint64(rand.Uint32()),
		ClusterQCs:         flow.ClusterQCVoteDatasFromQCs(QuorumCertificatesWithSignerIDsFixtures(1)),
		DKGGroupKey:        KeyFixture(crypto.BLSBLS12381).PublicKey(),
		DKGParticipantKeys: PublicKeysFixture(2, crypto.BLSBLS12381),
	}
	for _, apply := range opts {
		apply(commit)
	}
	return commit
}

func WithBoundaries(boundaries ...flow.VersionBoundary) func(*flow.VersionBeacon) {
	return func(b *flow.VersionBeacon) {
		b.VersionBoundaries = append(b.VersionBoundaries, boundaries...)
	}
}

func VersionBeaconFixture(options ...func(*flow.VersionBeacon)) *flow.VersionBeacon {

	versionTable := &flow.VersionBeacon{
		VersionBoundaries: []flow.VersionBoundary{},
		Sequence:          uint64(0),
	}
	opts := options

	if len(opts) == 0 {
		opts = []func(*flow.VersionBeacon){
			WithBoundaries(flow.VersionBoundary{
				Version:     "0.0.0",
				BlockHeight: 0,
			}),
		}
	}

	for _, apply := range opts {
		apply(versionTable)
	}

	return versionTable
}

func ProtocolStateVersionUpgradeFixture() *flow.ProtocolStateVersionUpgrade {
	return &flow.ProtocolStateVersionUpgrade{
		NewProtocolStateVersion: rand.Uint64(),
		ActiveView:              rand.Uint64(),
	}
}

// BootstrapFixture generates all the artifacts necessary to bootstrap the
// protocol state.
func BootstrapFixture(
	participants flow.IdentityList,
	opts ...func(*flow.Block),
) (*flow.Block, *flow.ExecutionResult, *flow.Seal) {
	return BootstrapFixtureWithChainID(participants, flow.Emulator, opts...)
}

func BootstrapFixtureWithChainID(
	participants flow.IdentityList,
	chainID flow.ChainID,
	opts ...func(*flow.Block),
) (*flow.Block, *flow.ExecutionResult, *flow.Seal) {

	root := flow.Genesis(chainID)
	for _, apply := range opts {
		apply(root)
	}

	counter := uint64(1)
	setup := EpochSetupFixture(
		WithParticipants(participants.ToSkeleton()),
		SetupWithCounter(counter),
		WithFirstView(root.Header.View),
		WithFinalView(root.Header.View+100_000),
	)
	commit := EpochCommitFixture(
		CommitWithCounter(counter),
		WithClusterQCsFromAssignments(setup.Assignments),
		WithDKGFromParticipants(participants.ToSkeleton()),
	)

	return BootstrapFixtureWithSetupAndCommit(root.Header, setup, commit)
}

// BootstrapFixtureWithSetupAndCommit generates all the artifacts necessary to bootstrap the
// protocol state using the provided epoch setup and commit.
func BootstrapFixtureWithSetupAndCommit(
	header flow.HeaderBody,
	setup *flow.EpochSetup,
	commit *flow.EpochCommit,
) (*flow.Block, *flow.ExecutionResult, *flow.Seal) {
	safetyParams, err := protocol.DefaultEpochSafetyParams(header.ChainID)
	if err != nil {
		panic(err)
	}
	rootEpochState, err := inmem.EpochProtocolStateFromServiceEvents(setup, commit)
	if err != nil {
		panic(err)
	}
	rootProtocolState, err := kvstore.NewDefaultKVStore(safetyParams.FinalizationSafetyThreshold, safetyParams.EpochExtensionViewCount, rootEpochState.ID())
	if err != nil {
		panic(err)
	}

	root := flow.NewBlock(header, flow.Payload{ProtocolStateID: rootProtocolState.ID()})
	stateCommit := GenesisStateCommitmentByChainID(header.ChainID)

	result := BootstrapExecutionResultFixture(root, stateCommit)
	result.ServiceEvents = []flow.ServiceEvent{
		setup.ServiceEvent(),
		commit.ServiceEvent(),
	}

	seal := Seal.Fixture(Seal.WithResult(result))

	return root, result, seal
}

// RootSnapshotFixture returns a snapshot representing a root chain state, for
// example one as returned from BootstrapFixture.
func RootSnapshotFixture(
	participants flow.IdentityList,
	opts ...func(*flow.Block),
) *inmem.Snapshot {
	return RootSnapshotFixtureWithChainID(participants, flow.Emulator, opts...)
}

func RootSnapshotFixtureWithChainID(
	participants flow.IdentityList,
	chainID flow.ChainID,
	opts ...func(*flow.Block),
) *inmem.Snapshot {
	block, result, seal := BootstrapFixtureWithChainID(participants.Sort(flow.Canonical[flow.Identity]), chainID, opts...)
	qc := QuorumCertificateFixture(QCWithRootBlockID(block.ID()))
	root, err := inmem.SnapshotFromBootstrapState(block, result, seal, qc)
	if err != nil {
		panic(err)
	}
	return root
}

func SnapshotClusterByIndex(
	snapshot *inmem.Snapshot,
	clusterIndex uint,
) (protocol.Cluster, error) {
	epochs := snapshot.Epochs()
	epoch, err := epochs.Current()
	if err != nil {
		return nil, err
	}
	cluster, err := epoch.Cluster(clusterIndex)
	if err != nil {
		return nil, err
	}
	return cluster, nil
}

// ChainFixture creates a list of blocks that forms a chain
func ChainFixture(nonGenesisCount int) (
	[]*flow.Block,
	*flow.ExecutionResult,
	*flow.Seal,
) {
	chain := make([]*flow.Block, 0, nonGenesisCount+1)

	participants := IdentityListFixture(5, WithAllRoles())
	genesis, result, seal := BootstrapFixture(participants)
	chain = append(chain, genesis)

	children := ChainFixtureFrom(nonGenesisCount, genesis.ToHeader())
	chain = append(chain, children...)
	return chain, result, seal
}

// ChainFixtureFrom creates a chain of blocks starting from a given parent block,
// the total number of blocks in the chain is specified by the given count
func ChainFixtureFrom(count int, parent *flow.Header) []*flow.Block {
	blocks := make([]*flow.Block, 0, count)

	for i := 0; i < count; i++ {
		block := BlockWithParentFixture(parent)
		blocks = append(blocks, block)
		parent = block.ToHeader()
	}

	return blocks
}

// ProposalChainFixtureFrom creates a chain of blocks and wraps each one in a BlockProposal.
func ProposalChainFixtureFrom(count int, parent *flow.Header) []*flow.BlockProposal {
	proposals := make([]*flow.BlockProposal, 0, count)
	for _, block := range ChainFixtureFrom(count, parent) {
		proposals = append(proposals, ProposalFromBlock(block))
	}
	return proposals
}

func ReceiptChainFor(
	blocks []*flow.Block,
	result0 *flow.ExecutionResult,
) []*flow.ExecutionReceipt {
	receipts := make([]*flow.ExecutionReceipt, len(blocks))
	receipts[0] = ExecutionReceiptFixture(WithResult(result0))
	receipts[0].ExecutionResult.BlockID = blocks[0].ID()

	for i := 1; i < len(blocks); i++ {
		b := blocks[i]
		prevReceipt := receipts[i-1]
		receipt := ReceiptForBlockFixture(b)
		receipt.ExecutionResult.PreviousResultID = prevReceipt.ExecutionResult.ID()
		prevLastChunk := prevReceipt.ExecutionResult.Chunks[len(prevReceipt.ExecutionResult.Chunks)-1]
		receipt.ExecutionResult.Chunks[0].StartState = prevLastChunk.EndState
		receipts[i] = receipt
	}

	return receipts
}

// ReconnectBlocksAndReceipts re-computes each block's PayloadHash and ParentID
// so that all the blocks are connected.
// blocks' height have to be in strict increasing order.
func ReconnectBlocksAndReceipts(blocks []*flow.Block, receipts []*flow.ExecutionReceipt) {
	for i := 1; i < len(blocks); i++ {
		b := blocks[i]
		p := i - 1
		prev := blocks[p]
		if prev.Header.Height+1 != b.Header.Height {
			panic(fmt.Sprintf("height has gap when connecting blocks: expect %v, but got %v", prev.Header.Height+1, b.Header.Height))
		}
		b.Header.ParentID = prev.ID()
		receipts[i].ExecutionResult.BlockID = b.ID()
		prevReceipt := receipts[p]
		receipts[i].ExecutionResult.PreviousResultID = prevReceipt.ExecutionResult.ID()
		for _, c := range receipts[i].ExecutionResult.Chunks {
			c.BlockID = b.ID()
		}
	}

	// after changing results we need to update IDs of results in receipt
	for _, block := range blocks {
		if len(block.Payload.Results) > 0 {
			for i := range block.Payload.Receipts {
				block.Payload.Receipts[i].ResultID = block.Payload.Results[i].ID()
			}
		}
	}
}

// DKGMessageFixture creates a single DKG message with random fields
func DKGMessageFixture() *messages.DKGMessage {
	return &messages.DKGMessage{
		Data:          RandomBytes(10),
		DKGInstanceID: fmt.Sprintf("test-dkg-instance-%d", uint64(rand.Int())),
	}
}

// DKGBroadcastMessageFixture creates a single DKG broadcast message with random fields
func DKGBroadcastMessageFixture() *messages.BroadcastDKGMessage {
	return &messages.BroadcastDKGMessage{
		DKGMessage:           *DKGMessageFixture(),
		CommitteeMemberIndex: uint64(rand.Int()),
		NodeID:               IdentifierFixture(),
		Signature:            SignatureFixture(),
	}
}

// PrivateKeyFixture returns a random private key with specified signature algorithm
func PrivateKeyFixture(algo crypto.SigningAlgorithm) crypto.PrivateKey {
	sk, err := crypto.GeneratePrivateKey(algo, SeedFixture(crypto.KeyGenSeedMinLen))
	if err != nil {
		panic(err)
	}
	return sk
}

// PrivateKeyFixtureByIdentifier returns a private key for a given node.
// given the same identifier, it will always return the same private key
func PrivateKeyFixtureByIdentifier(
	algo crypto.SigningAlgorithm,
	seedLength int,
	id flow.Identifier,
) crypto.PrivateKey {
	seed := make([]byte, seedLength)
	copy(seed, id[:])
	sk, err := crypto.GeneratePrivateKey(algo, seed)
	if err != nil {
		panic(err)
	}
	return sk
}

func StakingPrivKeyByIdentifier(id flow.Identifier) crypto.PrivateKey {
	return PrivateKeyFixtureByIdentifier(crypto.BLSBLS12381, crypto.KeyGenSeedMinLen, id)
}

// NetworkingPrivKeyFixture returns random ECDSAP256 private key
func NetworkingPrivKeyFixture() crypto.PrivateKey {
	return PrivateKeyFixture(crypto.ECDSAP256)
}

// StakingPrivKeyFixture returns a random BLS12381 private keyf
func StakingPrivKeyFixture() crypto.PrivateKey {
	return PrivateKeyFixture(crypto.BLSBLS12381)
}

func NodeMachineAccountInfoFixture() bootstrap.NodeMachineAccountInfo {
	return bootstrap.NodeMachineAccountInfo{
		Address:           RandomAddressFixture().String(),
		EncodedPrivateKey: PrivateKeyFixture(crypto.ECDSAP256).Encode(),
		HashAlgorithm:     bootstrap.DefaultMachineAccountHashAlgo,
		SigningAlgorithm:  bootstrap.DefaultMachineAccountSignAlgo,
		KeyIndex:          bootstrap.DefaultMachineAccountKeyIndex,
	}
}

func MachineAccountFixture(t *testing.T) (
	bootstrap.NodeMachineAccountInfo,
	*sdk.Account,
) {
	info := NodeMachineAccountInfoFixture()

	bal, err := cadence.NewUFix64("0.5")
	require.NoError(t, err)

	acct := &sdk.Account{
		Address: sdk.HexToAddress(info.Address),
		Balance: uint64(bal),
		Keys: []*sdk.AccountKey{
			{
				Index:     info.KeyIndex,
				PublicKey: info.MustPrivateKey().PublicKey(),
				SigAlgo:   info.SigningAlgorithm,
				HashAlgo:  info.HashAlgorithm,
				Weight:    1000,
			},
		},
	}
	return info, acct
}

func TransactionResultsFixture(n int) []flow.TransactionResult {
	results := make([]flow.TransactionResult, 0, n)
	for i := 0; i < n; i++ {
		results = append(results, flow.TransactionResult{
			TransactionID:   IdentifierFixture(),
			ErrorMessage:    "whatever",
			ComputationUsed: uint64(rand.Uint32()),
		})
	}
	return results
}

func LightTransactionResultsFixture(n int) []flow.LightTransactionResult {
	results := make([]flow.LightTransactionResult, 0, n)
	for i := 0; i < n; i++ {
		results = append(results, flow.LightTransactionResult{
			TransactionID:   IdentifierFixture(),
			Failed:          i%2 == 0,
			ComputationUsed: Uint64InRange(1, 10_000),
		})
	}
	return results
}

func AllowAllPeerFilter() func(peer.ID) error {
	return func(_ peer.ID) error {
		return nil
	}
}

func NewSealingConfigs(val uint) module.SealingConfigsSetter {
	instance, err := updatable_configs.NewSealingConfigs(
		flow.DefaultRequiredApprovalsForSealConstruction,
		flow.DefaultRequiredApprovalsForSealValidation,
		flow.DefaultChunkAssignmentAlpha,
		flow.DefaultEmergencySealingActive,
	)
	if err != nil {
		panic(err)
	}
	err = instance.SetRequiredApprovalsForSealingConstruction(val)
	if err != nil {
		panic(err)
	}
	return instance
}

func PeerIDFromFlowID(identity *flow.Identity) (peer.ID, error) {
	networkKey := identity.NetworkPubKey
	peerPK, err := keyutils.LibP2PPublicKeyFromFlow(networkKey)
	if err != nil {
		return "", err
	}

	peerID, err := peer.IDFromPublicKey(peerPK)
	if err != nil {
		return "", err
	}

	return peerID, nil
}

func EngineMessageFixture() *engine.Message {
	return &engine.Message{
		OriginID: IdentifierFixture(),
		Payload:  RandomBytes(10),
	}
}

func EngineMessageFixtures(count int) []*engine.Message {
	messages := make([]*engine.Message, 0, count)
	for i := 0; i < count; i++ {
		messages = append(messages, EngineMessageFixture())
	}
	return messages
}

// GetFlowProtocolEventID returns the event ID for the event provided.
func GetFlowProtocolEventID(
	t *testing.T,
	channel channels.Channel,
	event interface{},
) flow.Identifier {
	payload, err := NetworkCodec().Encode(event)
	require.NoError(t, err)
	eventIDHash, err := message.EventId(channel, payload)
	require.NoError(t, err)
	return flow.HashToID(eventIDHash)
}

func WithBlockExecutionDataBlockID(blockID flow.Identifier) func(*execution_data.BlockExecutionData) {
	return func(bed *execution_data.BlockExecutionData) {
		bed.BlockID = blockID
	}
}

func WithChunkExecutionDatas(chunks ...*execution_data.ChunkExecutionData) func(*execution_data.BlockExecutionData) {
	return func(bed *execution_data.BlockExecutionData) {
		bed.ChunkExecutionDatas = chunks
	}
}

func BlockExecutionDataFixture(opts ...func(*execution_data.BlockExecutionData)) *execution_data.BlockExecutionData {
	bed := &execution_data.BlockExecutionData{
		BlockID:             IdentifierFixture(),
		ChunkExecutionDatas: []*execution_data.ChunkExecutionData{},
	}

	for _, opt := range opts {
		opt(bed)
	}

	return bed
}

func BlockExecutionDatEntityFixture(opts ...func(*execution_data.BlockExecutionData)) *execution_data.BlockExecutionDataEntity {
	execData := BlockExecutionDataFixture(opts...)
	return execution_data.NewBlockExecutionDataEntity(IdentifierFixture(), execData)
}

func BlockExecutionDatEntityListFixture(n int) []*execution_data.BlockExecutionDataEntity {
	l := make([]*execution_data.BlockExecutionDataEntity, n)
	for i := 0; i < n; i++ {
		l[i] = BlockExecutionDatEntityFixture()
	}

	return l
}

func WithChunkEvents(events flow.EventsList) func(*execution_data.ChunkExecutionData) {
	return func(conf *execution_data.ChunkExecutionData) {
		conf.Events = events
	}
}

func WithTrieUpdate(trieUpdate *ledger.TrieUpdate) func(*execution_data.ChunkExecutionData) {
	return func(conf *execution_data.ChunkExecutionData) {
		conf.TrieUpdate = trieUpdate
	}
}

func ChunkExecutionDataFixture(t *testing.T, minSize int, opts ...func(*execution_data.ChunkExecutionData)) *execution_data.ChunkExecutionData {
	collection := CollectionFixture(5)
	results := make([]flow.LightTransactionResult, len(collection.Transactions))
	for i, tx := range collection.Transactions {
		results[i] = flow.LightTransactionResult{
			TransactionID:   tx.ID(),
			Failed:          false,
			ComputationUsed: uint64(i * 100),
		}
	}

	ced := &execution_data.ChunkExecutionData{
		Collection:         &collection,
		Events:             nil,
		TrieUpdate:         testutils.TrieUpdateFixture(2, 1, 8),
		TransactionResults: results,
	}

	for _, opt := range opts {
		opt(ced)
	}

	if minSize <= 1 || ced.TrieUpdate == nil {
		return ced
	}

	size := 1
	for {
		buf := &bytes.Buffer{}
		require.NoError(t, execution_data.DefaultSerializer.Serialize(buf, ced))
		if buf.Len() >= minSize {
			return ced
		}

		v := make([]byte, size)
		_, err := crand.Read(v)
		require.NoError(t, err)

		k, err := ced.TrieUpdate.Payloads[0].Key()
		require.NoError(t, err)

		ced.TrieUpdate.Payloads[0] = ledger.NewPayload(k, v)
		size *= 2
	}
}

func WithTxResultErrorMessageTxID(id flow.Identifier) func(txResErrMsg *flow.TransactionResultErrorMessage) {
	return func(txResErrMsg *flow.TransactionResultErrorMessage) {
		txResErrMsg.TransactionID = id
	}
}

func WithTxResultErrorMessageIndex(index uint32) func(txResErrMsg *flow.TransactionResultErrorMessage) {
	return func(txResErrMsg *flow.TransactionResultErrorMessage) {
		txResErrMsg.Index = index
	}
}

func WithTxResultErrorMessageTxMsg(message string) func(txResErrMsg *flow.TransactionResultErrorMessage) {
	return func(txResErrMsg *flow.TransactionResultErrorMessage) {
		txResErrMsg.ErrorMessage = message
	}
}

func WithTxResultErrorMessageExecutorID(id flow.Identifier) func(txResErrMsg *flow.TransactionResultErrorMessage) {
	return func(txResErrMsg *flow.TransactionResultErrorMessage) {
		txResErrMsg.ExecutorID = id
	}
}

// TransactionResultErrorMessageFixture creates a fixture tx result error message with random generated tx ID and executor ID for test purpose.
func TransactionResultErrorMessageFixture(opts ...func(*flow.TransactionResultErrorMessage)) flow.TransactionResultErrorMessage {
	txResErrMsg := flow.TransactionResultErrorMessage{
		TransactionID: IdentifierFixture(),
		Index:         0,
		ErrorMessage:  "transaction result error",
		ExecutorID:    IdentifierFixture(),
	}

	for _, opt := range opts {
		opt(&txResErrMsg)
	}

	return txResErrMsg
}

// TransactionResultErrorMessagesFixture creates a fixture collection of tx result error messages with n elements.
func TransactionResultErrorMessagesFixture(n int) []flow.TransactionResultErrorMessage {
	txResErrMsgs := make([]flow.TransactionResultErrorMessage, 0, n)
	executorID := IdentifierFixture()

	for i := 0; i < n; i++ {
		txResErrMsgs = append(txResErrMsgs, TransactionResultErrorMessageFixture(
			WithTxResultErrorMessageIndex(uint32(i)),
			WithTxResultErrorMessageTxMsg(fmt.Sprintf("transaction result error %d", i)),
			WithTxResultErrorMessageExecutorID(executorID),
		))
	}
	return txResErrMsgs
}

// RootEpochProtocolStateFixture creates a fixture with correctly structured Epoch sub-state.
// The epoch substate is part of the overall protocol state (KV store).
// This can be useful for testing bootstrap when there is no previous epoch.
func RootEpochProtocolStateFixture() *flow.RichEpochStateEntry {
	currentEpochSetup := EpochSetupFixture(func(setup *flow.EpochSetup) {
		setup.Counter = 1
	})
	currentEpochCommit := EpochCommitFixture(func(commit *flow.EpochCommit) {
		commit.Counter = currentEpochSetup.Counter
	})

	allIdentities := make(flow.IdentityList, 0, len(currentEpochSetup.Participants))
	for _, identity := range currentEpochSetup.Participants {
		allIdentities = append(allIdentities, &flow.Identity{
			IdentitySkeleton: *identity,
			DynamicIdentity: flow.DynamicIdentity{
				EpochParticipationStatus: flow.EpochParticipationStatusActive,
			},
		})
	}
	return &flow.RichEpochStateEntry{
		EpochStateEntry: &flow.EpochStateEntry{
			MinEpochStateEntry: &flow.MinEpochStateEntry{
				PreviousEpoch: nil,
				CurrentEpoch: flow.EpochStateContainer{
					SetupID:          currentEpochSetup.ID(),
					CommitID:         currentEpochCommit.ID(),
					ActiveIdentities: flow.DynamicIdentityEntryListFromIdentities(allIdentities),
				},
				EpochFallbackTriggered: false,
				NextEpoch:              nil,
			},
			PreviousEpochSetup:  nil,
			PreviousEpochCommit: nil,
			CurrentEpochSetup:   currentEpochSetup,
			CurrentEpochCommit:  currentEpochCommit,
			NextEpochSetup:      nil,
			NextEpochCommit:     nil,
		},
		CurrentEpochIdentityTable: allIdentities,
		NextEpochIdentityTable:    flow.IdentityList{},
	}
}

// EpochStateFixture creates a fixture with correctly structured data. The returned Identity Table
// represents the common situation during the staking phase of Epoch N+1:
//   - we are currently in Epoch N
//   - previous epoch N-1 is known (specifically EpochSetup and EpochCommit events)
//   - network is currently in the staking phase to setup the next epoch, hence no service
//     events for the next epoch exist
//
// In particular, the following consistency requirements hold:
//   - Epoch setup and commit counters are set to match.
//   - Identities are constructed from setup events.
//   - Identities are sorted in canonical order.
func EpochStateFixture(options ...func(*flow.RichEpochStateEntry)) *flow.RichEpochStateEntry {
	prevEpochSetup := EpochSetupFixture()
	prevEpochCommit := EpochCommitFixture(func(commit *flow.EpochCommit) {
		commit.Counter = prevEpochSetup.Counter
	})
	currentEpochSetup := EpochSetupFixture(func(setup *flow.EpochSetup) {
		setup.Counter = prevEpochSetup.Counter + 1
		// reuse same participant for current epoch
		sameParticipant := *prevEpochSetup.Participants[1]
		setup.Participants = append(setup.Participants, &sameParticipant)
		setup.Participants = setup.Participants.Sort(flow.Canonical[flow.IdentitySkeleton])
	})
	currentEpochCommit := EpochCommitFixture(func(commit *flow.EpochCommit) {
		commit.Counter = currentEpochSetup.Counter
	})

	buildDefaultIdentities := func(setup *flow.EpochSetup) flow.IdentityList {
		epochIdentities := make(flow.IdentityList, 0, len(setup.Participants))
		for _, identity := range setup.Participants {
			epochIdentities = append(epochIdentities, &flow.Identity{
				IdentitySkeleton: *identity,
				DynamicIdentity: flow.DynamicIdentity{
					EpochParticipationStatus: flow.EpochParticipationStatusActive,
				},
			})
		}
		return epochIdentities.Sort(flow.Canonical[flow.Identity])
	}

	prevEpochIdentities := buildDefaultIdentities(prevEpochSetup)
	currentEpochIdentities := buildDefaultIdentities(currentEpochSetup)
	allIdentities := currentEpochIdentities.Union(
		prevEpochIdentities.Map(mapfunc.WithEpochParticipationStatus(flow.EpochParticipationStatusLeaving)))

	entry := &flow.RichEpochStateEntry{
		EpochStateEntry: &flow.EpochStateEntry{
			MinEpochStateEntry: &flow.MinEpochStateEntry{
				CurrentEpoch: flow.EpochStateContainer{
					SetupID:          currentEpochSetup.ID(),
					CommitID:         currentEpochCommit.ID(),
					ActiveIdentities: flow.DynamicIdentityEntryListFromIdentities(currentEpochIdentities),
				},
				PreviousEpoch: &flow.EpochStateContainer{
					SetupID:          prevEpochSetup.ID(),
					CommitID:         prevEpochCommit.ID(),
					ActiveIdentities: flow.DynamicIdentityEntryListFromIdentities(prevEpochIdentities),
				},
				EpochFallbackTriggered: false,
				NextEpoch:              nil,
			},
			PreviousEpochSetup:  prevEpochSetup,
			PreviousEpochCommit: prevEpochCommit,
			CurrentEpochSetup:   currentEpochSetup,
			CurrentEpochCommit:  currentEpochCommit,
			NextEpochSetup:      nil,
			NextEpochCommit:     nil,
		},
		CurrentEpochIdentityTable: allIdentities,
		NextEpochIdentityTable:    flow.IdentityList{},
	}

	for _, option := range options {
		option(entry)
	}

	return entry
}

// WithNextEpochProtocolState creates a fixture with correctly structured data for next epoch.
// The resulting Identity Table represents the common situation during the epoch commit phase for Epoch N+1:
//   - We are currently in Epoch N.
//   - The previous epoch N-1 is known (specifically EpochSetup and EpochCommit events).
//   - The network has completed the epoch setup phase, i.e. published the EpochSetup and EpochCommit events for epoch N+1.
func WithNextEpochProtocolState() func(entry *flow.RichEpochStateEntry) {
	return func(entry *flow.RichEpochStateEntry) {
		nextEpochSetup := EpochSetupFixture(func(setup *flow.EpochSetup) {
			setup.Counter = entry.CurrentEpochSetup.Counter + 1
			setup.FirstView = entry.CurrentEpochSetup.FinalView + 1
			setup.FinalView = setup.FirstView + 1000
			// reuse same participant for current epoch
			sameParticipant := *entry.CurrentEpochSetup.Participants[1]
			setup.Participants[1] = &sameParticipant
			setup.Participants = setup.Participants.Sort(flow.Canonical[flow.IdentitySkeleton])
		})
		nextEpochCommit := EpochCommitFixture(func(commit *flow.EpochCommit) {
			commit.Counter = nextEpochSetup.Counter
		})

		nextEpochParticipants := make(flow.IdentityList, 0, len(nextEpochSetup.Participants))
		for _, identity := range nextEpochSetup.Participants {
			nextEpochParticipants = append(nextEpochParticipants, &flow.Identity{
				IdentitySkeleton: *identity,
				DynamicIdentity: flow.DynamicIdentity{
					EpochParticipationStatus: flow.EpochParticipationStatusActive,
				},
			})
		}
		nextEpochParticipants = nextEpochParticipants.Sort(flow.Canonical[flow.Identity])

		currentEpochParticipants := entry.CurrentEpochIdentityTable.Filter(func(identity *flow.Identity) bool {
			_, found := entry.CurrentEpochSetup.Participants.ByNodeID(identity.NodeID)
			return found
		}).Sort(flow.Canonical[flow.Identity])

		entry.CurrentEpochIdentityTable = currentEpochParticipants.Union(
			nextEpochParticipants.Map(mapfunc.WithEpochParticipationStatus(flow.EpochParticipationStatusJoining)))
		entry.NextEpochIdentityTable = nextEpochParticipants.Union(
			currentEpochParticipants.Map(mapfunc.WithEpochParticipationStatus(flow.EpochParticipationStatusLeaving)))

		entry.NextEpoch = &flow.EpochStateContainer{
			SetupID:          nextEpochSetup.ID(),
			CommitID:         nextEpochCommit.ID(),
			ActiveIdentities: flow.DynamicIdentityEntryListFromIdentities(nextEpochParticipants),
		}
		entry.NextEpochSetup = nextEpochSetup
		entry.NextEpochCommit = nextEpochCommit
	}
}

// WithValidDKG updated protocol state with correctly structured data for DKG.
func WithValidDKG() func(*flow.RichEpochStateEntry) {
	return func(entry *flow.RichEpochStateEntry) {
		commit := entry.CurrentEpochCommit
		dkgParticipants := entry.CurrentEpochSetup.Participants.Filter(filter.IsConsensusCommitteeMember).Sort(flow.Canonical[flow.IdentitySkeleton])
		commit.DKGParticipantKeys = nil
		commit.DKGIndexMap = make(flow.DKGIndexMap)
		for index, nodeID := range dkgParticipants.NodeIDs() {
			commit.DKGParticipantKeys = append(commit.DKGParticipantKeys, KeyFixture(crypto.BLSBLS12381).PublicKey())
			commit.DKGIndexMap[nodeID] = index
		}
		// update CommitID according to new CurrentEpochCommit object
		entry.MinEpochStateEntry.CurrentEpoch.CommitID = entry.CurrentEpochCommit.ID()
	}
}

// EpochProtocolStateEntryFixture returns a flow.MinEpochStateEntry fixture.
//   - PreviousEpoch is always nil
//   - tentativePhase defines what service events should be defined for the NextEpoch
//   - efmTriggered defines whether the EpochFallbackTriggered flag should be set.
func EpochProtocolStateEntryFixture(tentativePhase flow.EpochPhase, efmTriggered bool) flow.MinEpochStateEntry {
	identities := DynamicIdentityEntryListFixture(5)
	entry := flow.MinEpochStateEntry{
		EpochFallbackTriggered: efmTriggered,
		PreviousEpoch:          nil,
		CurrentEpoch: flow.EpochStateContainer{
			SetupID:          IdentifierFixture(),
			CommitID:         IdentifierFixture(),
			ActiveIdentities: identities,
		},
		NextEpoch: nil,
	}

	switch tentativePhase {
	case flow.EpochPhaseStaking:
		break
	case flow.EpochPhaseSetup:
		entry.NextEpoch = &flow.EpochStateContainer{
			SetupID:          IdentifierFixture(),
			CommitID:         flow.ZeroID,
			ActiveIdentities: identities,
		}
	case flow.EpochPhaseCommitted:
		entry.NextEpoch = &flow.EpochStateContainer{
			SetupID:          IdentifierFixture(),
			CommitID:         IdentifierFixture(),
			ActiveIdentities: identities,
		}
	default:
		panic("unexpected input phase: " + tentativePhase.String())
	}
	return entry
}

func CreateSendTxHttpPayload(tx flow.TransactionBody) map[string]interface{} {
	tx.Arguments = [][]uint8{} // fix how fixture creates nil values
	auth := make([]string, len(tx.Authorizers))
	for i, a := range tx.Authorizers {
		auth[i] = a.String()
	}

	return map[string]interface{}{
		"script":             util.ToBase64(tx.Script),
		"arguments":          tx.Arguments,
		"reference_block_id": tx.ReferenceBlockID.String(),
		"gas_limit":          fmt.Sprintf("%d", tx.GasLimit),
		"payer":              tx.Payer.String(),
		"proposal_key": map[string]interface{}{
			"address":         tx.ProposalKey.Address.String(),
			"key_index":       fmt.Sprintf("%d", tx.ProposalKey.KeyIndex),
			"sequence_number": fmt.Sprintf("%d", tx.ProposalKey.SequenceNumber),
		},
		"authorizers": auth,
		"payload_signatures": []map[string]interface{}{{
			"address":   tx.PayloadSignatures[0].Address.String(),
			"key_index": fmt.Sprintf("%d", tx.PayloadSignatures[0].KeyIndex),
			"signature": util.ToBase64(tx.PayloadSignatures[0].Signature),
		}},
		"envelope_signatures": []map[string]interface{}{{
			"address":   tx.EnvelopeSignatures[0].Address.String(),
			"key_index": fmt.Sprintf("%d", tx.EnvelopeSignatures[0].KeyIndex),
			"signature": util.ToBase64(tx.EnvelopeSignatures[0].Signature),
		}},
	}
}

// P2PRPCGraftFixtures returns n number of control message rpc Graft fixtures.
func P2PRPCGraftFixtures(topics ...string) []*pubsub_pb.ControlGraft {
	n := len(topics)
	grafts := make([]*pubsub_pb.ControlGraft, n)
	for i := 0; i < n; i++ {
		grafts[i] = P2PRPCGraftFixture(&topics[i])
	}
	return grafts
}

// P2PRPCGraftFixture returns a control message rpc Graft fixture.
func P2PRPCGraftFixture(topic *string) *pubsub_pb.ControlGraft {
	return &pubsub_pb.ControlGraft{
		TopicID: topic,
	}
}

// P2PRPCPruneFixtures returns n number of control message rpc Prune fixtures.
func P2PRPCPruneFixtures(topics ...string) []*pubsub_pb.ControlPrune {
	n := len(topics)
	prunes := make([]*pubsub_pb.ControlPrune, n)
	for i := 0; i < n; i++ {
		prunes[i] = P2PRPCPruneFixture(&topics[i])
	}
	return prunes
}

// P2PRPCPruneFixture returns a control message rpc Prune fixture.
func P2PRPCPruneFixture(topic *string) *pubsub_pb.ControlPrune {
	return &pubsub_pb.ControlPrune{
		TopicID: topic,
	}
}

// P2PRPCIHaveFixtures returns n number of control message where n = len(topics) rpc iHave fixtures with m number of message ids each.
func P2PRPCIHaveFixtures(m int, topics ...string) []*pubsub_pb.ControlIHave {
	n := len(topics)
	ihaves := make([]*pubsub_pb.ControlIHave, n)
	for i := 0; i < n; i++ {
		ihaves[i] = P2PRPCIHaveFixture(&topics[i], IdentifierListFixture(m).Strings()...)
	}
	return ihaves
}

// P2PRPCIHaveFixture returns a control message rpc iHave fixture.
func P2PRPCIHaveFixture(topic *string, messageIds ...string) *pubsub_pb.ControlIHave {
	return &pubsub_pb.ControlIHave{
		TopicID:    topic,
		MessageIDs: messageIds,
	}
}

// P2PRPCIWantFixtures returns n number of control message rpc iWant fixtures with m number of message ids each.
func P2PRPCIWantFixtures(n, m int) []*pubsub_pb.ControlIWant {
	iwants := make([]*pubsub_pb.ControlIWant, n)
	for i := 0; i < n; i++ {
		iwants[i] = P2PRPCIWantFixture(IdentifierListFixture(m).Strings()...)
	}
	return iwants
}

// P2PRPCIWantFixture returns a control message rpc iWant fixture.
func P2PRPCIWantFixture(messageIds ...string) *pubsub_pb.ControlIWant {
	return &pubsub_pb.ControlIWant{
		MessageIDs: messageIds,
	}
}

type RPCFixtureOpt func(rpc *pubsub.RPC)

// WithGrafts sets the grafts on the rpc control message.
func WithGrafts(grafts ...*pubsub_pb.ControlGraft) RPCFixtureOpt {
	return func(rpc *pubsub.RPC) {
		rpc.Control.Graft = grafts
	}
}

// WithPrunes sets the prunes on the rpc control message.
func WithPrunes(prunes ...*pubsub_pb.ControlPrune) RPCFixtureOpt {
	return func(rpc *pubsub.RPC) {
		rpc.Control.Prune = prunes
	}
}

// WithIHaves sets the iHaves on the rpc control message.
func WithIHaves(iHaves ...*pubsub_pb.ControlIHave) RPCFixtureOpt {
	return func(rpc *pubsub.RPC) {
		rpc.Control.Ihave = iHaves
	}
}

// WithIWants sets the iWants on the rpc control message.
func WithIWants(iWants ...*pubsub_pb.ControlIWant) RPCFixtureOpt {
	return func(rpc *pubsub.RPC) {
		rpc.Control.Iwant = iWants
	}
}

func WithPubsubMessages(msgs ...*pubsub_pb.Message) RPCFixtureOpt {
	return func(rpc *pubsub.RPC) {
		rpc.Publish = msgs
	}
}

// P2PRPCFixture returns a pubsub RPC fixture. Currently, this fixture only sets the ControlMessage field.
func P2PRPCFixture(opts ...RPCFixtureOpt) *pubsub.RPC {
	rpc := &pubsub.RPC{
		RPC: pubsub_pb.RPC{
			Control: &pubsub_pb.ControlMessage{},
		},
	}

	for _, opt := range opts {
		opt(rpc)
	}

	return rpc
}

func WithFrom(pid peer.ID) func(*pubsub_pb.Message) {
	return func(msg *pubsub_pb.Message) {
		msg.From = []byte(pid)
	}
}

// GossipSubMessageFixture returns a gossip sub message fixture for the specified topic.
func GossipSubMessageFixture(s string, opts ...func(*pubsub_pb.Message)) *pubsub_pb.Message {
	pb := &pubsub_pb.Message{
		From:      RandomBytes(32),
		Data:      RandomBytes(32),
		Seqno:     RandomBytes(10),
		Topic:     &s,
		Signature: RandomBytes(100),
		Key:       RandomBytes(32),
	}

	for _, opt := range opts {
		opt(pb)
	}

	return pb
}

// GossipSubMessageFixtures returns a list of gossipsub message fixtures.
func GossipSubMessageFixtures(n int, topic string, opts ...func(*pubsub_pb.Message)) []*pubsub_pb.Message {
	msgs := make([]*pubsub_pb.Message, n)
	for i := 0; i < n; i++ {
		msgs[i] = GossipSubMessageFixture(topic, opts...)
	}
	return msgs
}

// LibP2PResourceLimitOverrideFixture returns a random resource limit override for testing.
// The values are not guaranteed to be valid between 0 and 1000.
// Returns:
//   - p2pconf.ResourceManagerOverrideLimit: a random resource limit override.
func LibP2PResourceLimitOverrideFixture() p2pconfig.ResourceManagerOverrideLimit {
	return p2pconfig.ResourceManagerOverrideLimit{
		StreamsInbound:      rand.Intn(1000),
		StreamsOutbound:     rand.Intn(1000),
		ConnectionsInbound:  rand.Intn(1000),
		ConnectionsOutbound: rand.Intn(1000),
		FD:                  rand.Intn(1000),
		Memory:              rand.Intn(1000),
	}
}

func RegisterEntryFixture() flow.RegisterEntry {
	val := make([]byte, 4)
	_, _ = crand.Read(val)
	return flow.RegisterEntry{
		Key: flow.RegisterID{
			Owner: "owner",
			Key:   "key1",
		},
		Value: val,
	}
}

func MakeOwnerReg(key string, value string) flow.RegisterEntry {
	return flow.RegisterEntry{
		Key: flow.RegisterID{
			Owner: "owner",
			Key:   key,
		},
		Value: []byte(value),
	}
}

// ViewBasedActivatorFixture returns a ViewBasedActivator with randomly generated Data and ActivationView.
func ViewBasedActivatorFixture() *protocol.ViewBasedActivator[uint64] {
	return &protocol.ViewBasedActivator[uint64]{
		Data:           rand.Uint64(),
		ActivationView: rand.Uint64(),
	}
}

// EpochExtensionFixture returns a randomly generated EpochExtensionFixture object.
func EpochExtensionFixture() flow.EpochExtension {
	firstView := rand.Uint64()

	return flow.EpochExtension{
		FirstView: firstView,
		FinalView: firstView + uint64(rand.Intn(10)+1),
	}
}

// EpochStateContainerFixture returns a randomly generated EpochStateContainer object.
func EpochStateContainerFixture() *flow.EpochStateContainer {
	return &flow.EpochStateContainer{
		SetupID:          IdentifierFixture(),
		CommitID:         IdentifierFixture(),
		ActiveIdentities: DynamicIdentityEntryListFixture(5),
		EpochExtensions:  []flow.EpochExtension{EpochExtensionFixture()},
	}
}<|MERGE_RESOLUTION|>--- conflicted
+++ resolved
@@ -1727,21 +1727,8 @@
 func ChunkDataPackRequestFixture(opts ...func(*verification.ChunkDataPackRequest)) *verification.
 	ChunkDataPackRequest {
 	req := &verification.ChunkDataPackRequest{
-<<<<<<< HEAD
-		Locator: *ChunkLocatorFixture(IdentifierFixture(), 0),
-		ChunkDataPackRequestInfo: verification.ChunkDataPackRequestInfo{
-			ChunkID:   IdentifierFixture(),
-			Height:    0,
-			Agrees:    IdentifierListFixture(1),
-			Disagrees: IdentifierListFixture(1),
-		},
-=======
-		Locator: chunks.Locator{
-			ResultID: IdentifierFixture(),
-			Index:    0,
-		},
+		Locator:                  *ChunkLocatorFixture(IdentifierFixture(), 0),
 		ChunkDataPackRequestInfo: *ChunkDataPackRequestInfoFixture(),
->>>>>>> fade0c29
 	}
 
 	for _, opt := range opts {
