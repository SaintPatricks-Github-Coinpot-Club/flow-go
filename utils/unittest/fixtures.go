--- conflicted
+++ resolved
@@ -1356,17 +1356,10 @@
 	return chunk
 }
 
-<<<<<<< HEAD
-func ChunkListFixture(n uint, blockID flow.Identifier, opts ...func(*flow.Chunk)) flow.ChunkList {
+func ChunkListFixture(n uint, blockID flow.Identifier, startState flow.StateCommitment, opts ...func(*flow.Chunk)) flow.ChunkList {
 	chunks := make([]*flow.Chunk, 0, n)
 	for i := uint64(0); i < uint64(n); i++ {
-		chunk := ChunkFixture(blockID, uint(i), opts...)
-=======
-func ChunkListFixture(n uint, blockID flow.Identifier, startState flow.StateCommitment) flow.ChunkList {
-	chunks := make([]*flow.Chunk, 0, n)
-	for i := uint64(0); i < uint64(n); i++ {
-		chunk := ChunkFixture(blockID, uint(i), startState)
->>>>>>> a5038bcb
+		chunk := ChunkFixture(blockID, uint(i), startState, opts...)
 		chunk.Index = i
 		chunks = append(chunks, chunk)
 		startState = chunk.EndState
