--- conflicted
+++ resolved
@@ -3,6 +3,8 @@
 import (
 	"sync"
 	"testing"
+
+	"github.com/stretchr/testify/require"
 
 	"github.com/onflow/flow-go/model/flow"
 	"github.com/onflow/flow-go/state/protocol"
@@ -116,12 +118,7 @@
 func (mock *EpochQuery) AddTentative(epoch protocol.TentativeEpoch) {
 	mock.mu.Lock()
 	defer mock.mu.Unlock()
-<<<<<<< HEAD
-	mock.tentative[epoch.Counter()] = epoch
-=======
-	counter, err := epoch.Counter()
-	require.NoError(mock.t, err, "cannot add epoch with invalid counter")
+	counter := epoch.Counter()
 	require.Equal(mock.t, mock.counter+1, counter, "may only add tentative next epoch with current counter + 1")
 	mock.tentative[counter] = epoch
->>>>>>> 57819456
 }