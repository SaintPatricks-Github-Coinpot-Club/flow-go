--- conflicted
+++ resolved
@@ -9,10 +9,7 @@
 	"runtime"
 	"strings"
 	"sync"
-<<<<<<< HEAD
-=======
 	"testing"
->>>>>>> 138e1c32
 	"time"
 
 	"github.com/rs/zerolog"
