package unittest

import (
	"crypto/rand"
	"encoding/hex"

	"github.com/onflow/cadence"
	"github.com/onflow/cadence/encoding/ccf"
	"github.com/onflow/cadence/runtime/common"
	"github.com/onflow/crypto"

	"github.com/onflow/flow-go/fvm/systemcontracts"
	"github.com/onflow/flow-go/model/flow"
)

// This file contains service event fixtures for testing purposes.

func EpochSetupRandomSourceFixture() []byte {
	source := make([]byte, flow.EpochSetupRandomSourceLength)
	_, err := rand.Read(source)
	if err != nil {
		panic(err)
	}
	return source
}

// EpochSetupFixtureByChainID returns an EpochSetup service event as a Cadence event
// representation and as a protocol model representation.
func EpochSetupFixtureByChainID(chain flow.ChainID) (flow.Event, *flow.EpochSetup) {
	events := systemcontracts.ServiceEventsForChain(chain)

	event := EventFixture(events.EpochSetup.EventType(), 1, 1, IdentifierFixture(), 0)
	randomSource := EpochSetupRandomSourceFixture()
	event.Payload = EpochSetupFixtureCCF(randomSource)

	expected := &flow.EpochSetup{
		Counter:            1,
		FirstView:          100,
		FinalView:          200,
		DKGPhase1FinalView: 150,
		DKGPhase2FinalView: 160,
		DKGPhase3FinalView: 170,
		RandomSource:       randomSource,
		TargetDuration:     200,
		TargetEndTime:      2000000000,
		Assignments: flow.AssignmentList{
			{
				flow.MustHexStringToIdentifier("0000000000000000000000000000000000000000000000000000000000000001"),
				flow.MustHexStringToIdentifier("0000000000000000000000000000000000000000000000000000000000000002"),
			},
			{
				flow.MustHexStringToIdentifier("0000000000000000000000000000000000000000000000000000000000000003"),
				flow.MustHexStringToIdentifier("0000000000000000000000000000000000000000000000000000000000000004"),
			},
		},
		Participants: flow.IdentitySkeletonList{
			{
				Role:          flow.RoleCollection,
				NodeID:        flow.MustHexStringToIdentifier("0000000000000000000000000000000000000000000000000000000000000001"),
				Address:       "1.flow.com",
				NetworkPubKey: MustDecodePublicKeyHex(crypto.ECDSAP256, "378dbf45d85c614feb10d8bd4f78f4b6ef8eec7d987b937e123255444657fb3da031f232a507e323df3a6f6b8f50339c51d188e80c0e7a92420945cc6ca893fc"),
				StakingPubKey: MustDecodePublicKeyHex(crypto.BLSBLS12381, "af4aade26d76bb2ab15dcc89adcef82a51f6f04b3cb5f4555214b40ec89813c7a5f95776ea4fe449de48166d0bbc59b919b7eabebaac9614cf6f9461fac257765415f4d8ef1376a2365ec9960121888ea5383d88a140c24c29962b0a14e4e4e7"),
				InitialWeight: 100,
			},
			{
				Role:          flow.RoleCollection,
				NodeID:        flow.MustHexStringToIdentifier("0000000000000000000000000000000000000000000000000000000000000002"),
				Address:       "2.flow.com",
				NetworkPubKey: MustDecodePublicKeyHex(crypto.ECDSAP256, "378dbf45d85c614feb10d8bd4f78f4b6ef8eec7d987b937e123255444657fb3da031f232a507e323df3a6f6b8f50339c51d188e80c0e7a92420945cc6ca893fc"),
				StakingPubKey: MustDecodePublicKeyHex(crypto.BLSBLS12381, "af4aade26d76bb2ab15dcc89adcef82a51f6f04b3cb5f4555214b40ec89813c7a5f95776ea4fe449de48166d0bbc59b919b7eabebaac9614cf6f9461fac257765415f4d8ef1376a2365ec9960121888ea5383d88a140c24c29962b0a14e4e4e7"),
				InitialWeight: 100,
			},
			{
				Role:          flow.RoleCollection,
				NodeID:        flow.MustHexStringToIdentifier("0000000000000000000000000000000000000000000000000000000000000003"),
				Address:       "3.flow.com",
				NetworkPubKey: MustDecodePublicKeyHex(crypto.ECDSAP256, "378dbf45d85c614feb10d8bd4f78f4b6ef8eec7d987b937e123255444657fb3da031f232a507e323df3a6f6b8f50339c51d188e80c0e7a92420945cc6ca893fc"),
				StakingPubKey: MustDecodePublicKeyHex(crypto.BLSBLS12381, "af4aade26d76bb2ab15dcc89adcef82a51f6f04b3cb5f4555214b40ec89813c7a5f95776ea4fe449de48166d0bbc59b919b7eabebaac9614cf6f9461fac257765415f4d8ef1376a2365ec9960121888ea5383d88a140c24c29962b0a14e4e4e7"),
				InitialWeight: 100,
			},
			{
				Role:          flow.RoleCollection,
				NodeID:        flow.MustHexStringToIdentifier("0000000000000000000000000000000000000000000000000000000000000004"),
				Address:       "4.flow.com",
				NetworkPubKey: MustDecodePublicKeyHex(crypto.ECDSAP256, "378dbf45d85c614feb10d8bd4f78f4b6ef8eec7d987b937e123255444657fb3da031f232a507e323df3a6f6b8f50339c51d188e80c0e7a92420945cc6ca893fc"),
				StakingPubKey: MustDecodePublicKeyHex(crypto.BLSBLS12381, "af4aade26d76bb2ab15dcc89adcef82a51f6f04b3cb5f4555214b40ec89813c7a5f95776ea4fe449de48166d0bbc59b919b7eabebaac9614cf6f9461fac257765415f4d8ef1376a2365ec9960121888ea5383d88a140c24c29962b0a14e4e4e7"),
				InitialWeight: 100,
			},
			{
				Role:          flow.RoleConsensus,
				NodeID:        flow.MustHexStringToIdentifier("0000000000000000000000000000000000000000000000000000000000000011"),
				Address:       "11.flow.com",
				NetworkPubKey: MustDecodePublicKeyHex(crypto.ECDSAP256, "cfdfe8e4362c8f79d11772cb7277ab16e5033a63e8dd5d34caf1b041b77e5b2d63c2072260949ccf8907486e4cfc733c8c42ca0e4e208f30470b0d950856cd47"),
				StakingPubKey: MustDecodePublicKeyHex(crypto.BLSBLS12381, "8207559cd7136af378bba53a8f0196dee3849a3ab02897c1995c3e3f6ca0c4a776c3ae869d1ddbb473090054be2400ad06d7910aa2c5d1780220fdf3765a3c1764bce10c6fe66a5a2be51a422e878518bd750424bb56b8a0ecf0f8ad2057e83f"),
				InitialWeight: 100,
			},
			{
				Role:          flow.RoleExecution,
				NodeID:        flow.MustHexStringToIdentifier("0000000000000000000000000000000000000000000000000000000000000021"),
				Address:       "21.flow.com",
				NetworkPubKey: MustDecodePublicKeyHex(crypto.ECDSAP256, "d64318ba0dbf68f3788fc81c41d507c5822bf53154530673127c66f50fe4469ccf1a054a868a9f88506a8999f2386d86fcd2b901779718cba4fb53c2da258f9e"),
				StakingPubKey: MustDecodePublicKeyHex(crypto.BLSBLS12381, "880b162b7ec138b36af401d07868cb08d25746d905395edbb4625bdf105d4bb2b2f4b0f4ae273a296a6efefa7ce9ccb914e39947ce0e83745125cab05d62516076ff0173ed472d3791ccef937597c9ea12381d76f547a092a4981d77ff3fba83"),
				InitialWeight: 100,
			},
			{
				Role:          flow.RoleVerification,
				NodeID:        flow.MustHexStringToIdentifier("0000000000000000000000000000000000000000000000000000000000000031"),
				Address:       "31.flow.com",
				NetworkPubKey: MustDecodePublicKeyHex(crypto.ECDSAP256, "697241208dcc9142b6f53064adc8ff1c95760c68beb2ba083c1d005d40181fd7a1b113274e0163c053a3addd47cd528ec6a1f190cf465aac87c415feaae011ae"),
				StakingPubKey: MustDecodePublicKeyHex(crypto.BLSBLS12381, "b1f97d0a06020eca97352e1adde72270ee713c7daf58da7e74bf72235321048b4841bdfc28227964bf18e371e266e32107d238358848bcc5d0977a0db4bda0b4c33d3874ff991e595e0f537c7b87b4ddce92038ebc7b295c9ea20a1492302aa7"),
				InitialWeight: 100,
			},
		},
	}

	return event, expected
}

// EpochCommitFixtureByChainID returns an EpochCommit service event as a Cadence event
// representation and as a protocol model representation.
func EpochCommitFixtureByChainID(chain flow.ChainID) (flow.Event, *flow.EpochCommit) {

	events := systemcontracts.ServiceEventsForChain(chain)

	event := EventFixture(events.EpochCommit.EventType(), 1, 1, IdentifierFixture(), 0)
	event.Payload = EpochCommitFixtureCCF

	expected := &flow.EpochCommit{
		Counter: 1,
		ClusterQCs: []flow.ClusterQCVoteData{
			{
				VoterIDs: []flow.Identifier{
					flow.MustHexStringToIdentifier("0000000000000000000000000000000000000000000000000000000000000001"),
					flow.MustHexStringToIdentifier("0000000000000000000000000000000000000000000000000000000000000002"),
				},
				SigData: MustDecodeSignatureHex("b072ed22ed305acd44818a6c836e09b4e844eebde6a4fdbf5cec983e2872b86c8b0f6c34c0777bf52e385ab7c45dc55d"),
			},
			{
				VoterIDs: []flow.Identifier{
					flow.MustHexStringToIdentifier("0000000000000000000000000000000000000000000000000000000000000003"),
					flow.MustHexStringToIdentifier("0000000000000000000000000000000000000000000000000000000000000004"),
				},
				SigData: MustDecodeSignatureHex("899e266a543e1b3a564f68b22f7be571f2e944ec30fadc4b39e2d5f526ba044c0f3cb2648f8334fc216fa3360a0418b2"),
			},
		},
		DKGGroupKey: MustDecodePublicKeyHex(crypto.BLSBLS12381, "8c588266db5f5cda629e83f8aa04ae9413593fac19e4865d06d291c9d14fbdd9bdb86a7a12f9ef8590c79cb635e3163315d193087e9336092987150d0cd2b14ac6365f7dc93eec573752108b8c12368abb65f0652d9f644e5aed611c37926950"),
		DKGParticipantKeys: []crypto.PublicKey{
			MustDecodePublicKeyHex(crypto.BLSBLS12381, "87a339e4e5c74f089da20a33f515d8c8f4464ab53ede5a74aa2432cd1ae66d522da0c122249ee176cd747ddc83ca81090498389384201614caf51eac392c1c0a916dfdcfbbdf7363f9552b6468434add3d3f6dc91a92bbe3ee368b59b7828488"),
		},
	}

	return event, expected
}

// VersionBeaconFixtureByChainID returns a VersionTable service event as a Cadence event
// representation and as a protocol model representation.
func VersionBeaconFixtureByChainID(chain flow.ChainID) (flow.Event, *flow.VersionBeacon) {

	events := systemcontracts.ServiceEventsForChain(chain)

	event := EventFixture(events.VersionBeacon.EventType(), 1, 1, IdentifierFixture(), 0)
	event.Payload = VersionBeaconFixtureCCF

	expected := &flow.VersionBeacon{
		VersionBoundaries: []flow.VersionBoundary{
			{
				BlockHeight: 44,
				Version:     "2.13.7-test",
			},
		},
		Sequence: 5,
	}

	return event, expected
}

func createEpochSetupEvent(randomSourceHex string) cadence.Event {

	return cadence.NewEvent([]cadence.Value{
		// counter
		cadence.NewUInt64(1),

		// nodeInfo
		createEpochNodes(),

		// firstView
		cadence.NewUInt64(100),

		// finalView
		cadence.NewUInt64(200),

		// collectorClusters
		createEpochCollectors(),

		// randomSource
		cadence.String(randomSourceHex),

		// DKGPhase1FinalView
		cadence.UInt64(150),

		// DKGPhase2FinalView
		cadence.UInt64(160),

		// DKGPhase3FinalView
		cadence.UInt64(170),

		// targetDuration
		cadence.UInt64(200),

		// targetEndTime
		cadence.UInt64(2000000000),
	}).WithType(newFlowEpochEpochSetupEventType())
}

func createEpochNodes() cadence.Array {

	nodeInfoType := newFlowIDTableStakingNodeInfoStructType()

	nodeInfo1 := cadence.NewStruct([]cadence.Value{
		// id
		cadence.String("0000000000000000000000000000000000000000000000000000000000000001"),

		// role
		cadence.UInt8(1),

		// networkingAddress
		cadence.String("1.flow.com"),

		// networkingKey
		cadence.String("378dbf45d85c614feb10d8bd4f78f4b6ef8eec7d987b937e123255444657fb3da031f232a507e323df3a6f6b8f50339c51d188e80c0e7a92420945cc6ca893fc"),

		// stakingKey
		cadence.String("af4aade26d76bb2ab15dcc89adcef82a51f6f04b3cb5f4555214b40ec89813c7a5f95776ea4fe449de48166d0bbc59b919b7eabebaac9614cf6f9461fac257765415f4d8ef1376a2365ec9960121888ea5383d88a140c24c29962b0a14e4e4e7"),

		// tokensStaked
		ufix64FromString("0.00000000"),

		// tokensCommitted
		ufix64FromString("1350000.00000000"),

		// tokensUnstaking
		ufix64FromString("0.00000000"),

		// tokensUnstaked
		ufix64FromString("0.00000000"),

		// tokensRewarded
		ufix64FromString("0.00000000"),

		// delegators
		cadence.NewArray([]cadence.Value{}).WithType(cadence.NewVariableSizedArrayType(cadence.UInt32Type)),

		// delegatorIDCounter
		cadence.UInt32(0),

		// tokensRequestedToUnstake
		ufix64FromString("0.00000000"),

		// initialWeight
		cadence.UInt64(100),
	}).WithType(nodeInfoType)

	nodeInfo2 := cadence.NewStruct([]cadence.Value{
		// id
		cadence.String("0000000000000000000000000000000000000000000000000000000000000002"),

		// role
		cadence.UInt8(1),

		// networkingAddress
		cadence.String("2.flow.com"),

		// networkingKey
		cadence.String("378dbf45d85c614feb10d8bd4f78f4b6ef8eec7d987b937e123255444657fb3da031f232a507e323df3a6f6b8f50339c51d188e80c0e7a92420945cc6ca893fc"),

		// stakingKey
		cadence.String("af4aade26d76bb2ab15dcc89adcef82a51f6f04b3cb5f4555214b40ec89813c7a5f95776ea4fe449de48166d0bbc59b919b7eabebaac9614cf6f9461fac257765415f4d8ef1376a2365ec9960121888ea5383d88a140c24c29962b0a14e4e4e7"),

		// tokensStaked
		ufix64FromString("0.00000000"),

		// tokensCommitted
		ufix64FromString("1350000.00000000"),

		// tokensUnstaking
		ufix64FromString("0.00000000"),

		// tokensUnstaked
		ufix64FromString("0.00000000"),

		// tokensRewarded
		ufix64FromString("0.00000000"),

		// delegators
		cadence.NewArray([]cadence.Value{}).WithType(cadence.NewVariableSizedArrayType(cadence.UInt32Type)),

		// delegatorIDCounter
		cadence.UInt32(0),

		// tokensRequestedToUnstake
		ufix64FromString("0.00000000"),

		// initialWeight
		cadence.UInt64(100),
	}).WithType(nodeInfoType)

	nodeInfo3 := cadence.NewStruct([]cadence.Value{
		// id
		cadence.String("0000000000000000000000000000000000000000000000000000000000000003"),

		// role
		cadence.UInt8(1),

		// networkingAddress
		cadence.String("3.flow.com"),

		// networkingKey
		cadence.String("378dbf45d85c614feb10d8bd4f78f4b6ef8eec7d987b937e123255444657fb3da031f232a507e323df3a6f6b8f50339c51d188e80c0e7a92420945cc6ca893fc"),

		// stakingKey
		cadence.String("af4aade26d76bb2ab15dcc89adcef82a51f6f04b3cb5f4555214b40ec89813c7a5f95776ea4fe449de48166d0bbc59b919b7eabebaac9614cf6f9461fac257765415f4d8ef1376a2365ec9960121888ea5383d88a140c24c29962b0a14e4e4e7"),

		// tokensStaked
		ufix64FromString("0.00000000"),

		// tokensCommitted
		ufix64FromString("1350000.00000000"),

		// tokensUnstaking
		ufix64FromString("0.00000000"),

		// tokensUnstaked
		ufix64FromString("0.00000000"),

		// tokensRewarded
		ufix64FromString("0.00000000"),

		// delegators
		cadence.NewArray([]cadence.Value{}).WithType(cadence.NewVariableSizedArrayType(cadence.UInt32Type)),

		// delegatorIDCounter
		cadence.UInt32(0),

		// tokensRequestedToUnstake
		ufix64FromString("0.00000000"),

		// initialWeight
		cadence.UInt64(100),
	}).WithType(nodeInfoType)

	nodeInfo4 := cadence.NewStruct([]cadence.Value{
		// id
		cadence.String("0000000000000000000000000000000000000000000000000000000000000004"),

		// role
		cadence.UInt8(1),

		// networkingAddress
		cadence.String("4.flow.com"),

		// networkingKey
		cadence.String("378dbf45d85c614feb10d8bd4f78f4b6ef8eec7d987b937e123255444657fb3da031f232a507e323df3a6f6b8f50339c51d188e80c0e7a92420945cc6ca893fc"),

		// stakingKey
		cadence.String("af4aade26d76bb2ab15dcc89adcef82a51f6f04b3cb5f4555214b40ec89813c7a5f95776ea4fe449de48166d0bbc59b919b7eabebaac9614cf6f9461fac257765415f4d8ef1376a2365ec9960121888ea5383d88a140c24c29962b0a14e4e4e7"),

		// tokensStaked
		ufix64FromString("0.00000000"),

		// tokensCommitted
		ufix64FromString("1350000.00000000"),

		// tokensUnstaking
		ufix64FromString("0.00000000"),

		// tokensUnstaked
		ufix64FromString("0.00000000"),

		// tokensRewarded
		ufix64FromString("0.00000000"),

		// delegators
		cadence.NewArray([]cadence.Value{}).WithType(cadence.NewVariableSizedArrayType(cadence.UInt32Type)),

		// delegatorIDCounter
		cadence.UInt32(0),

		// tokensRequestedToUnstake
		ufix64FromString("0.00000000"),

		// initialWeight
		cadence.UInt64(100),
	}).WithType(nodeInfoType)

	nodeInfo5 := cadence.NewStruct([]cadence.Value{
		// id
		cadence.String("0000000000000000000000000000000000000000000000000000000000000011"),

		// role
		cadence.UInt8(2),

		// networkingAddress
		cadence.String("11.flow.com"),

		// networkingKey
		cadence.String("cfdfe8e4362c8f79d11772cb7277ab16e5033a63e8dd5d34caf1b041b77e5b2d63c2072260949ccf8907486e4cfc733c8c42ca0e4e208f30470b0d950856cd47"),

		// stakingKey
		cadence.String("8207559cd7136af378bba53a8f0196dee3849a3ab02897c1995c3e3f6ca0c4a776c3ae869d1ddbb473090054be2400ad06d7910aa2c5d1780220fdf3765a3c1764bce10c6fe66a5a2be51a422e878518bd750424bb56b8a0ecf0f8ad2057e83f"),

		// tokensStaked
		ufix64FromString("0.00000000"),

		// tokensCommitted
		ufix64FromString("1350000.00000000"),

		// tokensUnstaking
		ufix64FromString("0.00000000"),

		// tokensUnstaked
		ufix64FromString("0.00000000"),

		// tokensRewarded
		ufix64FromString("0.00000000"),

		// delegators
		cadence.NewArray([]cadence.Value{}).WithType(cadence.NewVariableSizedArrayType(cadence.UInt32Type)),

		// delegatorIDCounter
		cadence.UInt32(0),

		// tokensRequestedToUnstake
		ufix64FromString("0.00000000"),

		// initialWeight
		cadence.UInt64(100),
	}).WithType(nodeInfoType)

	nodeInfo6 := cadence.NewStruct([]cadence.Value{
		// id
		cadence.String("0000000000000000000000000000000000000000000000000000000000000021"),

		// role
		cadence.UInt8(3),

		// networkingAddress
		cadence.String("21.flow.com"),

		// networkingKey
		cadence.String("d64318ba0dbf68f3788fc81c41d507c5822bf53154530673127c66f50fe4469ccf1a054a868a9f88506a8999f2386d86fcd2b901779718cba4fb53c2da258f9e"),

		// stakingKey
		cadence.String("880b162b7ec138b36af401d07868cb08d25746d905395edbb4625bdf105d4bb2b2f4b0f4ae273a296a6efefa7ce9ccb914e39947ce0e83745125cab05d62516076ff0173ed472d3791ccef937597c9ea12381d76f547a092a4981d77ff3fba83"),

		// tokensStaked
		ufix64FromString("0.00000000"),

		// tokensCommitted
		ufix64FromString("1350000.00000000"),

		// tokensUnstaking
		ufix64FromString("0.00000000"),

		// tokensUnstaked
		ufix64FromString("0.00000000"),

		// tokensRewarded
		ufix64FromString("0.00000000"),

		// delegators
		cadence.NewArray([]cadence.Value{}).WithType(cadence.NewVariableSizedArrayType(cadence.UInt32Type)),

		// delegatorIDCounter
		cadence.UInt32(0),

		// tokensRequestedToUnstake
		ufix64FromString("0.00000000"),

		// initialWeight
		cadence.UInt64(100),
	}).WithType(nodeInfoType)

	nodeInfo7 := cadence.NewStruct([]cadence.Value{
		// id
		cadence.String("0000000000000000000000000000000000000000000000000000000000000031"),

		// role
		cadence.UInt8(4),

		// networkingAddress
		cadence.String("31.flow.com"),

		// networkingKey
		cadence.String("697241208dcc9142b6f53064adc8ff1c95760c68beb2ba083c1d005d40181fd7a1b113274e0163c053a3addd47cd528ec6a1f190cf465aac87c415feaae011ae"),

		// stakingKey
		cadence.String("b1f97d0a06020eca97352e1adde72270ee713c7daf58da7e74bf72235321048b4841bdfc28227964bf18e371e266e32107d238358848bcc5d0977a0db4bda0b4c33d3874ff991e595e0f537c7b87b4ddce92038ebc7b295c9ea20a1492302aa7"),

		// tokensStaked
		ufix64FromString("0.00000000"),

		// tokensCommitted
		ufix64FromString("1350000.00000000"),

		// tokensUnstaking
		ufix64FromString("0.00000000"),

		// tokensUnstaked
		ufix64FromString("0.00000000"),

		// tokensRewarded
		ufix64FromString("0.00000000"),

		// delegators
		cadence.NewArray([]cadence.Value{}).WithType(cadence.NewVariableSizedArrayType(cadence.UInt32Type)),

		// delegatorIDCounter
		cadence.UInt32(0),

		// tokensRequestedToUnstake
		ufix64FromString("0.00000000"),

		// initialWeight
		cadence.UInt64(100),
	}).WithType(nodeInfoType)

	return cadence.NewArray([]cadence.Value{
		nodeInfo1,
		nodeInfo2,
		nodeInfo3,
		nodeInfo4,
		nodeInfo5,
		nodeInfo6,
		nodeInfo7,
	}).WithType(cadence.NewVariableSizedArrayType(nodeInfoType))
}

func createEpochCollectors() cadence.Array {

	clusterType := newFlowClusterQCClusterStructType()

	voteType := newFlowClusterQCVoteStructType()

	cluster1 := cadence.NewStruct([]cadence.Value{
		// index
		cadence.NewUInt16(0),

		// nodeWeights
		cadence.NewDictionary([]cadence.KeyValuePair{
			{
				Key:   cadence.String("0000000000000000000000000000000000000000000000000000000000000001"),
				Value: cadence.UInt64(100),
			},
			{
				Key:   cadence.String("0000000000000000000000000000000000000000000000000000000000000002"),
				Value: cadence.UInt64(100),
			},
		}).WithType(cadence.NewMeteredDictionaryType(nil, cadence.StringType, cadence.UInt64Type)),

		// totalWeight
		cadence.NewUInt64(100),

		// generatedVotes
		cadence.NewDictionary(nil).WithType(cadence.NewDictionaryType(cadence.StringType, voteType)),

		// uniqueVoteMessageTotalWeights
		cadence.NewDictionary(nil).WithType(cadence.NewDictionaryType(cadence.StringType, cadence.UInt64Type)),
	}).WithType(clusterType)

	cluster2 := cadence.NewStruct([]cadence.Value{
		// index
		cadence.NewUInt16(1),

		// nodeWeights
		cadence.NewDictionary([]cadence.KeyValuePair{
			{
				Key:   cadence.String("0000000000000000000000000000000000000000000000000000000000000003"),
				Value: cadence.UInt64(100),
			},
			{
				Key:   cadence.String("0000000000000000000000000000000000000000000000000000000000000004"),
				Value: cadence.UInt64(100),
			},
		}).WithType(cadence.NewMeteredDictionaryType(nil, cadence.StringType, cadence.UInt64Type)),

		// totalWeight
		cadence.NewUInt64(0),

		// generatedVotes
		cadence.NewDictionary(nil).WithType(cadence.NewDictionaryType(cadence.StringType, voteType)),

		// uniqueVoteMessageTotalWeights
		cadence.NewDictionary(nil).WithType(cadence.NewDictionaryType(cadence.StringType, cadence.UInt64Type)),
	}).WithType(clusterType)

	return cadence.NewArray([]cadence.Value{
		cluster1,
		cluster2,
	}).WithType(cadence.NewVariableSizedArrayType(clusterType))
}

func createEpochCommitEvent() cadence.Event {

	clusterQCType := newFlowClusterQCClusterQCStructType()

	cluster1 := cadence.NewStruct([]cadence.Value{
		// index
		cadence.UInt16(0),

		// voteSignatures
		cadence.NewArray([]cadence.Value{
			cadence.String("a39cd1e1bf7e2fb0609b7388ce5215a6a4c01eef2aee86e1a007faa28a6b2a3dc876e11bb97cdb26c3846231d2d01e4d"),
			cadence.String("91673ad9c717d396c9a0953617733c128049ac1a639653d4002ab245b121df1939430e313bcbfd06948f6a281f6bf853"),
		}).WithType(cadence.NewVariableSizedArrayType(cadence.StringType)),

		// voteMessage
		cadence.String("irrelevant_for_these_purposes"),

		// voterIDs
		cadence.NewArray([]cadence.Value{
			cadence.String("0000000000000000000000000000000000000000000000000000000000000001"),
			cadence.String("0000000000000000000000000000000000000000000000000000000000000002"),
		}).WithType(cadence.NewVariableSizedArrayType(cadence.StringType)),
	}).WithType(clusterQCType)

	cluster2 := cadence.NewStruct([]cadence.Value{
		// index
		cadence.UInt16(1),

		// voteSignatures
		cadence.NewArray([]cadence.Value{
			cadence.String("b2bff159971852ed63e72c37991e62c94822e52d4fdcd7bf29aaf9fb178b1c5b4ce20dd9594e029f3574cb29533b857a"),
			cadence.String("9931562f0248c9195758da3de4fb92f24fa734cbc20c0cb80280163560e0e0348f843ac89ecbd3732e335940c1e8dccb"),
		}).WithType(cadence.NewVariableSizedArrayType(cadence.StringType)),

		// voteMessage
		cadence.String("irrelevant_for_these_purposes"),

		// voterIDs
		cadence.NewArray([]cadence.Value{
			cadence.String("0000000000000000000000000000000000000000000000000000000000000003"),
			cadence.String("0000000000000000000000000000000000000000000000000000000000000004"),
		}).WithType(cadence.NewVariableSizedArrayType(cadence.StringType)),
	}).WithType(clusterQCType)

	return cadence.NewEvent([]cadence.Value{
		// counter
		cadence.NewUInt64(1),

		// clusterQCs
		cadence.NewArray([]cadence.Value{
			cluster1,
			cluster2,
		}).WithType(cadence.NewVariableSizedArrayType(clusterQCType)),

		// dkgPubKeys
		cadence.NewArray([]cadence.Value{
			cadence.String("8c588266db5f5cda629e83f8aa04ae9413593fac19e4865d06d291c9d14fbdd9bdb86a7a12f9ef8590c79cb635e3163315d193087e9336092987150d0cd2b14ac6365f7dc93eec573752108b8c12368abb65f0652d9f644e5aed611c37926950"),
			cadence.String("87a339e4e5c74f089da20a33f515d8c8f4464ab53ede5a74aa2432cd1ae66d522da0c122249ee176cd747ddc83ca81090498389384201614caf51eac392c1c0a916dfdcfbbdf7363f9552b6468434add3d3f6dc91a92bbe3ee368b59b7828488"),
<<<<<<< HEAD
		}).WithType(cadence.NewVariableSizedArrayType(cadence.StringType)),
	}).WithType(newFlowEpochEpochCommittedEventType())
=======
		}).WithType(cadence.NewVariableSizedArrayType(cadence.StringType{})),
	}).WithType(newFlowEpochEpochCommitEventType())
>>>>>>> ae8ab050
}

func createVersionBeaconEvent() cadence.Event {
	versionBoundaryType := NewNodeVersionBeaconVersionBoundaryStructType()

	semverType := NewNodeVersionBeaconSemverStructType()

	semver := cadence.NewStruct([]cadence.Value{
		// major
		cadence.UInt8(2),

		// minor
		cadence.UInt8(13),

		// patch
		cadence.UInt8(7),

		// preRelease
		cadence.NewOptional(cadence.String("test")),
	}).WithType(semverType)

	versionBoundary := cadence.NewStruct([]cadence.Value{
		// blockHeight
		cadence.UInt64(44),

		// version
		semver,
	}).WithType(versionBoundaryType)

	return cadence.NewEvent([]cadence.Value{
		// versionBoundaries
		cadence.NewArray([]cadence.Value{
			versionBoundary,
		}).WithType(cadence.NewVariableSizedArrayType(versionBoundaryType)),

		// sequence
		cadence.UInt64(5),
	}).WithType(NewNodeVersionBeaconVersionBeaconEventType())
}

func newFlowClusterQCVoteStructType() cadence.Type {

	// A.01cf0e2f2f715450.FlowClusterQC.Vote

	address, _ := common.HexToAddress("01cf0e2f2f715450")
	location := common.NewAddressLocation(nil, address, "FlowClusterQC")

	return &cadence.StructType{
		Location:            location,
		QualifiedIdentifier: "FlowClusterQC.Vote",
		Fields: []cadence.Field{
			{
				Identifier: "nodeID",
				Type:       cadence.StringType,
			},
			{
				Identifier: "signature",
				Type:       cadence.NewOptionalType(cadence.StringType),
			},
			{
				Identifier: "message",
				Type:       cadence.NewOptionalType(cadence.StringType),
			},
			{
				Identifier: "clusterIndex",
				Type:       cadence.UInt16Type,
			},
			{
				Identifier: "weight",
				Type:       cadence.UInt64Type,
			},
		},
	}
}

func newFlowClusterQCClusterStructType() *cadence.StructType {

	// A.01cf0e2f2f715450.FlowClusterQC.Cluster

	address, _ := common.HexToAddress("01cf0e2f2f715450")
	location := common.NewAddressLocation(nil, address, "FlowClusterQC")

	return &cadence.StructType{
		Location:            location,
		QualifiedIdentifier: "FlowClusterQC.Cluster",
		Fields: []cadence.Field{
			{
				Identifier: "index",
				Type:       cadence.UInt16Type,
			},
			{
				Identifier: "nodeWeights",
				Type:       cadence.NewDictionaryType(cadence.StringType, cadence.UInt64Type),
			},
			{
				Identifier: "totalWeight",
				Type:       cadence.UInt64Type,
			},
			{
				Identifier: "generatedVotes",
				Type:       cadence.NewDictionaryType(cadence.StringType, newFlowClusterQCVoteStructType()),
			},
			{
				Identifier: "uniqueVoteMessageTotalWeights",
				Type:       cadence.NewDictionaryType(cadence.StringType, cadence.UInt64Type),
			},
		},
	}
}

func newFlowIDTableStakingNodeInfoStructType() *cadence.StructType {

	// A.01cf0e2f2f715450.FlowIDTableStaking.NodeInfo

	address, _ := common.HexToAddress("01cf0e2f2f715450")
	location := common.NewAddressLocation(nil, address, "FlowIDTableStaking")

	return &cadence.StructType{
		Location:            location,
		QualifiedIdentifier: "FlowIDTableStaking.NodeInfo",
		Fields: []cadence.Field{
			{
				Identifier: "id",
				Type:       cadence.StringType,
			},
			{
				Identifier: "role",
				Type:       cadence.UInt8Type,
			},
			{
				Identifier: "networkingAddress",
				Type:       cadence.StringType,
			},
			{
				Identifier: "networkingKey",
				Type:       cadence.StringType,
			},
			{
				Identifier: "stakingKey",
				Type:       cadence.StringType,
			},
			{
				Identifier: "tokensStaked",
				Type:       cadence.UFix64Type,
			},
			{
				Identifier: "tokensCommitted",
				Type:       cadence.UFix64Type,
			},
			{
				Identifier: "tokensUnstaking",
				Type:       cadence.UFix64Type,
			},
			{
				Identifier: "tokensUnstaked",
				Type:       cadence.UFix64Type,
			},
			{
				Identifier: "tokensRewarded",
				Type:       cadence.UFix64Type,
			},
			{
				Identifier: "delegators",
				Type:       cadence.NewVariableSizedArrayType(cadence.UInt32Type),
			},
			{
				Identifier: "delegatorIDCounter",
				Type:       cadence.UInt32Type,
			},
			{
				Identifier: "tokensRequestedToUnstake",
				Type:       cadence.UFix64Type,
			},
			{
				Identifier: "initialWeight",
				Type:       cadence.UInt64Type,
			},
		},
	}
}

func newFlowEpochEpochSetupEventType() *cadence.EventType {

	// A.01cf0e2f2f715450.FlowEpoch.EpochSetup

	address, _ := common.HexToAddress("01cf0e2f2f715450")
	location := common.NewAddressLocation(nil, address, "FlowEpoch")

	return &cadence.EventType{
		Location:            location,
		QualifiedIdentifier: "FlowEpoch.EpochSetup",
		Fields: []cadence.Field{
			{
				Identifier: "counter",
				Type:       cadence.UInt64Type,
			},
			{
				Identifier: "nodeInfo",
				Type:       cadence.NewVariableSizedArrayType(newFlowIDTableStakingNodeInfoStructType()),
			},
			{
				Identifier: "firstView",
				Type:       cadence.UInt64Type,
			},
			{
				Identifier: "finalView",
				Type:       cadence.UInt64Type,
			},
			{
				Identifier: "collectorClusters",
				Type:       cadence.NewVariableSizedArrayType(newFlowClusterQCClusterStructType()),
			},
			{
				Identifier: "randomSource",
				Type:       cadence.StringType,
			},
			{
				Identifier: "DKGPhase1FinalView",
				Type:       cadence.UInt64Type,
			},
			{
				Identifier: "DKGPhase2FinalView",
				Type:       cadence.UInt64Type,
			},
			{
				Identifier: "DKGPhase3FinalView",
				Type:       cadence.UInt64Type,
			},
			{
				Identifier: "targetDuration",
				Type:       cadence.UInt64Type{},
			},
			{
				Identifier: "targetEndTime",
				Type:       cadence.UInt64Type{},
			},
		},
	}
}

func newFlowEpochEpochCommitEventType() *cadence.EventType {

	// A.01cf0e2f2f715450.FlowEpoch.EpochCommitted

	address, _ := common.HexToAddress("01cf0e2f2f715450")
	location := common.NewAddressLocation(nil, address, "FlowEpoch")

	return &cadence.EventType{
		Location:            location,
		QualifiedIdentifier: "FlowEpoch.EpochCommitted",
		Fields: []cadence.Field{
			{
				Identifier: "counter",
				Type:       cadence.UInt64Type,
			},
			{
				Identifier: "clusterQCs",
				Type:       cadence.NewVariableSizedArrayType(newFlowClusterQCClusterQCStructType()),
			},
			{
				Identifier: "dkgPubKeys",
				Type:       cadence.NewVariableSizedArrayType(cadence.StringType),
			},
		},
	}
}

func newFlowClusterQCClusterQCStructType() *cadence.StructType {

	// A.01cf0e2f2f715450.FlowClusterQC.ClusterQC"

	address, _ := common.HexToAddress("01cf0e2f2f715450")
	location := common.NewAddressLocation(nil, address, "FlowClusterQC")

	return &cadence.StructType{
		Location:            location,
		QualifiedIdentifier: "FlowClusterQC.ClusterQC",
		Fields: []cadence.Field{
			{
				Identifier: "index",
				Type:       cadence.UInt16Type,
			},
			{
				Identifier: "voteSignatures",
				Type:       cadence.NewVariableSizedArrayType(cadence.StringType),
			},
			{
				Identifier: "voteMessage",
				Type:       cadence.StringType,
			},
			{
				Identifier: "voterIDs",
				Type:       cadence.NewVariableSizedArrayType(cadence.StringType),
			},
		},
	}
}

func NewNodeVersionBeaconVersionBeaconEventType() *cadence.EventType {

	// A.01cf0e2f2f715450.NodeVersionBeacon.VersionBeacon

	address, _ := common.HexToAddress("01cf0e2f2f715450")
	location := common.NewAddressLocation(nil, address, "NodeVersionBeacon")

	return &cadence.EventType{
		Location:            location,
		QualifiedIdentifier: "NodeVersionBeacon.VersionBeacon",
		Fields: []cadence.Field{
			{
				Identifier: "versionBoundaries",
				Type:       cadence.NewVariableSizedArrayType(NewNodeVersionBeaconVersionBoundaryStructType()),
			},
			{
				Identifier: "sequence",
				Type:       cadence.UInt64Type,
			},
		},
	}
}

func NewNodeVersionBeaconVersionBoundaryStructType() *cadence.StructType {

	// A.01cf0e2f2f715450.NodeVersionBeacon.VersionBoundary

	address, _ := common.HexToAddress("01cf0e2f2f715450")
	location := common.NewAddressLocation(nil, address, "NodeVersionBeacon")

	return &cadence.StructType{
		Location:            location,
		QualifiedIdentifier: "NodeVersionBeacon.VersionBoundary",
		Fields: []cadence.Field{
			{
				Identifier: "blockHeight",
				Type:       cadence.UInt64Type,
			},
			{
				Identifier: "version",
				Type:       NewNodeVersionBeaconSemverStructType(),
			},
		},
	}
}

func NewNodeVersionBeaconSemverStructType() *cadence.StructType {

	// A.01cf0e2f2f715450.NodeVersionBeacon.Semver

	address, _ := common.HexToAddress("01cf0e2f2f715450")
	location := common.NewAddressLocation(nil, address, "NodeVersionBeacon")

	return &cadence.StructType{
		Location:            location,
		QualifiedIdentifier: "NodeVersionBeacon.Semver",
		Fields: []cadence.Field{
			{
				Identifier: "major",
				Type:       cadence.UInt8Type,
			},
			{
				Identifier: "minor",
				Type:       cadence.UInt8Type,
			},
			{
				Identifier: "patch",
				Type:       cadence.UInt8Type,
			},
			{
				Identifier: "preRelease",
				Type:       cadence.NewOptionalType(cadence.StringType),
			},
		},
	}
}

func ufix64FromString(s string) cadence.UFix64 {
	f, err := cadence.NewUFix64(s)
	if err != nil {
		panic(err)
	}
	return f
}

func EpochSetupFixtureCCF(randomSource []byte) []byte {
	randomSourceHex := hex.EncodeToString(randomSource)
	b, err := ccf.Encode(createEpochSetupEvent(randomSourceHex))
	if err != nil {
		panic(err)
	}
	_, err = ccf.Decode(nil, b)
	if err != nil {
		panic(err)
	}
	return b
}

func EpochSetupCCFWithNonHexRandomSource() []byte {
	// randomSource of correct length but made of non hex characters
	randomSource := "ZZ"
	for len(randomSource) != 2*flow.EpochSetupRandomSourceLength {
		randomSource = randomSource + "aa"
	}

	event := createEpochSetupEvent(randomSource)

	b, err := ccf.Encode(event)
	if err != nil {
		panic(err)
	}
	_, err = ccf.Decode(nil, b)
	if err != nil {
		panic(err)
	}
	return b
}

var EpochCommitFixtureCCF = func() []byte {
	b, err := ccf.Encode(createEpochCommitEvent())
	if err != nil {
		panic(err)
	}
	_, err = ccf.Decode(nil, b)
	if err != nil {
		panic(err)
	}
	return b
}()

var VersionBeaconFixtureCCF = func() []byte {
	b, err := ccf.Encode(createVersionBeaconEvent())
	if err != nil {
		panic(err)
	}
	_, err = ccf.Decode(nil, b)
	if err != nil {
		panic(err)
	}
	return b
}()<|MERGE_RESOLUTION|>--- conflicted
+++ resolved
@@ -657,13 +657,8 @@
 		cadence.NewArray([]cadence.Value{
 			cadence.String("8c588266db5f5cda629e83f8aa04ae9413593fac19e4865d06d291c9d14fbdd9bdb86a7a12f9ef8590c79cb635e3163315d193087e9336092987150d0cd2b14ac6365f7dc93eec573752108b8c12368abb65f0652d9f644e5aed611c37926950"),
 			cadence.String("87a339e4e5c74f089da20a33f515d8c8f4464ab53ede5a74aa2432cd1ae66d522da0c122249ee176cd747ddc83ca81090498389384201614caf51eac392c1c0a916dfdcfbbdf7363f9552b6468434add3d3f6dc91a92bbe3ee368b59b7828488"),
-<<<<<<< HEAD
 		}).WithType(cadence.NewVariableSizedArrayType(cadence.StringType)),
 	}).WithType(newFlowEpochEpochCommittedEventType())
-=======
-		}).WithType(cadence.NewVariableSizedArrayType(cadence.StringType{})),
-	}).WithType(newFlowEpochEpochCommitEventType())
->>>>>>> ae8ab050
 }
 
 func createVersionBeaconEvent() cadence.Event {
@@ -894,11 +889,11 @@
 			},
 			{
 				Identifier: "targetDuration",
-				Type:       cadence.UInt64Type{},
+				Type:       cadence.UInt64Type,
 			},
 			{
 				Identifier: "targetEndTime",
-				Type:       cadence.UInt64Type{},
+				Type:       cadence.UInt64Type,
 			},
 		},
 	}
