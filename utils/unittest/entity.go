package unittest

import (
	"fmt"
	"math/rand"
	"reflect"
	"testing"
	"time"

	"github.com/onflow/crypto"
<<<<<<< HEAD

=======
>>>>>>> c237922f
	"github.com/stretchr/testify/require"

	"github.com/onflow/flow-go/model/flow"
)

// MockEntity implements a bare minimum entity for sake of test.
type MockEntity struct {
	Identifier flow.Identifier
	Nonce      uint64
}

func (m MockEntity) ID() flow.Identifier {
	return m.Identifier
}

func (m MockEntity) Checksum() flow.Identifier {
	return m.Identifier
}

func EntityListFixture(n uint) []*MockEntity {
	list := make([]*MockEntity, 0, n)
	for range n {
		list = append(list, MockEntityFixture())
	}
	return list
}

func MockEntityFixture() *MockEntity {
	return &MockEntity{Identifier: IdentifierFixture()}
}

// RequireEntityNonMalleable is a sanity check that the entity is not malleable with regards to the ID() function.
// Non-malleability in this sense means that it is computationally hard to build a different entity with the same ID.
// This implies that in a non-malleable entity, changing any field should change the ID, which is checked by this function.
// Note that this is sanity check of non-malleability and that passing this test does not guarantee non-malleability.
// Non-malleability is a required property for any entity that implements the [flow.IDEntity] interface. This is especially
// important for entities that contain signatures and are transmitted over the network.
// ID is used by the protocol to insure entity integrity when transmitted over the network. ID must therefore be a binding cryptographic commitment to an entity.
// This function consumes the entity and modifies its fields randomly to ensure that the ID changes after each modification.
// Generally speaking each type that implements [flow.IDEntity] method should be tested with this function.
// ATTENTION: We put only one requirement for data types, that is all fields have to be exported so we can modify them.
func RequireEntityNonMalleable(t *testing.T, entity flow.IDEntity, ops ...MalleabilityCheckerOpt) {
	err := NewMalleabilityChecker(ops...).Check(entity)
	require.NoError(t, err)
}

// MalleabilityChecker is a structure that holds additional information about the context of malleability check.
// It allows to customize the behavior of the check by providing custom types and their generators.
// All underlying checks are implemented as methods of this structure.
// This structure is used to check if the entity is malleable. Strictly speaking if a structure implements [flow.IDEntity] interface
// any change to the data structure has to change the ID of the entity as well.
// This structure performs a recursive check of all fields of the entity and ensures that changing any field will change the ID of the entity.
// The idea behind implementation is that user provides a structure which serves a layout(scheme) for the entity and
// the checker will generate random values for the fields that are not empty or nil. This way it supports structures where some fields
// are omitted in some scenarios but the structure has to be non-malleable.
// This checker heavily relies on generation of random values for the fields based on their type. All types are split into three categories:
// 1) structures (generateCustomFlowValue)
// 2) interfaces (generateInterfaceFlowValue)
// 3) primitives, slices, arrays, maps (generateRandomReflectValue)
// Checker knows how to deal with each of the categories and generate random values for them but not for all types.
// If the type is not recognized there are two ways:
// 1) User can provide a custom type generator for the type using WithCustomType option.
// 2) User can extend the checker with new type handling.
// It is recommended to use the second option if type is used in multiple places and general enough. For other cases
// it is better to use the first option. Mind that the first option overrides any type handling that is embedded in the checker.
// This is very useful for cases where the field is context-sensitive, and we cannot generate a completely random value.
type MalleabilityChecker struct {
	*testing.T
	customTypes map[reflect.Type]func() reflect.Value
}

// MalleabilityCheckerOpt is a functional option for the MalleabilityChecker which allows to modify behavior of the checker.
type MalleabilityCheckerOpt func(*MalleabilityChecker)

// WithCustomType allows to override the default behavior of the checker for the given type, meaning if a field of the given type is encountered
// it will use generator instead of generating a random value.
func WithCustomType[T any](tType any, generator func() T) MalleabilityCheckerOpt {
	return func(t *MalleabilityChecker) {
		t.customTypes[reflect.TypeOf(tType)] = func() reflect.Value {
			return reflect.ValueOf(generator())
		}
	}
}

// NewMalleabilityChecker creates a new instance of the MalleabilityChecker with the given options.
func NewMalleabilityChecker(ops ...MalleabilityCheckerOpt) *MalleabilityChecker {
	checker := &MalleabilityChecker{
		customTypes: make(map[reflect.Type]func() reflect.Value),
	}
	for _, op := range ops {
		op(checker)
	}
	return checker
}

// Check is a method that performs the malleability check on the entity.
// It returns an error if the entity is malleable, otherwise it returns nil.
func (t *MalleabilityChecker) Check(entity flow.IDEntity) error {
	v := reflect.ValueOf(entity)
	if v.IsValid() {
		if v.Kind() == reflect.Ptr {
			if v.IsNil() {
				return fmt.Errorf("entity is nil, nothing to check")
			}
			v = v.Elem()
		} else {
			// If it is not a pointer type, we may not be able to set fields to test malleability, since the entity may not be addressable
			return fmt.Errorf("entity is not a pointer type (try taking a reference to it), entity: %v %v", v.Kind(), v.Type())
		}
	} else {
		return fmt.Errorf("tested entity is not valid")
	}
	return t.isEntityMalleable(v, entity.ID)
}

// isEntityMalleable is a helper function to recursively check fields of the entity.
// Every time we change a field we check if ID of the entity has changed. If the ID has not changed then entity is malleable.
// This function returns error if the entity is malleable, otherwise it returns nil.
func (t *MalleabilityChecker) isEntityMalleable(v reflect.Value, idFunc func() flow.Identifier) error {
	if err := ensureFieldNotEmpty(v); err != nil {
		return err
	}

	tType := v.Type()
	// if we have a custom type function we should use it to generate a random value for the field.
	customTypeGenerator, hasCustomTypeOverride := t.customTypes[tType]
	if hasCustomTypeOverride {
		origID := idFunc()
		v.Set(customTypeGenerator())
		newID := idFunc()
		if origID != newID {
			return nil
		}
		return fmt.Errorf("ID did not change after changing field %s", tType.String())
	}

	if v.Kind() == reflect.Struct {
		// in case we are dealing with struct we have two options:
		// 1) if it's a known type where we know how to generate a random value we generate it and replace the whole field with it
		// 2) if we don't anticipate the type we check if the field is malleable by checking all fields of the struct recursively
		if generatedValue := reflect.ValueOf(generateCustomFlowValue(v)); generatedValue.IsValid() {
			origID := idFunc()
			v.Set(generatedValue)
			newID := idFunc()
			if origID != newID {
				return nil
			}
			return fmt.Errorf("ID did not change after changing field %s", tType.String())
		} else {
			for i := 0; i < v.NumField(); i++ {
				field := v.Field(i)
				if !field.CanSet() {
					return fmt.Errorf("field %s is not settable", tType.Field(i).Name)
				}
				if err := ensureFieldNotEmpty(field); err != nil {
					// if the field is empty and has a tag malleability:"optional" we can omit it from the check
					// and consider it as non-malleable.
					if tType.Field(i).Tag.Get("malleability") == "optional" {
						continue
					}
					return err
				}
				if err := t.isEntityMalleable(field, idFunc); err != nil {
					return fmt.Errorf("field %s is malleable: %w", tType.Field(i).Name, err)
				}
			}
			return nil
		}
	} else {
		// when dealing with non-composite type we can generate random values for it and check if ID has changed.
		origID := idFunc()
		expectChange, err := generateRandomReflectValue(v)
		if err != nil {
			return fmt.Errorf("failed to generate random value for field %s: %w", tType.String(), err)
		}
		newID := idFunc()
		if !expectChange || origID != newID {
			return nil
		}
		return fmt.Errorf("ID did not change after changing field %s", tType.String())
	}
}

// ensureFieldNotEmpty is a helper function to ensure that the field is not empty.
// An empty field is considered a nil or an empty map/slice.
func ensureFieldNotEmpty(v reflect.Value) error {
	if v.Kind() == reflect.Ptr && v.IsNil() {
		return fmt.Errorf("invalid entity, field is nil")
	} else if v.Kind() == reflect.Map || v.Kind() == reflect.Slice {
		if v.Len() == 0 {
			return fmt.Errorf("invalid entity, map/slice is empty")
		}
	}
	return nil
}

// generateRandomReflectValue uses reflection to switch on the field type and generate a random value for it.
// Returned values indicate if the field was generated and if there was an error during the generation.
// No errors are expected during normal operations.
func generateRandomReflectValue(field reflect.Value) (generated bool, err error) {
	generated = true
	switch field.Kind() {
	case reflect.Uint, reflect.Uint8, reflect.Uint16, reflect.Uint32, reflect.Uint64:
		field.SetUint(^field.Uint())
	case reflect.Int, reflect.Int8, reflect.Int16, reflect.Int32, reflect.Int64:
		field.SetInt(^field.Int())
	case reflect.String:
		field.SetString(fmt.Sprintf("random_%d", rand.Intn(100000)))
	case reflect.Float64, reflect.Float32:
		field.SetFloat(field.Float() + rand.Float64()*10)
	case reflect.Bool:
		field.SetBool(!field.Bool())
	case reflect.Slice:
		if field.Len() > 0 {
			index := rand.Intn(field.Len())
			generated, err = generateRandomReflectValue(field.Index(index))
		} else {
			generated = false // empty slice is ignored
		}
	case reflect.Array:
		index := rand.Intn(field.Len())
		generated, err = generateRandomReflectValue(field.Index(index))
	case reflect.Map:
		if mapKeys := field.MapKeys(); len(mapKeys) > 0 {
			for _, key := range mapKeys {
				oldVal := field.MapIndex(key)
				newVal := reflect.New(oldVal.Type()).Elem()
				generated, err = generateRandomReflectValue(newVal)
				field.SetMapIndex(key, newVal)
				break
			}
		} else {
			generated = false // empty map is ignored
		}
	case reflect.Ptr:
		if field.IsNil() {
			return false, fmt.Errorf("cannot generate random value for nil pointer")
		}
		generated, err = generateRandomReflectValue(field.Elem()) // modify underlying value
	case reflect.Struct:
		generatedValue := reflect.ValueOf(generateCustomFlowValue(field))
		if !generatedValue.IsValid() {
			return false, fmt.Errorf("cannot generate random value for struct: %s", field.Type().String())
		}
		field.Set(generatedValue)
	case reflect.Interface:
		generatedValue := reflect.ValueOf(generateInterfaceFlowValue(field)) // it's always a pointer
		if !generatedValue.IsValid() {
			return false, fmt.Errorf("cannot generate random value for interface: %s", field.Type().String())
		}
		field.Set(generatedValue)
	default:
		return false, fmt.Errorf("cannot generate random value, unsupported type: %s", field.Kind().String())
	}
	return
}

// generateCustomFlowValue generates a random value for the field of the struct that is not a primitive type.
// This can be extended for types that are broadly used in the code base.
func generateCustomFlowValue(field reflect.Value) any {
	switch field.Type() {
	case reflect.TypeOf(flow.Identity{}):
		return *IdentityFixture()
	case reflect.TypeOf(flow.IdentitySkeleton{}):
<<<<<<< HEAD
		return reflect.ValueOf(IdentityFixture().IdentitySkeleton)
	case reflect.TypeOf(flow.DynamicIdentityEntry{}):
		return reflect.ValueOf(flow.DynamicIdentityEntry{
			NodeID:  IdentifierFixture(),
			Ejected: rand.Intn(2) == 1,
		})
	case reflect.TypeOf(flow.EpochExtension{}):
		firstView := rand.Uint64() % 100
		return reflect.ValueOf(flow.EpochExtension{
			FirstView: firstView,
			FinalView: firstView + 10,
		})
=======
		return IdentityFixture().IdentitySkeleton
>>>>>>> c237922f
	case reflect.TypeOf(flow.ClusterQCVoteData{}):
		return flow.ClusterQCVoteDataFromQC(QuorumCertificateWithSignerIDsFixture())
	case reflect.TypeOf(flow.QuorumCertificate{}):
		return *QuorumCertificateFixture()
	case reflect.TypeOf(flow.TimeoutCertificate{}):
		return flow.TimeoutCertificate{
			View:          rand.Uint64(),
			NewestQCViews: []uint64{rand.Uint64()},
			NewestQC:      QuorumCertificateFixture(),
			SignerIndices: SignerIndicesFixture(2),
			SigData:       SignatureFixture(),
		}
	case reflect.TypeOf(time.Time{}):
		return time.Now()
	}
	return nil
}

// generateInterfaceFlowValue generates a random value for the field of the struct that is an interface.
// This can be extended for types that are broadly used in the code base.
func generateInterfaceFlowValue(field reflect.Value) any {
	if field.Type().Implements(reflect.TypeOf((*crypto.PublicKey)(nil)).Elem()) {
		return KeyFixture(crypto.ECDSAP256).PublicKey()
	}
	return nil
}<|MERGE_RESOLUTION|>--- conflicted
+++ resolved
@@ -8,10 +8,6 @@
 	"time"
 
 	"github.com/onflow/crypto"
-<<<<<<< HEAD
-
-=======
->>>>>>> c237922f
 	"github.com/stretchr/testify/require"
 
 	"github.com/onflow/flow-go/model/flow"
@@ -276,22 +272,18 @@
 	case reflect.TypeOf(flow.Identity{}):
 		return *IdentityFixture()
 	case reflect.TypeOf(flow.IdentitySkeleton{}):
-<<<<<<< HEAD
-		return reflect.ValueOf(IdentityFixture().IdentitySkeleton)
+		return IdentityFixture().IdentitySkeleton
 	case reflect.TypeOf(flow.DynamicIdentityEntry{}):
-		return reflect.ValueOf(flow.DynamicIdentityEntry{
+		return flow.DynamicIdentityEntry{
 			NodeID:  IdentifierFixture(),
 			Ejected: rand.Intn(2) == 1,
-		})
+		}
 	case reflect.TypeOf(flow.EpochExtension{}):
-		firstView := rand.Uint64() % 100
-		return reflect.ValueOf(flow.EpochExtension{
+		firstView := rand.Uint64()
+		return flow.EpochExtension{
 			FirstView: firstView,
 			FinalView: firstView + 10,
-		})
-=======
-		return IdentityFixture().IdentitySkeleton
->>>>>>> c237922f
+		}
 	case reflect.TypeOf(flow.ClusterQCVoteData{}):
 		return flow.ClusterQCVoteDataFromQC(QuorumCertificateWithSignerIDsFixture())
 	case reflect.TypeOf(flow.QuorumCertificate{}):
