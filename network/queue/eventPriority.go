package queue

import (
	"fmt"
	"math"

	"github.com/onflow/flow-go/model/flow"
	libp2pmessage "github.com/onflow/flow-go/model/libp2p/message"
	"github.com/onflow/flow-go/model/messages"
	"github.com/onflow/flow-go/network/channels"
)

const (
	_   = iota
	KiB = 1 << (10 * iota)
	MiB
)

// QMessage is the message that is enqueued for each incoming message
type QMessage struct {
	Payload  interface{}      // the decoded message
	Size     int              // the size of the message in bytes
	Target   channels.Channel // the target channel to lookup the engine
	SenderID flow.Identifier  // senderID for logging
}

// GetEventPriority returns the priority of the flow event message.
// It is an average of the priority by message type and priority by message size
func GetEventPriority(message interface{}) (Priority, error) {
	qm, ok := message.(QMessage)
	if !ok {
		return 0, fmt.Errorf("invalid message format: %T", message)
	}
	priorityByType := getPriorityByType(qm.Payload)
	priorityBySize := getPriorityBySize(qm.Size)
	return Priority(math.Ceil(float64(priorityByType+priorityBySize) / 2)), nil
}

// getPriorityByType maps a message type to its priority
func getPriorityByType(message interface{}) Priority {
	switch message.(type) {
	// consensus
	case *messages.Proposal:
		return HighPriority
	case *messages.BlockVote:
		return HighPriority

	// protocol state sync
	case *messages.SyncRequest:
		return LowPriority
	case *messages.SyncResponse:
		return LowPriority
	case *messages.RangeRequest:
		return MediumPriority
	case *messages.BatchRequest:
		return MediumPriority
	case *messages.BlockResponse:
		return HighPriority

<<<<<<< HEAD
	// cluster consensus
	case *messages.ClusterProposal:
=======
	// cluster consensus (effectively collections)
	case *cluster.UntrustedProposal:
>>>>>>> 4de30806
		return HighPriority
	case *messages.ClusterBlockVote:
		return HighPriority
	case *messages.ClusterBlockResponse:
		return HighPriority

<<<<<<< HEAD
	// collections, guarantees & transactions
	case *messages.CollectionGuarantee:
=======
	// collection guarantees & transactions
	case *flow.CollectionGuarantee:
>>>>>>> 4de30806
		return HighPriority
	case *messages.TransactionBody:
		return HighPriority
<<<<<<< HEAD
	case *messages.Transaction:
		return HighPriority
=======
>>>>>>> 4de30806

	// core messages for execution & verification
	case *messages.ExecutionReceipt:
		return HighPriority
	case *messages.ResultApproval:
		return HighPriority

	// data exchange for execution of blocks
	case *messages.ChunkDataRequest:
		return HighPriority
	case *messages.ChunkDataResponse:
		return HighPriority

	// request/response for result approvals
	case *messages.ApprovalRequest:
		return MediumPriority
	case *messages.ApprovalResponse:
		return MediumPriority

	// generic entity exchange engines
	case *messages.EntityRequest:
		return LowPriority
	case *messages.EntityResponse:
		return LowPriority

	// test message
	case *libp2pmessage.TestMessage:
		return LowPriority

	// anything else
	default:
		return MediumPriority
	}
}

// getPriorityBySize returns a priority of a message by size. Smaller messages have higher priority than larger ones.
func getPriorityBySize(size int) Priority {
	switch {
	case size > MiB:
		return LowPriority
	case size > KiB:
		return MediumPriority
	default:
		return HighPriority
	}
}<|MERGE_RESOLUTION|>--- conflicted
+++ resolved
@@ -57,34 +57,19 @@
 	case *messages.BlockResponse:
 		return HighPriority
 
-<<<<<<< HEAD
-	// cluster consensus
+	// cluster consensus (effectively collections)
 	case *messages.ClusterProposal:
-=======
-	// cluster consensus (effectively collections)
-	case *cluster.UntrustedProposal:
->>>>>>> 4de30806
 		return HighPriority
 	case *messages.ClusterBlockVote:
 		return HighPriority
 	case *messages.ClusterBlockResponse:
 		return HighPriority
 
-<<<<<<< HEAD
 	// collections, guarantees & transactions
 	case *messages.CollectionGuarantee:
-=======
-	// collection guarantees & transactions
-	case *flow.CollectionGuarantee:
->>>>>>> 4de30806
 		return HighPriority
 	case *messages.TransactionBody:
 		return HighPriority
-<<<<<<< HEAD
-	case *messages.Transaction:
-		return HighPriority
-=======
->>>>>>> 4de30806
 
 	// core messages for execution & verification
 	case *messages.ExecutionReceipt:
