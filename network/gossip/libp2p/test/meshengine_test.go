--- conflicted
+++ resolved
@@ -49,11 +49,7 @@
 	require.NoError(m.Suite.T(), err)
 	m.mws = mws
 
-<<<<<<< HEAD
 	nets, _, err := CreateNetworks(m.mws, m.ids, cashSize, false)
-=======
-	nets, err := CreateNetworks(logger, m.mws, m.ids, cashSize, false)
->>>>>>> 5eb68501
 	require.NoError(m.Suite.T(), err)
 	m.nets = nets
 
