--- conflicted
+++ resolved
@@ -53,18 +53,12 @@
 	controlMessageMaxSampleSize                                = "gossipsub-rpc-control-message-max-sample-size"
 	iwantMaxSampleSize                                         = "gossipsub-rpc-iwant-max-sample-size"
 	iwantCacheMissThreshold                                    = "gossipsub-rpc-iwant-cache-miss-threshold"
+	iwantDuplicateMsgIDThreshold                               = "gossipsub-rpc-iwant-duplicate-message-id-threshold"
 
 	// gossipsub metrics inspector
 	metricsInspectorNumberOfWorkers = "gossipsub-rpc-metrics-inspector-workers"
 	metricsInspectorCacheSize       = "gossipsub-rpc-metrics-inspector-cache-size"
 
-<<<<<<< HEAD
-=======
-	iwantMaxSampleSize           = "gossipsub-rpc-iwant-max-sample-size"
-	iwantCacheMissThreshold      = "gossipsub-rpc-iwant-cache-miss-threshold"
-	iwantDuplicateMsgIDThreshold = "gossipsub-rpc-iwant-duplicate-message-id-threshold"
-
->>>>>>> e530edc5
 	alspDisabled            = "alsp-disable-penalty"
 	alspSpamRecordCacheSize = "alsp-spam-record-cache-size"
 	alspSpamRecordQueueSize = "alsp-spam-report-queue-size"
@@ -79,11 +73,7 @@
 		scoreTracerInterval, gossipSubRPCInspectorNotificationCacheSize, validationInspectorNumberOfWorkers, validationInspectorInspectMessageQueueCacheSize, validationInspectorClusterPrefixedTopicsReceivedCacheSize,
 		validationInspectorClusterPrefixedTopicsReceivedCacheDecay, validationInspectorClusterPrefixHardThreshold,
 		ihaveMaxSampleSize, metricsInspectorNumberOfWorkers, metricsInspectorCacheSize, alspDisabled, alspSpamRecordCacheSize, alspSpamRecordQueueSize, alspHearBeatInterval,
-<<<<<<< HEAD
-		iwantMaxSampleSize, iwantCacheMissThreshold, controlMessageMaxSampleSize,
-=======
-		iwantMaxSampleSize, iwantCacheMissThreshold, iwantDuplicateMsgIDThreshold,
->>>>>>> e530edc5
+		iwantMaxSampleSize, iwantCacheMissThreshold, controlMessageMaxSampleSize, iwantDuplicateMsgIDThreshold,
 	}
 }
 
