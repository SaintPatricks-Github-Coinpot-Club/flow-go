package validation

import (
	"fmt"
	"time"

	"github.com/go-playground/validator/v10"
	"github.com/hashicorp/go-multierror"
	pubsub "github.com/libp2p/go-libp2p-pubsub"
	pubsub_pb "github.com/libp2p/go-libp2p-pubsub/pb"
	"github.com/libp2p/go-libp2p/core/peer"
	"github.com/rs/zerolog"

	"github.com/onflow/flow-go/engine/common/worker"
	"github.com/onflow/flow-go/model/flow"
	"github.com/onflow/flow-go/module"
	"github.com/onflow/flow-go/module/component"
	"github.com/onflow/flow-go/module/irrecoverable"
	"github.com/onflow/flow-go/module/mempool/queue"
	"github.com/onflow/flow-go/module/metrics"
	"github.com/onflow/flow-go/network"
	"github.com/onflow/flow-go/network/channels"
	"github.com/onflow/flow-go/network/p2p"
	p2pconfig "github.com/onflow/flow-go/network/p2p/config"
	"github.com/onflow/flow-go/network/p2p/inspector/internal/cache"
	p2plogging "github.com/onflow/flow-go/network/p2p/logging"
	p2pmsg "github.com/onflow/flow-go/network/p2p/message"
	"github.com/onflow/flow-go/state/protocol"
	"github.com/onflow/flow-go/state/protocol/events"
	"github.com/onflow/flow-go/utils/logging"
	flowrand "github.com/onflow/flow-go/utils/rand"
)

// ControlMsgValidationInspector RPC message inspector that inspects control messages and performs some validation on them,
// when some validation rule is broken feedback is given via the Peer scoring notifier.
type ControlMsgValidationInspector struct {
	component.Component
	events.Noop
	ctx     irrecoverable.SignalerContext
	logger  zerolog.Logger
	sporkID flow.Identifier
	metrics module.GossipSubRpcValidationInspectorMetrics
	// config control message validation configurations.
	config *p2pconfig.RpcValidationInspector
	// distributor used to disseminate invalid RPC message notifications.
	distributor p2p.GossipSubInspectorNotifDistributor
	// workerPool queue that stores *InspectRPCRequest that will be processed by component workers.
	workerPool *worker.Pool[*InspectRPCRequest]
	// tracker is a map that associates the hash of a peer's ID with the
	// number of cluster-prefix topic control messages received from that peer. It helps in tracking
	// and managing the rate of incoming control messages from each peer, ensuring that the system
	// stays performant and resilient against potential spam or abuse.
	// The counter is incremented in the following scenarios:
	// 1. The cluster prefix topic is received while the inspector waits for the cluster IDs provider to be set (this can happen during the startup or epoch transitions).
	// 2. The node sends a cluster prefix topic where the cluster prefix does not match any of the active cluster IDs.
	// In such cases, the inspector will allow a configured number of these messages from the corresponding peer.
	tracker    *cache.ClusterPrefixedMessagesReceivedTracker
	idProvider module.IdentityProvider
	rpcTracker p2p.RpcControlTracking
	// networkingType indicates public or private network, rpc publish messages are inspected for unstaked senders when running the private network.
	networkingType network.NetworkingType
	// topicOracle callback used to retrieve the current subscribed topics of the libp2p node.
	topicOracle func() p2p.TopicProvider
}

type InspectorParams struct {
	// Logger the logger used by the inspector.
	Logger zerolog.Logger `validate:"required"`
	// SporkID the current spork ID.
	SporkID flow.Identifier `validate:"required"`
	// Config inspector configuration.
	Config *p2pconfig.RpcValidationInspector `validate:"required"`
	// Distributor gossipsub inspector notification distributor.
	Distributor p2p.GossipSubInspectorNotifDistributor `validate:"required"`
	// HeroCacheMetricsFactory the metrics factory.
	HeroCacheMetricsFactory metrics.HeroCacheMetricsFactory `validate:"required"`
	// IdProvider identity provider is used to get the flow identifier for a peer.
	IdProvider module.IdentityProvider `validate:"required"`
	// InspectorMetrics metrics for the validation inspector.
	InspectorMetrics module.GossipSubRpcValidationInspectorMetrics `validate:"required"`
	// RpcTracker tracker used to track iHave RPC's sent and last size.
	RpcTracker p2p.RpcControlTracking `validate:"required"`
	// NetworkingType the networking type of the node.
	NetworkingType network.NetworkingType `validate:"required"`
	// TopicOracle callback used to retrieve the current subscribed topics of the libp2p node.
	// It is set as a callback to avoid circular dependencies between the topic oracle and the inspector.
	TopicOracle func() p2p.TopicProvider `validate:"required"`
}

var _ component.Component = (*ControlMsgValidationInspector)(nil)
var _ p2p.GossipSubMsgValidationRpcInspector = (*ControlMsgValidationInspector)(nil)
var _ protocol.Consumer = (*ControlMsgValidationInspector)(nil)

// NewControlMsgValidationInspector returns new ControlMsgValidationInspector
// Args:
//   - *InspectorParams: params used to create the inspector.
//
// Returns:
//   - *ControlMsgValidationInspector: a new control message validation inspector.
//   - error: an error if there is any error while creating the inspector. All errors are irrecoverable and unexpected.
func NewControlMsgValidationInspector(params *InspectorParams) (*ControlMsgValidationInspector, error) {
	err := validator.New().Struct(params)
	if err != nil {
		return nil, fmt.Errorf("inspector params validation failed: %w", err)
	}
	lg := params.Logger.With().Str("component", "gossip_sub_rpc_validation_inspector").Logger()

	inspectMsgQueueCacheCollector := metrics.GossipSubRPCInspectorQueueMetricFactory(params.HeroCacheMetricsFactory, params.NetworkingType)
	clusterPrefixedCacheCollector := metrics.GossipSubRPCInspectorClusterPrefixedCacheMetricFactory(params.HeroCacheMetricsFactory, params.NetworkingType)

	clusterPrefixedTracker, err := cache.NewClusterPrefixedMessagesReceivedTracker(params.Logger,
		params.Config.ClusterPrefixedMessage.ControlMsgsReceivedCacheSize,
		clusterPrefixedCacheCollector,
		params.Config.ClusterPrefixedMessage.ControlMsgsReceivedCacheDecay)
	if err != nil {
		return nil, fmt.Errorf("failed to create cluster prefix topics received tracker")
	}

	if params.Config.MessageMaxSampleSize < params.Config.MessageErrorThreshold {
		return nil, fmt.Errorf("rpc message max sample size must be greater than or equal to rpc message error threshold, got %d and %d respectively",
			params.Config.MessageMaxSampleSize,
			params.Config.MessageErrorThreshold)
	}

	c := &ControlMsgValidationInspector{
		logger:         lg,
		sporkID:        params.SporkID,
		config:         params.Config,
		distributor:    params.Distributor,
		tracker:        clusterPrefixedTracker,
		rpcTracker:     params.RpcTracker,
		idProvider:     params.IdProvider,
		metrics:        params.InspectorMetrics,
		networkingType: params.NetworkingType,
		topicOracle:    params.TopicOracle,
	}

	store := queue.NewHeroStore(params.Config.QueueSize, params.Logger, inspectMsgQueueCacheCollector)

	pool := worker.NewWorkerPoolBuilder[*InspectRPCRequest](lg, store, c.processInspectRPCReq).Build()

	c.workerPool = pool

	builder := component.NewComponentManagerBuilder()
	builder.AddWorker(func(ctx irrecoverable.SignalerContext, ready component.ReadyFunc) {
		c.logger.Debug().Msg("starting rpc inspector distributor")
		c.ctx = ctx
		c.distributor.Start(ctx)
		select {
		case <-ctx.Done():
			c.logger.Debug().Msg("rpc inspector distributor startup aborted; context cancelled")
		case <-c.distributor.Ready():
			c.logger.Debug().Msg("rpc inspector distributor started")
			ready()
		}
		<-ctx.Done()
		c.logger.Debug().Msg("rpc inspector distributor stopped")
		<-c.distributor.Done()
		c.logger.Debug().Msg("rpc inspector distributor shutdown complete")
	})
	for i := 0; i < c.config.NumberOfWorkers; i++ {
		builder.AddWorker(pool.WorkerLogic())
	}
	c.Component = builder.Build()
	return c, nil
}

func (c *ControlMsgValidationInspector) Start(parent irrecoverable.SignalerContext) {
	if c.topicOracle == nil {
		parent.Throw(fmt.Errorf("control message validation inspector topic oracle not set"))
	}
	c.Component.Start(parent)
}

// Name returns the name of the rpc inspector.
func (c *ControlMsgValidationInspector) Name() string {
	return rpcInspectorComponentName
}

// ActiveClustersChanged consumes cluster ID update protocol events.
func (c *ControlMsgValidationInspector) ActiveClustersChanged(clusterIDList flow.ChainIDList) {
	c.tracker.StoreActiveClusterIds(clusterIDList)
}

// Inspect is called by gossipsub upon reception of a rpc from a remote  node.
// It creates a new InspectRPCRequest for the RPC to be inspected async by the worker pool.
// Args:
//   - from: the sender.
//   - rpc: the control message RPC.
//
// Returns:
//   - error: if a new inspect rpc request cannot be created, all errors returned are considered irrecoverable.
func (c *ControlMsgValidationInspector) Inspect(from peer.ID, rpc *pubsub.RPC) error {
	c.truncateRPC(from, rpc)
	// queue further async inspection
	req, err := NewInspectRPCRequest(from, rpc)
	if err != nil {
		c.logger.Error().
			Err(err).
			Bool(logging.KeyNetworkingSecurity, true).
			Str("peer_id", p2plogging.PeerId(from)).
			Msg("failed to get inspect RPC request")
		return fmt.Errorf("failed to get inspect RPC request: %w", err)
	}
	c.workerPool.Submit(req)
	return nil
}

// processInspectRPCReq func used by component workers to perform further inspection of RPC control messages that will validate ensure all control message
// types are valid in the RPC.
// Args:
//   - req: the inspect rpc request.
//
// Returns:
//   - error: no error is expected to be returned from this func as they are logged and distributed in invalid control message notifications.
func (c *ControlMsgValidationInspector) processInspectRPCReq(req *InspectRPCRequest) error {
	c.metrics.AsyncProcessingStarted()
	start := time.Now()
	defer func() {
		c.metrics.AsyncProcessingFinished(time.Since(start))
	}()
	activeClusterIDS := c.tracker.GetActiveClusterIds()
	for _, ctrlMsgType := range p2pmsg.ControlMessageTypes() {
		switch ctrlMsgType {
		case p2pmsg.CtrlMsgGraft:
			errs := c.inspectGraftMessages(req.Peer, req.rpc.GetControl().GetGraft(), activeClusterIDS)
			if errs != nil {
				c.logAndDistributeAsyncInspectErrs(req, p2pmsg.CtrlMsgGraft, errs)
				return nil
			}
		case p2pmsg.CtrlMsgPrune:
			errs := c.inspectPruneMessages(req.Peer, req.rpc.GetControl().GetPrune(), activeClusterIDS)
			if errs != nil {
				c.logAndDistributeAsyncInspectErrs(req, p2pmsg.CtrlMsgPrune, errs)
				return nil
			}
		case p2pmsg.CtrlMsgIWant:
			errs := c.inspectIWantMessages(req.Peer, req.rpc.GetControl().GetIwant())
			if errs != nil {
				c.logAndDistributeAsyncInspectErrs(req, p2pmsg.CtrlMsgIWant, errs)
				return nil
			}
		case p2pmsg.CtrlMsgIHave:
			errs := c.inspectIHaveMessages(req.Peer, req.rpc.GetControl().GetIhave(), activeClusterIDS)
			if errs != nil {
				c.logAndDistributeAsyncInspectErrs(req, p2pmsg.CtrlMsgIHave, errs)
				return nil
			}
		}
	}

	// inspect rpc publish messages after all control message validation has passed
	errs := c.inspectRpcPublishMessages(req.Peer, req.rpc.GetPublish(), activeClusterIDS)
	if errs != nil {
		c.logAndDistributeAsyncInspectErrs(req, p2pmsg.RpcPublishMessage, errs)
		return nil
	}

	return nil
}

// checkPubsubMessageSender checks the sender of the sender of pubsub message to ensure they are not unstaked, or ejected.
// This check is only required on private networks.
// Args:
//   - message: the pubsub message.
//
// Returns:
//   - error: if the peer ID cannot be created from bytes, sender is unknown or the identity is ejected.
//
// All errors returned from this function can be considered benign.
func (c *ControlMsgValidationInspector) checkPubsubMessageSender(message *pubsub_pb.Message) error {
	pid, err := peer.IDFromBytes(message.GetFrom())
	if err != nil {
		return fmt.Errorf("failed to get peer ID from bytes: %w", err)
	}
	if id, ok := c.idProvider.ByPeerID(pid); !ok {
		return fmt.Errorf("received rpc publish message from unstaked peer: %s", pid)
	} else if id.Ejected {
		return fmt.Errorf("received rpc publish message from ejected peer: %s", pid)
	}

	return nil
}

// inspectGraftMessages performs topic validation on all grafts in the control message using the provided validateTopic func while tracking duplicates.
// Args:
// - from: peer ID of the sender.
// - grafts: the list of grafts to inspect.
// - activeClusterIDS: the list of active cluster ids.
// Returns:
// - p2p.InvCtrlMsgErrs: list of errors that occured during inspection
func (c *ControlMsgValidationInspector) inspectGraftMessages(from peer.ID, grafts []*pubsub_pb.ControlGraft, activeClusterIDS flow.ChainIDList) p2p.InvCtrlMsgErrs {
	lg := c.logger.With().
		Str("remote_peer_id", p2plogging.PeerId(from)).
		Int("sample_size", len(grafts)).
		Logger()
	tracker := make(duplicateStrTracker)
	errs := make(p2p.InvCtrlMsgErrs, 0)
	for _, graft := range grafts {
		topic := channels.Topic(graft.GetTopicID())
		if tracker.isDuplicate(topic.String()) {
			// Duplicate topic errors are marked with p2p.CtrlMsgNonClusterTopicType since the topic type is unknown until validation completes.
			// This approach ensures that penalties for duplicate topic errors are not reduced.
			invErr := p2p.NewInvCtrlMsgErr(NewDuplicateTopicErr(topic.String(), p2pmsg.CtrlMsgGraft), p2p.CtrlMsgNonClusterTopicType)
			invErr.SetTopic(topic.String())
			errs = append(errs, invErr)
			continue
		}
		tracker.set(topic.String())
		err, topicType := c.validateTopic(from, topic, activeClusterIDS)
		if err != nil {
			invErr := p2p.NewInvCtrlMsgErr(err, topicType)
			invErr.SetTopic(topic.String())
			errs = append(errs, invErr)
		}
	}

	lg = lg.With().Int("error_count", errs.Len()).Logger()
	if errs.Len() > 0 {
		lg.Debug().
			Bool(logging.KeySuspicious, true).
			Msg("graft control message validation failed")
		return errs
	}

	lg.Debug().Msg("graft control message validation complete")
	return nil
}

// inspectPruneMessages performs topic validation on all prunes in the control message using the provided validateTopic func while tracking duplicates.
// Args:
// - from: peer ID of the sender.
// - prunes: the list of iHaves to inspect.
// - activeClusterIDS: the list of active cluster ids.
// Returns:
// - p2p.InvCtrlMsgErrs: list of errors that occured during inspection
func (c *ControlMsgValidationInspector) inspectPruneMessages(from peer.ID, prunes []*pubsub_pb.ControlPrune, activeClusterIDS flow.ChainIDList) p2p.InvCtrlMsgErrs {
	lg := c.logger.With().
		Str("peer_id", p2plogging.PeerId(from)).
		Int("sample_size", len(prunes)).
		Logger()
	tracker := make(duplicateStrTracker)
	errs := make(p2p.InvCtrlMsgErrs, 0)
	for _, prune := range prunes {
		topic := channels.Topic(prune.GetTopicID())
		if tracker.isDuplicate(topic.String()) {
			// Duplicate topic errors are marked with p2p.CtrlMsgNonClusterTopicType since the topic type is unknown until validation completes.
			// This approach ensures that penalties for duplicate topic errors are not reduced.
			invErr := p2p.NewInvCtrlMsgErr(NewDuplicateTopicErr(topic.String(), p2pmsg.CtrlMsgGraft), p2p.CtrlMsgNonClusterTopicType)
			invErr.SetTopic(topic.String())
			errs = append(errs, invErr)
			continue
		}
		tracker.set(topic.String())
		err, topicType := c.validateTopic(from, topic, activeClusterIDS)
		if err != nil {
			invErr := p2p.NewInvCtrlMsgErr(err, topicType)
			invErr.SetTopic(topic.String())
			errs = append(errs, invErr)
		}
	}

	lg = lg.With().Int("error_count", errs.Len()).Logger()
	if errs.Len() > 0 {
		lg.Debug().
			Bool(logging.KeySuspicious, true).
			Msg("prune control message validation failed")
		return errs
	}

	lg.Debug().Msg("prune control message validation complete")
	return nil
}

// inspectIHaveMessages performs topic validation on all ihaves in the control message using the provided validateTopic func while tracking duplicates.
// Args:
// - from: peer ID of the sender.
// - iHaves: the list of iHaves to inspect.
// - activeClusterIDS: the list of active cluster ids.
// Returns:
// - p2p.InvCtrlMsgErrs: list of errors that occured during inspection
func (c *ControlMsgValidationInspector) inspectIHaveMessages(from peer.ID, ihaves []*pubsub_pb.ControlIHave, activeClusterIDS flow.ChainIDList) p2p.InvCtrlMsgErrs {
	if len(ihaves) == 0 {
		return nil
	}
	lg := c.logger.With().
		Str("peer_id", p2plogging.PeerId(from)).
		Int("sample_size", len(ihaves)).
		Int("max_sample_size", c.config.IHave.MaxSampleSize).
		Logger()
	duplicateTopicTracker := make(duplicateStrTracker)
	duplicateMessageIDTracker := make(duplicateStrTracker)
	errs := make(p2p.InvCtrlMsgErrs, 0)
	totalMessageIds := 0
	for _, ihave := range ihaves {
		messageIds := ihave.GetMessageIDs()
		topic := ihave.GetTopicID()
		if duplicateTopicTracker.isDuplicate(topic) {
			// Duplicate topic errors are marked with p2p.CtrlMsgNonClusterTopicType since the topic type is unknown until validation completes.
			// This approach ensures that penalties for duplicate topic errors are not reduced.
			invErr := p2p.NewInvCtrlMsgErr(NewDuplicateTopicErr(topic, p2pmsg.CtrlMsgGraft), p2p.CtrlMsgNonClusterTopicType)
			invErr.SetTopic(topic)
			errs = append(errs, invErr)
			continue
		}
		duplicateTopicTracker.set(topic)
		err, topicType := c.validateTopic(from, channels.Topic(topic), activeClusterIDS)
		if err != nil {
			invErr := p2p.NewInvCtrlMsgErr(err, topicType)
			invErr.SetTopic(topic)
			errs = append(errs, invErr)
		}
		for _, messageID := range messageIds {
			if duplicateMessageIDTracker.isDuplicate(messageID) {
				invErr := p2p.NewInvCtrlMsgErr(NewDuplicateMessageIDErr(messageID, p2pmsg.CtrlMsgIHave), p2p.CtrlMsgNonClusterTopicType)
				invErr.SetMessageID(messageID)
				errs = append(errs, invErr)
				continue
			}
			duplicateMessageIDTracker.set(messageID)
		}
	}

	lg = lg.With().
		Int("total_message_ids", totalMessageIds).
		Int("error_count", errs.Len()).
		Logger()

	if errs.Len() > 0 {
		lg.Debug().
			Bool(logging.KeySuspicious, true).
			Msg("ihave control message validation failed")
		return errs
	}

	lg.Debug().Msg("ihave control message validation complete")
	return nil
}

// inspectIWantMessages inspects RPC iWant control messages. This func will sample the iWants and perform validation on each iWant in the sample.
// Ensuring that the following are true:
// - Each iWant corresponds to an iHave that was sent.
// - Each topic in the iWant sample is a valid topic.
// If the number of iWants that do not have a corresponding iHave exceed the configured threshold an error is returned.
// Args:
// - from: peer ID of the sender.
// - iWant: the list of iWant control messages.
// Returns:
// - DuplicateTopicErr: if there are any duplicate message ids found in any of the iWants.
// - IWantCacheMissThresholdErr: if the rate of cache misses exceeds the configured allowed threshold.
func (c *ControlMsgValidationInspector) inspectIWantMessages(from peer.ID, iWants []*pubsub_pb.ControlIWant) p2p.InvCtrlMsgErrs {
	if len(iWants) == 0 {
		return nil
	}
	lastHighest := c.rpcTracker.LastHighestIHaveRPCSize()
	lg := c.logger.With().
		Str("peer_id", p2plogging.PeerId(from)).
		Uint("max_sample_size", c.config.IWant.MaxSampleSize).
		Int64("last_highest_ihave_rpc_size", lastHighest).
		Logger()
	sampleSize := uint(len(iWants))
	tracker := make(duplicateStrTracker)
	errs := make(p2p.InvCtrlMsgErrs, 0)
	cacheMisses := 0
	allowedCacheMissesThreshold := float64(sampleSize) * c.config.IWant.CacheMissThreshold
	duplicates := 0
	allowedDuplicatesThreshold := float64(sampleSize) * c.config.IWant.DuplicateMsgIDThreshold
	checkCacheMisses := len(iWants) >= c.config.IWant.CacheMissCheckSize
	lg = lg.With().
		Uint("iwant_sample_size", sampleSize).
		Float64("allowed_cache_misses_threshold", allowedCacheMissesThreshold).
		Float64("allowed_duplicates_threshold", allowedDuplicatesThreshold).Logger()

	lg.Trace().Msg("validating sample of message ids from iwant control message")

	totalMessageIds := 0
	for _, iWant := range iWants {
		messageIds := iWant.GetMessageIDs()
		messageIDCount := uint(len(messageIds))
		for _, messageID := range messageIds {
			// check duplicate allowed threshold
			if tracker.isDuplicate(messageID) {
				duplicates++
				if float64(duplicates) > allowedDuplicatesThreshold {
<<<<<<< HEAD
					invErr := p2p.NewInvCtrlMsgErr(
						NewIWantDuplicateMsgIDThresholdErr(
							duplicates, messageIDCount,
							c.config.IWantRPCInspectionConfig.DuplicateMsgIDThreshold),
						p2p.CtrlMsgNonClusterTopicType,
					)
					invErr.SetMessageID(messageID)
					errs = append(errs, invErr)
					continue
=======
					return NewIWantDuplicateMsgIDThresholdErr(duplicates, messageIDCount, c.config.IWant.DuplicateMsgIDThreshold)
>>>>>>> 7a2318ac
				}
			}
			// check cache miss threshold
			if !c.rpcTracker.WasIHaveRPCSent(messageID) {
				cacheMisses++
				if checkCacheMisses {
					if float64(cacheMisses) > allowedCacheMissesThreshold {
<<<<<<< HEAD
						invErr := p2p.NewInvCtrlMsgErr(
							NewIWantCacheMissThresholdErr(
								cacheMisses,
								messageIDCount,
								c.config.IWantRPCInspectionConfig.CacheMissThreshold),
							p2p.CtrlMsgNonClusterTopicType,
						)
						invErr.SetMessageID(messageID)
						errs = append(errs, invErr)
						lg.Debug().
							Bool(logging.KeySuspicious, true).
							Int("total_message_ids", totalMessageIds).
							Int("cache_misses", cacheMisses).
							Int("duplicates", duplicates).
							Int("error_count", errs.Len()).
							Msg("iwant control message validation failed cache miss threshold exceeded")
						return errs
=======
						return NewIWantCacheMissThresholdErr(cacheMisses, messageIDCount, c.config.IWant.CacheMissThreshold)
>>>>>>> 7a2318ac
					}
				}
			}
			tracker.set(messageID)
			totalMessageIds++
		}
	}

	lg = lg.With().
		Int("total_message_ids", totalMessageIds).
		Int("cache_misses", cacheMisses).
		Int("duplicates", duplicates).
		Int("error_count", errs.Len()).
		Logger()

	if errs.Len() > 0 {
		lg.Debug().
			Bool(logging.KeySuspicious, true).
			Msg("iwant control message validation failed")
		return errs
	}
	lg.Debug().Msg("iwant control message validation completed")
	return nil
}

// inspectRpcPublishMessages inspects a sample of the RPC gossip messages and performs topic validation that ensures the following:
// - Topics are known flow topics.
// - Topics are valid flow topics.
// - Topics are in the nodes subscribe topics list.
// If more than half the topics in the sample contain invalid topics an error will be returned.
// Args:
// - from: peer ID of the sender.
// - messages: rpc publish messages.
// - activeClusterIDS: the list of active cluster ids.
// Returns:
// - InvalidRpcPublishMessagesErr: if the amount of invalid messages exceeds the configured RpcMessageErrorThreshold.
func (c *ControlMsgValidationInspector) inspectRpcPublishMessages(from peer.ID, messages []*pubsub_pb.Message, activeClusterIDS flow.ChainIDList) p2p.InvCtrlMsgErrs {
	totalMessages := len(messages)
	if totalMessages == 0 {
		return nil
	}
	sampleSize := c.config.MessageMaxSampleSize
	if sampleSize > totalMessages {
		sampleSize = totalMessages
	}
	lg := c.logger.With().
		Str("peer_id", p2plogging.PeerId(from)).
		Int("sample_size", sampleSize).
		Int("max_sample_size", c.config.IHaveRPCInspectionConfig.MaxSampleSize).
		Logger()
	c.performSample(p2pmsg.RpcPublishMessage, uint(totalMessages), uint(sampleSize), func(i, j uint) {
		messages[i], messages[j] = messages[j], messages[i]
	})

	subscribedTopics := c.topicOracle().GetTopics()
	hasSubscription := func(topic string) bool {
		for _, subscribedTopic := range subscribedTopics {
			if topic == subscribedTopic {
				return true
			}
		}
		return false
	}
	checkErrThreshold := func(errs *multierror.Error, invCtrlMsgErrs p2p.InvCtrlMsgErrs) p2p.InvCtrlMsgErrs {
		// capture error when we exceed the error threshold
		if errs != nil && errs.Len() > c.config.RpcMessageErrorThreshold {
			invErr := p2p.NewInvCtrlMsgErr(
				NewInvalidRpcPublishMessagesErr(
					errs.ErrorOrNil(),
					errs.Len()),
				p2p.CtrlMsgNonClusterTopicType,
			)
			invCtrlMsgErrs = append(invCtrlMsgErrs, invErr)
		}
		return invCtrlMsgErrs
	}
	invCtrlMsgErrs := make(p2p.InvCtrlMsgErrs, 0)
	var errs *multierror.Error
	for _, message := range messages[:sampleSize] {
		if c.networkingType == network.PrivateNetwork {
			err := c.checkPubsubMessageSender(message)
			if err != nil {
				errs = multierror.Append(errs, err)
				invCtrlMsgErrs = checkErrThreshold(errs, invCtrlMsgErrs)
				continue
			}
		}
		topic := channels.Topic(message.GetTopic())
		// The boolean value returned when validating a topic, indicating whether the topic is cluster-prefixed or not, is intentionally ignored.
		// This is because we have already set a threshold for errors allowed on publish messages. Reducing the penalty further based on
		// cluster prefix status is unnecessary when the error threshold is exceeded.
		err, _ := c.validateTopic(from, topic, activeClusterIDS)
		if err != nil {
			errs = multierror.Append(errs, err)
		} else if !hasSubscription(topic.String()) {
			errs = multierror.Append(errs, fmt.Errorf("subscription for topic %s not found", topic))
		}
		// capture error when we exceed the error threshold
		invCtrlMsgErrs = checkErrThreshold(errs, invCtrlMsgErrs)
	}

<<<<<<< HEAD
	lg = lg.With().
		Int("error_count", invCtrlMsgErrs.Len()).
		Logger()
	if invCtrlMsgErrs.Len() > 0 {
		lg.Debug().
			Bool(logging.KeySuspicious, true).
			Msg("rpc publish messages validation failed")
		return invCtrlMsgErrs
=======
	// return an error when we exceed the error threshold
	if errs != nil && errs.Len() > c.config.MessageErrorThreshold {
		return NewInvalidRpcPublishMessagesErr(errs.ErrorOrNil(), errs.Len()), uint64(errs.Len())
>>>>>>> 7a2318ac
	}

	lg.Debug().Msg("rpc publish messages validation completed")
	return nil
}

// truncateRPC truncates the RPC by truncating each control message type using the configured max sample size values.
// Args:
// - from: peer ID of the sender.
// - rpc: the pubsub RPC.
func (c *ControlMsgValidationInspector) truncateRPC(from peer.ID, rpc *pubsub.RPC) {
	for _, ctlMsgType := range p2pmsg.ControlMessageTypes() {
		switch ctlMsgType {
		case p2pmsg.CtrlMsgGraft:
			c.truncateGraftMessages(rpc)
		case p2pmsg.CtrlMsgPrune:
			c.truncatePruneMessages(rpc)
		case p2pmsg.CtrlMsgIHave:
			c.truncateIHaveMessages(rpc)
		case p2pmsg.CtrlMsgIWant:
			c.truncateIWantMessages(from, rpc)
		default:
			// sanity check this should never happen
			c.logAndThrowError(fmt.Errorf("unknown control message type encountered during RPC truncation"))
		}
	}
}

// truncateGraftMessages truncates the Graft control messages in the RPC. If the total number of Grafts in the RPC exceeds the configured
// GraftPruneMessageMaxSampleSize the list of Grafts will be truncated.
// Args:
//   - rpc: the rpc message to truncate.
func (c *ControlMsgValidationInspector) truncateGraftMessages(rpc *pubsub.RPC) {
	grafts := rpc.GetControl().GetGraft()
	totalGrafts := len(grafts)
	if totalGrafts == 0 {
		return
	}
	sampleSize := c.config.GraftPruneMessageMaxSampleSize
	if sampleSize > totalGrafts {
		sampleSize = totalGrafts
	}
	c.performSample(p2pmsg.CtrlMsgGraft, uint(totalGrafts), uint(sampleSize), func(i, j uint) {
		grafts[i], grafts[j] = grafts[j], grafts[i]
	})
	rpc.Control.Graft = grafts[:sampleSize]
}

// truncatePruneMessages truncates the Prune control messages in the RPC. If the total number of Prunes in the RPC exceeds the configured
// GraftPruneMessageMaxSampleSize the list of Prunes will be truncated.
// Args:
//   - rpc: the rpc message to truncate.
func (c *ControlMsgValidationInspector) truncatePruneMessages(rpc *pubsub.RPC) {
	prunes := rpc.GetControl().GetPrune()
	totalPrunes := len(prunes)
	if totalPrunes == 0 {
		return
	}
	sampleSize := c.config.GraftPruneMessageMaxSampleSize
	if sampleSize > totalPrunes {
		sampleSize = totalPrunes
	}
	c.performSample(p2pmsg.CtrlMsgPrune, uint(totalPrunes), uint(sampleSize), func(i, j uint) {
		prunes[i], prunes[j] = prunes[j], prunes[i]
	})
	rpc.Control.Prune = prunes[:sampleSize]
}

// truncateIHaveMessages truncates the iHaves control messages in the RPC. If the total number of iHaves in the RPC exceeds the configured
// MaxSampleSize the list of iHaves will be truncated.
// Args:
//   - rpc: the rpc message to truncate.
func (c *ControlMsgValidationInspector) truncateIHaveMessages(rpc *pubsub.RPC) {
	ihaves := rpc.GetControl().GetIhave()
	totalIHaves := len(ihaves)
	if totalIHaves == 0 {
		return
	}
	sampleSize := c.config.IHave.MaxSampleSize
	if sampleSize > totalIHaves {
		sampleSize = totalIHaves
	}

	c.performSample(p2pmsg.CtrlMsgIHave, uint(totalIHaves), uint(sampleSize), func(i, j uint) {
		ihaves[i], ihaves[j] = ihaves[j], ihaves[i]
	})
	rpc.Control.Ihave = ihaves[:sampleSize]
	c.truncateIHaveMessageIds(rpc)
}

// truncateIHaveMessageIds truncates the message ids for each iHave control message in the RPC. If the total number of message ids in a single iHave exceeds the configured
// MaxMessageIDSampleSize the list of message ids will be truncated. Before message ids are truncated the iHave control messages should have been truncated themselves.
// Args:
//   - rpc: the rpc message to truncate.
func (c *ControlMsgValidationInspector) truncateIHaveMessageIds(rpc *pubsub.RPC) {
	for _, ihave := range rpc.GetControl().GetIhave() {
		messageIDs := ihave.GetMessageIDs()
		totalMessageIDs := len(messageIDs)
		if totalMessageIDs == 0 {
			return
		}
		sampleSize := c.config.IHave.MaxMessageIDSampleSize
		if sampleSize > totalMessageIDs {
			sampleSize = totalMessageIDs
		}
		c.performSample(p2pmsg.CtrlMsgIHave, uint(totalMessageIDs), uint(sampleSize), func(i, j uint) {
			messageIDs[i], messageIDs[j] = messageIDs[j], messageIDs[i]
		})
		ihave.MessageIDs = messageIDs[:sampleSize]
	}
}

// truncateIWantMessages truncates the iWant control messages in the RPC. If the total number of iWants in the RPC exceeds the configured
// MaxSampleSize the list of iWants will be truncated.
// Args:
//   - rpc: the rpc message to truncate.
func (c *ControlMsgValidationInspector) truncateIWantMessages(from peer.ID, rpc *pubsub.RPC) {
	iWants := rpc.GetControl().GetIwant()
	totalIWants := uint(len(iWants))
	if totalIWants == 0 {
		return
	}
	sampleSize := c.config.IWant.MaxSampleSize
	if sampleSize > totalIWants {
		sampleSize = totalIWants
	}
	c.performSample(p2pmsg.CtrlMsgIWant, totalIWants, sampleSize, func(i, j uint) {
		iWants[i], iWants[j] = iWants[j], iWants[i]
	})
	rpc.Control.Iwant = iWants[:sampleSize]
	c.truncateIWantMessageIds(from, rpc)
}

// truncateIWantMessageIds truncates the message ids for each iWant control message in the RPC. If the total number of message ids in a single iWant exceeds the configured
// MaxMessageIDSampleSize the list of message ids will be truncated. Before message ids are truncated the iWant control messages should have been truncated themselves.
// Args:
//   - rpc: the rpc message to truncate.
func (c *ControlMsgValidationInspector) truncateIWantMessageIds(from peer.ID, rpc *pubsub.RPC) {
	lastHighest := c.rpcTracker.LastHighestIHaveRPCSize()
	lg := c.logger.With().
		Str("peer_id", p2plogging.PeerId(from)).
		Uint("max_sample_size", c.config.IWant.MaxSampleSize).
		Int64("last_highest_ihave_rpc_size", lastHighest).
		Logger()

	sampleSize := int(10 * lastHighest)
	if sampleSize == 0 || sampleSize > c.config.IWant.MaxMessageIDSampleSize {
		// invalid or 0 sample size is suspicious
		lg.Warn().Str(logging.KeySuspicious, "true").Msg("zero or invalid sample size, using default max sample size")
		sampleSize = c.config.IWant.MaxMessageIDSampleSize
	}
	for _, iWant := range rpc.GetControl().GetIwant() {
		messageIDs := iWant.GetMessageIDs()
		totalMessageIDs := len(messageIDs)
		if totalMessageIDs == 0 {
			return
		}
		if sampleSize > totalMessageIDs {
			sampleSize = totalMessageIDs
		}
		c.performSample(p2pmsg.CtrlMsgIWant, uint(totalMessageIDs), uint(sampleSize), func(i, j uint) {
			messageIDs[i], messageIDs[j] = messageIDs[j], messageIDs[i]
		})
		iWant.MessageIDs = messageIDs[:sampleSize]
	}
}

// performSample performs sampling on the specified control message that will randomize
// the items in the control message slice up to index sampleSize-1. Any error encountered during sampling is considered
// irrecoverable and will cause the node to crash.
func (c *ControlMsgValidationInspector) performSample(ctrlMsg p2pmsg.ControlMessageType, totalSize, sampleSize uint, swap func(i, j uint)) {
	err := flowrand.Samples(totalSize, sampleSize, swap)
	if err != nil {
		c.logAndThrowError(fmt.Errorf("failed to get random sample of %s control messages: %w", ctrlMsg, err))
	}
}

// validateTopic ensures the topic is a valid flow topic/channel.
// Expected error returns during normal operations:
//   - channels.InvalidTopicErr: if topic is invalid.
//   - ErrActiveClusterIdsNotSet: if the cluster ID provider is not set.
//   - channels.UnknownClusterIDErr: if the topic contains a cluster ID prefix that is not in the active cluster IDs list.
//
// This func returns an exception in case of unexpected bug or state corruption if cluster prefixed topic validation
// fails due to unexpected error returned when getting the active cluster IDS.
func (c *ControlMsgValidationInspector) validateTopic(from peer.ID, topic channels.Topic, activeClusterIds flow.ChainIDList) (error, p2p.CtrlMsgTopicType) {
	channel, ok := channels.ChannelFromTopic(topic)
	if !ok {
		return channels.NewInvalidTopicErr(topic, fmt.Errorf("failed to get channel from topic")), p2p.CtrlMsgNonClusterTopicType
	}
	// handle cluster prefixed topics
	if channels.IsClusterChannel(channel) {
		return c.validateClusterPrefixedTopic(from, topic, activeClusterIds), p2p.CtrlMsgTopicTypeClusterPrefixed
	}

	// non cluster prefixed topic validation
	err := channels.IsValidNonClusterFlowTopic(topic, c.sporkID)
	if err != nil {
		return err, p2p.CtrlMsgNonClusterTopicType
	}
	return nil, p2p.CtrlMsgNonClusterTopicType
}

// validateClusterPrefixedTopic validates cluster prefixed topics.
// Expected error returns during normal operations:
//   - ErrActiveClusterIdsNotSet: if the cluster ID provider is not set.
//   - channels.InvalidTopicErr: if topic is invalid.
//   - channels.UnknownClusterIDErr: if the topic contains a cluster ID prefix that is not in the active cluster IDs list.
//
// In the case where an ErrActiveClusterIdsNotSet or UnknownClusterIDErr is encountered and the cluster prefixed topic received
// tracker for the peer is less than or equal to the configured HardThreshold an error will only be logged and not returned.
// At the point where the hard threshold is crossed the error will be returned and the sender will start to be penalized.
// Any errors encountered while incrementing or loading the cluster prefixed control message gauge for a peer will result in an irrecoverable error being thrown, these
// errors are unexpected and irrecoverable indicating a bug.
func (c *ControlMsgValidationInspector) validateClusterPrefixedTopic(from peer.ID, topic channels.Topic, activeClusterIds flow.ChainIDList) error {
	lg := c.logger.With().
		Str("from", p2plogging.PeerId(from)).
		Logger()

	// only staked nodes are expected to participate on cluster prefixed topics
	nodeID, err := c.getFlowIdentifier(from)
	if err != nil {
		lg.Warn().
			Bool(logging.KeySuspicious, true).
			Bool(logging.KeyNetworkingSecurity, true).
			Err(err).
			Msg("cluster prefixed control message received from unstaked peer")
		return err
	}
	if len(activeClusterIds) == 0 {
		// cluster IDs have not been updated yet
		_, incErr := c.tracker.Inc(nodeID)
		if incErr != nil {
			// irrecoverable error encountered
			c.logAndThrowError(fmt.Errorf("error encountered while incrementing the cluster prefixed control message gauge %s: %w", nodeID, err))
		}

		// if the amount of messages received is below our hard threshold log the error and return nil.
		if ok := c.checkClusterPrefixHardThreshold(nodeID); ok {
			lg.Warn().
				Err(err).
				Str("topic", topic.String()).
				Msg("failed to validate cluster prefixed control message with cluster prefixed topic active cluster ids not set")
			return nil
		}

		return NewActiveClusterIdsNotSetErr(topic)
	}

	err = channels.IsValidFlowClusterTopic(topic, activeClusterIds)
	if err != nil {
		if channels.IsUnknownClusterIDErr(err) {
			// unknown cluster ID error could indicate that a node has fallen
			// behind and needs to catchup increment to topics received cache.
			_, incErr := c.tracker.Inc(nodeID)
			if incErr != nil {
				c.logAndThrowError(fmt.Errorf("error encountered while incrementing the cluster prefixed control message gauge %s: %w", nodeID, err))
			}
			// if the amount of messages received is below our hard threshold log the error and return nil.
			if c.checkClusterPrefixHardThreshold(nodeID) {
				lg.Warn().
					Err(err).
					Str("topic", topic.String()).
					Msg("processing unknown cluster prefixed topic received below cluster prefixed discard threshold peer may be behind in the protocol")
				return nil
			}
		}
		return err
	}

	return nil
}

// getFlowIdentifier returns the flow identity identifier for a peer.
// Args:
//   - peerID: the peer id of the sender.
//
// The returned error indicates that the peer is un-staked.
func (c *ControlMsgValidationInspector) getFlowIdentifier(peerID peer.ID) (flow.Identifier, error) {
	id, ok := c.idProvider.ByPeerID(peerID)
	if !ok {
		return flow.ZeroID, NewUnstakedPeerErr(fmt.Errorf("failed to get flow identity for peer: %s", peerID))
	}
	return id.ID(), nil
}

// checkClusterPrefixHardThreshold returns true if the cluster prefix received tracker count is less than
// the configured HardThreshold, false otherwise.
// If any error is encountered while loading from the tracker this func will throw an error on the signaler context, these errors
// are unexpected and irrecoverable indicating a bug.
func (c *ControlMsgValidationInspector) checkClusterPrefixHardThreshold(nodeID flow.Identifier) bool {
	gauge, err := c.tracker.Load(nodeID)
	if err != nil {
		// irrecoverable error encountered
		c.logAndThrowError(fmt.Errorf("cluster prefixed control message gauge during hard threshold check failed for node %s: %w", nodeID, err))
	}
	return gauge <= c.config.ClusterPrefixedMessage.HardThreshold
}

// logAndDistributeErr logs the provided error and attempts to disseminate an invalid control message validation notification for the error.
// Args:
//   - req: inspect rpc request that failed validation.
//   - ctlMsgType: the control message type of the rpc message that caused the error.
//   - errs: the errors that occurred.
func (c *ControlMsgValidationInspector) logAndDistributeAsyncInspectErrs(req *InspectRPCRequest, ctlMsgType p2pmsg.ControlMessageType, errs p2p.InvCtrlMsgErrs) {
	lg := c.logger.With().
		Err(errs.Error()).
		Str("control_message_type", ctlMsgType.String()).
		Bool(logging.KeySuspicious, true).
		Bool(logging.KeyNetworkingSecurity, true).
		Int("error_count", errs.Len()).
		Str("peer_id", p2plogging.PeerId(req.Peer)).
		Logger()
	err := c.distributor.Distribute(p2p.NewInvalidControlMessageNotification(req.Peer, ctlMsgType, errs))
	if err != nil {
		c.logAndThrowError(fmt.Errorf("failed to distribute invalid control message notification: %w", err))
	}

	c.metrics.InvalidControlMessageNotificationError(ctlMsgType, float64(errs.Len()))

	lg.Error().Err(errs.Error()).Msg("rpc control message async inspection failed invalid control message notification disseminated")
}

// logAndThrowError logs and throws irrecoverable errors on the context.
// Args:
//
//	err: the error encountered.
func (c *ControlMsgValidationInspector) logAndThrowError(err error) {
	c.logger.Error().
		Err(err).
		Bool(logging.KeySuspicious, true).
		Bool(logging.KeyNetworkingSecurity, true).
		Msg("unexpected irrecoverable error encountered")
	c.ctx.Throw(err)
}<|MERGE_RESOLUTION|>--- conflicted
+++ resolved
@@ -482,7 +482,6 @@
 			if tracker.isDuplicate(messageID) {
 				duplicates++
 				if float64(duplicates) > allowedDuplicatesThreshold {
-<<<<<<< HEAD
 					invErr := p2p.NewInvCtrlMsgErr(
 						NewIWantDuplicateMsgIDThresholdErr(
 							duplicates, messageIDCount,
@@ -492,9 +491,6 @@
 					invErr.SetMessageID(messageID)
 					errs = append(errs, invErr)
 					continue
-=======
-					return NewIWantDuplicateMsgIDThresholdErr(duplicates, messageIDCount, c.config.IWant.DuplicateMsgIDThreshold)
->>>>>>> 7a2318ac
 				}
 			}
 			// check cache miss threshold
@@ -502,7 +498,6 @@
 				cacheMisses++
 				if checkCacheMisses {
 					if float64(cacheMisses) > allowedCacheMissesThreshold {
-<<<<<<< HEAD
 						invErr := p2p.NewInvCtrlMsgErr(
 							NewIWantCacheMissThresholdErr(
 								cacheMisses,
@@ -520,9 +515,6 @@
 							Int("error_count", errs.Len()).
 							Msg("iwant control message validation failed cache miss threshold exceeded")
 						return errs
-=======
-						return NewIWantCacheMissThresholdErr(cacheMisses, messageIDCount, c.config.IWant.CacheMissThreshold)
->>>>>>> 7a2318ac
 					}
 				}
 			}
@@ -624,7 +616,6 @@
 		invCtrlMsgErrs = checkErrThreshold(errs, invCtrlMsgErrs)
 	}
 
-<<<<<<< HEAD
 	lg = lg.With().
 		Int("error_count", invCtrlMsgErrs.Len()).
 		Logger()
@@ -633,11 +624,6 @@
 			Bool(logging.KeySuspicious, true).
 			Msg("rpc publish messages validation failed")
 		return invCtrlMsgErrs
-=======
-	// return an error when we exceed the error threshold
-	if errs != nil && errs.Len() > c.config.MessageErrorThreshold {
-		return NewInvalidRpcPublishMessagesErr(errs.ErrorOrNil(), errs.Len()), uint64(errs.Len())
->>>>>>> 7a2318ac
 	}
 
 	lg.Debug().Msg("rpc publish messages validation completed")
