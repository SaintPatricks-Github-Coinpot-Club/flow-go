package p2pfixtures

import (
	"context"
	"net"
	"testing"
	"time"

	addrutil "github.com/libp2p/go-addr-util"
	dht "github.com/libp2p/go-libp2p-kad-dht"
	pubsub "github.com/libp2p/go-libp2p-pubsub"
	"github.com/libp2p/go-libp2p/core/host"
	"github.com/libp2p/go-libp2p/core/network"
	"github.com/libp2p/go-libp2p/core/peer"
	"github.com/libp2p/go-libp2p/core/protocol"
	"github.com/libp2p/go-libp2p/core/routing"
	"github.com/multiformats/go-multiaddr"
	manet "github.com/multiformats/go-multiaddr/net"
	"github.com/rs/zerolog"
	"github.com/stretchr/testify/require"

	"github.com/onflow/flow-go/crypto"
	"github.com/onflow/flow-go/model/flow"
	"github.com/onflow/flow-go/module"
	"github.com/onflow/flow-go/module/irrecoverable"
	"github.com/onflow/flow-go/module/metrics"
	"github.com/onflow/flow-go/network/message"
	"github.com/onflow/flow-go/network/p2p"
	"github.com/onflow/flow-go/network/p2p/connection"
	p2pdht "github.com/onflow/flow-go/network/p2p/dht"
	"github.com/onflow/flow-go/network/p2p/internal/p2putils"
	"github.com/onflow/flow-go/network/p2p/keyutils"
	"github.com/onflow/flow-go/network/p2p/p2pbuilder"
	"github.com/onflow/flow-go/network/p2p/p2pnode"
	"github.com/onflow/flow-go/network/p2p/unicast"
	"github.com/onflow/flow-go/network/p2p/utils"
	"github.com/onflow/flow-go/network/test"
	"github.com/onflow/flow-go/utils/logging"
	"github.com/onflow/flow-go/utils/unittest"
)

// Creating a node fixture with defaultAddress lets libp2p runs it on an
// allocated port by OS. So after fixture created, its address would be
// "0.0.0.0:<selected-port-by-os>
const defaultAddress = "0.0.0.0:0"

// NetworkingKeyFixtures is a test helper that generates a ECDSA flow key pair.
func NetworkingKeyFixtures(t *testing.T) crypto.PrivateKey {
	seed := unittest.SeedFixture(48)
	key, err := crypto.GeneratePrivateKey(crypto.ECDSASecp256k1, seed)
	require.NoError(t, err)
	return key
}

// NodeFixture is a test fixture that creates a single libp2p node with the given key, spork id, and options.
// It returns the node and its identity.
func NodeFixture(
	t *testing.T,
	sporkID flow.Identifier,
	dhtPrefix string,
	opts ...NodeFixtureParameterOption,
) (p2pnode.LibP2PNode, flow.Identity) {
	// default parameters
	parameters := &NodeFixtureParameters{
		HandlerFunc: func(network.Stream) {},
		Unicasts:    nil,
		Key:         NetworkingKeyFixtures(t),
		Address:     defaultAddress,
		Logger:      unittest.Logger().Level(zerolog.ErrorLevel),
		Role:        flow.RoleCollection,
	}

	for _, opt := range opts {
		opt(parameters)
	}

	identity := unittest.IdentityFixture(
		unittest.WithNetworkingKey(parameters.Key.PublicKey()),
		unittest.WithAddress(parameters.Address),
		unittest.WithRole(parameters.Role))

	logger := parameters.Logger.With().Hex("node_id", logging.ID(identity.NodeID)).Logger()

	noopMetrics := metrics.NewNoopCollector()
	connManager := connection.NewConnManager(logger, noopMetrics)
	resourceManager := test.NewResourceManager(t)

	builder := p2pbuilder.NewNodeBuilder(logger, parameters.Address, parameters.Key, sporkID).
		SetConnectionManager(connManager).
		SetRoutingSystem(func(c context.Context, h host.Host) (routing.Routing, error) {
			return p2pdht.NewDHT(c, h,
				protocol.ID(unicast.FlowDHTProtocolIDPrefix+sporkID.String()+"/"+dhtPrefix),
				logger,
				noopMetrics,
				parameters.DhtOptions...,
			)
		}).
		SetResourceManager(resourceManager)

	if parameters.PeerFilter != nil {
		filters := []p2p.PeerFilter{parameters.PeerFilter}
		// set parameters.peerFilter as the default peerFilter for both callbacks
		connGater := connection.NewConnGater(
			logger,
			connection.WithOnInterceptPeerDialFilters(filters),
			connection.WithOnInterceptSecuredFilters(filters))
		builder.SetConnectionGater(connGater)
	}

	if parameters.PeerScoringEnabled {
		builder.EnableGossipSubPeerScoring(parameters.IdProvider)
	}

	n, err := builder.Build()
	require.NoError(t, err)

	err = n.WithDefaultUnicastProtocol(parameters.HandlerFunc, parameters.Unicasts)
	require.NoError(t, err)

	// get the actual IP and port that have been assigned by the subsystem
	ip, port, err := n.GetIPPort()
	require.NoError(t, err)
	identity.Address = ip + ":" + port
	return n, *identity
}

type NodeFixtureParameters struct {
	HandlerFunc        network.StreamHandler
	Unicasts           []unicast.ProtocolName
	Key                crypto.PrivateKey
	Address            string
	DhtOptions         []dht.Option
	PeerFilter         p2p.PeerFilter
	Role               flow.Role
	Logger             zerolog.Logger
	PeerScoringEnabled bool
	IdProvider         module.IdentityProvider
}

type NodeFixtureParameterOption func(*NodeFixtureParameters)

func WithPeerScoringEnabled(idProvider module.IdentityProvider) NodeFixtureParameterOption {
	return func(p *NodeFixtureParameters) {
		p.PeerScoringEnabled = true
		p.IdProvider = idProvider
	}
}

func WithDefaultStreamHandler(handler network.StreamHandler) NodeFixtureParameterOption {
	return func(p *NodeFixtureParameters) {
		p.HandlerFunc = handler
	}
}

func WithPreferredUnicasts(unicasts []unicast.ProtocolName) NodeFixtureParameterOption {
	return func(p *NodeFixtureParameters) {
		p.Unicasts = unicasts
	}
}

func WithNetworkingPrivateKey(key crypto.PrivateKey) NodeFixtureParameterOption {
	return func(p *NodeFixtureParameters) {
		p.Key = key
	}
}

func WithNetworkingAddress(address string) NodeFixtureParameterOption {
	return func(p *NodeFixtureParameters) {
		p.Address = address
	}
}

func WithDHTOptions(opts ...dht.Option) NodeFixtureParameterOption {
	return func(p *NodeFixtureParameters) {
		p.DhtOptions = opts
	}
}

func WithPeerFilter(filter p2p.PeerFilter) NodeFixtureParameterOption {
	return func(p *NodeFixtureParameters) {
		p.PeerFilter = filter
	}
}

func WithRole(role flow.Role) NodeFixtureParameterOption {
	return func(p *NodeFixtureParameters) {
		p.Role = role
	}
}

func WithLogger(logger zerolog.Logger) NodeFixtureParameterOption {
	return func(p *NodeFixtureParameters) {
		p.Logger = logger
	}
}

<<<<<<< HEAD
// StopNodes stop all nodes in the input slice
func StopNodes(t *testing.T, nodes []p2pnode.LibP2PNode) {
	for _, n := range nodes {
		StopNode(t, n)
	}
}

func StopNode(t *testing.T, n p2pnode.LibP2PNode) {
	done, err := n.Stop()
	assert.NoError(t, err)
	unittest.RequireCloseBefore(t, done, 1*time.Second, "could not stop node on ime")
=======
// StartNodes start all nodes in the input slice using the provided context, timing out if nodes are
// not all Ready() before duration expires
func StartNodes(t *testing.T, ctx irrecoverable.SignalerContext, nodes []*p2pnode.Node, timeout time.Duration) {
	rdas := make([]module.ReadyDoneAware, 0, len(nodes))
	for _, node := range nodes {
		node.Start(ctx)
		rdas = append(rdas, node)
	}
	unittest.RequireComponentsReadyBefore(t, timeout, rdas...)
}

// StartNode start a single node using the provided context, timing out if nodes are not all Ready()
// before duration expires
func StartNode(t *testing.T, ctx irrecoverable.SignalerContext, node *p2pnode.Node, timeout time.Duration) {
	node.Start(ctx)
	unittest.RequireComponentsReadyBefore(t, timeout, node)
}

// StopNodes stops all nodes in the input slice using the provided cancel func, timing out if nodes are
// not all Done() before duration expires
func StopNodes(t *testing.T, nodes []*p2pnode.Node, cancel context.CancelFunc, timeout time.Duration) {
	cancel()
	for _, node := range nodes {
		unittest.RequireComponentsDoneBefore(t, timeout, node)
	}
}

// StopNode stops a single node using the provided cancel func, timing out if nodes are not all Done()
// before duration expires
func StopNode(t *testing.T, node *p2pnode.Node, cancel context.CancelFunc, timeout time.Duration) {
	cancel()
	unittest.RequireComponentsDoneBefore(t, timeout, node)
>>>>>>> 379e79e3
}

// SilentNodeFixture returns a TCP listener and a node which never replies
func SilentNodeFixture(t *testing.T) (net.Listener, flow.Identity) {
	key := NetworkingKeyFixtures(t)

	lst, err := net.Listen("tcp4", ":0")
	require.NoError(t, err)

	addr, err := manet.FromNetAddr(lst.Addr())
	require.NoError(t, err)

	addrs := []multiaddr.Multiaddr{addr}
	addrs, err = addrutil.ResolveUnspecifiedAddresses(addrs, nil)
	require.NoError(t, err)

	go acceptAndHang(t, lst)

	ip, port, err := p2putils.IPPortFromMultiAddress(addrs...)
	require.NoError(t, err)

	identity := unittest.IdentityFixture(unittest.WithNetworkingKey(key.PublicKey()), unittest.WithAddress(ip+":"+port))
	return lst, *identity
}

func acceptAndHang(t *testing.T, l net.Listener) {
	conns := make([]net.Conn, 0, 10)
	for {
		c, err := l.Accept()
		if err != nil {
			break
		}
		if c != nil {
			conns = append(conns, c)
		}
	}
	for _, c := range conns {
		require.NoError(t, c.Close())
	}
}

// NodesFixture is a test fixture that creates a number of libp2p nodes with the given callback function for stream handling.
// It returns the nodes and their identities.
<<<<<<< HEAD
func NodesFixture(t *testing.T, ctx context.Context, sporkID flow.Identifier, dhtPrefix string, count int, opts ...NodeFixtureParameterOption) ([]p2pnode.LibP2PNode,
	flow.IdentityList) {
	// keeps track of errors on creating a node
	var err error
	var nodes []p2pnode.LibP2PNode
=======
func NodesFixture(t *testing.T, sporkID flow.Identifier, dhtPrefix string, count int, opts ...NodeFixtureParameterOption) ([]*p2pnode.Node,
	flow.IdentityList) {
	// keeps track of errors on creating a node
	var nodes []*p2pnode.Node
>>>>>>> 379e79e3

	// creating nodes
	var identities flow.IdentityList
	for i := 0; i < count; i++ {
		// create a node on localhost with a random port assigned by the OS
		node, identity := NodeFixture(t, sporkID, dhtPrefix, opts...)
		nodes = append(nodes, node)
		identities = append(identities, &identity)
	}

	return nodes, identities
}

type nodeOpt func(p2pbuilder.NodeBuilder)

func WithSubscriptionFilter(filter pubsub.SubscriptionFilter) nodeOpt {
	return func(builder p2pbuilder.NodeBuilder) {
		builder.SetSubscriptionFilter(filter)
	}
}

func CreateNode(t *testing.T, nodeID flow.Identifier, networkKey crypto.PrivateKey, sporkID flow.Identifier, logger zerolog.Logger, opts ...nodeOpt) p2pnode.LibP2PNode {
	builder := p2pbuilder.NewNodeBuilder(logger, "0.0.0.0:0", networkKey, sporkID).
		SetRoutingSystem(func(c context.Context, h host.Host) (routing.Routing, error) {
			return p2pdht.NewDHT(c, h, unicast.FlowDHTProtocolID(sporkID), zerolog.Nop(), metrics.NewNoopCollector())
		}).
		SetResourceManager(test.NewResourceManager(t))

	for _, opt := range opts {
		opt(builder)
	}

	libp2pNode, err := builder.Build()
	require.NoError(t, err)

	return libp2pNode
}

// PeerIdFixture creates a random and unique peer ID (libp2p node ID).
func PeerIdFixture(t *testing.T) peer.ID {
	key, err := generateNetworkingKey(unittest.IdentifierFixture())
	require.NoError(t, err)

	pubKey, err := keyutils.LibP2PPublicKeyFromFlow(key.PublicKey())
	require.NoError(t, err)

	peerID, err := peer.IDFromPublicKey(pubKey)
	require.NoError(t, err)

	return peerID
}

// generateNetworkingKey generates a Flow ECDSA key using the given seed
func generateNetworkingKey(s flow.Identifier) (crypto.PrivateKey, error) {
	seed := make([]byte, crypto.KeyGenSeedMinLenECDSASecp256k1)
	copy(seed, s[:])
	return crypto.GeneratePrivateKey(crypto.ECDSASecp256k1, seed)
}

// PeerIdsFixture creates random and unique peer IDs (libp2p node IDs).
func PeerIdsFixture(t *testing.T, n int) []peer.ID {
	peerIDs := make([]peer.ID, n)
	for i := 0; i < n; i++ {
		peerIDs[i] = PeerIdFixture(t)
	}
	return peerIDs
}

// MustEncodeEvent encodes and returns the given event and fails the test if it faces any issue while encoding.
func MustEncodeEvent(t *testing.T, v interface{}) []byte {
	bz, err := unittest.NetworkCodec().Encode(v)
	require.NoError(t, err)

	msg := message.Message{
		Payload: bz,
	}
	data, err := msg.Marshal()
	require.NoError(t, err)

	return data
}

// SubMustReceiveMessage checks that the subscription have received the given message within the given timeout by the context.
func SubMustReceiveMessage(t *testing.T, ctx context.Context, expectedMessage []byte, sub *pubsub.Subscription) {
	received := make(chan struct{})
	go func() {
		msg, err := sub.Next(ctx)
		require.NoError(t, err)
		require.Equal(t, expectedMessage, msg.Data)
		close(received)
	}()

	select {
	case <-received:
		return
	case <-ctx.Done():
		require.Fail(t, "timeout on receiving expected pubsub message")
	}
}

// SubsMustReceiveMessage checks that all subscriptions receive the given message within the given timeout by the context.
func SubsMustReceiveMessage(t *testing.T, ctx context.Context, expectedMessage []byte, subs []*pubsub.Subscription) {
	for _, sub := range subs {
		SubMustReceiveMessage(t, ctx, expectedMessage, sub)
	}
}

// SubMustNeverReceiveAnyMessage checks that the subscription never receives any message within the given timeout by the context.
func SubMustNeverReceiveAnyMessage(t *testing.T, ctx context.Context, sub *pubsub.Subscription) {
	timeouted := make(chan struct{})
	go func() {
		_, err := sub.Next(ctx)
		require.Error(t, err)
		require.ErrorIs(t, err, context.DeadlineExceeded)
		close(timeouted)
	}()

	// wait for the timeout, we choose the timeout to be long enough to make sure that
	// on a happy path the timeout never happens, and short enough to make sure that
	// the test doesn't take too long in case of a failure.
	unittest.RequireCloseBefore(t, timeouted, 10*time.Second, "timeout did not happen on receiving expected pubsub message")
}

// SubsMustNeverReceiveAnyMessage checks that all subscriptions never receive any message within the given timeout by the context.
func SubsMustNeverReceiveAnyMessage(t *testing.T, ctx context.Context, subs []*pubsub.Subscription) {
	for _, sub := range subs {
		SubMustNeverReceiveAnyMessage(t, ctx, sub)
	}
}

// LetNodesDiscoverEachOther connects all nodes to each other on the pubsub mesh.
func LetNodesDiscoverEachOther(t *testing.T, ctx context.Context, nodes []*p2pnode.Node, ids flow.IdentityList) {
	for _, node := range nodes {
		for i, other := range nodes {
			if node == other {
				continue
			}
			otherPInfo, err := utils.PeerAddressInfo(*ids[i])
			require.NoError(t, err)
			require.NoError(t, node.AddPeer(ctx, otherPInfo))
		}
	}

	// wait for all nodes to discover each other
	time.Sleep(time.Second)
}<|MERGE_RESOLUTION|>--- conflicted
+++ resolved
@@ -59,7 +59,7 @@
 	sporkID flow.Identifier,
 	dhtPrefix string,
 	opts ...NodeFixtureParameterOption,
-) (p2pnode.LibP2PNode, flow.Identity) {
+) (*p2pnode.Node, flow.Identity) {
 	// default parameters
 	parameters := &NodeFixtureParameters{
 		HandlerFunc: func(network.Stream) {},
@@ -194,19 +194,6 @@
 	}
 }
 
-<<<<<<< HEAD
-// StopNodes stop all nodes in the input slice
-func StopNodes(t *testing.T, nodes []p2pnode.LibP2PNode) {
-	for _, n := range nodes {
-		StopNode(t, n)
-	}
-}
-
-func StopNode(t *testing.T, n p2pnode.LibP2PNode) {
-	done, err := n.Stop()
-	assert.NoError(t, err)
-	unittest.RequireCloseBefore(t, done, 1*time.Second, "could not stop node on ime")
-=======
 // StartNodes start all nodes in the input slice using the provided context, timing out if nodes are
 // not all Ready() before duration expires
 func StartNodes(t *testing.T, ctx irrecoverable.SignalerContext, nodes []*p2pnode.Node, timeout time.Duration) {
@@ -239,7 +226,6 @@
 func StopNode(t *testing.T, node *p2pnode.Node, cancel context.CancelFunc, timeout time.Duration) {
 	cancel()
 	unittest.RequireComponentsDoneBefore(t, timeout, node)
->>>>>>> 379e79e3
 }
 
 // SilentNodeFixture returns a TCP listener and a node which never replies
@@ -283,18 +269,9 @@
 
 // NodesFixture is a test fixture that creates a number of libp2p nodes with the given callback function for stream handling.
 // It returns the nodes and their identities.
-<<<<<<< HEAD
-func NodesFixture(t *testing.T, ctx context.Context, sporkID flow.Identifier, dhtPrefix string, count int, opts ...NodeFixtureParameterOption) ([]p2pnode.LibP2PNode,
+func NodesFixture(t *testing.T, ctx context.Context, sporkID flow.Identifier, dhtPrefix string, count int, opts ...NodeFixtureParameterOption) ([]*p2pnode.Node,
 	flow.IdentityList) {
-	// keeps track of errors on creating a node
-	var err error
-	var nodes []p2pnode.LibP2PNode
-=======
-func NodesFixture(t *testing.T, sporkID flow.Identifier, dhtPrefix string, count int, opts ...NodeFixtureParameterOption) ([]*p2pnode.Node,
-	flow.IdentityList) {
-	// keeps track of errors on creating a node
 	var nodes []*p2pnode.Node
->>>>>>> 379e79e3
 
 	// creating nodes
 	var identities flow.IdentityList
@@ -316,7 +293,7 @@
 	}
 }
 
-func CreateNode(t *testing.T, nodeID flow.Identifier, networkKey crypto.PrivateKey, sporkID flow.Identifier, logger zerolog.Logger, opts ...nodeOpt) p2pnode.LibP2PNode {
+func CreateNode(t *testing.T, nodeID flow.Identifier, networkKey crypto.PrivateKey, sporkID flow.Identifier, logger zerolog.Logger, opts ...nodeOpt) *p2pnode.Node {
 	builder := p2pbuilder.NewNodeBuilder(logger, "0.0.0.0:0", networkKey, sporkID).
 		SetRoutingSystem(func(c context.Context, h host.Host) (routing.Routing, error) {
 			return p2pdht.NewDHT(c, h, unicast.FlowDHTProtocolID(sporkID), zerolog.Nop(), metrics.NewNoopCollector())
