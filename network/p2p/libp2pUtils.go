--- conflicted
+++ resolved
@@ -233,10 +233,7 @@
 	return nil
 }
 
-<<<<<<< HEAD
-=======
 // ExtractPeerID extracts the LibP2P peer ID associated with the given Flow public key.
->>>>>>> b22f4db7
 func ExtractPeerID(networkPubKey fcrypto.PublicKey) (pid peer.ID, err error) {
 	pk, err := LibP2PPublicKeyFromFlow(networkPubKey)
 	if err != nil {
