--- conflicted
+++ resolved
@@ -19,15 +19,11 @@
 	"github.com/libp2p/go-libp2p/core/routing"
 	"github.com/rs/zerolog"
 
-<<<<<<< HEAD
 	"github.com/onflow/flow-go/module/component"
-=======
-	"github.com/onflow/flow-go/network/slashing"
-
->>>>>>> c3d5cb11
 	flownet "github.com/onflow/flow-go/network"
 	"github.com/onflow/flow-go/network/channels"
 	"github.com/onflow/flow-go/network/p2p/unicast"
+	"github.com/onflow/flow-go/network/slashing"
 	"github.com/onflow/flow-go/network/validator"
 	flowpubsub "github.com/onflow/flow-go/network/validator/pubsub"
 )
@@ -45,9 +41,8 @@
 type Node struct {
 	component.Component
 	sync.Mutex
-<<<<<<< HEAD
 	unicastManager     *unicast.Manager
-	host               host.Host                               // reference to the libp2p host (https://godoc.org/github.com/libp2p/go-libp2p-core/host)
+	host               host.Host                               // reference to the libp2p host (https://godoc.org/github.com/libp2p/go-libp2p/core/host)
 	pubSub             *pubsub.PubSub                          // reference to the libp2p PubSub component
 	logger             zerolog.Logger                          // used to provide logging
 	topics             map[channels.Topic]*pubsub.Topic        // map of a topic string to an actual topic instance
@@ -56,16 +51,6 @@
 	pCache             *protocolPeerCache
 	peerManager        *PeerManager
 	peerManagerFactory PeerManagerFactoryFunc
-=======
-	unicastManager *unicast.Manager
-	host           host.Host                               // reference to the libp2p host (https://godoc.org/github.com/libp2p/go-libp2p/core/host)
-	pubSub         *pubsub.PubSub                          // reference to the libp2p PubSub component
-	logger         zerolog.Logger                          // used to provide logging
-	topics         map[channels.Topic]*pubsub.Topic        // map of a topic string to an actual topic instance
-	subs           map[channels.Topic]*pubsub.Subscription // map of a topic string to an actual subscription
-	routing        routing.Routing
-	pCache         *protocolPeerCache
->>>>>>> c3d5cb11
 }
 
 var _ component.Component = (*Node)(nil)
