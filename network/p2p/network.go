--- conflicted
+++ resolved
@@ -161,13 +161,10 @@
 
 func (n *Network) Identities() flow.IdentityList {
 	return n.identityProvider.Identities(NotEjectedFilter)
-<<<<<<< HEAD
-=======
 }
 
 func (n *Network) Identity(pid peer.ID) (*flow.Identity, bool) {
 	return n.identityProvider.ByPeerID(pid)
->>>>>>> 0a8729c7
 }
 
 // Topology returns the identitiess of a uniform subset of nodes in protocol state using the topology provided earlier.
