--- conflicted
+++ resolved
@@ -107,11 +107,7 @@
 			lg.Error().
 				Err(err).
 				Str("local_address", addr.LocalMultiaddr().String()).
-<<<<<<< HEAD
-				Str("remote_address", addr.RemoteMultiaddr().String()).
 				Bool("suspicious", true).
-=======
->>>>>>> 6163d103
 				Msg("rejected inbound connection")
 			return false
 		}
