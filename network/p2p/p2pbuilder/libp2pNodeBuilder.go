--- conflicted
+++ resolved
@@ -87,50 +87,6 @@
 	peerManager *connection.PeerManager) p2p.LibP2PNode
 type GossipSubAdapterConfigFunc func(*p2p.BasePubSubAdapterConfig) p2p.PubSubAdapterConfig
 
-<<<<<<< HEAD
-// DefaultLibP2PNodeFactory returns a LibP2PFactoryFunc which generates the libp2p host initialized with the
-// default options for the host, the pubsub and the ping service.
-func DefaultLibP2PNodeFactory(log zerolog.Logger,
-	address string,
-	flowKey fcrypto.PrivateKey,
-	sporkId flow.Identifier,
-	idProvider module.IdentityProvider,
-	metricsCfg *p2pconfig.MetricsConfig,
-	resolver madns.BasicResolver,
-	role string,
-	connGaterCfg *p2pconfig.ConnectionGaterConfig,
-	peerManagerCfg *p2pconfig.PeerManagerConfig,
-	gossipCfg *GossipSubConfig,
-	rpcInspectorSuite p2p.GossipSubInspectorSuite,
-	rCfg *ResourceManagerConfig,
-	uniCfg *p2pconfig.UnicastConfig,
-) p2p.LibP2PFactoryFunc {
-	return func() (p2p.LibP2PNode, error) {
-		builder, err := DefaultNodeBuilder(log,
-			address,
-			flowKey,
-			sporkId,
-			idProvider,
-			metricsCfg,
-			resolver,
-			role,
-			connGaterCfg,
-			peerManagerCfg,
-			gossipCfg,
-			rpcInspectorSuite,
-			rCfg,
-			uniCfg)
-
-		if err != nil {
-			return nil, fmt.Errorf("could not create node builder: %w", err)
-		}
-
-		return builder.Build()
-	}
-}
-
-=======
->>>>>>> 3232c6c5
 // ResourceManagerConfig returns the resource manager configuration for the libp2p node.
 // The resource manager is used to limit the number of open connections and streams (as well as any other resources
 // used by libp2p) for each peer.
