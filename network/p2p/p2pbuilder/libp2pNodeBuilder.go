package p2pbuilder

import (
	"context"
	"errors"
	"fmt"
	"net"
	"time"

	"github.com/libp2p/go-libp2p"
	pubsub "github.com/libp2p/go-libp2p-pubsub"
	"github.com/libp2p/go-libp2p/config"
	"github.com/libp2p/go-libp2p/core/connmgr"
	"github.com/libp2p/go-libp2p/core/host"
	"github.com/libp2p/go-libp2p/core/network"
	"github.com/libp2p/go-libp2p/core/routing"
	"github.com/libp2p/go-libp2p/core/transport"
	rcmgr "github.com/libp2p/go-libp2p/p2p/host/resource-manager"
	"github.com/libp2p/go-libp2p/p2p/transport/tcp"
	"github.com/multiformats/go-multiaddr"
	madns "github.com/multiformats/go-multiaddr-dns"
	"github.com/rs/zerolog"

<<<<<<< HEAD
	"github.com/onflow/flow-go/module/mempool/queue"
	"github.com/onflow/flow-go/network/p2p"
	"github.com/onflow/flow-go/network/p2p/connection"
	"github.com/onflow/flow-go/network/p2p/inspector"
	"github.com/onflow/flow-go/network/p2p/p2pnode"
	"github.com/onflow/flow-go/network/p2p/tracer"

	"github.com/onflow/flow-go/network/p2p/subscription"
	"github.com/onflow/flow-go/network/p2p/utils"

	"github.com/onflow/flow-go/network/p2p/dht"

=======
>>>>>>> 63661419
	fcrypto "github.com/onflow/flow-go/crypto"
	"github.com/onflow/flow-go/model/flow"
	"github.com/onflow/flow-go/module"
	"github.com/onflow/flow-go/module/component"
	"github.com/onflow/flow-go/module/irrecoverable"
<<<<<<< HEAD
	"github.com/onflow/flow-go/network/p2p/inspector/validation"
=======
	"github.com/onflow/flow-go/network/p2p"
	"github.com/onflow/flow-go/network/p2p/connection"
	"github.com/onflow/flow-go/network/p2p/dht"
>>>>>>> 63661419
	"github.com/onflow/flow-go/network/p2p/keyutils"
	gossipsubbuilder "github.com/onflow/flow-go/network/p2p/p2pbuilder/gossipsub"
	"github.com/onflow/flow-go/network/p2p/p2pnode"
	"github.com/onflow/flow-go/network/p2p/subscription"
	"github.com/onflow/flow-go/network/p2p/tracer"
	"github.com/onflow/flow-go/network/p2p/unicast"
	"github.com/onflow/flow-go/network/p2p/unicast/protocols"
	"github.com/onflow/flow-go/network/p2p/utils"
)

const (
	defaultMemoryLimitRatio     = 0.2 // flow default
	defaultFileDescriptorsRatio = 0.5 // libp2p default

	// defaultPeerScoringEnabled is the default value for enabling peer scoring.
	defaultPeerScoringEnabled = true // enable peer scoring by default on node builder

	// defaultMeshTracerLoggingInterval is the default interval at which the mesh tracer logs the mesh
	// topology. This is used for debugging and forensics purposes.
	// Note that we purposefully choose this logging interval high enough to avoid spamming the logs. Moreover, the
	// mesh updates will be logged individually and separately. The logging interval is only used to log the mesh
	// topology as a whole specially when there are no updates to the mesh topology for a long time.
	defaultMeshTracerLoggingInterval = 1 * time.Minute

	// defaultGossipSubScoreTracerInterval is the default interval at which the gossipsub score tracer logs the peer scores.
	// This is used for debugging and forensics purposes.
	// Note that we purposefully choose this logging interval high enough to avoid spamming the logs.
	defaultGossipSubScoreTracerInterval = 1 * time.Minute
)

// DefaultGossipSubConfig returns the default configuration for the gossipsub protocol.
func DefaultGossipSubConfig() *GossipSubConfig {
	return &GossipSubConfig{
		PeerScoring:          defaultPeerScoringEnabled,
		LocalMeshLogInterval: defaultMeshTracerLoggingInterval,
		ScoreTracerInterval:  defaultGossipSubScoreTracerInterval,
	}
}

// DefaultLibP2PNodeFactory returns a LibP2PFactoryFunc which generates the libp2p host initialized with the
// default options for the host, the pubsub and the ping service.
func DefaultLibP2PNodeFactory(log zerolog.Logger,
	address string,
	flowKey fcrypto.PrivateKey,
	sporkId flow.Identifier,
	idProvider module.IdentityProvider,
	metrics module.NetworkMetrics,
	resolver madns.BasicResolver,
	role string,
	connGaterCfg *ConnectionGaterConfig,
	peerManagerCfg *PeerManagerConfig,
	gossipCfg *GossipSubConfig,
	rCfg *ResourceManagerConfig,
	rpcValidationInspectorConfig *validation.ControlMsgValidationInspectorConfig,
	unicastRateLimiterDistributor p2p.UnicastRateLimiterDistributor,
	gossipSubInspectorNotifDistributor p2p.GossipSubInspectorNotificationDistributor,
	uniCfg *UnicastConfig,
) p2p.LibP2PFactoryFunc {
	return func() (p2p.LibP2PNode, error) {
		builder, err := DefaultNodeBuilder(log,
			address,
			flowKey,
			sporkId,
			idProvider,
			metrics,
			resolver,
			role,
			connGaterCfg,
			peerManagerCfg,
			gossipCfg,
			rCfg,
			rpcValidationInspectorConfig,
			unicastRateLimiterDistributor,
			gossipSubInspectorNotifDistributor,
			uniCfg)

		if err != nil {
			return nil, fmt.Errorf("could not create node builder: %w", err)
		}

		return builder.Build()
	}
}

<<<<<<< HEAD
type NodeBuilder interface {
	SetBasicResolver(madns.BasicResolver) NodeBuilder
	SetSubscriptionFilter(pubsub.SubscriptionFilter) NodeBuilder
	SetResourceManager(network.ResourceManager) NodeBuilder
	SetConnectionManager(connmgr.ConnManager) NodeBuilder
	SetConnectionGater(connmgr.ConnectionGater) NodeBuilder
	SetRoutingSystem(func(context.Context, host.Host) (routing.Routing, error)) NodeBuilder
	SetPeerManagerOptions(connectionPruning bool, updateInterval time.Duration) NodeBuilder
	EnableGossipSubPeerScoring(provider module.IdentityProvider, ops ...scoring.PeerScoreParamsOption) NodeBuilder
	SetCreateNode(CreateNodeFunc) NodeBuilder
	SetGossipSubFactory(GossipSubFactoryFunc, GossipSubAdapterConfigFunc) NodeBuilder
	SetStreamCreationRetryInterval(createStreamRetryInterval time.Duration) NodeBuilder
	SetRateLimiterDistributor(consumer p2p.UnicastRateLimiterDistributor) NodeBuilder
	SetGossipSubInspectorNotificationDistributor(distributor p2p.GossipSubInspectorNotificationDistributor) NodeBuilder
	SetRPCValidationInspectorConfig(cfg *validation.ControlMsgValidationInspectorConfig) NodeBuilder
	SetGossipSubTracer(tracer p2p.PubSubTracer) NodeBuilder
	Build() (p2p.LibP2PNode, error)
}

=======
>>>>>>> 63661419
// ResourceManagerConfig returns the resource manager configuration for the libp2p node.
// The resource manager is used to limit the number of open connections and streams (as well as any other resources
// used by libp2p) for each peer.
type ResourceManagerConfig struct {
	MemoryLimitRatio     float64 // maximum allowed fraction of memory to be allocated by the libp2p resources in (0,1]
	FileDescriptorsRatio float64 // maximum allowed fraction of file descriptors to be allocated by the libp2p resources in (0,1]
}

// GossipSubConfig is the configuration for the GossipSub pubsub implementation.
type GossipSubConfig struct {
	// LocalMeshLogInterval is the interval at which the local mesh is logged.
	LocalMeshLogInterval time.Duration
	// ScoreTracerInterval is the interval at which the score tracer logs the peer scores.
	ScoreTracerInterval time.Duration
	// PeerScoring is whether to enable GossipSub peer scoring.
	PeerScoring bool
}

func DefaultResourceManagerConfig() *ResourceManagerConfig {
	return &ResourceManagerConfig{
		MemoryLimitRatio:     defaultMemoryLimitRatio,
		FileDescriptorsRatio: defaultFileDescriptorsRatio,
	}
}

<<<<<<< HEAD
// DefaultRPCValidationConfig returns default RPC control message inspector config.
func DefaultRPCValidationConfig(opts ...queue.HeroStoreConfigOption) *validation.ControlMsgValidationInspectorConfig {
	graftCfg, _ := validation.NewCtrlMsgValidationConfig(p2p.CtrlMsgGraft, validation.CtrlMsgValidationLimits{
		validation.DiscardThresholdMapKey: validation.DefaultGraftDiscardThreshold,
		validation.SafetyThresholdMapKey:  validation.DefaultGraftSafetyThreshold,
		validation.RateLimitMapKey:        validation.DefaultGraftRateLimit,
	})
	pruneCfg, _ := validation.NewCtrlMsgValidationConfig(p2p.CtrlMsgPrune, validation.CtrlMsgValidationLimits{
		validation.DiscardThresholdMapKey: validation.DefaultPruneDiscardThreshold,
		validation.SafetyThresholdMapKey:  validation.DefaultPruneSafetyThreshold,
		validation.RateLimitMapKey:        validation.DefaultPruneRateLimit,
	})

	return &validation.ControlMsgValidationInspectorConfig{
		NumberOfWorkers:     validation.DefaultNumberOfWorkers,
		InspectMsgStoreOpts: opts,
		GraftValidationCfg:  graftCfg,
		PruneValidationCfg:  pruneCfg,
	}
}

type LibP2PNodeBuilder struct {
	sporkID                      flow.Identifier
	addr                         string
	networkKey                   fcrypto.PrivateKey
	logger                       zerolog.Logger
	metrics                      module.LibP2PMetrics
	basicResolver                madns.BasicResolver
	subscriptionFilter           pubsub.SubscriptionFilter
	resourceManager              network.ResourceManager
	resourceManagerCfg           *ResourceManagerConfig
	connManager                  connmgr.ConnManager
	connGater                    connmgr.ConnectionGater
	idProvider                   module.IdentityProvider
	gossipSubFactory             GossipSubFactoryFunc
	gossipSubConfigFunc          GossipSubAdapterConfigFunc
	gossipSubPeerScoring         bool // whether to enable gossipsub peer scoring
	routingFactory               func(context.Context, host.Host) (routing.Routing, error)
	peerManagerEnablePruning     bool
	peerManagerUpdateInterval    time.Duration
	peerScoringParameterOptions  []scoring.PeerScoreParamsOption
	createNode                   CreateNodeFunc
	rateLimiterDistributor       p2p.UnicastRateLimiterDistributor
	createStreamRetryInterval    time.Duration
	rpcValidationInspectorConfig *validation.ControlMsgValidationInspectorConfig
	// gossipSubTracer is a callback interface that is called by the gossipsub implementation upon
	// certain events. Currently, we use it to log and observe the local mesh of the node.
	gossipSubTracer                    p2p.PubSubTracer
	gossipSubInspectorNotifDistributor p2p.GossipSubInspectorNotificationDistributor
=======
type LibP2PNodeBuilder struct {
	gossipSubBuilder p2p.GossipSubBuilder
	sporkID          flow.Identifier
	addr             string
	networkKey       fcrypto.PrivateKey
	logger           zerolog.Logger
	metrics          module.LibP2PMetrics
	basicResolver    madns.BasicResolver

	resourceManager           network.ResourceManager
	resourceManagerCfg        *ResourceManagerConfig
	connManager               connmgr.ConnManager
	connGater                 connmgr.ConnectionGater
	routingFactory            func(context.Context, host.Host) (routing.Routing, error)
	peerManagerEnablePruning  bool
	peerManagerUpdateInterval time.Duration
	createNode                p2p.CreateNodeFunc
	createStreamRetryInterval time.Duration
	rateLimiterDistributor    p2p.UnicastRateLimiterDistributor
	gossipSubTracer           p2p.PubSubTracer
>>>>>>> 63661419
}

func NewNodeBuilder(logger zerolog.Logger,
	metrics module.LibP2PMetrics,
	addr string,
	networkKey fcrypto.PrivateKey,
	sporkID flow.Identifier,
	rCfg *ResourceManagerConfig) *LibP2PNodeBuilder {
	return &LibP2PNodeBuilder{
<<<<<<< HEAD
		logger:                       logger,
		sporkID:                      sporkID,
		addr:                         addr,
		networkKey:                   networkKey,
		createNode:                   DefaultCreateNodeFunc,
		gossipSubFactory:             defaultGossipSubFactory(),
		gossipSubConfigFunc:          defaultGossipSubAdapterConfig(),
		metrics:                      metrics,
		resourceManagerCfg:           rCfg,
		rpcValidationInspectorConfig: DefaultRPCValidationConfig(),
=======
		logger:             logger,
		sporkID:            sporkID,
		addr:               addr,
		networkKey:         networkKey,
		createNode:         DefaultCreateNodeFunc,
		metrics:            metrics,
		resourceManagerCfg: rCfg,
		gossipSubBuilder:   gossipsubbuilder.NewGossipSubBuilder(logger, metrics),
>>>>>>> 63661419
	}
}

// SetBasicResolver sets the DNS resolver for the node.
func (builder *LibP2PNodeBuilder) SetBasicResolver(br madns.BasicResolver) p2p.NodeBuilder {
	builder.basicResolver = br
	return builder
}

// SetSubscriptionFilter sets the pubsub subscription filter for the node.
func (builder *LibP2PNodeBuilder) SetSubscriptionFilter(filter pubsub.SubscriptionFilter) p2p.NodeBuilder {
	builder.gossipSubBuilder.SetSubscriptionFilter(filter)
	return builder
}

// SetResourceManager sets the resource manager for the node.
func (builder *LibP2PNodeBuilder) SetResourceManager(manager network.ResourceManager) p2p.NodeBuilder {
	builder.resourceManager = manager
	return builder
}

// SetConnectionManager sets the connection manager for the node.
func (builder *LibP2PNodeBuilder) SetConnectionManager(manager connmgr.ConnManager) p2p.NodeBuilder {
	builder.connManager = manager
	return builder
}

// SetConnectionGater sets the connection gater for the node.
func (builder *LibP2PNodeBuilder) SetConnectionGater(gater connmgr.ConnectionGater) p2p.NodeBuilder {
	builder.connGater = gater
	return builder
}

// SetRoutingSystem sets the routing system factory function.
func (builder *LibP2PNodeBuilder) SetRoutingSystem(f func(context.Context, host.Host) (routing.Routing, error)) p2p.NodeBuilder {
	builder.routingFactory = f
	return builder
}

// EnableGossipSubPeerScoring enables peer scoring for the GossipSub pubsub system.
// Arguments:
// - module.IdentityProvider: the identity provider for the node (must be set before calling this method).
// - *PeerScoringConfig: the peer scoring configuration for the GossipSub pubsub system. If nil, the default configuration is used.
func (builder *LibP2PNodeBuilder) EnableGossipSubPeerScoring(provider module.IdentityProvider, config *p2p.PeerScoringConfig) p2p.NodeBuilder {
	builder.gossipSubBuilder.SetGossipSubPeerScoring(true)
	builder.gossipSubBuilder.SetIDProvider(provider)
	if config != nil {
		if config.AppSpecificScoreParams != nil {
			builder.gossipSubBuilder.SetAppSpecificScoreParams(config.AppSpecificScoreParams)
		}
		if config.TopicScoreParams != nil {
			for topic, params := range config.TopicScoreParams {
				builder.gossipSubBuilder.SetTopicScoreParams(topic, params)
			}
		}
	}

	return builder
}

// SetPeerManagerOptions sets the peer manager options.
func (builder *LibP2PNodeBuilder) SetPeerManagerOptions(connectionPruning bool, updateInterval time.Duration) p2p.NodeBuilder {
	builder.peerManagerEnablePruning = connectionPruning
	builder.peerManagerUpdateInterval = updateInterval
	return builder
}

func (builder *LibP2PNodeBuilder) SetGossipSubTracer(tracer p2p.PubSubTracer) p2p.NodeBuilder {
	builder.gossipSubBuilder.SetGossipSubTracer(tracer)
	builder.gossipSubTracer = tracer
	return builder
}

func (builder *LibP2PNodeBuilder) SetCreateNode(f p2p.CreateNodeFunc) p2p.NodeBuilder {
	builder.createNode = f
	return builder
}

func (builder *LibP2PNodeBuilder) SetRateLimiterDistributor(distributor p2p.UnicastRateLimiterDistributor) p2p.NodeBuilder {
	builder.rateLimiterDistributor = distributor
	return builder
}

<<<<<<< HEAD
func (builder *LibP2PNodeBuilder) SetGossipSubInspectorNotificationDistributor(distributor p2p.GossipSubInspectorNotificationDistributor) NodeBuilder {
	builder.gossipSubInspectorNotifDistributor = distributor
	return builder
}

func (builder *LibP2PNodeBuilder) SetGossipSubFactory(gf GossipSubFactoryFunc, cf GossipSubAdapterConfigFunc) NodeBuilder {
	builder.gossipSubFactory = gf
	builder.gossipSubConfigFunc = cf
	return builder
}

func (builder *LibP2PNodeBuilder) SetRPCValidationInspectorConfig(cfg *validation.ControlMsgValidationInspectorConfig) NodeBuilder {
	builder.rpcValidationInspectorConfig = cfg
	return builder
}

func (builder *LibP2PNodeBuilder) SetStreamCreationRetryInterval(createStreamRetryInterval time.Duration) NodeBuilder {
=======
func (builder *LibP2PNodeBuilder) SetGossipSubFactory(gf p2p.GossipSubFactoryFunc, cf p2p.GossipSubAdapterConfigFunc) p2p.NodeBuilder {
	builder.gossipSubBuilder.SetGossipSubFactory(gf)
	builder.gossipSubBuilder.SetGossipSubConfigFunc(cf)
	return builder
}

func (builder *LibP2PNodeBuilder) SetStreamCreationRetryInterval(createStreamRetryInterval time.Duration) p2p.NodeBuilder {
>>>>>>> 63661419
	builder.createStreamRetryInterval = createStreamRetryInterval
	return builder
}

func (builder *LibP2PNodeBuilder) SetGossipSubScoreTracerInterval(interval time.Duration) p2p.NodeBuilder {
	builder.gossipSubBuilder.SetGossipSubScoreTracerInterval(interval)
	return builder
}

// Build creates a new libp2p node using the configured options.
func (builder *LibP2PNodeBuilder) Build() (p2p.LibP2PNode, error) {
	if builder.routingFactory == nil {
		return nil, errors.New("routing system factory is not set")
	}

	var opts []libp2p.Option

	if builder.basicResolver != nil {
		resolver, err := madns.NewResolver(madns.WithDefaultResolver(builder.basicResolver))

		if err != nil {
			return nil, fmt.Errorf("could not create resolver: %w", err)
		}

		opts = append(opts, libp2p.MultiaddrResolver(resolver))
	}

	if builder.resourceManager != nil {
		opts = append(opts, libp2p.ResourceManager(builder.resourceManager))
		builder.logger.Warn().
			Msg("libp2p resource manager is overridden by the node builder, metrics may not be available")
	} else {
		// setting up default resource manager, by hooking in the resource manager metrics reporter.
		limits := rcmgr.DefaultLimits
		libp2p.SetDefaultServiceLimits(&limits)

		mem, err := allowedMemory(builder.resourceManagerCfg.MemoryLimitRatio)
		if err != nil {
			return nil, fmt.Errorf("could not get allowed memory: %w", err)
		}
		fd, err := allowedFileDescriptors(builder.resourceManagerCfg.FileDescriptorsRatio)
		if err != nil {
			return nil, fmt.Errorf("could not get allowed file descriptors: %w", err)
		}

		l := limits.Scale(mem, fd)
		mgr, err := rcmgr.NewResourceManager(rcmgr.NewFixedLimiter(l), rcmgr.WithMetrics(builder.metrics))
		if err != nil {
			return nil, fmt.Errorf("could not create libp2p resource manager: %w", err)
		}
		builder.logger.Info().
			Str("key", keyResourceManagerLimit).
			Int64("allowed_memory", mem).
			Int("allowed_file_descriptors", fd).
			Msg("allowed memory and file descriptors are fetched from the system")
		newLimitConfigLogger(builder.logger).logResourceManagerLimits(l)

		opts = append(opts, libp2p.ResourceManager(mgr))
		builder.logger.Info().Msg("libp2p resource manager is set to default with metrics")
	}

	if builder.connManager != nil {
		opts = append(opts, libp2p.ConnectionManager(builder.connManager))
	}

	if builder.connGater != nil {
		opts = append(opts, libp2p.ConnectionGater(builder.connGater))
	}

	h, err := DefaultLibP2PHost(builder.addr, builder.networkKey, opts...)
	if err != nil {
		return nil, err
	}
	builder.gossipSubBuilder.SetHost(h)

	pCache, err := p2pnode.NewProtocolPeerCache(builder.logger, h)
	if err != nil {
		return nil, err
	}

	var peerManager p2p.PeerManager
	if builder.peerManagerUpdateInterval > 0 {
		connector, err := connection.NewLibp2pConnector(builder.logger, h, builder.peerManagerEnablePruning)
		if err != nil {
			return nil, fmt.Errorf("failed to create libp2p connector: %w", err)
		}

		peerManager = connection.NewPeerManager(builder.logger, builder.peerManagerUpdateInterval, connector)

		if builder.rateLimiterDistributor != nil {
			builder.rateLimiterDistributor.AddConsumer(peerManager)
		}
	}

	node := builder.createNode(builder.logger, h, pCache, peerManager)

	unicastManager := unicast.NewUnicastManager(builder.logger,
		unicast.NewLibP2PStreamFactory(h),
		builder.sporkID,
		builder.createStreamRetryInterval,
		node,
		builder.metrics)
	node.SetUnicastManager(unicastManager)

	// create gossip control message validation inspector
	rpcControlMsgInspector := validation.NewControlMsgValidationInspector(
		builder.logger,
		builder.sporkID,
		builder.rpcValidationInspectorConfig,
		builder.gossipSubInspectorNotifDistributor,
	)

	cm := component.NewComponentManagerBuilder().
		AddWorker(func(ctx irrecoverable.SignalerContext, ready component.ReadyFunc) {
<<<<<<< HEAD
			rpcControlMsgInspector.Start(ctx)
			<-rpcControlMsgInspector.Ready()
			ready()
		}).
		AddWorker(func(ctx irrecoverable.SignalerContext, ready component.ReadyFunc) {
			rsys, err := builder.buildRouting(ctx, h)
=======
			// routing system is created here, because it needs to be created during the node startup.
			routingSystem, err := builder.buildRouting(ctx, h)
>>>>>>> 63661419
			if err != nil {
				ctx.Throw(fmt.Errorf("could not create routing system: %w", err))
			}
			node.SetRouting(routingSystem)
			builder.gossipSubBuilder.SetRoutingSystem(routingSystem)

<<<<<<< HEAD
			gossipSubConfigs := builder.gossipSubConfigFunc(&p2p.BasePubSubAdapterConfig{
				MaxMessageSize: p2pnode.DefaultMaxPubSubMsgSize,
			})
			gossipSubConfigs.WithMessageIdFunction(utils.MessageID)
			gossipSubConfigs.WithRoutingDiscovery(rsys)
			if builder.subscriptionFilter != nil {
				gossipSubConfigs.WithSubscriptionFilter(builder.subscriptionFilter)
			}

			var scoreOpt *scoring.ScoreOption
			if builder.gossipSubPeerScoring {
				scoreOpt = scoring.NewScoreOption(builder.logger, builder.idProvider, builder.peerScoringParameterOptions...)
				gossipSubConfigs.WithScoreOption(scoreOpt)
			}

			// builds GossipSub with the given factory
			gossipSub, err := builder.buildGossipSub(ctx, rsys, h, rpcControlMsgInspector)
=======
			// gossipsub is created here, because it needs to be created during the node startup.
			gossipSub, scoreTracer, err := builder.gossipSubBuilder.Build(ctx)
>>>>>>> 63661419
			if err != nil {
				ctx.Throw(fmt.Errorf("could not create gossipsub: %w", err))
			}
			if scoreTracer != nil {
				node.SetPeerScoreExposer(scoreTracer)
			}
			node.SetPubSub(gossipSub)
			gossipSub.Start(ctx)
			ready()

			<-gossipSub.Done()
		}).
		AddWorker(func(ctx irrecoverable.SignalerContext, ready component.ReadyFunc) {
			// encapsulates shutdown logic for the libp2p node.
			ready()
			<-ctx.Done()
			// we wait till the context is done, and then we stop the libp2p node.

			err = node.Stop()
			if err != nil {
				// ignore context cancellation errors
				if !errors.Is(err, context.Canceled) && !errors.Is(err, context.DeadlineExceeded) {
					ctx.Throw(fmt.Errorf("could not stop libp2p node: %w", err))
				}
			}
		})

	node.SetComponentManager(cm.Build())

	return node, nil
}

// DefaultLibP2PHost returns a libp2p host initialized to listen on the given address and using the given private key and
// customized with options
func DefaultLibP2PHost(address string, key fcrypto.PrivateKey, options ...config.Option) (host.Host, error) {
	defaultOptions, err := defaultLibP2POptions(address, key)
	if err != nil {
		return nil, err
	}

	allOptions := append(defaultOptions, options...)

	// create the libp2p host
	libP2PHost, err := libp2p.New(allOptions...)
	if err != nil {
		return nil, fmt.Errorf("could not create libp2p host: %w", err)
	}

	return libP2PHost, nil
}

// defaultLibP2POptions creates and returns the standard LibP2P host options that are used for the Flow Libp2p network
func defaultLibP2POptions(address string, key fcrypto.PrivateKey) ([]config.Option, error) {

	libp2pKey, err := keyutils.LibP2PPrivKeyFromFlow(key)
	if err != nil {
		return nil, fmt.Errorf("could not generate libp2p key: %w", err)
	}

	ip, port, err := net.SplitHostPort(address)
	if err != nil {
		return nil, fmt.Errorf("could not split node address %s:%w", address, err)
	}

	sourceMultiAddr, err := multiaddr.NewMultiaddr(utils.MultiAddressStr(ip, port))
	if err != nil {
		return nil, fmt.Errorf("failed to translate Flow address to Libp2p multiaddress: %w", err)
	}

	// create a transport which disables port reuse and web socket.
	// Port reuse enables listening and dialing from the same TCP port (https://github.com/libp2p/go-reuseport)
	// While this sounds great, it intermittently causes a 'broken pipe' error
	// as the 1-k discovery process and the 1-1 messaging both sometimes attempt to open connection to the same target
	// As of now there is no requirement of client sockets to be a well-known port, so disabling port reuse all together.
	t := libp2p.Transport(func(u transport.Upgrader) (*tcp.TcpTransport, error) {
		return tcp.NewTCPTransport(u, nil, tcp.DisableReuseport())
	})

	// gather all the options for the libp2p node
	options := []config.Option{
		libp2p.ListenAddrs(sourceMultiAddr), // set the listen address
		libp2p.Identity(libp2pKey),          // pass in the networking key
		t,                                   // set the transport
	}

	return options, nil
}

// DefaultCreateNodeFunc returns new libP2P node.
func DefaultCreateNodeFunc(logger zerolog.Logger,
	host host.Host,
	pCache p2p.ProtocolPeerCache,
	peerManager p2p.PeerManager) p2p.LibP2PNode {
	return p2pnode.NewNode(logger, host, pCache, peerManager)
}

// DefaultNodeBuilder returns a node builder.
func DefaultNodeBuilder(log zerolog.Logger,
	address string,
	flowKey fcrypto.PrivateKey,
	sporkId flow.Identifier,
	idProvider module.IdentityProvider,
	metrics module.LibP2PMetrics,
	resolver madns.BasicResolver,
	role string,
	connGaterCfg *ConnectionGaterConfig,
	peerManagerCfg *PeerManagerConfig,
	gossipCfg *GossipSubConfig,
	rCfg *ResourceManagerConfig,
<<<<<<< HEAD
	rpcValidationInspectorConfig *validation.ControlMsgValidationInspectorConfig,
	unicastRateLimiterDistributor p2p.UnicastRateLimiterDistributor,
	gossipSubInspectorNotifDistributor p2p.GossipSubInspectorNotificationDistributor,
	uniCfg *UnicastConfig) (NodeBuilder, error) {
=======
	uniCfg *UnicastConfig) (p2p.NodeBuilder, error) {
>>>>>>> 63661419

	connManager, err := connection.NewConnManager(log, metrics, connection.DefaultConnManagerConfig())
	if err != nil {
		return nil, fmt.Errorf("could not create connection manager: %w", err)
	}

	// set the default connection gater peer filters for both InterceptPeerDial and InterceptSecured callbacks
	peerFilter := notEjectedPeerFilter(idProvider)
	peerFilters := []p2p.PeerFilter{peerFilter}

	connGater := connection.NewConnGater(log,
		idProvider,
		connection.WithOnInterceptPeerDialFilters(append(peerFilters, connGaterCfg.InterceptPeerDialFilters...)),
		connection.WithOnInterceptSecuredFilters(append(peerFilters, connGaterCfg.InterceptSecuredFilters...)))

	builder := NewNodeBuilder(log, metrics, address, flowKey, sporkId, rCfg).
		SetBasicResolver(resolver).
		SetConnectionManager(connManager).
		SetConnectionGater(connGater).
		SetRoutingSystem(func(ctx context.Context, host host.Host) (routing.Routing, error) {
			return dht.NewDHT(ctx, host, protocols.FlowDHTProtocolID(sporkId), log, metrics, dht.AsServer())
		}).
		SetPeerManagerOptions(peerManagerCfg.ConnectionPruning, peerManagerCfg.UpdateInterval).
		SetStreamCreationRetryInterval(uniCfg.StreamRetryInterval).
		SetCreateNode(DefaultCreateNodeFunc).
		SetRateLimiterDistributor(unicastRateLimiterDistributor).
		SetRPCValidationInspectorConfig(rpcValidationInspectorConfig).
		SetRateLimiterDistributor(uniCfg.RateLimiterDistributor).
		SetGossipSubInspectorNotificationDistributor(gossipSubInspectorNotifDistributor)

	if gossipCfg.PeerScoring {
		// currently, we only enable peer scoring with default parameters. So, we set the score parameters to nil.
		builder.EnableGossipSubPeerScoring(idProvider, nil)
	}

	meshTracer := tracer.NewGossipSubMeshTracer(log, metrics, idProvider, gossipCfg.LocalMeshLogInterval)
	builder.SetGossipSubTracer(meshTracer)
	builder.SetGossipSubScoreTracerInterval(gossipCfg.ScoreTracerInterval)

	if role != "ghost" {
		r, _ := flow.ParseRole(role)
		builder.SetSubscriptionFilter(subscription.NewRoleBasedFilter(r, idProvider))
	}

	return builder, nil
}

<<<<<<< HEAD
// buildGossipSub creates a new GossipSub pubsub system for a libp2p node using the provided routing system, and host.
// It returns the newly created GossipSub pubsub system and any errors encountered during its creation.
//
// Arguments:
// - ctx: a context.Context object used to manage the lifecycle of the node.
// - rsys: a routing.Routing object used to configure the GossipSub pubsub system.
// - h: a libp2p host.Host object used to initialize the GossipSub pubsub system.
//
// Returns:
// - p2p.PubSubAdapter: a GossipSub pubsub system for the libp2p node.
// - error: if an error occurs during the creation of the GossipSub pubsub system, it is returned. Otherwise, nil is returned.
// Note that on happy path, the returned error is nil. Any non-nil error indicates that the routing system could not be created
// and is non-recoverable. In case of an error the node should be stopped.
func (builder *LibP2PNodeBuilder) buildGossipSub(ctx irrecoverable.SignalerContext, rsys routing.Routing, h host.Host, rpcValidationInspector p2p.GossipSubRPCInspector) (p2p.PubSubAdapter, error) {
	gossipSubConfigs := builder.gossipSubConfigFunc(&p2p.BasePubSubAdapterConfig{
		MaxMessageSize: p2pnode.DefaultMaxPubSubMsgSize,
	})
	gossipSubConfigs.WithMessageIdFunction(utils.MessageID)
	gossipSubConfigs.WithRoutingDiscovery(rsys)
	if builder.subscriptionFilter != nil {
		gossipSubConfigs.WithSubscriptionFilter(builder.subscriptionFilter)
	}

	var scoreOpt *scoring.ScoreOption
	if builder.gossipSubPeerScoring {
		scoreOpt = scoring.NewScoreOption(builder.logger, builder.idProvider, builder.peerScoringParameterOptions...)
		gossipSubConfigs.WithScoreOption(scoreOpt)
	}

	// create aggregate RPC inspector
	gossipSubRPCInspector := inspector.NewAggregateRPCInspector()

	// create gossip metrics inspector
	gossipSubMetrics := p2pnode.NewGossipSubControlMessageMetrics(builder.metrics, builder.logger)
	rpcMetricsInspector := inspector.NewControlMsgMetricsInspector(gossipSubMetrics)
	gossipSubRPCInspector.AddInspector(rpcMetricsInspector)
	gossipSubRPCInspector.AddInspector(rpcValidationInspector)

	// The app-specific rpc inspector is a hook into the pubsub that is invoked upon receiving any incoming RPC
	gossipSubConfigs.WithAppSpecificRpcInspector(gossipSubRPCInspector)

	if builder.gossipSubTracer != nil {
		gossipSubConfigs.WithTracer(builder.gossipSubTracer)
	}

	gossipSub, err := builder.gossipSubFactory(ctx, builder.logger, h, gossipSubConfigs)
	if err != nil {
		return nil, fmt.Errorf("could not create gossipsub: %w", err)
	}

	if scoreOpt != nil {
		scoreOpt.SetSubscriptionProvider(scoring.NewSubscriptionProvider(builder.logger, gossipSub))
	}

	return gossipSub, nil
}

// buildRouting creates a new routing system for a libp2p node using the provided host.
=======
// buildRouting creates a new routing system factory for a libp2p node using the provided host.
>>>>>>> 63661419
// It returns the newly created routing system and any errors encountered during its creation.
//
// Arguments:
// - ctx: a context.Context object used to manage the lifecycle of the node.
// - h: a libp2p host.Host object used to initialize the routing system.
//
// Returns:
// - routing.Routing: a routing system for the libp2p node.
// - error: if an error occurs during the creation of the routing system, it is returned. Otherwise, nil is returned.
// Note that on happy path, the returned error is nil. Any non-nil error indicates that the routing system could not be created
// and is non-recoverable. In case of an error the node should be stopped.
func (builder *LibP2PNodeBuilder) buildRouting(ctx context.Context, h host.Host) (routing.Routing, error) {
	routingSystem, err := builder.routingFactory(ctx, h)
	if err != nil {
		return nil, fmt.Errorf("could not create libp2p node routing system: %w", err)
	}
	return routingSystem, nil
}<|MERGE_RESOLUTION|>--- conflicted
+++ resolved
@@ -21,41 +21,25 @@
 	madns "github.com/multiformats/go-multiaddr-dns"
 	"github.com/rs/zerolog"
 
-<<<<<<< HEAD
 	"github.com/onflow/flow-go/module/mempool/queue"
 	"github.com/onflow/flow-go/network/p2p"
 	"github.com/onflow/flow-go/network/p2p/connection"
-	"github.com/onflow/flow-go/network/p2p/inspector"
+	"github.com/onflow/flow-go/network/p2p/dht"
 	"github.com/onflow/flow-go/network/p2p/p2pnode"
+	"github.com/onflow/flow-go/network/p2p/subscription"
 	"github.com/onflow/flow-go/network/p2p/tracer"
-
-	"github.com/onflow/flow-go/network/p2p/subscription"
+	"github.com/onflow/flow-go/network/p2p/unicast/protocols"
 	"github.com/onflow/flow-go/network/p2p/utils"
 
-	"github.com/onflow/flow-go/network/p2p/dht"
-
-=======
->>>>>>> 63661419
 	fcrypto "github.com/onflow/flow-go/crypto"
 	"github.com/onflow/flow-go/model/flow"
 	"github.com/onflow/flow-go/module"
 	"github.com/onflow/flow-go/module/component"
 	"github.com/onflow/flow-go/module/irrecoverable"
-<<<<<<< HEAD
 	"github.com/onflow/flow-go/network/p2p/inspector/validation"
-=======
-	"github.com/onflow/flow-go/network/p2p"
-	"github.com/onflow/flow-go/network/p2p/connection"
-	"github.com/onflow/flow-go/network/p2p/dht"
->>>>>>> 63661419
 	"github.com/onflow/flow-go/network/p2p/keyutils"
 	gossipsubbuilder "github.com/onflow/flow-go/network/p2p/p2pbuilder/gossipsub"
-	"github.com/onflow/flow-go/network/p2p/p2pnode"
-	"github.com/onflow/flow-go/network/p2p/subscription"
-	"github.com/onflow/flow-go/network/p2p/tracer"
 	"github.com/onflow/flow-go/network/p2p/unicast"
-	"github.com/onflow/flow-go/network/p2p/unicast/protocols"
-	"github.com/onflow/flow-go/network/p2p/utils"
 )
 
 const (
@@ -132,28 +116,6 @@
 	}
 }
 
-<<<<<<< HEAD
-type NodeBuilder interface {
-	SetBasicResolver(madns.BasicResolver) NodeBuilder
-	SetSubscriptionFilter(pubsub.SubscriptionFilter) NodeBuilder
-	SetResourceManager(network.ResourceManager) NodeBuilder
-	SetConnectionManager(connmgr.ConnManager) NodeBuilder
-	SetConnectionGater(connmgr.ConnectionGater) NodeBuilder
-	SetRoutingSystem(func(context.Context, host.Host) (routing.Routing, error)) NodeBuilder
-	SetPeerManagerOptions(connectionPruning bool, updateInterval time.Duration) NodeBuilder
-	EnableGossipSubPeerScoring(provider module.IdentityProvider, ops ...scoring.PeerScoreParamsOption) NodeBuilder
-	SetCreateNode(CreateNodeFunc) NodeBuilder
-	SetGossipSubFactory(GossipSubFactoryFunc, GossipSubAdapterConfigFunc) NodeBuilder
-	SetStreamCreationRetryInterval(createStreamRetryInterval time.Duration) NodeBuilder
-	SetRateLimiterDistributor(consumer p2p.UnicastRateLimiterDistributor) NodeBuilder
-	SetGossipSubInspectorNotificationDistributor(distributor p2p.GossipSubInspectorNotificationDistributor) NodeBuilder
-	SetRPCValidationInspectorConfig(cfg *validation.ControlMsgValidationInspectorConfig) NodeBuilder
-	SetGossipSubTracer(tracer p2p.PubSubTracer) NodeBuilder
-	Build() (p2p.LibP2PNode, error)
-}
-
-=======
->>>>>>> 63661419
 // ResourceManagerConfig returns the resource manager configuration for the libp2p node.
 // The resource manager is used to limit the number of open connections and streams (as well as any other resources
 // used by libp2p) for each peer.
@@ -179,7 +141,6 @@
 	}
 }
 
-<<<<<<< HEAD
 // DefaultRPCValidationConfig returns default RPC control message inspector config.
 func DefaultRPCValidationConfig(opts ...queue.HeroStoreConfigOption) *validation.ControlMsgValidationInspectorConfig {
 	graftCfg, _ := validation.NewCtrlMsgValidationConfig(p2p.CtrlMsgGraft, validation.CtrlMsgValidationLimits{
@@ -202,35 +163,6 @@
 }
 
 type LibP2PNodeBuilder struct {
-	sporkID                      flow.Identifier
-	addr                         string
-	networkKey                   fcrypto.PrivateKey
-	logger                       zerolog.Logger
-	metrics                      module.LibP2PMetrics
-	basicResolver                madns.BasicResolver
-	subscriptionFilter           pubsub.SubscriptionFilter
-	resourceManager              network.ResourceManager
-	resourceManagerCfg           *ResourceManagerConfig
-	connManager                  connmgr.ConnManager
-	connGater                    connmgr.ConnectionGater
-	idProvider                   module.IdentityProvider
-	gossipSubFactory             GossipSubFactoryFunc
-	gossipSubConfigFunc          GossipSubAdapterConfigFunc
-	gossipSubPeerScoring         bool // whether to enable gossipsub peer scoring
-	routingFactory               func(context.Context, host.Host) (routing.Routing, error)
-	peerManagerEnablePruning     bool
-	peerManagerUpdateInterval    time.Duration
-	peerScoringParameterOptions  []scoring.PeerScoreParamsOption
-	createNode                   CreateNodeFunc
-	rateLimiterDistributor       p2p.UnicastRateLimiterDistributor
-	createStreamRetryInterval    time.Duration
-	rpcValidationInspectorConfig *validation.ControlMsgValidationInspectorConfig
-	// gossipSubTracer is a callback interface that is called by the gossipsub implementation upon
-	// certain events. Currently, we use it to log and observe the local mesh of the node.
-	gossipSubTracer                    p2p.PubSubTracer
-	gossipSubInspectorNotifDistributor p2p.GossipSubInspectorNotificationDistributor
-=======
-type LibP2PNodeBuilder struct {
 	gossipSubBuilder p2p.GossipSubBuilder
 	sporkID          flow.Identifier
 	addr             string
@@ -239,18 +171,19 @@
 	metrics          module.LibP2PMetrics
 	basicResolver    madns.BasicResolver
 
-	resourceManager           network.ResourceManager
-	resourceManagerCfg        *ResourceManagerConfig
-	connManager               connmgr.ConnManager
-	connGater                 connmgr.ConnectionGater
-	routingFactory            func(context.Context, host.Host) (routing.Routing, error)
-	peerManagerEnablePruning  bool
-	peerManagerUpdateInterval time.Duration
-	createNode                p2p.CreateNodeFunc
-	createStreamRetryInterval time.Duration
-	rateLimiterDistributor    p2p.UnicastRateLimiterDistributor
-	gossipSubTracer           p2p.PubSubTracer
->>>>>>> 63661419
+	resourceManager                    network.ResourceManager
+	resourceManagerCfg                 *ResourceManagerConfig
+	connManager                        connmgr.ConnManager
+	connGater                          connmgr.ConnectionGater
+	routingFactory                     func(context.Context, host.Host) (routing.Routing, error)
+	peerManagerEnablePruning           bool
+	peerManagerUpdateInterval          time.Duration
+	createNode                         p2p.CreateNodeFunc
+	createStreamRetryInterval          time.Duration
+	rateLimiterDistributor             p2p.UnicastRateLimiterDistributor
+	gossipSubTracer                    p2p.PubSubTracer
+	gossipSubInspectorNotifDistributor p2p.GossipSubInspectorNotificationDistributor
+	rpcValidationInspectorConfig       *validation.ControlMsgValidationInspectorConfig
 }
 
 func NewNodeBuilder(logger zerolog.Logger,
@@ -260,27 +193,15 @@
 	sporkID flow.Identifier,
 	rCfg *ResourceManagerConfig) *LibP2PNodeBuilder {
 	return &LibP2PNodeBuilder{
-<<<<<<< HEAD
 		logger:                       logger,
 		sporkID:                      sporkID,
 		addr:                         addr,
 		networkKey:                   networkKey,
 		createNode:                   DefaultCreateNodeFunc,
-		gossipSubFactory:             defaultGossipSubFactory(),
-		gossipSubConfigFunc:          defaultGossipSubAdapterConfig(),
 		metrics:                      metrics,
 		resourceManagerCfg:           rCfg,
+		gossipSubBuilder:             gossipsubbuilder.NewGossipSubBuilder(logger, metrics),
 		rpcValidationInspectorConfig: DefaultRPCValidationConfig(),
-=======
-		logger:             logger,
-		sporkID:            sporkID,
-		addr:               addr,
-		networkKey:         networkKey,
-		createNode:         DefaultCreateNodeFunc,
-		metrics:            metrics,
-		resourceManagerCfg: rCfg,
-		gossipSubBuilder:   gossipsubbuilder.NewGossipSubBuilder(logger, metrics),
->>>>>>> 63661419
 	}
 }
 
@@ -317,6 +238,12 @@
 // SetRoutingSystem sets the routing system factory function.
 func (builder *LibP2PNodeBuilder) SetRoutingSystem(f func(context.Context, host.Host) (routing.Routing, error)) p2p.NodeBuilder {
 	builder.routingFactory = f
+	return builder
+}
+
+func (builder *LibP2PNodeBuilder) SetGossipSubFactory(gf p2p.GossipSubFactoryFunc, cf p2p.GossipSubAdapterConfigFunc) p2p.NodeBuilder {
+	builder.gossipSubBuilder.SetGossipSubFactory(gf)
+	builder.gossipSubBuilder.SetGossipSubConfigFunc(cf)
 	return builder
 }
 
@@ -364,34 +291,18 @@
 	return builder
 }
 
-<<<<<<< HEAD
-func (builder *LibP2PNodeBuilder) SetGossipSubInspectorNotificationDistributor(distributor p2p.GossipSubInspectorNotificationDistributor) NodeBuilder {
+func (builder *LibP2PNodeBuilder) SetStreamCreationRetryInterval(createStreamRetryInterval time.Duration) p2p.NodeBuilder {
+	builder.createStreamRetryInterval = createStreamRetryInterval
+	return builder
+}
+
+func (builder *LibP2PNodeBuilder) SetGossipSubInspectorNotificationDistributor(distributor p2p.GossipSubInspectorNotificationDistributor) p2p.NodeBuilder {
 	builder.gossipSubInspectorNotifDistributor = distributor
 	return builder
 }
 
-func (builder *LibP2PNodeBuilder) SetGossipSubFactory(gf GossipSubFactoryFunc, cf GossipSubAdapterConfigFunc) NodeBuilder {
-	builder.gossipSubFactory = gf
-	builder.gossipSubConfigFunc = cf
-	return builder
-}
-
-func (builder *LibP2PNodeBuilder) SetRPCValidationInspectorConfig(cfg *validation.ControlMsgValidationInspectorConfig) NodeBuilder {
+func (builder *LibP2PNodeBuilder) SetRPCValidationInspectorConfig(cfg *validation.ControlMsgValidationInspectorConfig) p2p.NodeBuilder {
 	builder.rpcValidationInspectorConfig = cfg
-	return builder
-}
-
-func (builder *LibP2PNodeBuilder) SetStreamCreationRetryInterval(createStreamRetryInterval time.Duration) NodeBuilder {
-=======
-func (builder *LibP2PNodeBuilder) SetGossipSubFactory(gf p2p.GossipSubFactoryFunc, cf p2p.GossipSubAdapterConfigFunc) p2p.NodeBuilder {
-	builder.gossipSubBuilder.SetGossipSubFactory(gf)
-	builder.gossipSubBuilder.SetGossipSubConfigFunc(cf)
-	return builder
-}
-
-func (builder *LibP2PNodeBuilder) SetStreamCreationRetryInterval(createStreamRetryInterval time.Duration) p2p.NodeBuilder {
->>>>>>> 63661419
-	builder.createStreamRetryInterval = createStreamRetryInterval
 	return builder
 }
 
@@ -505,45 +416,21 @@
 
 	cm := component.NewComponentManagerBuilder().
 		AddWorker(func(ctx irrecoverable.SignalerContext, ready component.ReadyFunc) {
-<<<<<<< HEAD
 			rpcControlMsgInspector.Start(ctx)
 			<-rpcControlMsgInspector.Ready()
 			ready()
 		}).
 		AddWorker(func(ctx irrecoverable.SignalerContext, ready component.ReadyFunc) {
-			rsys, err := builder.buildRouting(ctx, h)
-=======
 			// routing system is created here, because it needs to be created during the node startup.
 			routingSystem, err := builder.buildRouting(ctx, h)
->>>>>>> 63661419
 			if err != nil {
 				ctx.Throw(fmt.Errorf("could not create routing system: %w", err))
 			}
 			node.SetRouting(routingSystem)
 			builder.gossipSubBuilder.SetRoutingSystem(routingSystem)
 
-<<<<<<< HEAD
-			gossipSubConfigs := builder.gossipSubConfigFunc(&p2p.BasePubSubAdapterConfig{
-				MaxMessageSize: p2pnode.DefaultMaxPubSubMsgSize,
-			})
-			gossipSubConfigs.WithMessageIdFunction(utils.MessageID)
-			gossipSubConfigs.WithRoutingDiscovery(rsys)
-			if builder.subscriptionFilter != nil {
-				gossipSubConfigs.WithSubscriptionFilter(builder.subscriptionFilter)
-			}
-
-			var scoreOpt *scoring.ScoreOption
-			if builder.gossipSubPeerScoring {
-				scoreOpt = scoring.NewScoreOption(builder.logger, builder.idProvider, builder.peerScoringParameterOptions...)
-				gossipSubConfigs.WithScoreOption(scoreOpt)
-			}
-
-			// builds GossipSub with the given factory
-			gossipSub, err := builder.buildGossipSub(ctx, rsys, h, rpcControlMsgInspector)
-=======
 			// gossipsub is created here, because it needs to be created during the node startup.
 			gossipSub, scoreTracer, err := builder.gossipSubBuilder.Build(ctx)
->>>>>>> 63661419
 			if err != nil {
 				ctx.Throw(fmt.Errorf("could not create gossipsub: %w", err))
 			}
@@ -653,14 +540,10 @@
 	peerManagerCfg *PeerManagerConfig,
 	gossipCfg *GossipSubConfig,
 	rCfg *ResourceManagerConfig,
-<<<<<<< HEAD
 	rpcValidationInspectorConfig *validation.ControlMsgValidationInspectorConfig,
 	unicastRateLimiterDistributor p2p.UnicastRateLimiterDistributor,
 	gossipSubInspectorNotifDistributor p2p.GossipSubInspectorNotificationDistributor,
-	uniCfg *UnicastConfig) (NodeBuilder, error) {
-=======
 	uniCfg *UnicastConfig) (p2p.NodeBuilder, error) {
->>>>>>> 63661419
 
 	connManager, err := connection.NewConnManager(log, metrics, connection.DefaultConnManagerConfig())
 	if err != nil {
@@ -708,68 +591,7 @@
 	return builder, nil
 }
 
-<<<<<<< HEAD
-// buildGossipSub creates a new GossipSub pubsub system for a libp2p node using the provided routing system, and host.
-// It returns the newly created GossipSub pubsub system and any errors encountered during its creation.
-//
-// Arguments:
-// - ctx: a context.Context object used to manage the lifecycle of the node.
-// - rsys: a routing.Routing object used to configure the GossipSub pubsub system.
-// - h: a libp2p host.Host object used to initialize the GossipSub pubsub system.
-//
-// Returns:
-// - p2p.PubSubAdapter: a GossipSub pubsub system for the libp2p node.
-// - error: if an error occurs during the creation of the GossipSub pubsub system, it is returned. Otherwise, nil is returned.
-// Note that on happy path, the returned error is nil. Any non-nil error indicates that the routing system could not be created
-// and is non-recoverable. In case of an error the node should be stopped.
-func (builder *LibP2PNodeBuilder) buildGossipSub(ctx irrecoverable.SignalerContext, rsys routing.Routing, h host.Host, rpcValidationInspector p2p.GossipSubRPCInspector) (p2p.PubSubAdapter, error) {
-	gossipSubConfigs := builder.gossipSubConfigFunc(&p2p.BasePubSubAdapterConfig{
-		MaxMessageSize: p2pnode.DefaultMaxPubSubMsgSize,
-	})
-	gossipSubConfigs.WithMessageIdFunction(utils.MessageID)
-	gossipSubConfigs.WithRoutingDiscovery(rsys)
-	if builder.subscriptionFilter != nil {
-		gossipSubConfigs.WithSubscriptionFilter(builder.subscriptionFilter)
-	}
-
-	var scoreOpt *scoring.ScoreOption
-	if builder.gossipSubPeerScoring {
-		scoreOpt = scoring.NewScoreOption(builder.logger, builder.idProvider, builder.peerScoringParameterOptions...)
-		gossipSubConfigs.WithScoreOption(scoreOpt)
-	}
-
-	// create aggregate RPC inspector
-	gossipSubRPCInspector := inspector.NewAggregateRPCInspector()
-
-	// create gossip metrics inspector
-	gossipSubMetrics := p2pnode.NewGossipSubControlMessageMetrics(builder.metrics, builder.logger)
-	rpcMetricsInspector := inspector.NewControlMsgMetricsInspector(gossipSubMetrics)
-	gossipSubRPCInspector.AddInspector(rpcMetricsInspector)
-	gossipSubRPCInspector.AddInspector(rpcValidationInspector)
-
-	// The app-specific rpc inspector is a hook into the pubsub that is invoked upon receiving any incoming RPC
-	gossipSubConfigs.WithAppSpecificRpcInspector(gossipSubRPCInspector)
-
-	if builder.gossipSubTracer != nil {
-		gossipSubConfigs.WithTracer(builder.gossipSubTracer)
-	}
-
-	gossipSub, err := builder.gossipSubFactory(ctx, builder.logger, h, gossipSubConfigs)
-	if err != nil {
-		return nil, fmt.Errorf("could not create gossipsub: %w", err)
-	}
-
-	if scoreOpt != nil {
-		scoreOpt.SetSubscriptionProvider(scoring.NewSubscriptionProvider(builder.logger, gossipSub))
-	}
-
-	return gossipSub, nil
-}
-
-// buildRouting creates a new routing system for a libp2p node using the provided host.
-=======
 // buildRouting creates a new routing system factory for a libp2p node using the provided host.
->>>>>>> 63661419
 // It returns the newly created routing system and any errors encountered during its creation.
 //
 // Arguments:
