--- conflicted
+++ resolved
@@ -26,56 +26,11 @@
 	"github.com/onflow/flow-go/utils/logging"
 )
 
-<<<<<<< HEAD
 const (
-	// MinimumSpamPenaltyDecayFactor is minimum speed at which the spam penalty value of a peer is decayed.
-	// Spam record will be initialized with a decay value between .5 , .7 and this value will then be decayed up to .99 on consecutive misbehavior's,
-	// The maximum decay value decays the penalty by 1% every second. The decay is applied geometrically, i.e., `newPenalty = oldPenalty * decay`, hence, the higher decay value
-	// indicates a lower decay speed, i.e., it takes more heartbeat intervals to decay a penalty back to zero when the decay value is high.
-	// assume:
-	//     penalty = -100 (the maximum application specific penalty is -100)
-	//     skipDecayThreshold = -0.1
-	// it takes around 459 seconds for the penalty to decay to reach greater than -0.1 and turn into 0.
-	//     x * 0.99 ^ n > -0.1 (assuming negative x).
-	//     0.99 ^ n > -0.1 / x
-	// Now we can take the logarithm of both sides (with any base, but let's use base 10 for simplicity).
-	//     log( 0.99 ^ n ) < log( 0.1 / x )
-	// Using the properties of logarithms, we can bring down the exponent:
-	//     n * log( 0.99 ) < log( -0.1 / x )
-	// And finally, we can solve for n:
-	//     n > log( -0.1 / x ) / log( 0.99 )
-	// We can plug in x = -100:
-	//     n > log( -0.1 / -100 ) / log( 0.99 )
-	//     n > log( 0.001 ) / log( 0.99 )
-	//     n > -3 / log( 0.99 )
-	//     n >  458.22
-	MinimumSpamPenaltyDecayFactor = 0.99
-	// MaximumSpamPenaltyDecayFactor represents the maximum rate at which the spam penalty value of a peer decays. Decay speeds increase
-	// during sustained malicious activity, leading to a slower recovery of the app-specific score for the penalized node. Conversely,
-	// decay speeds decrease, allowing faster recoveries, when nodes exhibit fleeting misbehavior.
-	MaximumSpamPenaltyDecayFactor = 0.8
-	// skipDecayThreshold is the threshold for which when the negative penalty is above this value, the decay function will not be called.
-	// instead, the penalty will be set to 0. This is to prevent the penalty from keeping a small negative value for a long time.
-	skipDecayThreshold = -0.1
-	// graftMisbehaviourPenalty is the penalty applied to the application specific penalty when a peer conducts a graft misbehaviour.
-	graftMisbehaviourPenalty = -10
-	// pruneMisbehaviourPenalty is the penalty applied to the application specific penalty when a peer conducts a prune misbehaviour.
-	pruneMisbehaviourPenalty = -10
-	// iHaveMisbehaviourPenalty is the penalty applied to the application specific penalty when a peer conducts a iHave misbehaviour.
-	iHaveMisbehaviourPenalty = -10
-	// iWantMisbehaviourPenalty is the penalty applied to the application specific penalty when a peer conducts a iWant misbehaviour.
-	iWantMisbehaviourPenalty = -10
-	// clusterPrefixedPenaltyReductionFactor factor used to reduce the penalty for control message misbehaviours on cluster prefixed topics. This allows a more lenient punishment for nodes
-	// that fall behind and may need to request old data.
-	clusterPrefixedPenaltyReductionFactor = .5
-	// rpcPublishMessageMisbehaviourPenalty is the penalty applied to the application specific penalty when a peer conducts a RpcPublishMessageMisbehaviourPenalty misbehaviour.
-	rpcPublishMessageMisbehaviourPenalty = -10
 	// NotificationSilencedMsg log messages for silenced notifications
 	NotificationSilencedMsg = "ignoring invalid control message notification for peer during silence period"
 )
 
-=======
->>>>>>> f0400312
 type SpamRecordInitFunc func() p2p.GossipSubSpamRecord
 
 // GossipSubAppSpecificScoreRegistry is the registry for the application specific score of peers in the GossipSub protocol.
@@ -109,19 +64,17 @@
 	// appScoreUpdateWorkerPool is the worker pool for handling the application specific score update of peers in a non-blocking way.
 	appScoreUpdateWorkerPool *worker.Pool[peer.ID]
 
-<<<<<<< HEAD
 	// silencePeriodDuration duration that the startup silence period will last, during which nodes will not be penalized
 	silencePeriodDuration time.Duration
 	// silencePeriodStartTime time that the silence period begins, this is the time that the registry is started by the node.
 	silencePeriodStartTime time.Time
 	// silencePeriodElapsed atomic bool that stores a bool flag which indicates if the silence period is over or not.
 	silencePeriodElapsed *atomic.Bool
-=======
+
 	unknownIdentityPenalty     float64
 	minAppSpecificPenalty      float64
 	stakedIdentityReward       float64
 	invalidSubscriptionPenalty float64
->>>>>>> f0400312
 }
 
 // GossipSubAppSpecificScoreRegistryConfig is the configuration for the GossipSubAppSpecificScoreRegistry.
@@ -154,13 +107,11 @@
 
 	NetworkingType network.NetworkingType `validate:"required"`
 
-<<<<<<< HEAD
 	// ScoringRegistryStartupSilenceDuration defines the duration of time, after the node startup,
 	// during which the scoring registry remains inactive before penalizing nodes.
 	ScoringRegistryStartupSilenceDuration time.Duration
-=======
+
 	AppSpecificScoreParams p2pconfig.ApplicationSpecificScoreParameters `validate:"required"`
->>>>>>> f0400312
 }
 
 // NewGossipSubAppSpecificScoreRegistry returns a new GossipSubAppSpecificScoreRegistry.
@@ -184,18 +135,6 @@
 		metrics.GossipSubAppSpecificScoreUpdateQueueMetricFactory(config.HeroCacheMetricsFactory, config.NetworkingType))
 
 	reg := &GossipSubAppSpecificScoreRegistry{
-<<<<<<< HEAD
-		logger:                config.Logger.With().Str("module", "app_score_registry").Logger(),
-		spamScoreCache:        config.SpamRecordCacheFactory(),
-		appScoreCache:         config.AppScoreCacheFactory(),
-		penalty:               config.Penalty,
-		init:                  config.Init,
-		validator:             config.Validator,
-		idProvider:            config.IdProvider,
-		scoreTTL:              config.Parameters.ScoreTTL,
-		silencePeriodDuration: config.ScoringRegistryStartupSilenceDuration,
-		silencePeriodElapsed:  atomic.NewBool(false),
-=======
 		logger:                     config.Logger.With().Str("module", "app_score_registry").Logger(),
 		spamScoreCache:             config.SpamRecordCacheFactory(),
 		appScoreCache:              config.AppScoreCacheFactory(),
@@ -203,11 +142,12 @@
 		validator:                  config.Validator,
 		idProvider:                 config.IdProvider,
 		scoreTTL:                   config.Parameters.ScoreTTL,
+		silencePeriodDuration:      config.ScoringRegistryStartupSilenceDuration,
+		silencePeriodElapsed:       atomic.NewBool(false),
 		unknownIdentityPenalty:     config.AppSpecificScoreParams.UnknownIdentityPenalty,
 		minAppSpecificPenalty:      config.AppSpecificScoreParams.MinAppSpecificPenalty,
 		stakedIdentityReward:       config.AppSpecificScoreParams.StakedIdentityReward,
 		invalidSubscriptionPenalty: config.AppSpecificScoreParams.InvalidSubscriptionPenalty,
->>>>>>> f0400312
 	}
 
 	reg.appScoreUpdateWorkerPool = worker.NewWorkerPoolBuilder[peer.ID](lg.With().Str("component", "app_specific_score_update_worker_pool").Logger(),
@@ -434,26 +374,13 @@
 		Str("peer_id", p2plogging.PeerId(notification.PeerID)).
 		Str("misbehavior_type", notification.MsgType.String()).Logger()
 
-<<<<<<< HEAD
 	// during startup silence period avoid penalizing nodes, ignore all notifications
 	if !r.afterSilencePeriod() {
 		lg.Trace().Msg("ignoring invalid control message notification for peer during silence period")
 		return
 	}
 
-	// try initializing the application specific penalty for the peer if it is not yet initialized.
-	// this is done to avoid the case where the peer is not yet cached and the application specific penalty is not yet initialized.
-	// initialization is successful only if the peer is not yet cached. If any error is occurred during initialization we log a fatal error
-	initRecord := r.init()
-	initialized := r.spamScoreCache.Add(notification.PeerID, initRecord)
-	if initialized {
-		lg.Trace().Str("peer_id", p2plogging.PeerId(notification.PeerID)).Msg("application specific penalty initialized for peer")
-	}
-
-	record, err := r.spamScoreCache.Update(notification.PeerID, func(record p2p.GossipSubSpamRecord) p2p.GossipSubSpamRecord {
-=======
 	record, err := r.spamScoreCache.Adjust(notification.PeerID, func(record p2p.GossipSubSpamRecord) p2p.GossipSubSpamRecord {
->>>>>>> f0400312
 		penalty := 0.0
 		switch notification.MsgType {
 		case p2pmsg.CtrlMsgGraft:
