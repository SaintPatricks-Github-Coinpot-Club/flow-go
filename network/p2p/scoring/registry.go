--- conflicted
+++ resolved
@@ -113,12 +113,8 @@
 	penalty GossipSubCtrlMsgPenaltyValue
 
 	// initial application specific penalty record, used to initialize the penalty cache entry.
-<<<<<<< HEAD
 	init func() p2p.GossipSubSpamRecord
 
-=======
-	init      SpamRecordInitFunc
->>>>>>> 9577079f
 	validator p2p.SubscriptionValidator
 
 	// scoreTTL is the time to live of the application specific score of a peer; the registry keeps a cached copy of the
@@ -154,11 +150,7 @@
 
 	// Init is a factory function that returns a new GossipSubSpamRecord. It is used to initialize the spam record of
 	// a peer when the peer is first observed by the local peer.
-<<<<<<< HEAD
 	Init func() p2p.GossipSubSpamRecord `validate:"required"`
-=======
-	Init SpamRecordInitFunc
->>>>>>> 9577079f
 
 	// SpamRecordCacheFactory is a factory function that returns a new GossipSubSpamRecordCache. It is used to initialize the spamScoreCache.
 	// The cache is used to store the application specific penalty of peers.
