--- conflicted
+++ resolved
@@ -17,21 +17,13 @@
 
 // RpcValidationInspectorParameters keys.
 const (
-<<<<<<< HEAD
-	ClusterPrefixedMessageConfigKey   = "cluster-prefixed-messages"
-	QueueSizeKey                      = "queue-size"
-	GraftPruneMessageMaxSampleSizeKey = "graft-and-prune-message-max-sample-size"
-	MessageMaxSampleSizeKey           = "message-max-sample-size"
-	MessageErrorThresholdKey          = "error-threshold"
-	ProcessKey                        = "process"
-=======
+	ProcessKey                      = "process"
 	ClusterPrefixedMessageConfigKey = "cluster-prefixed-messages"
 	IWantConfigKey                  = "iwant"
 	IHaveConfigKey                  = "ihave"
 	GraftPruneKey                   = "graft-and-prune"
 	PublishMessagesConfigKey        = "publish-messages"
 	InspectionQueueConfigKey        = "inspection-queue"
->>>>>>> ed23d219
 )
 
 // RpcValidationInspector rpc control message validation inspector configuration.
@@ -42,29 +34,6 @@
 	GraftPrune             GraftPruneRpcInspectionParameters          `mapstructure:"graft-and-prune"`
 	PublishMessages        PublishMessageInspectionParameters         `mapstructure:"publish-messages"`
 	InspectionQueue        InspectionQueueParameters                  `mapstructure:"inspection-queue"`
-}
-
-const (
-	QueueSizeKey = "queue-size"
-)
-
-// InspectionQueueParameters contains the "numerical values" for the control message validation inspector.
-// Incoming GossipSub RPCs are queued for async inspection by a worker pool. This worker pool is configured
-// by the parameters in this struct.
-// Each RPC has a number of "publish messages" accompanied by control messages.
-type InspectionQueueParameters struct {
-	// NumberOfWorkers number of worker pool workers.
-	NumberOfWorkers int `validate:"gte=1" mapstructure:"workers"`
-<<<<<<< HEAD
-	// QueueSize size of the queue used by worker pool for the control message validation inspector.
-	QueueSize uint32 `validate:"gte=100" mapstructure:"queue-size"`
-	// GraftPruneMessageMaxSampleSize the max sample size used for control message validation of GRAFT and PRUNE. If the total number of control messages (GRAFT or PRUNE)
-	// exceeds this max sample size then the respective message will be truncated to this value before being processed.
-	GraftPruneMessageMaxSampleSize int `validate:"gte=1000" mapstructure:"graft-and-prune-message-max-sample-size"`
-	// RPCMessageMaxSampleSize the max sample size used for RPC message validation. If the total number of RPC messages exceeds this value a sample will be taken but messages will not be truncated.
-	MessageMaxSampleSize int `validate:"gte=1000" mapstructure:"message-max-sample-size"`
-	// RPCMessageErrorThreshold the threshold at which an error will be returned if the number of invalid RPC messages exceeds this value.
-	MessageErrorThreshold int `validate:"gte=500" mapstructure:"error-threshold"`
 	// InspectionProcess configuration that controls which aspects of rpc inspection are enabled and disabled during inspect message request processing.
 	InspectionProcess InspectionProcess `mapstructure:"process"`
 }
@@ -123,7 +92,19 @@
 	EnableIWant bool `mapstructure:"enable-iwant"`
 	// EnableIWantMessageIds enable iWant message id truncation.
 	EnableIWantMessageIds bool `mapstructure:"enable-iwant-message-id"`
-=======
+}
+
+const (
+	QueueSizeKey = "queue-size"
+)
+
+// InspectionQueueParameters contains the "numerical values" for the control message validation inspector.
+// Incoming GossipSub RPCs are queued for async inspection by a worker pool. This worker pool is configured
+// by the parameters in this struct.
+// Each RPC has a number of "publish messages" accompanied by control messages.
+type InspectionQueueParameters struct {
+	// NumberOfWorkers number of worker pool workers.
+	NumberOfWorkers int `validate:"gte=1" mapstructure:"workers"`
 	// Size size of the queue used by worker pool for the control message validation inspector.
 	Size uint32 `validate:"gte=100" mapstructure:"queue-size"`
 }
@@ -157,7 +138,6 @@
 	// Ideally, a GRAFT or PRUNE message should not have any duplicate topics, hence a topic ID is counted as a duplicate only if it is repeated more than once.
 	// When the total number of duplicate topic ids in a single GRAFT or PRUNE message exceeds this threshold, the inspection of message will fail.
 	DuplicateTopicIdThreshold int `validate:"gte=0" mapstructure:"duplicate-topic-id-threshold"`
->>>>>>> ed23d219
 }
 
 const (
