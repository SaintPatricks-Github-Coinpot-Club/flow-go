// (c) 2019 Dapper Labs - ALL RIGHTS RESERVED

package json

import (
	"encoding/json"

	"github.com/dapperlabs/flow-go/model/messages"

	"github.com/pkg/errors"

	"github.com/dapperlabs/flow-go/model/flow"
<<<<<<< HEAD
	"github.com/dapperlabs/flow-go/model/libp2p"
=======
	"github.com/dapperlabs/flow-go/model/libp2p/message"
>>>>>>> a39832f8
	"github.com/dapperlabs/flow-go/model/trickle"
)

// decode will decode the envelope into an entity.
func decode(env Envelope) (interface{}, error) {

	// create the desired message
	var v interface{}
	switch env.Code {

	// trickle overlay network
	case CodePing:
		v = &trickle.Ping{}
	case CodePong:
		v = &trickle.Pong{}
	case CodeAuth:
		v = &trickle.Auth{}
	case CodeAnnounce:
		v = &trickle.Announce{}
	case CodeRequest:
		v = &trickle.Request{}
	case CodeResponse:
		v = &trickle.Response{}

	case CodeCollectionGuarantee:
		v = &flow.CollectionGuarantee{}
	case CodeTransaction:
		v = &flow.Transaction{}

	case CodeBlock:
		v = &flow.Block{}

<<<<<<< HEAD
	case Echo:
		v = &libp2p.Echo{}
=======
	case CodeCollectionRequest:
		v = &messages.CollectionRequest{}
	case CodeCollectionResponse:
		v = &messages.CollectionResponse{}

	case CodeEcho:
		v = &message.Echo{}
>>>>>>> a39832f8

	default:
		return nil, errors.Errorf("invalid message code (%d)", env.Code)
	}

	// unmarshal the payload
	err := json.Unmarshal(env.Data, v)
	if err != nil {
		return nil, errors.Wrap(err, "could not decode payload")
	}

	return v, nil
}<|MERGE_RESOLUTION|>--- conflicted
+++ resolved
@@ -10,11 +10,7 @@
 	"github.com/pkg/errors"
 
 	"github.com/dapperlabs/flow-go/model/flow"
-<<<<<<< HEAD
-	"github.com/dapperlabs/flow-go/model/libp2p"
-=======
 	"github.com/dapperlabs/flow-go/model/libp2p/message"
->>>>>>> a39832f8
 	"github.com/dapperlabs/flow-go/model/trickle"
 )
 
@@ -47,10 +43,6 @@
 	case CodeBlock:
 		v = &flow.Block{}
 
-<<<<<<< HEAD
-	case Echo:
-		v = &libp2p.Echo{}
-=======
 	case CodeCollectionRequest:
 		v = &messages.CollectionRequest{}
 	case CodeCollectionResponse:
@@ -58,7 +50,6 @@
 
 	case CodeEcho:
 		v = &message.Echo{}
->>>>>>> a39832f8
 
 	default:
 		return nil, errors.Errorf("invalid message code (%d)", env.Code)
