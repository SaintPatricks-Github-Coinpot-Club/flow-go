--- conflicted
+++ resolved
@@ -64,11 +64,7 @@
 		engines:        make(map[channels.Channel]network.MessageProcessor),
 		seenEventIDs:   make(map[string]struct{}),
 		qCD:            make(chan struct{}),
-<<<<<<< HEAD
 		conduitFactory: conduit.NewDefaultConduitFactory(),
-=======
-		conduitFactory: cf,
->>>>>>> 16b117ab
 	}
 
 	for _, opt := range opts {
