--- conflicted
+++ resolved
@@ -510,11 +510,7 @@
 		unittest.DefaultAddress,
 		key,
 		sporkID,
-<<<<<<< HEAD
-		p2pbuilder.DefaultResourceManagerConfig(),
-=======
 		&defaultFlowConfig.NetworkConfig.ResourceManagerConfig,
->>>>>>> 37ece4cd
 		&p2p.DisallowListCacheConfig{
 			MaxSize: uint32(1000),
 			Metrics: metrics.NewNoopCollector(),
