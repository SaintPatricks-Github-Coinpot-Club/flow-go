package alspmgr_test

import (
	"context"
	"math"
	"math/rand"
	"sync"
	"testing"
	"time"

	"github.com/rs/zerolog"
	"github.com/stretchr/testify/assert"
	"github.com/stretchr/testify/mock"
	"github.com/stretchr/testify/require"

	"github.com/onflow/flow-go/model/flow"
	"github.com/onflow/flow-go/module"
	"github.com/onflow/flow-go/module/irrecoverable"
	"github.com/onflow/flow-go/module/metrics"
	mockmodule "github.com/onflow/flow-go/module/mock"
	"github.com/onflow/flow-go/network"
	"github.com/onflow/flow-go/network/alsp"
	"github.com/onflow/flow-go/network/alsp/internal"
	alspmgr "github.com/onflow/flow-go/network/alsp/manager"
	mockalsp "github.com/onflow/flow-go/network/alsp/mock"
	"github.com/onflow/flow-go/network/alsp/model"
	"github.com/onflow/flow-go/network/channels"
	"github.com/onflow/flow-go/network/internal/testutils"
	"github.com/onflow/flow-go/network/mocknetwork"
	"github.com/onflow/flow-go/network/p2p"
	p2ptest "github.com/onflow/flow-go/network/p2p/test"
	"github.com/onflow/flow-go/utils/unittest"
)

// TestHandleReportedMisbehavior tests the handling of reported misbehavior by the network.
//
// The test sets up a mock MisbehaviorReportManager and a conduitFactory with this manager.
// It generates a single node network with the conduitFactory and starts it.
// It then uses a mock engine to register a channel with the network.
// It prepares a set of misbehavior reports and reports them to the conduit on the test channel.
// The test ensures that the MisbehaviorReportManager receives and handles all reported misbehavior
// without any duplicate reports and within a specified time.
func TestNetworkPassesReportedMisbehavior(t *testing.T) {
	misbehaviorReportManger := mocknetwork.NewMisbehaviorReportManager(t)
	misbehaviorReportManger.On("Start", mock.Anything).Return().Once()

	readyDoneChan := func() <-chan struct{} {
		ch := make(chan struct{})
		close(ch)
		return ch
	}()

	misbehaviorReportManger.On("Ready").Return(readyDoneChan).Once()
	misbehaviorReportManger.On("Done").Return(readyDoneChan).Once()

	ids, nodes, mws, _, _ := testutils.GenerateIDsAndMiddlewares(
		t,
		1,
		unittest.Logger(),
		unittest.NetworkCodec(),
		unittest.NetworkSlashingViolationsConsumer(unittest.Logger(), metrics.NewNoopCollector()))
	sms := testutils.GenerateSubscriptionManagers(t, mws)

	networkCfg := testutils.NetworkConfigFixture(t, unittest.Logger(), *ids[0], ids, mws[0], sms[0])
	net, err := p2p.NewNetwork(networkCfg, p2p.WithAlspManager(misbehaviorReportManger))
	require.NoError(t, err)

	ctx, cancel := context.WithCancel(context.Background())
	signalerCtx := irrecoverable.NewMockSignalerContext(t, ctx)
	testutils.StartNodesAndNetworks(signalerCtx, t, nodes, []network.Network{net}, 100*time.Millisecond)
	defer testutils.StopComponents[p2p.LibP2PNode](t, nodes, 100*time.Millisecond)
	defer cancel()

	e := mocknetwork.NewEngine(t)
	con, err := net.Register(channels.TestNetworkChannel, e)
	require.NoError(t, err)

	reports := testutils.MisbehaviorReportsFixture(t, 10)
	allReportsManaged := sync.WaitGroup{}
	allReportsManaged.Add(len(reports))
	var seenReports []network.MisbehaviorReport
	misbehaviorReportManger.On("HandleMisbehaviorReport", channels.TestNetworkChannel, mock.Anything).Run(func(args mock.Arguments) {
		report := args.Get(1).(network.MisbehaviorReport)
		require.Contains(t, reports, report)                                         // ensures that the report is one of the reports we expect.
		require.NotContainsf(t, seenReports, report, "duplicate report: %v", report) // ensures that we have not seen this report before.
		seenReports = append(seenReports, report)                                    // adds the report to the list of seen reports.
		allReportsManaged.Done()
	}).Return(nil)

	for _, report := range reports {
		con.ReportMisbehavior(report) // reports the misbehavior
	}

	unittest.RequireReturnsBefore(t, allReportsManaged.Wait, 100*time.Millisecond, "did not receive all reports")
}

// TestHandleReportedMisbehavior tests the handling of reported misbehavior by the network.
//
// The test sets up a mock MisbehaviorReportManager and a conduitFactory with this manager.
// It generates a single node network with the conduitFactory and starts it.
// It then uses a mock engine to register a channel with the network.
// It prepares a set of misbehavior reports and reports them to the conduit on the test channel.
// The test ensures that the MisbehaviorReportManager receives and handles all reported misbehavior
// without any duplicate reports and within a specified time.
func TestHandleReportedMisbehavior_Cache_Integration(t *testing.T) {
	cfg := managerCfgFixture()

	// this test is assessing the integration of the ALSP manager with the network. As the ALSP manager is an attribute
	// of the network, we need to configure the ALSP manager via the network configuration, and let the network create
	// the ALSP manager.
	var cache alsp.SpamRecordCache
	cfg.Opts = []alspmgr.MisbehaviorReportManagerOption{
		alspmgr.WithSpamRecordsCacheFactory(func(logger zerolog.Logger, size uint32, metrics module.HeroCacheMetrics) alsp.SpamRecordCache {
			cache = internal.NewSpamRecordCache(size, logger, metrics, model.SpamRecordFactory())
			return cache
		}),
	}

	ids, nodes, mws, _, _ := testutils.GenerateIDsAndMiddlewares(
		t,
		1,
		unittest.Logger(),
		unittest.NetworkCodec(),
		unittest.NetworkSlashingViolationsConsumer(unittest.Logger(), metrics.NewNoopCollector()))
	sms := testutils.GenerateSubscriptionManagers(t, mws)
	networkCfg := testutils.NetworkConfigFixture(t, unittest.Logger(), *ids[0], ids, mws[0], sms[0], p2p.WithAlspConfig(cfg))
	net, err := p2p.NewNetwork(networkCfg)
	require.NoError(t, err)

	ctx, cancel := context.WithCancel(context.Background())
	signalerCtx := irrecoverable.NewMockSignalerContext(t, ctx)
	testutils.StartNodesAndNetworks(signalerCtx, t, nodes, []network.Network{net}, 100*time.Millisecond)
	defer testutils.StopComponents[p2p.LibP2PNode](t, nodes, 100*time.Millisecond)
	defer cancel()

	e := mocknetwork.NewEngine(t)
	con, err := net.Register(channels.TestNetworkChannel, e)
	require.NoError(t, err)

	// create a map of origin IDs to their respective misbehavior reports (10 peers, 5 reports each)
	numPeers := 10
	numReportsPerPeer := 5
	peersReports := make(map[flow.Identifier][]network.MisbehaviorReport)

	for i := 0; i < numPeers; i++ {
		originID := unittest.IdentifierFixture()
		reports := createRandomMisbehaviorReportsForOriginId(t, originID, numReportsPerPeer)
		peersReports[originID] = reports
	}

	wg := sync.WaitGroup{}
	for _, reports := range peersReports {
		wg.Add(len(reports))
		// reports the misbehavior
		for _, report := range reports {
			r := report // capture range variable
			go func() {
				defer wg.Done()

				con.ReportMisbehavior(r)
			}()
		}
	}

	unittest.RequireReturnsBefore(t, wg.Wait, 100*time.Millisecond, "not all misbehavior reports have been processed")

	// check if the misbehavior reports have been processed by verifying that the Adjust method was called on the cache
	require.Eventually(t, func() bool {
		for originID, reports := range peersReports {
			totalPenalty := float64(0)
			for _, report := range reports {
				totalPenalty += report.Penalty()
			}

			record, ok := cache.Get(originID)
			if !ok {
				return false
			}
			require.NotNil(t, record)

			require.Equal(t, totalPenalty, record.Penalty)
			// with just reporting a single misbehavior report, the cutoff counter should not be incremented.
			require.Equal(t, uint64(0), record.CutoffCounter)
			// with just reporting a single misbehavior report, the node should not be disallowed.
			require.False(t, record.DisallowListed)
			// the decay should be the default decay value.
			require.Equal(t, model.SpamRecordFactory()(unittest.IdentifierFixture()).Decay, record.Decay)
		}

		return true
	}, 1*time.Second, 10*time.Millisecond, "ALSP manager did not handle the misbehavior report")
}

// TestHandleReportedMisbehavior_And_DisallowListing_Integration implements an end-to-end integration test for the
// handling of reported misbehavior and disallow listing.
//
// The test sets up 3 nodes, one victim, one honest, and one (alleged) spammer.
// Initially, the test ensures that all nodes are connected to each other.
// Then, test imitates that victim node reports the spammer node for spamming.
// The test generates enough spam reports to trigger the disallow-listing of the victim node.
// The test ensures that the victim node is disconnected from the spammer node.
// The test ensures that despite attempting on connections, no inbound or outbound connections between the victim and
// the disallow-listed spammer node are established.
func TestHandleReportedMisbehavior_And_DisallowListing_Integration(t *testing.T) {
	cfg := managerCfgFixture()

	// this test is assessing the integration of the ALSP manager with the network. As the ALSP manager is an attribute
	// of the network, we need to configure the ALSP manager via the network configuration, and let the network create
	// the ALSP manager.
	var victimSpamRecordCacheCache alsp.SpamRecordCache
	cfg.Opts = []alspmgr.MisbehaviorReportManagerOption{
		alspmgr.WithSpamRecordsCacheFactory(func(logger zerolog.Logger, size uint32, metrics module.HeroCacheMetrics) alsp.SpamRecordCache {
			victimSpamRecordCacheCache = internal.NewSpamRecordCache(size, logger, metrics, model.SpamRecordFactory())
			return victimSpamRecordCacheCache
		}),
	}

	ids, nodes, mws, _, _ := testutils.GenerateIDsAndMiddlewares(
		t,
		3,
		unittest.Logger(),
		unittest.NetworkCodec(),
		unittest.NetworkSlashingViolationsConsumer(unittest.Logger(), metrics.NewNoopCollector()))
	sms := testutils.GenerateSubscriptionManagers(t, mws)
	networkCfg := testutils.NetworkConfigFixture(t, unittest.Logger(), *ids[0], ids, mws[0], sms[0], p2p.WithAlspConfig(cfg))
	victimNetwork, err := p2p.NewNetwork(networkCfg)
	require.NoError(t, err)

	// index of the victim node in the nodes slice.
	victimIndex := 0
	// index of the spammer node in the nodes slice (the node that will be reported for misbehavior and disallow-listed by victim).
	spammerIndex := 1
	// other node (not victim and not spammer) that we have to ensure is not affected by the disallow-listing of the spammer.
	honestIndex := 2

	ctx, cancel := context.WithCancel(context.Background())
	signalerCtx := irrecoverable.NewMockSignalerContext(t, ctx)
	testutils.StartNodesAndNetworks(signalerCtx, t, nodes, []network.Network{victimNetwork}, 100*time.Millisecond)
	defer testutils.StopComponents[p2p.LibP2PNode](t, nodes, 100*time.Millisecond)
	defer cancel()

	p2ptest.LetNodesDiscoverEachOther(t, ctx, nodes, ids)
	// initially victim and spammer should be able to connect to each other.
	p2ptest.TryConnectionAndEnsureConnected(t, ctx, nodes)

	e := mocknetwork.NewEngine(t)
	con, err := victimNetwork.Register(channels.TestNetworkChannel, e)
	require.NoError(t, err)

	// creates a misbehavior report for the spammer
	report := misbehaviorReportFixtureWithPenalty(t, ids[spammerIndex].NodeID, model.DefaultPenaltyValue)

	// simulates the victim node reporting the spammer node misbehavior 120 times
	// to the network. As each report has the default penalty, ideally the spammer should be disallow-listed after
	// 100 reports (each having 0.01 * disallow-listing penalty). But we take 120 as a safe number to ensure that
	// the spammer is definitely disallow-listed.
	reportCount := 120
	wg := sync.WaitGroup{}
	for i := 0; i < reportCount; i++ {
		wg.Add(1)
		// reports the misbehavior
		r := report // capture range variable
		go func() {
			defer wg.Done()

			con.ReportMisbehavior(r)
		}()
	}

	unittest.RequireReturnsBefore(t, wg.Wait, 100*time.Millisecond, "not all misbehavior reports have been processed")

	// ensures that the spammer is disallow-listed by the victim
	p2ptest.RequireEventuallyNotConnected(t, []p2p.LibP2PNode{nodes[victimIndex]}, []p2p.LibP2PNode{nodes[spammerIndex]}, 100*time.Millisecond, 3*time.Second)

	// despite disallow-listing spammer, ensure that (victim and honest) and (honest and spammer) are still connected.
	p2ptest.RequireConnectedEventually(t, []p2p.LibP2PNode{nodes[spammerIndex], nodes[honestIndex]}, 1*time.Millisecond, 100*time.Millisecond)
	p2ptest.RequireConnectedEventually(t, []p2p.LibP2PNode{nodes[honestIndex], nodes[victimIndex]}, 1*time.Millisecond, 100*time.Millisecond)

	// while the spammer node is disallow-listed, it cannot connect to the victim node. Also, the victim node  cannot directly dial and connect to the spammer node, unless
	// it is allow-listed again.
	p2ptest.EnsureNotConnectedBetweenGroups(t, ctx, []p2p.LibP2PNode{nodes[victimIndex]}, []p2p.LibP2PNode{nodes[spammerIndex]})
}

// TestHandleReportedMisbehavior_And_DisallowListing_RepeatOffender_Integration implements an end-to-end integration test for the
// handling of repeated reported misbehavior and disallow listing.
func TestHandleReportedMisbehavior_And_DisallowListing_RepeatOffender_Integration(t *testing.T) {
	cfg := managerCfgFixture()
	resetZero := false
	decayFuc := func(record model.ProtocolSpamRecord) float64 {
		if resetZero {
			return 0
		} else {
			// decay as usual
			return math.Min(record.Penalty+record.Decay, 0)
		}
	}

	// this test is assessing the integration of the ALSP manager with the network. As the ALSP manager is an attribute
	// of the network, we need to configure the ALSP manager via the network configuration, and let the network create
	// the ALSP manager.
	var victimSpamRecordCacheCache alsp.SpamRecordCache
	cfg.Opts = []alspmgr.MisbehaviorReportManagerOption{
		alspmgr.WithSpamRecordsCacheFactory(func(logger zerolog.Logger, size uint32, metrics module.HeroCacheMetrics) alsp.SpamRecordCache {
			victimSpamRecordCacheCache = internal.NewSpamRecordCache(size, logger, metrics, model.SpamRecordFactory())
			return victimSpamRecordCacheCache
		}),
		alspmgr.WithDecayFunc(decayFuc),
	}

	ids, nodes, mws, _, _ := testutils.GenerateIDsAndMiddlewares(
		t,
		3,
		unittest.Logger(),
		unittest.NetworkCodec(),
		unittest.NetworkSlashingViolationsConsumer(unittest.Logger(), metrics.NewNoopCollector()))
	sms := testutils.GenerateSubscriptionManagers(t, mws)
	networkCfg := testutils.NetworkConfigFixture(t, unittest.Logger(), *ids[0], ids, mws[0], sms[0], p2p.WithAlspConfig(cfg))
	victimNetwork, err := p2p.NewNetwork(networkCfg)
	require.NoError(t, err)

	// index of the victim node in the nodes slice.
	victimIndex := 0
	// index of the spammer node in the nodes slice (the node that will be reported for misbehavior and disallow-listed by victim).
	spammerIndex := 1
	// other node (not victim and not spammer) that we have to ensure is not affected by the disallow-listing of the spammer.
	honestIndex := 2

	ctx, cancel := context.WithCancel(context.Background())
	signalerCtx := irrecoverable.NewMockSignalerContext(t, ctx)
	testutils.StartNodesAndNetworks(signalerCtx, t, nodes, []network.Network{victimNetwork}, 100*time.Millisecond)
	defer testutils.StopComponents[p2p.LibP2PNode](t, nodes, 100*time.Millisecond)
	defer cancel()

	p2ptest.LetNodesDiscoverEachOther(t, ctx, nodes, ids)
	// initially victim and spammer should be able to connect to each other.
	p2ptest.TryConnectionAndEnsureConnected(t, ctx, nodes)

	e := mocknetwork.NewEngine(t)
	con, err := victimNetwork.Register(channels.TestNetworkChannel, e)
	require.NoError(t, err)

	// creates a misbehavior report for the spammer
	report := misbehaviorReportFixtureWithPenalty(t, ids[spammerIndex].NodeID, model.DefaultPenaltyValue)

	// simulates the victim node reporting the spammer node misbehavior 120 times
	// to the network. As each report has the default penalty, ideally the spammer should be disallow-listed after
	// 100 reports (each having 0.01 * disallow-listing penalty). But we take 120 as a safe number to ensure that
	// the spammer is definitely disallow-listed.
	reportCount := 120
	wg := sync.WaitGroup{}
	for i := 0; i < reportCount; i++ {
		wg.Add(1)
		// reports the misbehavior
		r := report // capture range variable
		go func() {
			defer wg.Done()

			con.ReportMisbehavior(r)
		}()
	}

	unittest.RequireReturnsBefore(t, wg.Wait, 100*time.Millisecond, "not all misbehavior reports have been processed")

	// ensures that the spammer is disallow-listed by the victim
	p2ptest.RequireEventuallyNotConnected(t, []p2p.LibP2PNode{nodes[victimIndex]}, []p2p.LibP2PNode{nodes[spammerIndex]}, 100*time.Millisecond, 3*time.Second)

	// despite disallow-listing spammer, ensure that (victim and honest) and (honest and spammer) are still connected.
	p2ptest.RequireConnectedEventually(t, []p2p.LibP2PNode{nodes[spammerIndex], nodes[honestIndex]}, 1*time.Millisecond, 100*time.Millisecond)
	p2ptest.RequireConnectedEventually(t, []p2p.LibP2PNode{nodes[honestIndex], nodes[victimIndex]}, 1*time.Millisecond, 100*time.Millisecond)

	// while the spammer node is disallow-listed, it cannot connect to the victim node. Also, the victim node  cannot directly dial and connect to the spammer node, unless
	// it is allow-listed again.
	p2ptest.EnsureNotConnectedBetweenGroups(t, ctx, []p2p.LibP2PNode{nodes[victimIndex]}, []p2p.LibP2PNode{nodes[spammerIndex]})

<<<<<<< HEAD
	// the dissalow listing should last about 86 seconds so we wait for 90 seconds to be sure
	resetZero = true
=======
	// disallow listing should last about 86 seconds so we wait a little longer to be sure
	t.Logf("about to sleep for 10 seconds")
	time.Sleep(10 * time.Second)
	t.Logf("just finished sleeping for 10 seconds")
>>>>>>> dedbab34

	// after serving the disallow-listing period, the spammer should be able to connect to the victim node again.
	p2ptest.RequireConnectedEventually(t, []p2p.LibP2PNode{nodes[spammerIndex], nodes[victimIndex]}, 1*time.Millisecond, 100*time.Millisecond)

	// all the nodes should be able to connect to each other again.
	p2ptest.TryConnectionAndEnsureConnected(t, ctx, nodes)

	t.Logf("about to report misbehavior again")

	// simulates the victim node reporting the spammer node misbehavior 120 times
	// to the network. As each report has the default penalty, ideally the spammer should be disallow-listed after
	// 100 reports (each having 0.01 * disallow-listing penalty). But we take 120 as a safe number to ensure that
	// the spammer is definitely disallow-listed.
	reportCount = 120
	wg = sync.WaitGroup{}
	for i := 0; i < reportCount; i++ {
		wg.Add(1)
		// reports the misbehavior
		r := report // capture range variable
		go func() {
			defer wg.Done()

			con.ReportMisbehavior(r)
		}()
	}

	unittest.RequireReturnsBefore(t, wg.Wait, 100*time.Millisecond, "not all misbehavior reports have been processed")

	// loop 10 times
	totalSleepTime := 0
	for i := 0; i < 11; i++ {
		// log the iteration
		t.Logf("iteration %d", i)

		// the spammer should still be disallow-listed
		p2ptest.EnsureNotConnectedBetweenGroups(t, ctx, []p2p.LibP2PNode{nodes[victimIndex]}, []p2p.LibP2PNode{nodes[spammerIndex]})

		// the victim should still be connected to the honest node
		p2ptest.RequireConnectedEventually(t, []p2p.LibP2PNode{nodes[honestIndex], nodes[victimIndex]}, 1*time.Millisecond, 100*time.Millisecond)

		// the honest node should still be connected to the spammer node
		p2ptest.RequireConnectedEventually(t, []p2p.LibP2PNode{nodes[spammerIndex], nodes[honestIndex]}, 1*time.Millisecond, 100*time.Millisecond)

		// sleep for 10 seconds
		sleepSec := 10
		t.Logf("sleeping for  %d seconds", sleepSec)
		time.Sleep(time.Duration(sleepSec) * time.Second)
		totalSleepTime += sleepSec

		// log total sleep time
		t.Logf("Finished sleeping, total sleep time %d seconds", totalSleepTime)
	}

	// after serving the disallow-listing period for the second time, the spammer should be able to connect to the victim node again.
	p2ptest.RequireConnectedEventually(t, []p2p.LibP2PNode{nodes[spammerIndex], nodes[victimIndex]}, 1*time.Millisecond, 100*time.Millisecond)

	// this should fail because the spammer is not disallow-listed
	//p2ptest.EnsureNotConnectedBetweenGroups(t, ctx, []p2p.LibP2PNode{nodes[victimIndex]}, []p2p.LibP2PNode{nodes[spammerIndex]})
}

// TestMisbehaviorReportMetrics tests the recording of misbehavior report metrics.
// It checks that when a misbehavior report is received by the ALSP manager, the metrics are recorded.
// It fails the test if the metrics are not recorded or if they are recorded incorrectly.
func TestMisbehaviorReportMetrics(t *testing.T) {
	cfg := managerCfgFixture()

	// this test is assessing the integration of the ALSP manager with the network. As the ALSP manager is an attribute
	// of the network, we need to configure the ALSP manager via the network configuration, and let the network create
	// the ALSP manager.
	alspMetrics := mockmodule.NewAlspMetrics(t)
	cfg.AlspMetrics = alspMetrics

	ids, nodes, mws, _, _ := testutils.GenerateIDsAndMiddlewares(
		t,
		1,
		unittest.Logger(),
		unittest.NetworkCodec(),
		unittest.NetworkSlashingViolationsConsumer(unittest.Logger(), metrics.NewNoopCollector()))
	sms := testutils.GenerateSubscriptionManagers(t, mws)

	networkCfg := testutils.NetworkConfigFixture(t, unittest.Logger(), *ids[0], ids, mws[0], sms[0], p2p.WithAlspConfig(cfg))
	net, err := p2p.NewNetwork(networkCfg)
	require.NoError(t, err)

	ctx, cancel := context.WithCancel(context.Background())

	signalerCtx := irrecoverable.NewMockSignalerContext(t, ctx)
	testutils.StartNodesAndNetworks(signalerCtx, t, nodes, []network.Network{net}, 100*time.Millisecond)
	defer testutils.StopComponents[p2p.LibP2PNode](t, nodes, 100*time.Millisecond)
	defer cancel()

	e := mocknetwork.NewEngine(t)
	con, err := net.Register(channels.TestNetworkChannel, e)
	require.NoError(t, err)

	report := testutils.MisbehaviorReportFixture(t)

	// this channel is used to signal that the metrics have been recorded by the ALSP manager correctly.
	reported := make(chan struct{})

	// ensures that the metrics are recorded when a misbehavior report is received.
	alspMetrics.On("OnMisbehaviorReported", channels.TestNetworkChannel.String(), report.Reason().String()).Run(func(args mock.Arguments) {
		close(reported)
	}).Once()

	con.ReportMisbehavior(report) // reports the misbehavior

	unittest.RequireCloseBefore(t, reported, 100*time.Millisecond, "metrics for the misbehavior report were not recorded")
}

// The TestReportCreation tests the creation of misbehavior reports using the alsp.NewMisbehaviorReport function.
// The function tests the creation of both valid and invalid misbehavior reports by setting different penalty amplification values.
func TestReportCreation(t *testing.T) {

	// creates a valid misbehavior report (i.e., amplification between 1 and 100)
	report, err := alsp.NewMisbehaviorReport(
		unittest.IdentifierFixture(),
		testutils.MisbehaviorTypeFixture(t),
		alsp.WithPenaltyAmplification(10))
	require.NoError(t, err)
	require.NotNil(t, report)

	// creates a valid misbehavior report with default amplification.
	report, err = alsp.NewMisbehaviorReport(
		unittest.IdentifierFixture(),
		testutils.MisbehaviorTypeFixture(t))
	require.NoError(t, err)
	require.NotNil(t, report)

	// creates an in valid misbehavior report (i.e., amplification greater than 100 and less than 1)
	report, err = alsp.NewMisbehaviorReport(
		unittest.IdentifierFixture(),
		testutils.MisbehaviorTypeFixture(t),
		alsp.WithPenaltyAmplification(100*rand.Float64()-101))
	require.Error(t, err)
	require.Nil(t, report)

	report, err = alsp.NewMisbehaviorReport(
		unittest.IdentifierFixture(),
		testutils.MisbehaviorTypeFixture(t),
		alsp.WithPenaltyAmplification(100*rand.Float64()+101))
	require.Error(t, err)
	require.Nil(t, report)

	// 0 is not a valid amplification
	report, err = alsp.NewMisbehaviorReport(
		unittest.IdentifierFixture(),
		testutils.MisbehaviorTypeFixture(t),
		alsp.WithPenaltyAmplification(0))
	require.Error(t, err)
	require.Nil(t, report)
}

// TestNewMisbehaviorReportManager tests the creation of a new ALSP manager.
// It is a minimum viable test that ensures that a non-nil ALSP manager is created with expected set of inputs.
// In other words, variation of input values do not cause a nil ALSP manager to be created or a panic.
func TestNewMisbehaviorReportManager(t *testing.T) {
	cfg := managerCfgFixture()
	consumer := mocknetwork.NewDisallowListNotificationConsumer(t)
	var cache alsp.SpamRecordCache
	cfg.Opts = []alspmgr.MisbehaviorReportManagerOption{
		alspmgr.WithSpamRecordsCacheFactory(func(logger zerolog.Logger, size uint32, metrics module.HeroCacheMetrics) alsp.SpamRecordCache {
			cache = internal.NewSpamRecordCache(size, logger, metrics, model.SpamRecordFactory())
			return cache
		}),
	}

	t.Run("with default values", func(t *testing.T) {
		m, err := alspmgr.NewMisbehaviorReportManager(cfg, consumer)
		require.NoError(t, err)
		assert.NotNil(t, m)
	})

	t.Run("with a custom spam record cache", func(t *testing.T) {
		m, err := alspmgr.NewMisbehaviorReportManager(cfg, consumer)
		require.NoError(t, err)
		assert.NotNil(t, m)
	})

	t.Run("with ALSP module enabled", func(t *testing.T) {
		m, err := alspmgr.NewMisbehaviorReportManager(cfg, consumer)
		require.NoError(t, err)
		assert.NotNil(t, m)
	})

	t.Run("with ALSP module disabled", func(t *testing.T) {
		m, err := alspmgr.NewMisbehaviorReportManager(cfg, consumer)
		require.NoError(t, err)
		assert.NotNil(t, m)
	})
}

// TestMisbehaviorReportManager_InitializationError tests the creation of a new ALSP manager with invalid inputs.
// It is a minimum viable test that ensures that a nil ALSP manager is created with invalid set of inputs.
func TestMisbehaviorReportManager_InitializationError(t *testing.T) {
	cfg := managerCfgFixture()
	consumer := mocknetwork.NewDisallowListNotificationConsumer(t)

	t.Run("missing spam report queue size", func(t *testing.T) {
		cfg.SpamReportQueueSize = 0
		m, err := alspmgr.NewMisbehaviorReportManager(cfg, consumer)
		require.Error(t, err)
		require.ErrorIs(t, err, alspmgr.ErrSpamReportQueueSizeNotSet)
		assert.Nil(t, m)
	})

	t.Run("missing spam record cache size", func(t *testing.T) {
		cfg.SpamRecordCacheSize = 0
		m, err := alspmgr.NewMisbehaviorReportManager(cfg, consumer)
		require.Error(t, err)
		require.ErrorIs(t, err, alspmgr.ErrSpamRecordCacheSizeNotSet)
		assert.Nil(t, m)
	})

	t.Run("missing heartbeat intervals", func(t *testing.T) {
		cfg.HeartBeatInterval = 0
		m, err := alspmgr.NewMisbehaviorReportManager(cfg, consumer)
		require.Error(t, err)
		require.ErrorIs(t, err, alspmgr.ErrSpamRecordCacheSizeNotSet)
		assert.Nil(t, m)
	})
}

// TestHandleMisbehaviorReport_SinglePenaltyReport tests the handling of a single misbehavior report.
// The test ensures that the misbehavior report is handled correctly and the penalty is applied to the peer in the cache.
func TestHandleMisbehaviorReport_SinglePenaltyReport(t *testing.T) {
	cfg := managerCfgFixture()
	consumer := mocknetwork.NewDisallowListNotificationConsumer(t)

	// create a new MisbehaviorReportManager
	var cache alsp.SpamRecordCache
	cfg.Opts = []alspmgr.MisbehaviorReportManagerOption{
		alspmgr.WithSpamRecordsCacheFactory(func(logger zerolog.Logger, size uint32, metrics module.HeroCacheMetrics) alsp.SpamRecordCache {
			cache = internal.NewSpamRecordCache(size, logger, metrics, model.SpamRecordFactory())
			return cache
		}),
	}

	m, err := alspmgr.NewMisbehaviorReportManager(cfg, consumer)
	require.NoError(t, err)

	// start the ALSP manager
	ctx, cancel := context.WithCancel(context.Background())
	defer func() {
		cancel()
		unittest.RequireCloseBefore(t, m.Done(), 100*time.Millisecond, "ALSP manager did not stop")
	}()
	signalerCtx := irrecoverable.NewMockSignalerContext(t, ctx)
	m.Start(signalerCtx)
	unittest.RequireCloseBefore(t, m.Ready(), 100*time.Millisecond, "ALSP manager did not start")

	// create a mock misbehavior report with a negative penalty value
	penalty := float64(-5)
	report := mocknetwork.NewMisbehaviorReport(t)
	report.On("OriginId").Return(unittest.IdentifierFixture())
	report.On("Reason").Return(alsp.InvalidMessage)
	report.On("Penalty").Return(penalty)

	channel := channels.Channel("test-channel")

	// handle the misbehavior report
	m.HandleMisbehaviorReport(channel, report)

	require.Eventually(t, func() bool {
		// check if the misbehavior report has been processed by verifying that the Adjust method was called on the cache
		record, ok := cache.Get(report.OriginId())
		if !ok {
			return false
		}
		require.NotNil(t, record)
		require.Equal(t, penalty, record.Penalty)
		require.False(t, record.DisallowListed)                                                       // the peer should not be disallow listed yet
		require.Equal(t, uint64(0), record.CutoffCounter)                                             // with just reporting a misbehavior, the cutoff counter should not be incremented.
		require.Equal(t, model.SpamRecordFactory()(unittest.IdentifierFixture()).Decay, record.Decay) // the decay should be the default decay value.

		return true
	}, 1*time.Second, 10*time.Millisecond, "ALSP manager did not handle the misbehavior report")
}

// TestHandleMisbehaviorReport_SinglePenaltyReport_PenaltyDisable tests the handling of a single misbehavior report when the penalty is disabled.
// The test ensures that the misbehavior is reported on metrics but the penalty is not applied to the peer in the cache.
func TestHandleMisbehaviorReport_SinglePenaltyReport_PenaltyDisable(t *testing.T) {
	cfg := managerCfgFixture()
	consumer := mocknetwork.NewDisallowListNotificationConsumer(t)

	cfg.DisablePenalty = true // disable penalty for misbehavior reports
	alspMetrics := mockmodule.NewAlspMetrics(t)
	cfg.AlspMetrics = alspMetrics

	// we use a mock cache but we do not expect any calls to the cache, since the penalty is disabled.
	var cache *mockalsp.SpamRecordCache
	cfg.Opts = []alspmgr.MisbehaviorReportManagerOption{
		alspmgr.WithSpamRecordsCacheFactory(func(logger zerolog.Logger, size uint32, metrics module.HeroCacheMetrics) alsp.SpamRecordCache {
			cache = mockalsp.NewSpamRecordCache(t)
			return cache
		}),
	}
	m, err := alspmgr.NewMisbehaviorReportManager(cfg, consumer)
	require.NoError(t, err)

	// start the ALSP manager
	ctx, cancel := context.WithCancel(context.Background())
	defer func() {
		cancel()
		unittest.RequireCloseBefore(t, m.Done(), 100*time.Millisecond, "ALSP manager did not stop")
	}()
	signalerCtx := irrecoverable.NewMockSignalerContext(t, ctx)
	m.Start(signalerCtx)
	unittest.RequireCloseBefore(t, m.Ready(), 100*time.Millisecond, "ALSP manager did not start")

	// create a mock misbehavior report with a negative penalty value
	penalty := float64(-5)
	report := mocknetwork.NewMisbehaviorReport(t)
	report.On("OriginId").Return(unittest.IdentifierFixture())
	report.On("Reason").Return(alsp.InvalidMessage)
	report.On("Penalty").Return(penalty)

	channel := channels.Channel("test-channel")

	// this channel is used to signal that the metrics have been recorded by the ALSP manager correctly.
	// even in case of a disabled penalty, the metrics should be recorded.
	reported := make(chan struct{})

	// ensures that the metrics are recorded when a misbehavior report is received.
	alspMetrics.On("OnMisbehaviorReported", channel.String(), report.Reason().String()).Run(func(args mock.Arguments) {
		close(reported)
	}).Once()

	// handle the misbehavior report
	m.HandleMisbehaviorReport(channel, report)

	unittest.RequireCloseBefore(t, reported, 100*time.Millisecond, "metrics for the misbehavior report were not recorded")

	// since the penalty is disabled, we do not expect any calls to the cache.
	cache.AssertNotCalled(t, "Adjust", mock.Anything, mock.Anything)
}

// TestHandleMisbehaviorReport_MultiplePenaltyReportsForSinglePeer_Sequentially tests the handling of multiple misbehavior reports for a single peer.
// Reports are coming in sequentially.
// The test ensures that each misbehavior report is handled correctly and the penalties are cumulatively applied to the peer in the cache.
func TestHandleMisbehaviorReport_MultiplePenaltyReportsForSinglePeer_Sequentially(t *testing.T) {
	cfg := managerCfgFixture()
	consumer := mocknetwork.NewDisallowListNotificationConsumer(t)

	// create a new MisbehaviorReportManager
	var cache alsp.SpamRecordCache
	cfg.Opts = []alspmgr.MisbehaviorReportManagerOption{
		alspmgr.WithSpamRecordsCacheFactory(func(logger zerolog.Logger, size uint32, metrics module.HeroCacheMetrics) alsp.SpamRecordCache {
			cache = internal.NewSpamRecordCache(size, logger, metrics, model.SpamRecordFactory())
			return cache
		}),
	}
	m, err := alspmgr.NewMisbehaviorReportManager(cfg, consumer)
	require.NoError(t, err)

	// start the ALSP manager
	ctx, cancel := context.WithCancel(context.Background())
	defer func() {
		cancel()
		unittest.RequireCloseBefore(t, m.Done(), 100*time.Millisecond, "ALSP manager did not stop")
	}()
	signalerCtx := irrecoverable.NewMockSignalerContext(t, ctx)
	m.Start(signalerCtx)
	unittest.RequireCloseBefore(t, m.Ready(), 100*time.Millisecond, "ALSP manager did not start")

	// creates a list of mock misbehavior reports with negative penalty values for a single peer
	originId := unittest.IdentifierFixture()
	reports := createRandomMisbehaviorReportsForOriginId(t, originId, 5)

	channel := channels.Channel("test-channel")

	// handle the misbehavior reports
	totalPenalty := float64(0)
	for _, report := range reports {
		totalPenalty += report.Penalty()
		m.HandleMisbehaviorReport(channel, report)
	}

	require.Eventually(t, func() bool {
		// check if the misbehavior report has been processed by verifying that the Adjust method was called on the cache
		record, ok := cache.Get(originId)
		if !ok {
			return false
		}
		require.NotNil(t, record)

		if totalPenalty != record.Penalty {
			// all the misbehavior reports should be processed by now, so the penalty should be equal to the total penalty
			return false
		}
		require.False(t, record.DisallowListed) // the peer should not be disallow listed yet.
		// with just reporting a few misbehavior reports, the cutoff counter should not be incremented.
		require.Equal(t, uint64(0), record.CutoffCounter)
		// the decay should be the default decay value.
		require.Equal(t, model.SpamRecordFactory()(unittest.IdentifierFixture()).Decay, record.Decay)

		return true
	}, 1*time.Second, 10*time.Millisecond, "ALSP manager did not handle the misbehavior report")
}

// TestHandleMisbehaviorReport_MultiplePenaltyReportsForSinglePeer_Sequential tests the handling of multiple misbehavior reports for a single peer.
// Reports are coming in concurrently.
// The test ensures that each misbehavior report is handled correctly and the penalties are cumulatively applied to the peer in the cache.
func TestHandleMisbehaviorReport_MultiplePenaltyReportsForSinglePeer_Concurrently(t *testing.T) {
	cfg := managerCfgFixture()
	consumer := mocknetwork.NewDisallowListNotificationConsumer(t)

	var cache alsp.SpamRecordCache
	cfg.Opts = []alspmgr.MisbehaviorReportManagerOption{
		alspmgr.WithSpamRecordsCacheFactory(func(logger zerolog.Logger, size uint32, metrics module.HeroCacheMetrics) alsp.SpamRecordCache {
			cache = internal.NewSpamRecordCache(size, logger, metrics, model.SpamRecordFactory())
			return cache
		}),
	}
	m, err := alspmgr.NewMisbehaviorReportManager(cfg, consumer)
	require.NoError(t, err)

	// start the ALSP manager
	ctx, cancel := context.WithCancel(context.Background())
	defer func() {
		cancel()
		unittest.RequireCloseBefore(t, m.Done(), 100*time.Millisecond, "ALSP manager did not stop")
	}()
	signalerCtx := irrecoverable.NewMockSignalerContext(t, ctx)
	m.Start(signalerCtx)
	unittest.RequireCloseBefore(t, m.Ready(), 100*time.Millisecond, "ALSP manager did not start")

	// creates a list of mock misbehavior reports with negative penalty values for a single peer
	originId := unittest.IdentifierFixture()
	reports := createRandomMisbehaviorReportsForOriginId(t, originId, 5)

	channel := channels.Channel("test-channel")

	wg := sync.WaitGroup{}
	wg.Add(len(reports))
	// handle the misbehavior reports
	totalPenalty := float64(0)
	for _, report := range reports {
		r := report // capture range variable
		totalPenalty += report.Penalty()
		go func() {
			defer wg.Done()

			m.HandleMisbehaviorReport(channel, r)
		}()
	}

	unittest.RequireReturnsBefore(t, wg.Wait, 100*time.Millisecond, "not all misbehavior reports have been processed")

	require.Eventually(t, func() bool {
		// check if the misbehavior report has been processed by verifying that the Adjust method was called on the cache
		record, ok := cache.Get(originId)
		if !ok {
			return false
		}
		require.NotNil(t, record)

		if totalPenalty != record.Penalty {
			// all the misbehavior reports should be processed by now, so the penalty should be equal to the total penalty
			return false
		}
		require.False(t, record.DisallowListed) // the peer should not be disallow listed yet.
		// with just reporting a few misbehavior reports, the cutoff counter should not be incremented.
		require.Equal(t, uint64(0), record.CutoffCounter)
		// the decay should be the default decay value.
		require.Equal(t, model.SpamRecordFactory()(unittest.IdentifierFixture()).Decay, record.Decay)

		return true
	}, 1*time.Second, 10*time.Millisecond, "ALSP manager did not handle the misbehavior report")
}

// TestHandleMisbehaviorReport_SinglePenaltyReportsForMultiplePeers_Sequentially tests the handling of single misbehavior reports for multiple peers.
// Reports are coming in sequentially.
// The test ensures that each misbehavior report is handled correctly and the penalties are applied to the corresponding peers in the cache.
func TestHandleMisbehaviorReport_SinglePenaltyReportsForMultiplePeers_Sequentially(t *testing.T) {
	cfg := managerCfgFixture()
	consumer := mocknetwork.NewDisallowListNotificationConsumer(t)

	var cache alsp.SpamRecordCache
	cfg.Opts = []alspmgr.MisbehaviorReportManagerOption{
		alspmgr.WithSpamRecordsCacheFactory(func(logger zerolog.Logger, size uint32, metrics module.HeroCacheMetrics) alsp.SpamRecordCache {
			cache = internal.NewSpamRecordCache(size, logger, metrics, model.SpamRecordFactory())
			return cache
		}),
	}
	m, err := alspmgr.NewMisbehaviorReportManager(cfg, consumer)
	require.NoError(t, err)

	// start the ALSP manager
	ctx, cancel := context.WithCancel(context.Background())
	defer func() {
		cancel()
		unittest.RequireCloseBefore(t, m.Done(), 100*time.Millisecond, "ALSP manager did not stop")
	}()
	signalerCtx := irrecoverable.NewMockSignalerContext(t, ctx)
	m.Start(signalerCtx)
	unittest.RequireCloseBefore(t, m.Ready(), 100*time.Millisecond, "ALSP manager did not start")

	// creates a list of single misbehavior reports for multiple peers (10 peers)
	numPeers := 10
	reports := createRandomMisbehaviorReports(t, numPeers)

	channel := channels.Channel("test-channel")

	// handle the misbehavior reports
	for _, report := range reports {
		m.HandleMisbehaviorReport(channel, report)
	}

	// check if the misbehavior reports have been processed by verifying that the Adjust method was called on the cache
	require.Eventually(t, func() bool {
		for _, report := range reports {
			originID := report.OriginId()
			record, ok := cache.Get(originID)
			if !ok {
				return false
			}
			require.NotNil(t, record)
			require.False(t, record.DisallowListed) // the peer should not be disallow listed yet.
			require.Equal(t, report.Penalty(), record.Penalty)
			// with just reporting a single misbehavior report, the cutoff counter should not be incremented.
			require.Equal(t, uint64(0), record.CutoffCounter)
			// the decay should be the default decay value.
			require.Equal(t, model.SpamRecordFactory()(unittest.IdentifierFixture()).Decay, record.Decay)
		}

		return true
	}, 1*time.Second, 10*time.Millisecond, "ALSP manager did not handle the misbehavior report")

}

// TestHandleMisbehaviorReport_SinglePenaltyReportsForMultiplePeers_Concurrently tests the handling of single misbehavior reports for multiple peers.
// Reports are coming in concurrently.
// The test ensures that each misbehavior report is handled correctly and the penalties are applied to the corresponding peers in the cache.
func TestHandleMisbehaviorReport_SinglePenaltyReportsForMultiplePeers_Concurrently(t *testing.T) {
	cfg := managerCfgFixture()
	consumer := mocknetwork.NewDisallowListNotificationConsumer(t)

	var cache alsp.SpamRecordCache
	cfg.Opts = []alspmgr.MisbehaviorReportManagerOption{
		alspmgr.WithSpamRecordsCacheFactory(func(logger zerolog.Logger, size uint32, metrics module.HeroCacheMetrics) alsp.SpamRecordCache {
			cache = internal.NewSpamRecordCache(size, logger, metrics, model.SpamRecordFactory())
			return cache
		}),
	}
	m, err := alspmgr.NewMisbehaviorReportManager(cfg, consumer)
	require.NoError(t, err)

	// start the ALSP manager
	ctx, cancel := context.WithCancel(context.Background())
	defer func() {
		cancel()
		unittest.RequireCloseBefore(t, m.Done(), 100*time.Millisecond, "ALSP manager did not stop")
	}()
	signalerCtx := irrecoverable.NewMockSignalerContext(t, ctx)
	m.Start(signalerCtx)
	unittest.RequireCloseBefore(t, m.Ready(), 100*time.Millisecond, "ALSP manager did not start")

	// creates a list of single misbehavior reports for multiple peers (10 peers)
	numPeers := 10
	reports := createRandomMisbehaviorReports(t, numPeers)

	channel := channels.Channel("test-channel")

	wg := sync.WaitGroup{}
	wg.Add(len(reports))
	// handle the misbehavior reports
	totalPenalty := float64(0)
	for _, report := range reports {
		r := report // capture range variable
		totalPenalty += report.Penalty()
		go func() {
			defer wg.Done()

			m.HandleMisbehaviorReport(channel, r)
		}()
	}

	unittest.RequireReturnsBefore(t, wg.Wait, 100*time.Millisecond, "not all misbehavior reports have been processed")

	// check if the misbehavior reports have been processed by verifying that the Adjust method was called on the cache
	require.Eventually(t, func() bool {
		for _, report := range reports {
			originID := report.OriginId()
			record, ok := cache.Get(originID)
			if !ok {
				return false
			}
			require.NotNil(t, record)
			require.False(t, record.DisallowListed) // the peer should not be disallow listed yet.
			require.Equal(t, report.Penalty(), record.Penalty)
			// with just reporting a single misbehavior report, the cutoff counter should not be incremented.
			require.Equal(t, uint64(0), record.CutoffCounter)
			// the decay should be the default decay value.
			require.Equal(t, model.SpamRecordFactory()(unittest.IdentifierFixture()).Decay, record.Decay)
		}

		return true
	}, 1*time.Second, 10*time.Millisecond, "ALSP manager did not handle the misbehavior report")
}

// TestHandleMisbehaviorReport_MultiplePenaltyReportsForMultiplePeers_Sequentially tests the handling of multiple misbehavior reports for multiple peers.
// Reports are coming in sequentially.
// The test ensures that each misbehavior report is handled correctly and the penalties are cumulatively applied to the corresponding peers in the cache.
func TestHandleMisbehaviorReport_MultiplePenaltyReportsForMultiplePeers_Sequentially(t *testing.T) {
	cfg := managerCfgFixture()
	consumer := mocknetwork.NewDisallowListNotificationConsumer(t)

	var cache alsp.SpamRecordCache
	cfg.Opts = []alspmgr.MisbehaviorReportManagerOption{
		alspmgr.WithSpamRecordsCacheFactory(func(logger zerolog.Logger, size uint32, metrics module.HeroCacheMetrics) alsp.SpamRecordCache {
			cache = internal.NewSpamRecordCache(size, logger, metrics, model.SpamRecordFactory())
			return cache
		}),
	}
	m, err := alspmgr.NewMisbehaviorReportManager(cfg, consumer)
	require.NoError(t, err)

	// start the ALSP manager
	ctx, cancel := context.WithCancel(context.Background())
	defer func() {
		cancel()
		unittest.RequireCloseBefore(t, m.Done(), 100*time.Millisecond, "ALSP manager did not stop")
	}()
	signalerCtx := irrecoverable.NewMockSignalerContext(t, ctx)
	m.Start(signalerCtx)
	unittest.RequireCloseBefore(t, m.Ready(), 100*time.Millisecond, "ALSP manager did not start")

	// create a map of origin IDs to their respective misbehavior reports (10 peers, 5 reports each)
	numPeers := 10
	numReportsPerPeer := 5
	peersReports := make(map[flow.Identifier][]network.MisbehaviorReport)

	for i := 0; i < numPeers; i++ {
		originID := unittest.IdentifierFixture()
		reports := createRandomMisbehaviorReportsForOriginId(t, originID, numReportsPerPeer)
		peersReports[originID] = reports
	}

	channel := channels.Channel("test-channel")

	wg := sync.WaitGroup{}
	// handle the misbehavior reports
	for _, reports := range peersReports {
		wg.Add(len(reports))
		for _, report := range reports {
			r := report // capture range variable
			go func() {
				defer wg.Done()

				m.HandleMisbehaviorReport(channel, r)
			}()
		}
	}

	unittest.RequireReturnsBefore(t, wg.Wait, 100*time.Millisecond, "not all misbehavior reports have been processed")

	// check if the misbehavior reports have been processed by verifying that the Adjust method was called on the cache
	require.Eventually(t, func() bool {
		for originID, reports := range peersReports {
			totalPenalty := float64(0)
			for _, report := range reports {
				totalPenalty += report.Penalty()
			}

			record, ok := cache.Get(originID)
			if !ok {
				return false
			}
			require.NotNil(t, record)
			require.False(t, record.DisallowListed) // the peer should not be disallow listed yet.
			require.Equal(t, totalPenalty, record.Penalty)
			// with just reporting a single misbehavior report, the cutoff counter should not be incremented.
			require.Equal(t, uint64(0), record.CutoffCounter)
			// the decay should be the default decay value.
			require.Equal(t, model.SpamRecordFactory()(unittest.IdentifierFixture()).Decay, record.Decay)
		}

		return true
	}, 2*time.Second, 10*time.Millisecond, "ALSP manager did not handle the misbehavior report")
}

// TestHandleMisbehaviorReport_MultiplePenaltyReportsForMultiplePeers_Sequentially tests the handling of multiple misbehavior reports for multiple peers.
// Reports are coming in concurrently.
// The test ensures that each misbehavior report is handled correctly and the penalties are cumulatively applied to the corresponding peers in the cache.
func TestHandleMisbehaviorReport_MultiplePenaltyReportsForMultiplePeers_Concurrently(t *testing.T) {
	cfg := managerCfgFixture()
	consumer := mocknetwork.NewDisallowListNotificationConsumer(t)

	var cache alsp.SpamRecordCache
	cfg.Opts = []alspmgr.MisbehaviorReportManagerOption{
		alspmgr.WithSpamRecordsCacheFactory(func(logger zerolog.Logger, size uint32, metrics module.HeroCacheMetrics) alsp.SpamRecordCache {
			cache = internal.NewSpamRecordCache(size, logger, metrics, model.SpamRecordFactory())
			return cache
		}),
	}
	m, err := alspmgr.NewMisbehaviorReportManager(cfg, consumer)
	require.NoError(t, err)

	// start the ALSP manager
	ctx, cancel := context.WithCancel(context.Background())
	defer func() {
		cancel()
		unittest.RequireCloseBefore(t, m.Done(), 100*time.Millisecond, "ALSP manager did not stop")
	}()
	signalerCtx := irrecoverable.NewMockSignalerContext(t, ctx)
	m.Start(signalerCtx)
	unittest.RequireCloseBefore(t, m.Ready(), 100*time.Millisecond, "ALSP manager did not start")

	// create a map of origin IDs to their respective misbehavior reports (10 peers, 5 reports each)
	numPeers := 10
	numReportsPerPeer := 5
	peersReports := make(map[flow.Identifier][]network.MisbehaviorReport)

	for i := 0; i < numPeers; i++ {
		originID := unittest.IdentifierFixture()
		reports := createRandomMisbehaviorReportsForOriginId(t, originID, numReportsPerPeer)
		peersReports[originID] = reports
	}

	channel := channels.Channel("test-channel")

	// handle the misbehavior reports
	for _, reports := range peersReports {
		for _, report := range reports {
			m.HandleMisbehaviorReport(channel, report)
		}
	}

	// check if the misbehavior reports have been processed by verifying that the Adjust method was called on the cache
	require.Eventually(t, func() bool {
		for originID, reports := range peersReports {
			totalPenalty := float64(0)
			for _, report := range reports {
				totalPenalty += report.Penalty()
			}

			record, ok := cache.Get(originID)
			if !ok {
				return false
			}
			require.NotNil(t, record)
			require.False(t, record.DisallowListed) // the peer should not be disallow listed yet.
			require.Equal(t, totalPenalty, record.Penalty)
			// with just reporting a single misbehavior report, the cutoff counter should not be incremented.
			require.Equal(t, uint64(0), record.CutoffCounter)
			// the decay should be the default decay value.
			require.Equal(t, model.SpamRecordFactory()(unittest.IdentifierFixture()).Decay, record.Decay)
		}

		return true
	}, 1*time.Second, 10*time.Millisecond, "ALSP manager did not handle the misbehavior report")
}

// TestHandleMisbehaviorReport_DuplicateReportsForSinglePeer_Concurrently tests the handling of duplicate misbehavior reports for a single peer.
// Reports are coming in concurrently.
// The test ensures that each misbehavior report is handled correctly and the penalties are cumulatively applied to the peer in the cache, in
// other words, the duplicate reports are not ignored. This is important because the misbehavior reports are assumed each uniquely reporting
// a different misbehavior even though they are coming with the same description. This is similar to the traffic tickets, where each ticket
// is uniquely identifying a traffic violation, even though the description of the violation is the same.
func TestHandleMisbehaviorReport_DuplicateReportsForSinglePeer_Concurrently(t *testing.T) {
	cfg := managerCfgFixture()
	consumer := mocknetwork.NewDisallowListNotificationConsumer(t)

	var cache alsp.SpamRecordCache
	cfg.Opts = []alspmgr.MisbehaviorReportManagerOption{
		alspmgr.WithSpamRecordsCacheFactory(func(logger zerolog.Logger, size uint32, metrics module.HeroCacheMetrics) alsp.SpamRecordCache {
			cache = internal.NewSpamRecordCache(size, logger, metrics, model.SpamRecordFactory())
			return cache
		}),
	}
	m, err := alspmgr.NewMisbehaviorReportManager(cfg, consumer)
	require.NoError(t, err)

	// start the ALSP manager
	ctx, cancel := context.WithCancel(context.Background())
	defer func() {
		cancel()
		unittest.RequireCloseBefore(t, m.Done(), 100*time.Millisecond, "ALSP manager did not stop")
	}()
	signalerCtx := irrecoverable.NewMockSignalerContext(t, ctx)
	m.Start(signalerCtx)
	unittest.RequireCloseBefore(t, m.Ready(), 100*time.Millisecond, "ALSP manager did not start")

	// creates a single misbehavior report
	originId := unittest.IdentifierFixture()
	report := misbehaviorReportFixture(t, originId)

	channel := channels.Channel("test-channel")

	times := 100 // number of times the duplicate misbehavior report is reported concurrently
	wg := sync.WaitGroup{}
	wg.Add(times)

	// concurrently reports the same misbehavior report twice
	for i := 0; i < times; i++ {
		go func() {
			defer wg.Done()

			m.HandleMisbehaviorReport(channel, report)
		}()
	}
	unittest.RequireReturnsBefore(t, wg.Wait, 100*time.Millisecond, "not all misbehavior reports have been processed")

	require.Eventually(t, func() bool {
		// check if the misbehavior reports have been processed by verifying that the Adjust method was called on the cache
		record, ok := cache.Get(originId)
		if !ok {
			return false
		}
		require.NotNil(t, record)

		// eventually, the penalty should be the accumulated penalty of all the duplicate misbehavior reports.
		if record.Penalty != report.Penalty()*float64(times) {
			return false
		}
		require.False(t, record.DisallowListed) // the peer should not be disallow listed yet.
		// with just reporting a few misbehavior reports, the cutoff counter should not be incremented.
		require.Equal(t, uint64(0), record.CutoffCounter)
		// the decay should be the default decay value.
		require.Equal(t, model.SpamRecordFactory()(unittest.IdentifierFixture()).Decay, record.Decay)

		return true
	}, 1*time.Second, 10*time.Millisecond, "ALSP manager did not handle the misbehavior report")
}

// TestDecayMisbehaviorPenalty_SingleHeartbeat tests the decay of the misbehavior penalty. The test ensures that the misbehavior penalty
// is decayed after a single heartbeat. The test guarantees waiting for at least one heartbeat by waiting for the first decay to happen.
func TestDecayMisbehaviorPenalty_SingleHeartbeat(t *testing.T) {
	cfg := managerCfgFixture()
	consumer := mocknetwork.NewDisallowListNotificationConsumer(t)

	var cache alsp.SpamRecordCache
	cfg.Opts = []alspmgr.MisbehaviorReportManagerOption{
		alspmgr.WithSpamRecordsCacheFactory(func(logger zerolog.Logger, size uint32, metrics module.HeroCacheMetrics) alsp.SpamRecordCache {
			cache = internal.NewSpamRecordCache(size, logger, metrics, model.SpamRecordFactory())
			return cache
		}),
	}
	m, err := alspmgr.NewMisbehaviorReportManager(cfg, consumer)
	require.NoError(t, err)

	// start the ALSP manager
	ctx, cancel := context.WithCancel(context.Background())
	defer func() {
		cancel()
		unittest.RequireCloseBefore(t, m.Done(), 100*time.Millisecond, "ALSP manager did not stop")
	}()
	signalerCtx := irrecoverable.NewMockSignalerContext(t, ctx)
	m.Start(signalerCtx)
	unittest.RequireCloseBefore(t, m.Ready(), 100*time.Millisecond, "ALSP manager did not start")

	// creates a single misbehavior report
	originId := unittest.IdentifierFixture()
	report := misbehaviorReportFixtureWithDefaultPenalty(t, originId)
	require.Less(t, report.Penalty(), float64(0)) // ensure the penalty is negative

	channel := channels.Channel("test-channel")

	// number of times the duplicate misbehavior report is reported concurrently
	times := 10
	wg := sync.WaitGroup{}
	wg.Add(times)

	// concurrently reports the same misbehavior report twice
	for i := 0; i < times; i++ {
		go func() {
			defer wg.Done()

			m.HandleMisbehaviorReport(channel, report)
		}()
	}
	unittest.RequireReturnsBefore(t, wg.Wait, 100*time.Millisecond, "not all misbehavior reports have been processed")

	// phase-1: eventually all the misbehavior reports should be processed.
	penaltyBeforeDecay := float64(0)
	require.Eventually(t, func() bool {
		// check if the misbehavior reports have been processed by verifying that the Adjust method was called on the cache
		record, ok := cache.Get(originId)
		if !ok {
			return false
		}
		require.NotNil(t, record)

		// eventually, the penalty should be the accumulated penalty of all the duplicate misbehavior reports.
		if record.Penalty != report.Penalty()*float64(times) {
			return false
		}
		require.False(t, record.DisallowListed) // the peer should not be disallow listed yet.
		// with just reporting a few misbehavior reports, the cutoff counter should not be incremented.
		require.Equal(t, uint64(0), record.CutoffCounter)
		// the decay should be the default decay value.
		require.Equal(t, model.SpamRecordFactory()(unittest.IdentifierFixture()).Decay, record.Decay)

		penaltyBeforeDecay = record.Penalty
		return true
	}, 1*time.Second, 10*time.Millisecond, "ALSP manager did not handle the misbehavior report")

	// phase-2: wait enough for at least one heartbeat to be processed.
	time.Sleep(1 * time.Second)

	// phase-3: check if the penalty was decayed for at least one heartbeat.
	record, ok := cache.Get(originId)
	require.True(t, ok) // the record should be in the cache
	require.NotNil(t, record)

	// with at least a single heartbeat, the penalty should be greater than the penalty before the decay.
	require.Greater(t, record.Penalty, penaltyBeforeDecay)
	// we waited for at most one heartbeat, so the decayed penalty should be still less than the value after 2 heartbeats.
	require.Less(t, record.Penalty, penaltyBeforeDecay+2*record.Decay)
	// with just reporting a few misbehavior reports, the cutoff counter should not be incremented.
	require.Equal(t, uint64(0), record.CutoffCounter)
	// the decay should be the default decay value.
	require.Equal(t, model.SpamRecordFactory()(unittest.IdentifierFixture()).Decay, record.Decay)
}

// TestDecayMisbehaviorPenalty_MultipleHeartbeat tests the decay of the misbehavior penalty under multiple heartbeats.
// The test ensures that the misbehavior penalty is decayed with a linear progression within multiple heartbeats.
func TestDecayMisbehaviorPenalty_MultipleHeartbeats(t *testing.T) {
	cfg := managerCfgFixture()
	consumer := mocknetwork.NewDisallowListNotificationConsumer(t)

	var cache alsp.SpamRecordCache
	cfg.Opts = []alspmgr.MisbehaviorReportManagerOption{
		alspmgr.WithSpamRecordsCacheFactory(func(logger zerolog.Logger, size uint32, metrics module.HeroCacheMetrics) alsp.SpamRecordCache {
			cache = internal.NewSpamRecordCache(size, logger, metrics, model.SpamRecordFactory())
			return cache
		}),
	}
	m, err := alspmgr.NewMisbehaviorReportManager(cfg, consumer)
	require.NoError(t, err)

	// start the ALSP manager
	ctx, cancel := context.WithCancel(context.Background())
	defer func() {
		cancel()
		unittest.RequireCloseBefore(t, m.Done(), 100*time.Millisecond, "ALSP manager did not stop")
	}()
	signalerCtx := irrecoverable.NewMockSignalerContext(t, ctx)
	m.Start(signalerCtx)
	unittest.RequireCloseBefore(t, m.Ready(), 100*time.Millisecond, "ALSP manager did not start")

	// creates a single misbehavior report
	originId := unittest.IdentifierFixture()
	report := misbehaviorReportFixtureWithDefaultPenalty(t, originId)
	require.Less(t, report.Penalty(), float64(0)) // ensure the penalty is negative

	channel := channels.Channel("test-channel")

	// number of times the duplicate misbehavior report is reported concurrently
	times := 10
	wg := sync.WaitGroup{}
	wg.Add(times)

	// concurrently reports the same misbehavior report twice
	for i := 0; i < times; i++ {
		go func() {
			defer wg.Done()

			m.HandleMisbehaviorReport(channel, report)
		}()
	}
	unittest.RequireReturnsBefore(t, wg.Wait, 100*time.Millisecond, "not all misbehavior reports have been processed")

	// phase-1: eventually all the misbehavior reports should be processed.
	penaltyBeforeDecay := float64(0)
	require.Eventually(t, func() bool {
		// check if the misbehavior reports have been processed by verifying that the Adjust method was called on the cache
		record, ok := cache.Get(originId)
		if !ok {
			return false
		}
		require.NotNil(t, record)

		// eventually, the penalty should be the accumulated penalty of all the duplicate misbehavior reports.
		if record.Penalty != report.Penalty()*float64(times) {
			return false
		}
		// with just reporting a few misbehavior reports, the cutoff counter should not be incremented.
		require.Equal(t, uint64(0), record.CutoffCounter)
		// the decay should be the default decay value.
		require.Equal(t, model.SpamRecordFactory()(unittest.IdentifierFixture()).Decay, record.Decay)

		penaltyBeforeDecay = record.Penalty
		return true
	}, 1*time.Second, 10*time.Millisecond, "ALSP manager did not handle the misbehavior report")

	// phase-2: wait for 3 heartbeats to be processed.
	time.Sleep(3 * time.Second)

	// phase-3: check if the penalty was decayed in a linear progression.
	record, ok := cache.Get(originId)
	require.True(t, ok) // the record should be in the cache
	require.NotNil(t, record)

	// with 3 heartbeats processed, the penalty should be greater than the penalty before the decay.
	require.Greater(t, record.Penalty, penaltyBeforeDecay)
	// with 3 heartbeats processed, the decayed penalty should be less than the value after 4 heartbeats.
	require.Less(t, record.Penalty, penaltyBeforeDecay+4*record.Decay)
	require.False(t, record.DisallowListed) // the peer should not be disallow listed yet.
	// with just reporting a few misbehavior reports, the cutoff counter should not be incremented.
	require.Equal(t, uint64(0), record.CutoffCounter)
	// the decay should be the default decay value.
	require.Equal(t, model.SpamRecordFactory()(unittest.IdentifierFixture()).Decay, record.Decay)
}

// TestDecayMisbehaviorPenalty_MultipleHeartbeat tests the decay of the misbehavior penalty under multiple heartbeats.
// The test ensures that the misbehavior penalty is decayed with a linear progression within multiple heartbeats.
func TestDecayMisbehaviorPenalty_DecayToZero(t *testing.T) {
	cfg := managerCfgFixture()
	consumer := mocknetwork.NewDisallowListNotificationConsumer(t)

	var cache alsp.SpamRecordCache
	cfg.Opts = []alspmgr.MisbehaviorReportManagerOption{
		alspmgr.WithSpamRecordsCacheFactory(func(logger zerolog.Logger, size uint32, metrics module.HeroCacheMetrics) alsp.SpamRecordCache {
			cache = internal.NewSpamRecordCache(size, logger, metrics, model.SpamRecordFactory())
			return cache
		}),
	}
	m, err := alspmgr.NewMisbehaviorReportManager(cfg, consumer)
	require.NoError(t, err)

	// start the ALSP manager
	ctx, cancel := context.WithCancel(context.Background())
	defer func() {
		cancel()
		unittest.RequireCloseBefore(t, m.Done(), 100*time.Millisecond, "ALSP manager did not stop")
	}()
	signalerCtx := irrecoverable.NewMockSignalerContext(t, ctx)
	m.Start(signalerCtx)
	unittest.RequireCloseBefore(t, m.Ready(), 100*time.Millisecond, "ALSP manager did not start")

	// creates a single misbehavior report
	originId := unittest.IdentifierFixture()
	report := misbehaviorReportFixture(t, originId) // penalties are between -1 and -10
	require.Less(t, report.Penalty(), float64(0))   // ensure the penalty is negative

	channel := channels.Channel("test-channel")

	// number of times the duplicate misbehavior report is reported concurrently
	times := 10
	wg := sync.WaitGroup{}
	wg.Add(times)

	// concurrently reports the same misbehavior report twice
	for i := 0; i < times; i++ {
		go func() {
			defer wg.Done()

			m.HandleMisbehaviorReport(channel, report)
		}()
	}
	unittest.RequireReturnsBefore(t, wg.Wait, 100*time.Millisecond, "not all misbehavior reports have been processed")

	// phase-1: eventually all the misbehavior reports should be processed.
	require.Eventually(t, func() bool {
		// check if the misbehavior reports have been processed by verifying that the Adjust method was called on the cache
		record, ok := cache.Get(originId)
		if !ok {
			return false
		}
		require.NotNil(t, record)

		// eventually, the penalty should be the accumulated penalty of all the duplicate misbehavior reports.
		if record.Penalty != report.Penalty()*float64(times) {
			return false
		}
		// with just reporting a few misbehavior reports, the cutoff counter should not be incremented.
		require.Equal(t, uint64(0), record.CutoffCounter)
		// the decay should be the default decay value.
		require.Equal(t, model.SpamRecordFactory()(unittest.IdentifierFixture()).Decay, record.Decay)

		return true
	}, 1*time.Second, 10*time.Millisecond, "ALSP manager did not handle the misbehavior report")

	// phase-2: default decay speed is 1000 and with 10 penalties in range of [-1, -10], the penalty should be decayed to zero in
	// a single heartbeat.
	time.Sleep(1 * time.Second)

	// phase-3: check if the penalty was decayed to zero.
	record, ok := cache.Get(originId)
	require.True(t, ok) // the record should be in the cache
	require.NotNil(t, record)

	require.False(t, record.DisallowListed) // the peer should not be disallow listed yet.
	// with a single heartbeat and decay speed of 1000, the penalty should be decayed to zero.
	require.Equal(t, float64(0), record.Penalty)
	// the decay should be the default decay value.
	require.Equal(t, model.SpamRecordFactory()(unittest.IdentifierFixture()).Decay, record.Decay)
}

// TestDecayMisbehaviorPenalty_DecayToZero_AllowListing tests that when the misbehavior penalty of an already disallow-listed
// peer is decayed to zero, the peer is allow-listed back in the network, and its spam record cache is updated accordingly.
func TestDecayMisbehaviorPenalty_DecayToZero_AllowListing(t *testing.T) {
	cfg := managerCfgFixture()
	consumer := mocknetwork.NewDisallowListNotificationConsumer(t)

	var cache alsp.SpamRecordCache
	cfg.Opts = []alspmgr.MisbehaviorReportManagerOption{
		alspmgr.WithSpamRecordsCacheFactory(func(logger zerolog.Logger, size uint32, metrics module.HeroCacheMetrics) alsp.SpamRecordCache {
			cache = internal.NewSpamRecordCache(size, logger, metrics, model.SpamRecordFactory())
			return cache
		}),
	}
	m, err := alspmgr.NewMisbehaviorReportManager(cfg, consumer)
	require.NoError(t, err)

	// start the ALSP manager
	ctx, cancel := context.WithCancel(context.Background())
	defer func() {
		cancel()
		unittest.RequireCloseBefore(t, m.Done(), 100*time.Millisecond, "ALSP manager did not stop")
	}()
	signalerCtx := irrecoverable.NewMockSignalerContext(t, ctx)
	m.Start(signalerCtx)
	unittest.RequireCloseBefore(t, m.Ready(), 100*time.Millisecond, "ALSP manager did not start")

	// simulates a disallow-listed peer in cache.
	originId := unittest.IdentifierFixture()
	penalty, err := cache.Adjust(originId, func(record model.ProtocolSpamRecord) (model.ProtocolSpamRecord, error) {
		record.Penalty = -10 // set the penalty to -10 to simulate that the penalty has already been decayed for a while.
		record.CutoffCounter = 1
		record.DisallowListed = true
		record.OriginId = originId
		record.Decay = model.SpamRecordFactory()(unittest.IdentifierFixture()).Decay
		return record, nil
	})
	require.NoError(t, err)
	require.Equal(t, float64(-10), penalty)

	// sanity check
	record, ok := cache.Get(originId)
	require.True(t, ok) // the record should be in the cache
	require.NotNil(t, record)
	require.Equal(t, float64(-10), record.Penalty)
	require.True(t, record.DisallowListed)
	require.Equal(t, uint64(1), record.CutoffCounter)
	require.Equal(t, model.SpamRecordFactory()(unittest.IdentifierFixture()).Decay, record.Decay)

	// eventually, we expect the ALSP manager to emit an allow list notification to the network layer when the penalty is decayed to zero.
	consumer.On("OnAllowListNotification", &network.AllowListingUpdate{
		FlowIds: flow.IdentifierList{originId},
		Cause:   network.DisallowListedCauseAlsp,
	}).Return(nil).Once()

	// wait for at most two heartbeats; default decay speed is 1000 and with a penalty of -10, the penalty should be decayed to zero in a single heartbeat.
	require.Eventually(t, func() bool {
		record, ok = cache.Get(originId)
		if !ok {
			return false
		}
		if record.DisallowListed {
			return false // the peer should not be allow-listed yet.
		}
		if record.Penalty != float64(0) {
			return false // the penalty should be decayed to zero.
		}
		if record.CutoffCounter != 1 {
			return false // the cutoff counter should be incremented.
		}
		if record.Decay != model.SpamRecordFactory()(unittest.IdentifierFixture()).Decay {
			return false // the decay should be the default decay value.
		}

		return true

	}, 2*time.Second, 10*time.Millisecond, "penalty was not decayed to zero")
}

// TestDisallowListNotification tests the emission of the allow list notification to the network layer when the misbehavior
// penalty of a node is dropped below the disallow-listing threshold. The test ensures that the disallow list notification is
// emitted to the network layer when the misbehavior penalty is dropped below the disallow-listing threshold and that the
// cutoff counter of the spam record for the misbehaving node is incremented indicating that the node is disallow-listed once.
func TestDisallowListNotification(t *testing.T) {
	cfg := managerCfgFixture()
	consumer := mocknetwork.NewDisallowListNotificationConsumer(t)

	var cache alsp.SpamRecordCache
	cfg.Opts = []alspmgr.MisbehaviorReportManagerOption{
		alspmgr.WithSpamRecordsCacheFactory(func(logger zerolog.Logger, size uint32, metrics module.HeroCacheMetrics) alsp.SpamRecordCache {
			cache = internal.NewSpamRecordCache(size, logger, metrics, model.SpamRecordFactory())
			return cache
		}),
	}
	m, err := alspmgr.NewMisbehaviorReportManager(cfg, consumer)
	require.NoError(t, err)

	// start the ALSP manager
	ctx, cancel := context.WithCancel(context.Background())
	defer func() {
		cancel()
		unittest.RequireCloseBefore(t, m.Done(), 100*time.Millisecond, "ALSP manager did not stop")
	}()
	signalerCtx := irrecoverable.NewMockSignalerContext(t, ctx)
	m.Start(signalerCtx)
	unittest.RequireCloseBefore(t, m.Ready(), 100*time.Millisecond, "ALSP manager did not start")

	// creates a single misbehavior report
	originId := unittest.IdentifierFixture()
	report := misbehaviorReportFixtureWithDefaultPenalty(t, originId)
	require.Less(t, report.Penalty(), float64(0)) // ensure the penalty is negative

	channel := channels.Channel("test-channel")

	// reporting the same misbehavior 120 times, should result in a single disallow list notification, since each
	// misbehavior report is reported with the same penalty 0.01 * diallowlisting-threshold. We go over the threshold
	// to ensure that the disallow list notification is emitted only once.
	times := 120
	wg := sync.WaitGroup{}
	wg.Add(times)

	// concurrently reports the same misbehavior report twice
	for i := 0; i < times; i++ {
		go func() {
			defer wg.Done()

			m.HandleMisbehaviorReport(channel, report)
		}()
	}

	// at this point, we expect a single disallow list notification to be emitted to the network layer when all the misbehavior
	// reports are processed by the ALSP manager (the notification is emitted when at the next heartbeat).
	consumer.On("OnDisallowListNotification", &network.DisallowListingUpdate{
		FlowIds: flow.IdentifierList{report.OriginId()},
		Cause:   network.DisallowListedCauseAlsp,
	}).Return().Once()

	unittest.RequireReturnsBefore(t, wg.Wait, 100*time.Millisecond, "not all misbehavior reports have been processed")

	require.Eventually(t, func() bool {
		// check if the misbehavior reports have been processed by verifying that the Adjust method was called on the cache
		record, ok := cache.Get(originId)
		if !ok {
			return false
		}
		require.NotNil(t, record)

		// eventually, the penalty should be the accumulated penalty of all the duplicate misbehavior reports (with the default decay).
		// the decay is added to the penalty as we allow for a single heartbeat before the disallow list notification is emitted.
		if record.Penalty != report.Penalty()*float64(times)+record.Decay {
			return false
		}
		require.True(t, record.DisallowListed) // the peer should be disallow-listed.
		// cuttoff counter should be incremented since the penalty is above the disallowlisting threshold.
		require.Equal(t, uint64(1), record.CutoffCounter)
		// the decay should be the default decay value.
		require.Equal(t, model.SpamRecordFactory()(unittest.IdentifierFixture()).Decay, record.Decay)

		return true
	}, 1*time.Second, 10*time.Millisecond, "ALSP manager did not handle the misbehavior report")
}

// misbehaviorReportFixture creates a mock misbehavior report for a single origin id.
// Args:
// - t: the testing.T instance
// - originID: the origin id of the misbehavior report
// Returns:
// - network.MisbehaviorReport: the misbehavior report
// Note: the penalty of the misbehavior report is randomly chosen between -1 and -10.
func misbehaviorReportFixture(t *testing.T, originID flow.Identifier) network.MisbehaviorReport {
	return misbehaviorReportFixtureWithPenalty(t, originID, math.Min(-1, float64(-1-rand.Intn(10))))
}

func misbehaviorReportFixtureWithDefaultPenalty(t *testing.T, originID flow.Identifier) network.MisbehaviorReport {
	return misbehaviorReportFixtureWithPenalty(t, originID, model.DefaultPenaltyValue)
}

func misbehaviorReportFixtureWithPenalty(t *testing.T, originID flow.Identifier, penalty float64) network.MisbehaviorReport {
	report := mocknetwork.NewMisbehaviorReport(t)
	report.On("OriginId").Return(originID)
	report.On("Reason").Return(alsp.AllMisbehaviorTypes()[rand.Intn(len(alsp.AllMisbehaviorTypes()))])
	report.On("Penalty").Return(penalty)

	return report
}

// createRandomMisbehaviorReportsForOriginId creates a slice of random misbehavior reports for a single origin id.
// Args:
// - t: the testing.T instance
// - originID: the origin id of the misbehavior reports
// - numReports: the number of misbehavior reports to create
// Returns:
// - []network.MisbehaviorReport: the slice of misbehavior reports
// Note: the penalty of the misbehavior reports is randomly chosen between -1 and -10.
func createRandomMisbehaviorReportsForOriginId(t *testing.T, originID flow.Identifier, numReports int) []network.MisbehaviorReport {
	reports := make([]network.MisbehaviorReport, numReports)

	for i := 0; i < numReports; i++ {
		reports[i] = misbehaviorReportFixture(t, originID)
	}

	return reports
}

// createRandomMisbehaviorReports creates a slice of random misbehavior reports.
// Args:
// - t: the testing.T instance
// - numReports: the number of misbehavior reports to create
// Returns:
// - []network.MisbehaviorReport: the slice of misbehavior reports
// Note: the penalty of the misbehavior reports is randomly chosen between -1 and -10.
func createRandomMisbehaviorReports(t *testing.T, numReports int) []network.MisbehaviorReport {
	reports := make([]network.MisbehaviorReport, numReports)

	for i := 0; i < numReports; i++ {
		reports[i] = misbehaviorReportFixture(t, unittest.IdentifierFixture())
	}

	return reports
}

// managerCfgFixture creates a new MisbehaviorReportManagerConfig with default values for testing.
func managerCfgFixture() *alspmgr.MisbehaviorReportManagerConfig {
	return &alspmgr.MisbehaviorReportManagerConfig{
		Logger:                  unittest.Logger(),
		SpamRecordCacheSize:     alsp.DefaultSpamRecordCacheSize,
		SpamReportQueueSize:     alsp.DefaultSpamReportQueueSize,
		HeartBeatInterval:       alsp.DefaultHeartBeatInterval,
		AlspMetrics:             metrics.NewNoopCollector(),
		HeroCacheMetricsFactory: metrics.NewNoopHeroCacheMetricsFactory(),
	}
}<|MERGE_RESOLUTION|>--- conflicted
+++ resolved
@@ -372,15 +372,8 @@
 	// it is allow-listed again.
 	p2ptest.EnsureNotConnectedBetweenGroups(t, ctx, []p2p.LibP2PNode{nodes[victimIndex]}, []p2p.LibP2PNode{nodes[spammerIndex]})
 
-<<<<<<< HEAD
 	// the dissalow listing should last about 86 seconds so we wait for 90 seconds to be sure
 	resetZero = true
-=======
-	// disallow listing should last about 86 seconds so we wait a little longer to be sure
-	t.Logf("about to sleep for 10 seconds")
-	time.Sleep(10 * time.Second)
-	t.Logf("just finished sleeping for 10 seconds")
->>>>>>> dedbab34
 
 	// after serving the disallow-listing period, the spammer should be able to connect to the victim node again.
 	p2ptest.RequireConnectedEventually(t, []p2p.LibP2PNode{nodes[spammerIndex], nodes[victimIndex]}, 1*time.Millisecond, 100*time.Millisecond)
