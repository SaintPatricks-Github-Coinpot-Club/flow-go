package integration

import (
	"context"
	"fmt"
	"sync"
	"testing"
	"time"

	"github.com/gammazero/workerpool"
	"github.com/onflow/crypto"
	"github.com/rs/zerolog"
	"github.com/stretchr/testify/mock"
	"github.com/stretchr/testify/require"
	"go.uber.org/atomic"

	"github.com/onflow/flow-go/consensus/hotstuff"
	"github.com/onflow/flow-go/consensus/hotstuff/blockproducer"
	"github.com/onflow/flow-go/consensus/hotstuff/committees"
	"github.com/onflow/flow-go/consensus/hotstuff/eventhandler"
	"github.com/onflow/flow-go/consensus/hotstuff/forks"
	"github.com/onflow/flow-go/consensus/hotstuff/helper"
	"github.com/onflow/flow-go/consensus/hotstuff/mocks"
	"github.com/onflow/flow-go/consensus/hotstuff/model"
	"github.com/onflow/flow-go/consensus/hotstuff/notifications"
	"github.com/onflow/flow-go/consensus/hotstuff/notifications/pubsub"
	"github.com/onflow/flow-go/consensus/hotstuff/pacemaker"
	"github.com/onflow/flow-go/consensus/hotstuff/pacemaker/timeout"
	"github.com/onflow/flow-go/consensus/hotstuff/safetyrules"
	"github.com/onflow/flow-go/consensus/hotstuff/timeoutaggregator"
	"github.com/onflow/flow-go/consensus/hotstuff/timeoutcollector"
	"github.com/onflow/flow-go/consensus/hotstuff/validator"
	"github.com/onflow/flow-go/consensus/hotstuff/voteaggregator"
	"github.com/onflow/flow-go/consensus/hotstuff/votecollector"
	"github.com/onflow/flow-go/model/flow"
	"github.com/onflow/flow-go/module/counters"
	"github.com/onflow/flow-go/module/irrecoverable"
	"github.com/onflow/flow-go/module/metrics"
	module "github.com/onflow/flow-go/module/mock"
	msig "github.com/onflow/flow-go/module/signature"
	"github.com/onflow/flow-go/module/util"
	"github.com/onflow/flow-go/utils/unittest"
)

type Instance struct {

	// instance parameters
	participants          flow.IdentityList
	localID               flow.Identifier
	blockVoteIn           VoteFilter
	blockVoteOut          VoteFilter
	blockPropIn           ProposalFilter
	blockPropOut          ProposalFilter
	blockTimeoutObjectIn  TimeoutObjectFilter
	blockTimeoutObjectOut TimeoutObjectFilter
	stop                  Condition

	// instance data
	queue          chan interface{}
	updatingBlocks sync.RWMutex
	headers        map[flow.Identifier]*flow.Header
	pendings       map[flow.Identifier]*model.SignedProposal // indexed by parent ID

	// mocked dependencies
	committee *mocks.DynamicCommittee
	builder   *module.Builder
	finalizer *module.Finalizer
	persist   *mocks.Persister
	signer    *mocks.Signer
	verifier  *mocks.Verifier
	notifier  *MockedCommunicatorConsumer

	// real dependencies
	pacemaker         hotstuff.PaceMaker
	producer          *blockproducer.BlockProducer
	forks             *forks.Forks
	voteAggregator    *voteaggregator.VoteAggregator
	timeoutAggregator *timeoutaggregator.TimeoutAggregator
	safetyRules       *safetyrules.SafetyRules
	validator         *validator.Validator

	// main logic
	handler *eventhandler.EventHandler
}

type MockedCommunicatorConsumer struct {
	notifications.NoopProposalViolationConsumer
	notifications.NoopParticipantConsumer
	notifications.NoopFinalizationConsumer
	*mocks.CommunicatorConsumer
}

func NewMockedCommunicatorConsumer() *MockedCommunicatorConsumer {
	return &MockedCommunicatorConsumer{
		CommunicatorConsumer: &mocks.CommunicatorConsumer{},
	}
}

var _ hotstuff.Consumer = (*MockedCommunicatorConsumer)(nil)
var _ hotstuff.TimeoutCollectorConsumer = (*Instance)(nil)

func NewInstance(t *testing.T, options ...Option) *Instance {

	// generate random default identity
	identity := unittest.IdentityFixture()

	// initialize the default configuration
	cfg := Config{
		Root:                   DefaultRoot(),
		Participants:           flow.IdentityList{identity},
		LocalID:                identity.NodeID,
		Timeouts:               timeout.DefaultConfig,
		IncomingVotes:          BlockNoVotes,
		OutgoingVotes:          BlockNoVotes,
		IncomingProposals:      BlockNoProposals,
		OutgoingProposals:      BlockNoProposals,
		IncomingTimeoutObjects: BlockNoTimeoutObjects,
		OutgoingTimeoutObjects: BlockNoTimeoutObjects,
		StopCondition:          RightAway,
	}

	// apply the custom options
	for _, option := range options {
		option(&cfg)
	}

	// check the local ID is a participant
	var index uint
	takesPart := false
	for i, participant := range cfg.Participants {
		if participant.NodeID == cfg.LocalID {
			index = uint(i)
			takesPart = true
			break
		}
	}
	require.True(t, takesPart)

	// initialize the instance
	in := Instance{

		// instance parameters
		participants:          cfg.Participants,
		localID:               cfg.LocalID,
		blockVoteIn:           cfg.IncomingVotes,
		blockVoteOut:          cfg.OutgoingVotes,
		blockPropIn:           cfg.IncomingProposals,
		blockPropOut:          cfg.OutgoingProposals,
		blockTimeoutObjectIn:  cfg.IncomingTimeoutObjects,
		blockTimeoutObjectOut: cfg.OutgoingTimeoutObjects,
		stop:                  cfg.StopCondition,

		// instance data
		pendings: make(map[flow.Identifier]*model.SignedProposal),
		headers:  make(map[flow.Identifier]*flow.Header),
		queue:    make(chan interface{}, 1024),

		// instance mocks
		committee: &mocks.DynamicCommittee{},
		builder:   &module.Builder{},
		persist:   &mocks.Persister{},
		signer:    &mocks.Signer{},
		verifier:  &mocks.Verifier{},
		notifier:  NewMockedCommunicatorConsumer(),
		finalizer: &module.Finalizer{},
	}

	// insert root block into headers register
	in.headers[cfg.Root.ID()] = cfg.Root

	// program the hotstuff committee state
	in.committee.On("IdentitiesByEpoch", mock.Anything).Return(
		func(_ uint64) flow.IdentitySkeletonList {
			return in.participants.ToSkeleton()
		},
		nil,
	)
	for _, participant := range in.participants {
		in.committee.On("IdentityByBlock", mock.Anything, participant.NodeID).Return(participant, nil)
		in.committee.On("IdentityByEpoch", mock.Anything, participant.NodeID).Return(&participant.IdentitySkeleton, nil)
	}
	in.committee.On("Self").Return(in.localID)
	in.committee.On("LeaderForView", mock.Anything).Return(
		func(view uint64) flow.Identifier {
			return in.participants[int(view)%len(in.participants)].NodeID
		}, nil,
	)
	in.committee.On("QuorumThresholdForView", mock.Anything).Return(committees.WeightThresholdToBuildQC(in.participants.ToSkeleton().TotalWeight()), nil)
	in.committee.On("TimeoutThresholdForView", mock.Anything).Return(committees.WeightThresholdToTimeout(in.participants.ToSkeleton().TotalWeight()), nil)

	// program the builder module behaviour
	in.builder.On("BuildOn", mock.Anything, mock.Anything, mock.Anything).Return(
		func(parentID flow.Identifier, setter func(*flow.Header) error, sign func(*flow.Header) ([]byte, error)) *flow.ProposalHeader {
			in.updatingBlocks.Lock()
			defer in.updatingBlocks.Unlock()

			parent, ok := in.headers[parentID]
			if !ok {
				return nil
			}
			header := &flow.Header{
				HeaderBody: flow.HeaderBody{
					ChainID:    "chain",
					ParentID:   parentID,
					ParentView: parent.View,
					Height:     parent.Height + 1,
					Timestamp:  time.Now().UTC(),
				},
				PayloadHash: unittest.IdentifierFixture(),
<<<<<<< HEAD
				Timestamp:   uint64(time.Now().UnixMilli()),
=======
>>>>>>> 6ac77b4a
			}
			require.NoError(t, setter(header))
			sig, err := sign(header)
			require.NoError(t, err)
			proposal := &flow.ProposalHeader{
				Header:          header,
				ProposerSigData: sig,
			}
			in.headers[header.ID()] = header
			return proposal
		},
		func(parentID flow.Identifier, _ func(*flow.Header) error, _ func(*flow.Header) ([]byte, error)) error {
			in.updatingBlocks.RLock()
			_, ok := in.headers[parentID]
			in.updatingBlocks.RUnlock()
			if !ok {
				return fmt.Errorf("parent block not found (parent: %x)", parentID)
			}
			return nil
		},
	)

	// check on stop condition, stop the tests as soon as entering a certain view
	in.persist.On("PutSafetyData", mock.Anything).Return(nil)
	in.persist.On("PutLivenessData", mock.Anything).Return(nil)

	// program the hotstuff signer behaviour
	in.signer.On("CreateVote", mock.Anything).Return(
		func(block *model.Block) *model.Vote {
			vote := &model.Vote{
				View:     block.View,
				BlockID:  block.BlockID,
				SignerID: in.localID,
				SigData:  unittest.RandomBytes(msig.SigLen * 2), // double sig, one staking, one beacon
			}
			return vote
		},
		nil,
	)
	in.signer.On("CreateTimeout", mock.Anything, mock.Anything, mock.Anything).Return(
		func(curView uint64, newestQC *flow.QuorumCertificate, lastViewTC *flow.TimeoutCertificate) *model.TimeoutObject {
			timeoutObject := &model.TimeoutObject{
				View:       curView,
				NewestQC:   newestQC,
				LastViewTC: lastViewTC,
				SignerID:   in.localID,
				SigData:    unittest.RandomBytes(msig.SigLen),
			}
			return timeoutObject
		},
		nil,
	)
	in.signer.On("CreateQC", mock.Anything).Return(
		func(votes []*model.Vote) *flow.QuorumCertificate {
			voterIDs := make(flow.IdentifierList, 0, len(votes))
			for _, vote := range votes {
				voterIDs = append(voterIDs, vote.SignerID)
			}

			signerIndices, err := msig.EncodeSignersToIndices(in.participants.NodeIDs(), voterIDs)
			require.NoError(t, err, "could not encode signer indices")

			qc := &flow.QuorumCertificate{
				View:          votes[0].View,
				BlockID:       votes[0].BlockID,
				SignerIndices: signerIndices,
				SigData:       nil,
			}
			return qc
		},
		nil,
	)

	// program the hotstuff verifier behaviour
	in.verifier.On("VerifyVote", mock.Anything, mock.Anything, mock.Anything, mock.Anything).Return(nil)
	in.verifier.On("VerifyQC", mock.Anything, mock.Anything, mock.Anything, mock.Anything).Return(nil)
	in.verifier.On("VerifyTC", mock.Anything, mock.Anything, mock.Anything, mock.Anything).Return(nil)

	// program the hotstuff communicator behaviour
	in.notifier.On("OnOwnProposal", mock.Anything, mock.Anything).Run(
		func(args mock.Arguments) {
			proposal, ok := args[0].(*flow.ProposalHeader)
			require.True(t, ok)

			// sender should always have the parent
			in.updatingBlocks.RLock()
			_, exists := in.headers[proposal.Header.ParentID]
			in.updatingBlocks.RUnlock()

			if !exists {
				t.Fatalf("parent for proposal not found parent: %x", proposal.Header.ParentID)
			}

			// convert into proposal immediately
			hotstuffProposal := model.SignedProposalFromFlow(proposal)

			// store locally and loop back to engine for processing
			in.ProcessBlock(hotstuffProposal)
		},
	)
	in.notifier.On("OnOwnTimeout", mock.Anything).Run(func(args mock.Arguments) {
		timeoutObject, ok := args[0].(*model.TimeoutObject)
		require.True(t, ok)
		in.queue <- timeoutObject
	},
	)
	// in case of single node setup we should just forward vote to our own node
	// for multi-node setup this method will be overridden
	in.notifier.On("OnOwnVote", mock.Anything, mock.Anything, mock.Anything, mock.Anything).Run(func(args mock.Arguments) {
		in.queue <- &model.Vote{
			View:     args[1].(uint64),
			BlockID:  args[0].(flow.Identifier),
			SignerID: in.localID,
			SigData:  args[2].([]byte),
		}
	})

	// program the finalizer module behaviour
	in.finalizer.On("MakeFinal", mock.Anything).Return(
		func(blockID flow.Identifier) error {

			// as we don't use mocks to assert expectations, but only to
			// simulate behaviour, we should drop the call data regularly
			in.updatingBlocks.RLock()
			block, found := in.headers[blockID]
			in.updatingBlocks.RUnlock()
			if !found {
				return fmt.Errorf("can't broadcast with unknown parent")
			}
			if block.Height%100 == 0 {
				in.committee.Calls = nil
				in.builder.Calls = nil
				in.signer.Calls = nil
				in.verifier.Calls = nil
				in.notifier.Calls = nil
				in.finalizer.Calls = nil
			}

			return nil
		},
	)

	// initialize error handling and logging
	var err error
	zerolog.TimestampFunc = func() time.Time { return time.Now().UTC() }
	// log with node index an ID
	log := unittest.Logger().With().
		Int("index", int(index)).
		Hex("node_id", in.localID[:]).
		Logger()
	notifier := pubsub.NewDistributor()
	logConsumer := notifications.NewLogConsumer(log)
	notifier.AddConsumer(logConsumer)
	notifier.AddConsumer(in.notifier)

	// initialize the finalizer
	rootBlock := model.BlockFromFlow(cfg.Root)

	signerIndices, err := msig.EncodeSignersToIndices(in.participants.NodeIDs(), in.participants.NodeIDs())
	require.NoError(t, err, "could not encode signer indices")

	rootQC := &flow.QuorumCertificate{
		View:          rootBlock.View,
		BlockID:       rootBlock.BlockID,
		SignerIndices: signerIndices,
	}
	certifiedRootBlock, err := model.NewCertifiedBlock(rootBlock, rootQC)
	require.NoError(t, err)

	livenessData := &hotstuff.LivenessData{
		CurrentView: rootQC.View + 1,
		NewestQC:    rootQC,
	}

	in.persist.On("GetLivenessData").Return(livenessData, nil).Once()

	// initialize the pacemaker
	controller := timeout.NewController(cfg.Timeouts)
	in.pacemaker, err = pacemaker.New(controller, pacemaker.NoProposalDelay(), notifier, in.persist)
	require.NoError(t, err)

	// initialize the forks handler
	in.forks, err = forks.New(&certifiedRootBlock, in.finalizer, notifier)
	require.NoError(t, err)

	// initialize the validator
	in.validator = validator.New(in.committee, in.verifier)

	weight := uint64(flow.DefaultInitialWeight)

	indices, err := msig.EncodeSignersToIndices(in.participants.NodeIDs(), []flow.Identifier(in.participants.NodeIDs()))
	require.NoError(t, err)

	packer := &mocks.Packer{}
	packer.On("Pack", mock.Anything, mock.Anything).Return(indices, unittest.RandomBytes(128), nil).Maybe()

	onQCCreated := func(qc *flow.QuorumCertificate) {
		in.queue <- qc
	}

	minRequiredWeight := committees.WeightThresholdToBuildQC(uint64(len(in.participants)) * weight)
	voteProcessorFactory := mocks.NewVoteProcessorFactory(t)
	voteProcessorFactory.On("Create", mock.Anything, mock.Anything).Return(
		func(log zerolog.Logger, proposal *model.SignedProposal) hotstuff.VerifyingVoteProcessor {
			stakingSigAggtor := helper.MakeWeightedSignatureAggregator(weight)
			stakingSigAggtor.On("Verify", mock.Anything, mock.Anything).Return(nil).Maybe()

			rbRector := helper.MakeRandomBeaconReconstructor(msig.RandomBeaconThreshold(len(in.participants)))
			rbRector.On("Verify", mock.Anything, mock.Anything).Return(nil).Maybe()

			processor := votecollector.NewCombinedVoteProcessor(
				log, proposal.Block,
				stakingSigAggtor, rbRector,
				onQCCreated,
				packer,
				minRequiredWeight,
			)

			err := processor.Process(proposal.ProposerVote())
			if err != nil {
				t.Fatalf("invalid vote for own proposal: %v", err)
			}
			return processor
		}, nil).Maybe()

	voteAggregationDistributor := pubsub.NewVoteAggregationDistributor()
	createCollectorFactoryMethod := votecollector.NewStateMachineFactory(log, voteAggregationDistributor, voteProcessorFactory.Create)
	voteCollectors := voteaggregator.NewVoteCollectors(log, livenessData.CurrentView, workerpool.New(2), createCollectorFactoryMethod)

	metricsCollector := metrics.NewNoopCollector()

	// initialize the vote aggregator
	in.voteAggregator, err = voteaggregator.NewVoteAggregator(
		log,
		metricsCollector,
		metricsCollector,
		metricsCollector,
		voteAggregationDistributor,
		livenessData.CurrentView,
		voteCollectors,
	)
	require.NoError(t, err)

	// initialize factories for timeout collector and timeout processor
	timeoutAggregationDistributor := pubsub.NewTimeoutAggregationDistributor()
	timeoutProcessorFactory := mocks.NewTimeoutProcessorFactory(t)
	timeoutProcessorFactory.On("Create", mock.Anything).Return(
		func(view uint64) hotstuff.TimeoutProcessor {
			// mock signature aggregator which doesn't perform any crypto operations and just tracks total weight
			aggregator := &mocks.TimeoutSignatureAggregator{}
			totalWeight := atomic.NewUint64(0)
			newestView := counters.NewMonotonicCounter(0)
			aggregator.On("View").Return(view).Maybe()
			aggregator.On("TotalWeight").Return(func() uint64 {
				return totalWeight.Load()
			}).Maybe()
			aggregator.On("VerifyAndAdd", mock.Anything, mock.Anything, mock.Anything).Return(
				func(signerID flow.Identifier, _ crypto.Signature, newestQCView uint64) uint64 {
					newestView.Set(newestQCView)
					identity, ok := in.participants.ByNodeID(signerID)
					require.True(t, ok)
					return totalWeight.Add(identity.InitialWeight)
				}, nil,
			).Maybe()
			aggregator.On("Aggregate", mock.Anything, mock.Anything, mock.Anything, mock.Anything).Return(
				func() []hotstuff.TimeoutSignerInfo {
					signersData := make([]hotstuff.TimeoutSignerInfo, 0, len(in.participants))
					newestQCView := newestView.Value()
					for _, signer := range in.participants.NodeIDs() {
						signersData = append(signersData, hotstuff.TimeoutSignerInfo{
							NewestQCView: newestQCView,
							Signer:       signer,
						})
					}
					return signersData
				},
				unittest.SignatureFixture(),
				nil,
			).Maybe()

			p, err := timeoutcollector.NewTimeoutProcessor(
				unittest.Logger(),
				in.committee,
				in.validator,
				aggregator,
				timeoutAggregationDistributor,
			)
			require.NoError(t, err)
			return p
		}, nil).Maybe()
	timeoutCollectorFactory := timeoutcollector.NewTimeoutCollectorFactory(
		unittest.Logger(),
		timeoutAggregationDistributor,
		timeoutProcessorFactory,
	)
	timeoutCollectors := timeoutaggregator.NewTimeoutCollectors(
		log,
		metricsCollector,
		livenessData.CurrentView,
		timeoutCollectorFactory,
	)

	// initialize the timeout aggregator
	in.timeoutAggregator, err = timeoutaggregator.NewTimeoutAggregator(
		log,
		metricsCollector,
		metricsCollector,
		metricsCollector,
		livenessData.CurrentView,
		timeoutCollectors,
	)
	require.NoError(t, err)

	safetyData := &hotstuff.SafetyData{
		LockedOneChainView:      rootBlock.View,
		HighestAcknowledgedView: rootBlock.View,
	}
	in.persist.On("GetSafetyData", mock.Anything).Return(safetyData, nil).Once()

	// initialize the safety rules
	in.safetyRules, err = safetyrules.New(in.signer, in.persist, in.committee)
	require.NoError(t, err)

	// initialize the block producer
	in.producer, err = blockproducer.New(in.safetyRules, in.committee, in.builder)
	require.NoError(t, err)

	// initialize the event handler
	in.handler, err = eventhandler.NewEventHandler(
		log,
		in.pacemaker,
		in.producer,
		in.forks,
		in.persist,
		in.committee,
		in.safetyRules,
		notifier,
	)
	require.NoError(t, err)

	timeoutAggregationDistributor.AddTimeoutCollectorConsumer(logConsumer)
	timeoutAggregationDistributor.AddTimeoutCollectorConsumer(&in)

	voteAggregationDistributor.AddVoteCollectorConsumer(logConsumer)

	return &in
}

func (in *Instance) Run(t *testing.T) error {
	ctx, cancel := context.WithCancel(context.Background())
	defer func() {
		cancel()
		<-util.AllDone(in.voteAggregator, in.timeoutAggregator)
	}()
	signalerCtx := irrecoverable.NewMockSignalerContext(t, ctx)
	in.voteAggregator.Start(signalerCtx)
	in.timeoutAggregator.Start(signalerCtx)
	<-util.AllReady(in.voteAggregator, in.timeoutAggregator)

	// start the event handler
	err := in.handler.Start(ctx)
	if err != nil {
		return fmt.Errorf("could not start event handler: %w", err)
	}

	// run until an error or stop condition is reached
	for {

		// check on stop conditions
		if in.stop(in) {
			return errStopCondition
		}

		// we handle timeouts with priority
		select {
		case <-in.handler.TimeoutChannel():
			err := in.handler.OnLocalTimeout()
			if err != nil {
				return fmt.Errorf("could not process timeout: %w", err)
			}
		default:
		}

		// check on stop conditions
		if in.stop(in) {
			return errStopCondition
		}

		// otherwise, process first received event
		select {
		case <-in.handler.TimeoutChannel():
			err := in.handler.OnLocalTimeout()
			if err != nil {
				return fmt.Errorf("could not process timeout: %w", err)
			}
		case msg := <-in.queue:
			switch m := msg.(type) {
			case *model.SignedProposal:
				// add block to aggregator
				in.voteAggregator.AddBlock(m)
				// then pass to event handler
				err := in.handler.OnReceiveProposal(m)
				if err != nil {
					return fmt.Errorf("could not process proposal: %w", err)
				}
			case *model.Vote:
				in.voteAggregator.AddVote(m)
			case *model.TimeoutObject:
				in.timeoutAggregator.AddTimeout(m)
			case *flow.QuorumCertificate:
				err := in.handler.OnReceiveQc(m)
				if err != nil {
					return fmt.Errorf("could not process received QC: %w", err)
				}
			case *flow.TimeoutCertificate:
				err := in.handler.OnReceiveTc(m)
				if err != nil {
					return fmt.Errorf("could not process received TC: %w", err)
				}
			case *hotstuff.PartialTcCreated:
				err := in.handler.OnPartialTcCreated(m)
				if err != nil {
					return fmt.Errorf("could not process partial TC: %w", err)
				}
			}
		}
	}
}

func (in *Instance) ProcessBlock(proposal *model.SignedProposal) {
	in.updatingBlocks.Lock()
	defer in.updatingBlocks.Unlock()
	_, parentExists := in.headers[proposal.Block.QC.BlockID]

	if parentExists {
		next := proposal
		for next != nil {
			in.headers[next.Block.BlockID] = helper.SignedProposalToFlow(next).Header

			in.queue <- next
			// keep processing the pending blocks
			next = in.pendings[next.Block.QC.BlockID]
		}
	} else {
		// cache it in pendings by ParentID
		in.pendings[proposal.Block.QC.BlockID] = proposal
	}
}

func (in *Instance) OnTcConstructedFromTimeouts(tc *flow.TimeoutCertificate) {
	in.queue <- tc
}

func (in *Instance) OnPartialTcCreated(view uint64, newestQC *flow.QuorumCertificate, lastViewTC *flow.TimeoutCertificate) {
	in.queue <- &hotstuff.PartialTcCreated{
		View:       view,
		NewestQC:   newestQC,
		LastViewTC: lastViewTC,
	}
}

func (in *Instance) OnNewQcDiscovered(qc *flow.QuorumCertificate) {
	in.queue <- qc
}

func (in *Instance) OnNewTcDiscovered(tc *flow.TimeoutCertificate) {
	in.queue <- tc
}

func (in *Instance) OnTimeoutProcessed(*model.TimeoutObject) {}<|MERGE_RESOLUTION|>--- conflicted
+++ resolved
@@ -204,13 +204,9 @@
 					ParentID:   parentID,
 					ParentView: parent.View,
 					Height:     parent.Height + 1,
-					Timestamp:  time.Now().UTC(),
+					Timestamp:  uint64(time.Now().UnixMilli()),
 				},
 				PayloadHash: unittest.IdentifierFixture(),
-<<<<<<< HEAD
-				Timestamp:   uint64(time.Now().UnixMilli()),
-=======
->>>>>>> 6ac77b4a
 			}
 			require.NoError(t, setter(header))
 			sig, err := sign(header)
