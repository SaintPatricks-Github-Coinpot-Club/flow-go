--- conflicted
+++ resolved
@@ -5,41 +5,14 @@
 	"github.com/onflow/flow-go/consensus/hotstuff"
 	"github.com/onflow/flow-go/consensus/hotstuff/model"
 	"github.com/onflow/flow-go/model/flow"
-	"github.com/stretchr/testify/suite"
-	"testing"
-
 	"github.com/stretchr/testify/mock"
 	"github.com/stretchr/testify/require"
+	"github.com/stretchr/testify/suite"
 
 	"github.com/onflow/flow-go/consensus/hotstuff/helper"
 	"github.com/onflow/flow-go/consensus/hotstuff/mocks"
 	"github.com/onflow/flow-go/utils/unittest"
 )
-
-<<<<<<< HEAD
-func TestSafetyRules(t *testing.T) {
-	//unittest.SkipUnless(t, unittest.TEST_TODO, "COMMITTEE_BY_VIEW - updating in next pr")
-	//t.Run("should vote for bootstrapBlock", TestProduceVote_Ok)
-	//t.Run("should not vote for unsafe bootstrapBlock", testUnsafe)
-	//t.Run("should not vote for bootstrapBlock with its view below the current view", testBelowVote)
-	//t.Run("should not vote for bootstrapBlock with its view above the current view", testAboveVote)
-	//t.Run("should not vote for bootstrapBlock with the same view as the last voted view", testEqualLastVotedView)
-	//t.Run("should not vote for bootstrapBlock with its view below the last voted view", testBelowLastVotedView)
-	//t.Run("should not vote for the same view again", testVotingAgain)
-	//t.Run("should not vote while not a committee member", testVotingWhileNonCommitteeMember)
-	suite.Run(t, new(SafetyRulesTestSuite))
-=======
-func TestProduceVote(t *testing.T) {
-	t.Run("should vote for block", testVoterOK)
-	t.Run("should not vote for unsafe block", testUnsafe)
-	t.Run("should not vote for block with its view below the current view", testBelowVote)
-	t.Run("should not vote for block with its view above the current view", testAboveVote)
-	t.Run("should not vote for block with the same view as the last voted view", testEqualLastVotedView)
-	t.Run("should not vote for block with its view below the last voted view", testBelowLastVotedView)
-	t.Run("should not vote for the same view again", testVotingAgain)
-	t.Run("should not vote while not a committee member", testVotingWhileNonCommitteeMember)
->>>>>>> 0d3a8213
-}
 
 // SafetyRulesTestSuite is a test suite for testing SafetyRules related functionality.
 // SafetyRulesTestSuite setups mocks for injected modules and creates hotstuff.SafetyData
@@ -95,7 +68,6 @@
 		LastTimeout:             nil,
 	}
 
-<<<<<<< HEAD
 	expectedVote := makeVote(s.proposal.Block)
 	s.signer.On("CreateVote", s.proposal.Block).Return(expectedVote, nil).Once()
 	s.persister.On("PutSafetyData", expectedSafetyData).Return(nil).Once()
@@ -128,17 +100,6 @@
 		LockedOneChainView:      s.proposal.Block.QC.View,
 		HighestAcknowledgedView: proposalWithTC.Block.View,
 		LastTimeout:             nil,
-=======
-	committee := &mocks.DynamicCommittee{}
-	me := unittest.IdentityFixture()
-	committee.On("Self").Return(me.NodeID, nil)
-	if isCommitteeMember {
-		committee.On("IdentityByEpoch", mock.Anything, me.NodeID).Return(me, nil)
-		committee.On("IdentityByBlock", mock.Anything, me.NodeID).Return(me, nil)
-	} else {
-		committee.On("IdentityByEpoch", mock.Anything, me.NodeID).Return(nil, model.NewInvalidSignerErrorf(""))
-		committee.On("IdentityByBlock", mock.Anything, me.NodeID).Return(nil, model.NewInvalidSignerErrorf(""))
->>>>>>> 0d3a8213
 	}
 
 	expectedVote = makeVote(proposalWithTC.Block)
@@ -422,143 +383,6 @@
 	require.ErrorAs(s.T(), err, &exception)
 }
 
-//func createVoter(blockView uint64, lastVotedView uint64, isBlockSafe, isCommitteeMember bool) (*model.Proposal, *model.Vote, *SafetyRules) {
-//	bootstrapBlock := helper.MakeBlock(helper.WithBlockView(blockView))
-//	expectVote := makeVote(bootstrapBlock)
-//
-//	forks := &mocks.ForksReader{}
-//	forks.On("IsSafeBlock", bootstrapBlock).Return(isBlockSafe)
-//
-//	persist := &mocks.Persister{}
-//	persist.On("PutVoted", mock.Anything).Return(nil)
-//
-//	signer := &mocks.Signer{}
-//	signer.On("CreateVote", mock.Anything).Return(expectVote, nil)
-//
-//	committee := &mocks.DynamicCommittee{}
-//	me := unittest.IdentityFixture()
-//	committee.On("Self").Return(me.NodeID, nil)
-//	if isCommitteeMember {
-//		committee.On("Identity", mock.Anything, me.NodeID).Return(me, nil)
-//	} else {
-//		committee.On("Identity", mock.Anything, me.NodeID).Return(nil, model.NewInvalidSignerErrorf(""))
-//	}
-//
-//	voter := New(signer, forks, persist, committee, lastVotedView)
-//	return &model.Proposal{
-//		Block:   bootstrapBlock,
-//		SigData: nil,
-//	}, expectVote, voter
-//}
-//
-//func TestProduceVote_Ok(t *testing.T) {
-//	blockView, curView, lastVotedView, isBlockSafe, isCommitteeMember := uint64(3), uint64(3), uint64(2), true, true
-//
-//	// create voter
-//	bootstrapBlock, expectVote, voter := createVoter(blockView, lastVotedView, isBlockSafe, isCommitteeMember)
-//
-//	// produce vote
-//	vote, err := voter.ProduceVote(bootstrapBlock, curView)
-//
-//	require.NoError(t, err)
-//	require.Equal(t, vote, expectVote)
-//}
-//
-//func testUnsafe(t *testing.T) {
-//	// create unsafe bootstrapBlock
-//	blockView, curView, lastVotedView, isBlockSafe, isCommitteeMember := uint64(3), uint64(3), uint64(2), false, true
-//
-//	// create voter
-//	bootstrapBlock, _, voter := createVoter(blockView, lastVotedView, isBlockSafe, isCommitteeMember)
-//
-//	_, err := voter.ProduceVote(bootstrapBlock, curView)
-//	require.Error(t, err)
-//	require.Contains(t, err.Error(), "not safe")
-//	require.True(t, model.IsNoVoteError(err))
-//}
-//
-//func testBelowVote(t *testing.T) {
-//	// curView < blockView
-//	blockView, curView, lastVotedView, isBlockSafe, isCommitteeMember := uint64(3), uint64(2), uint64(2), true, true
-//
-//	// create voter
-//	bootstrapBlock, _, voter := createVoter(blockView, lastVotedView, isBlockSafe, isCommitteeMember)
-//
-//	_, err := voter.ProduceVote(bootstrapBlock, curView)
-//	require.Error(t, err)
-//	require.Contains(t, err.Error(), "expecting bootstrapBlock for current view")
-//	require.False(t, model.IsNoVoteError(err))
-//}
-//
-//func testAboveVote(t *testing.T) {
-//	// curView > blockView
-//	blockView, curView, lastVotedView, isBlockSafe, isCommitteeMember := uint64(3), uint64(4), uint64(2), true, true
-//
-//	// create voter
-//	bootstrapBlock, _, voter := createVoter(blockView, lastVotedView, isBlockSafe, isCommitteeMember)
-//
-//	_, err := voter.ProduceVote(bootstrapBlock, curView)
-//	require.Error(t, err)
-//	require.Contains(t, err.Error(), "expecting bootstrapBlock for current view")
-//	require.False(t, model.IsNoVoteError(err))
-//}
-//
-//func testEqualLastVotedView(t *testing.T) {
-//	// curView == lastVotedView
-//	blockView, curView, lastVotedView, isBlockSafe, isCommitteeMember := uint64(3), uint64(3), uint64(3), true, true
-//
-//	// create voter
-//	bootstrapBlock, _, voter := createVoter(blockView, lastVotedView, isBlockSafe, isCommitteeMember)
-//
-//	_, err := voter.ProduceVote(bootstrapBlock, curView)
-//	require.Error(t, err)
-//	require.Contains(t, err.Error(), "must be larger than the last voted view")
-//	require.False(t, model.IsNoVoteError(err))
-//}
-//
-//func testBelowLastVotedView(t *testing.T) {
-//	// curView < lastVotedView
-//	blockView, curView, lastVotedView, isBlockSafe, isCommitteeMember := uint64(3), uint64(3), uint64(4), true, true
-//
-//	// create voter
-//	bootstrapBlock, _, voter := createVoter(blockView, lastVotedView, isBlockSafe, isCommitteeMember)
-//
-//	_, err := voter.ProduceVote(bootstrapBlock, curView)
-//	require.Error(t, err)
-//	require.Contains(t, err.Error(), "must be larger than the last voted view")
-//	require.False(t, model.IsNoVoteError(err))
-//}
-//
-//func testVotingAgain(t *testing.T) {
-//	blockView, curView, lastVotedView, isBlockSafe, isCommitteeMember := uint64(3), uint64(3), uint64(2), true, true
-//
-//	// create voter
-//	bootstrapBlock, _, voter := createVoter(blockView, lastVotedView, isBlockSafe, isCommitteeMember)
-//
-//	// produce vote
-//	_, err := voter.ProduceVote(bootstrapBlock, curView)
-//	require.NoError(t, err)
-//
-//	// produce vote again for the same view
-//	_, err = voter.ProduceVote(bootstrapBlock, curView)
-//	require.Error(t, err)
-//	require.Contains(t, err.Error(), "must be larger than the last voted view")
-//	require.False(t, model.IsNoVoteError(err))
-//}
-//
-//func testVotingWhileNonCommitteeMember(t *testing.T) {
-//	blockView, curView, lastVotedView, isBlockSafe, isCommitteeMember := uint64(3), uint64(3), uint64(2), true, false
-//
-//	// create voter
-//	bootstrapBlock, _, voter := createVoter(blockView, lastVotedView, isBlockSafe, isCommitteeMember)
-//
-//	// produce vote
-//	_, err := voter.ProduceVote(bootstrapBlock, curView)
-//
-//	require.Error(t, err)
-//	require.True(t, model.IsNoVoteError(err))
-//}
-//
 func makeVote(block *model.Block) *model.Vote {
 	return &model.Vote{
 		BlockID: block.BlockID,
