package eventhandler

import (
	"context"
	"errors"
	"fmt"
	"os"
	"testing"
	"time"

	"github.com/rs/zerolog"
	"github.com/rs/zerolog/log"
	"github.com/stretchr/testify/mock"
	"github.com/stretchr/testify/require"
	"github.com/stretchr/testify/suite"

	"github.com/onflow/flow-go/consensus/hotstuff"
	"github.com/onflow/flow-go/consensus/hotstuff/helper"
	"github.com/onflow/flow-go/consensus/hotstuff/mocks"
	"github.com/onflow/flow-go/consensus/hotstuff/model"
	"github.com/onflow/flow-go/consensus/hotstuff/pacemaker"
	"github.com/onflow/flow-go/consensus/hotstuff/pacemaker/timeout"
	"github.com/onflow/flow-go/model/flow"
	"github.com/onflow/flow-go/utils/unittest"
)

const (
	minRepTimeout             float64 = 100.0 // Milliseconds
	maxRepTimeout             float64 = 600.0 // Milliseconds
	multiplicativeIncrease    float64 = 1.5   // multiplicative factor
	happyPathMaxRoundFailures uint64  = 6     // number of failed rounds before first timeout increase
)

// TestPaceMaker is a real pacemaker module with logging for view changes
type TestPaceMaker struct {
	hotstuff.PaceMaker
}

var _ hotstuff.PaceMaker = (*TestPaceMaker)(nil)

func NewTestPaceMaker(timeoutController *timeout.Controller,
	notifier hotstuff.Consumer,
	persist hotstuff.Persister,
) *TestPaceMaker {
	p, err := pacemaker.New(timeoutController, notifier, persist)
	if err != nil {
		panic(err)
	}
	return &TestPaceMaker{p}
}

func (p *TestPaceMaker) ProcessQC(qc *flow.QuorumCertificate) (*model.NewViewEvent, error) {
	oldView := p.CurView()
	newView, err := p.PaceMaker.ProcessQC(qc)
	log.Info().Msgf("pacemaker.ProcessQC old view: %v, new view: %v\n", oldView, p.CurView())
	return newView, err
}

func (p *TestPaceMaker) ProcessTC(tc *flow.TimeoutCertificate) (*model.NewViewEvent, error) {
	oldView := p.CurView()
	newView, err := p.PaceMaker.ProcessTC(tc)
	log.Info().Msgf("pacemaker.ProcessTC old view: %v, new view: %v\n", oldView, p.CurView())
	return newView, err
}

func (p *TestPaceMaker) NewestQC() *flow.QuorumCertificate {
	return p.PaceMaker.NewestQC()
}

func (p *TestPaceMaker) LastViewTC() *flow.TimeoutCertificate {
	return p.PaceMaker.LastViewTC()
}

// using a real pacemaker for testing event handler
func initPaceMaker(t require.TestingT, ctx context.Context, livenessData *hotstuff.LivenessData) hotstuff.PaceMaker {
	notifier := &mocks.Consumer{}
	tc, err := timeout.NewConfig(
		time.Duration(minRepTimeout*1e6),
		time.Duration(maxRepTimeout*1e6),
		multiplicativeIncrease,
		happyPathMaxRoundFailures,
		0,
		time.Duration(maxRepTimeout*1e6))
	require.NoError(t, err)
	persist := &mocks.Persister{}
	persist.On("PutLivenessData", mock.Anything).Return(nil).Maybe()
	persist.On("GetLivenessData").Return(livenessData, nil).Once()
	pm := NewTestPaceMaker(timeout.NewController(tc), notifier, persist)
	notifier.On("OnStartingTimeout", mock.Anything).Return()
	notifier.On("OnQcTriggeredViewChange", mock.Anything, mock.Anything).Return()
	notifier.On("OnTcTriggeredViewChange", mock.Anything, mock.Anything).Return()
	notifier.On("OnReachedTimeout", mock.Anything).Return()
	pm.Start(ctx)
	return pm
}

// Committee mocks hotstuff.DynamicCommittee and allows to easily control leader for some view.
type Committee struct {
	*mocks.Replicas
	// to mock I'm the leader of a certain view, add the view into the keys of leaders field
	leaders map[uint64]struct{}
}

func NewCommittee(t *testing.T) *Committee {
	committee := &Committee{
		Replicas: mocks.NewReplicas(t),
		leaders:  make(map[uint64]struct{}),
	}
	self := unittest.IdentityFixture(unittest.WithNodeID(flow.Identifier{0x01}))
	committee.On("LeaderForView", mock.Anything).Return(func(view uint64) flow.Identifier {
		_, isLeader := committee.leaders[view]
		if isLeader {
			return self.NodeID
		}
		return flow.Identifier{0x00}
	}, func(view uint64) error {
		return nil
	}).Maybe()

	committee.On("Self").Return(self.NodeID).Maybe()

	return committee
}

// The SafetyRules mock will not vote for any block unless the block's ID exists in votable field's key
type SafetyRules struct {
	*mocks.SafetyRules
	votable map[flow.Identifier]struct{}
}

func NewSafetyRules(t *testing.T) *SafetyRules {
	safetyRules := &SafetyRules{
		SafetyRules: mocks.NewSafetyRules(t),
		votable:     make(map[flow.Identifier]struct{}),
	}

	// SafetyRules will not vote for any block, unless the blockID exists in votable map
	safetyRules.On("ProduceVote", mock.Anything, mock.Anything).Return(
		func(block *model.Proposal, _ uint64) *model.Vote {
			_, ok := safetyRules.votable[block.Block.BlockID]
			if !ok {
				return nil
			}
			return createVote(block.Block)
		},
		func(block *model.Proposal, _ uint64) error {
			_, ok := safetyRules.votable[block.Block.BlockID]
			if !ok {
				return model.NewNoVoteErrorf("block not found")
			}
			return nil
		}).Maybe()

	safetyRules.On("ProduceTimeout", mock.Anything, mock.Anything, mock.Anything).Return(
		func(curView uint64, newestQC *flow.QuorumCertificate, lastViewTC *flow.TimeoutCertificate) *model.TimeoutObject {
			return helper.TimeoutObjectFixture(func(timeout *model.TimeoutObject) {
				timeout.View = curView
				timeout.NewestQC = newestQC
				timeout.LastViewTC = lastViewTC
			})
		},
		func(uint64, *flow.QuorumCertificate, *flow.TimeoutCertificate) error { return nil }).Maybe()

	return safetyRules
}

// Forks mock allows to customize the AddBlock function by specifying the addProposal callbacks
type Forks struct {
	*mocks.Forks
	// proposals stores all the proposals that have been added to the forks
	proposals map[flow.Identifier]*model.Proposal
	finalized uint64
	t         require.TestingT
	// addProposal is to customize the logic to change finalized view
	addProposal func(block *model.Proposal) error
}

func NewForks(t *testing.T, finalized uint64) *Forks {
	f := &Forks{
		Forks:     mocks.NewForks(t),
		proposals: make(map[flow.Identifier]*model.Proposal),
		finalized: finalized,
	}

	f.On("AddProposal", mock.Anything).Return(func(proposal *model.Proposal) error {
		log.Info().Msgf("forks.AddProposal received Proposal for view: %v, qc: %v\n", proposal.Block.View, proposal.Block.QC.View)
		return f.addProposal(proposal)
	}).Maybe()

	f.On("FinalizedView").Return(func() uint64 {
		return f.finalized
	}).Maybe()

	f.On("GetProposal", mock.Anything).Return(func(blockID flow.Identifier) *model.Proposal {
		b := f.proposals[blockID]
		return b
	}, func(blockID flow.Identifier) bool {
		b, ok := f.proposals[blockID]
		var view uint64
		if ok {
			view = b.Block.View
		}
		log.Info().Msgf("forks.GetProposal found %v: view: %v\n", ok, view)
		return ok
	}).Maybe()

	f.On("GetProposalsForView", mock.Anything).Return(func(view uint64) []*model.Proposal {
		proposals := make([]*model.Proposal, 0)
		for _, b := range f.proposals {
			if b.Block.View == view {
				proposals = append(proposals, b)
			}
		}
		log.Info().Msgf("forks.GetProposalsForView found %v block(s) for view %v\n", len(proposals), view)
		return proposals
	}).Maybe()

	f.addProposal = func(proposal *model.Proposal) error {
		block := proposal.Block
		f.proposals[block.BlockID] = proposal
		if block.QC == nil {
			panic(fmt.Sprintf("block has no QC: %v", block.View))
		}
		return nil
	}

	return f
}

// BlockProducer mock will always make a valid block
type BlockProducer struct {
	proposerID flow.Identifier
}

func (b *BlockProducer) MakeBlockProposal(view uint64, qc *flow.QuorumCertificate, lastViewTC *flow.TimeoutCertificate) (*flow.Header, error) {
	return model.ProposalToFlow(&model.Proposal{
		Block: helper.MakeBlock(
			helper.WithBlockView(view),
			helper.WithBlockQC(qc),
			helper.WithBlockProposer(b.proposerID),
		),
		LastViewTC: lastViewTC,
	}), nil
}

func TestEventHandler(t *testing.T) {
	suite.Run(t, new(EventHandlerSuite))
}

// EventHandlerSuite contains mocked state for testing event handler under different scenarios.
type EventHandlerSuite struct {
	suite.Suite

	eventhandler *EventHandler

	paceMaker         hotstuff.PaceMaker
	forks             *Forks
	persist           *mocks.Persister
	blockProducer     *BlockProducer
	committee         *Committee
	voteAggregator    *mocks.VoteAggregator
	timeoutAggregator *mocks.TimeoutAggregator
	notifier          *mocks.Consumer
	safetyRules       *SafetyRules

	initView       uint64 // the current view at the beginning of the test case
	endView        uint64 // the expected current view at the end of the test case
	parentProposal *model.Proposal
	votingProposal *model.Proposal
	qc             *flow.QuorumCertificate
	tc             *flow.TimeoutCertificate
	newview        *model.NewViewEvent
	ctx            context.Context
	stop           context.CancelFunc
}

func (es *EventHandlerSuite) SetupTest() {
	finalized := uint64(3)

	es.parentProposal = createProposal(4, 3)
	newestQC := createQC(es.parentProposal.Block)

	livenessData := &hotstuff.LivenessData{
		CurrentView: newestQC.View + 1,
		NewestQC:    newestQC,
	}

	es.ctx, es.stop = context.WithCancel(context.Background())

	es.committee = NewCommittee(es.T())
	es.paceMaker = initPaceMaker(es.T(), es.ctx, livenessData)
	es.forks = NewForks(es.T(), finalized)
	es.persist = mocks.NewPersister(es.T())
	es.persist.On("PutStarted", mock.Anything).Return(nil).Maybe()
	es.blockProducer = &BlockProducer{proposerID: es.committee.Self()}
	es.voteAggregator = mocks.NewVoteAggregator(es.T())
	es.timeoutAggregator = mocks.NewTimeoutAggregator(es.T())
	es.safetyRules = NewSafetyRules(es.T())
	es.notifier = mocks.NewConsumer(es.T())
	es.notifier.On("OnEventProcessed").Maybe()
	es.notifier.On("OnEnteringView", mock.Anything, mock.Anything).Maybe()
	es.notifier.On("OnReceiveProposal", mock.Anything, mock.Anything).Maybe()
	es.notifier.On("OnQcConstructedFromVotes", mock.Anything, mock.Anything).Maybe()

	eventhandler, err := NewEventHandler(
		zerolog.New(os.Stderr),
		es.paceMaker,
		es.blockProducer,
		es.forks,
		es.persist,
		es.committee,
		es.voteAggregator,
		es.timeoutAggregator,
		es.safetyRules,
		es.notifier)
	require.NoError(es.T(), err)

	es.eventhandler = eventhandler

	es.initView = livenessData.CurrentView
	es.endView = livenessData.CurrentView
	// voting block is a block for the current view, which will trigger view change
	es.votingProposal = createProposal(es.paceMaker.CurView(), es.parentProposal.Block.View)
	es.qc = helper.MakeQC(helper.WithQCBlock(es.votingProposal.Block))

	// create a TC that will trigger view change for current view, based on newest QC
	es.tc = helper.MakeTC(helper.WithTCView(es.paceMaker.CurView()),
		helper.WithTCNewestQC(es.votingProposal.Block.QC))
	es.newview = &model.NewViewEvent{
		View: es.votingProposal.Block.View + 1, // the vote for the voting proposals will trigger a view change to the next view
	}

	// add es.parentProposal into forks, otherwise we won't vote or propose based on it's QC sicne the parent is unknown
	es.forks.proposals[es.parentProposal.Block.BlockID] = es.parentProposal
}

// TestStartNewView_ParentProposalNotFound tests next scenario: constructed TC, it contains NewestQC that references block that we
// don't know about, proposal can't be generated because we can't be sure that resulting block payload is valid.
func (es *EventHandlerSuite) TestStartNewView_ParentProposalNotFound() {
	newestQC := helper.MakeQC(helper.WithQCView(es.initView + 10))
	tc := helper.MakeTC(helper.WithTCView(newestQC.View+1),
		helper.WithTCNewestQC(newestQC))

	es.endView = tc.View + 1

	// I'm leader for next block
	es.committee.leaders[es.endView] = struct{}{}

	err := es.eventhandler.OnReceiveTc(tc)
	require.NoError(es.T(), err)

	require.Equal(es.T(), es.endView, es.paceMaker.CurView(), "incorrect view change")
	es.forks.AssertCalled(es.T(), "GetProposal", newestQC.BlockID)
	es.notifier.AssertNotCalled(es.T(), "OnOwnProposal", mock.Anything, mock.Anything)
}

// TestOnReceiveProposal_StaleProposal test that proposals lower than finalized view are not processed at all
// we are not interested in this data because we already performed finalization of that height.
func (es *EventHandlerSuite) TestOnReceiveProposal_StaleProposal() {
	proposal := createProposal(es.forks.FinalizedView()-1, es.forks.FinalizedView()-2)
	err := es.eventhandler.OnReceiveProposal(proposal)
	require.NoError(es.T(), err)
	es.voteAggregator.AssertNotCalled(es.T(), "AddBlock", proposal)
}

// TestOnReceiveProposal_QCOlderThanCurView tests scenario: received a valid proposal with QC that has older view,
// the proposal's QC shouldn't trigger view change.
func (es *EventHandlerSuite) TestOnReceiveProposal_QCOlderThanCurView() {
	proposal := createProposal(es.initView-1, es.initView-2)
	es.voteAggregator.On("AddBlock", proposal).Return(nil).Once()

	// should not trigger view change
	err := es.eventhandler.OnReceiveProposal(proposal)
	require.NoError(es.T(), err)
	require.Equal(es.T(), es.endView, es.paceMaker.CurView(), "incorrect view change")
	es.voteAggregator.AssertCalled(es.T(), "AddBlock", proposal)
}

// TestOnReceiveProposal_TCOlderThanCurView tests scenario: received a valid proposal with QC and TC that has older view,
// the proposal's QC shouldn't trigger view change.
func (es *EventHandlerSuite) TestOnReceiveProposal_TCOlderThanCurView() {
	proposal := createProposal(es.initView-1, es.initView-3)
	proposal.LastViewTC = helper.MakeTC(helper.WithTCView(proposal.Block.View-1), helper.WithTCNewestQC(proposal.Block.QC))
	es.voteAggregator.On("AddBlock", proposal).Return(nil).Once()

	// should not trigger view change
	err := es.eventhandler.OnReceiveProposal(proposal)
	require.NoError(es.T(), err)
	require.Equal(es.T(), es.endView, es.paceMaker.CurView(), "incorrect view change")
	es.voteAggregator.AssertCalled(es.T(), "AddBlock", proposal)
}

// TestOnReceiveProposal_NoVote tests scenario: received a valid proposal for cur view, but not a safe node to vote, and I'm the next leader
// should not vote.
func (es *EventHandlerSuite) TestOnReceiveProposal_NoVote() {
	proposal := createProposal(es.initView, es.initView-1)
	es.voteAggregator.On("AddBlock", proposal).Return(nil).Once()

	// I'm the next leader
	es.committee.leaders[es.initView+1] = struct{}{}
	// no vote for this proposal
	err := es.eventhandler.OnReceiveProposal(proposal)
	require.NoError(es.T(), err)
	require.Equal(es.T(), es.endView, es.paceMaker.CurView(), "incorrect view change")
	es.voteAggregator.AssertCalled(es.T(), "AddBlock", proposal)
}

// TestOnReceiveProposal_NoVote_ParentProposalNotFound tests scenario: received a valid proposal for cur view, no parent for this proposal found
// should not vote.
func (es *EventHandlerSuite) TestOnReceiveProposal_NoVote_ParentProposalNotFound() {
	proposal := createProposal(es.initView, es.initView-1)
	es.voteAggregator.On("AddBlock", proposal).Return(nil).Once()

	// remove parent from known proposals
	delete(es.forks.proposals, proposal.Block.QC.BlockID)

	// no vote for this proposal, no parent found
	err := es.eventhandler.OnReceiveProposal(proposal)
	require.Error(es.T(), err)
	require.Equal(es.T(), es.endView, es.paceMaker.CurView(), "incorrect view change")
	es.voteAggregator.AssertCalled(es.T(), "AddBlock", proposal)
}

// TestOnReceiveProposal_Vote_NextLeader tests scenario: received a valid proposal for cur view, safe to vote, I'm the next leader
// should vote and add vote to VoteAggregator.
func (es *EventHandlerSuite) TestOnReceiveProposal_Vote_NextLeader() {
	proposal := createProposal(es.initView, es.initView-1)
	es.voteAggregator.On("AddBlock", proposal).Return(nil).Once()
	es.voteAggregator.On("AddVote", mock.Anything).Return().Once()

	// I'm the next leader
	es.committee.leaders[es.initView+1] = struct{}{}

	// proposal is safe to vote
	es.safetyRules.votable[proposal.Block.BlockID] = struct{}{}

	// vote should be created for this proposal
	err := es.eventhandler.OnReceiveProposal(proposal)
	require.NoError(es.T(), err)
	require.Equal(es.T(), es.endView, es.paceMaker.CurView(), "incorrect view change")
}

// TestOnReceiveProposal_Vote_NextLeader tests scenario: received a valid proposal for cur view, safe to vote, I'm not the next leader
// should vote and send vote to next leader.
func (es *EventHandlerSuite) TestOnReceiveProposal_Vote_NotNextLeader() {
	proposal := createProposal(es.initView, es.initView-1)
	es.voteAggregator.On("AddBlock", proposal).Return(nil).Once()

	// proposal is safe to vote
	es.safetyRules.votable[proposal.Block.BlockID] = struct{}{}

	es.notifier.On("OnOwnVote", proposal.Block.BlockID, mock.Anything, mock.Anything, mock.Anything).Once()

	// vote should be created for this proposal
	err := es.eventhandler.OnReceiveProposal(proposal)
	require.NoError(es.T(), err)
	require.Equal(es.T(), es.endView, es.paceMaker.CurView(), "incorrect view change")
}

// TestOnReceiveProposal_ProposeAfterReceivingTC tests a scenario where we have received TC which advances to view where we are
// leader but no proposal can be created because we don't have parent proposal. After receiving missing parent proposal we have
// all available data to construct a valid proposal. We need to ensure this.
func (es *EventHandlerSuite) TestOnReceiveProposal_ProposeAfterReceivingQC() {

	qc := es.qc

	// first process QC this should advance view
	err := es.eventhandler.OnReceiveQc(qc)
	require.NoError(es.T(), err)
	require.Equal(es.T(), qc.View+1, es.paceMaker.CurView(), "expect a view change")
	es.notifier.AssertNotCalled(es.T(), "OnOwnProposal", mock.Anything, mock.Anything)

	es.voteAggregator.On("AddBlock", es.votingProposal).Return(nil).Once()

	// we are leader for current view
	es.committee.leaders[es.paceMaker.CurView()] = struct{}{}

	es.notifier.On("OnOwnProposal", mock.Anything, mock.Anything).Run(func(args mock.Arguments) {
		header, ok := args[0].(*flow.Header)
		require.True(es.T(), ok)
		// it should broadcast a header as the same as current view
		require.Equal(es.T(), es.paceMaker.CurView(), header.View)
	}).Once()

	// processing this proposal shouldn't trigger view change since we have already seen QC.
	// we have used QC to advance rounds, but no proposal was made because we were missing parent block
	// when we have received parent block we can try proposing again.
	err = es.eventhandler.OnReceiveProposal(es.votingProposal)
	require.NoError(es.T(), err)

	require.Equal(es.T(), qc.View+1, es.paceMaker.CurView(), "expect a view change")
}

// TestOnReceiveProposal_ProposeAfterReceivingTC tests a scenario where we have received TC which advances to view where we are
// leader but no proposal can be created because we don't have parent proposal. After receiving missing parent proposal we have
// all available data to construct a valid proposal. We need to ensure this.
func (es *EventHandlerSuite) TestOnReceiveProposal_ProposeAfterReceivingTC() {

	// TC contains a QC.BlockID == es.votingProposal
	tc := helper.MakeTC(helper.WithTCView(es.votingProposal.Block.View+1),
		helper.WithTCNewestQC(es.qc))

	// first process TC this should advance view
	err := es.eventhandler.OnReceiveTc(tc)
	require.NoError(es.T(), err)
	require.Equal(es.T(), tc.View+1, es.paceMaker.CurView(), "expect a view change")
	es.notifier.AssertNotCalled(es.T(), "OnOwnProposal", mock.Anything, mock.Anything)

	es.voteAggregator.On("AddBlock", es.votingProposal).Return(nil).Once()

	// we are leader for current view
	es.committee.leaders[es.paceMaker.CurView()] = struct{}{}

	es.notifier.On("OnOwnProposal", mock.Anything, mock.Anything).Run(func(args mock.Arguments) {
		header, ok := args[0].(*flow.Header)
		require.True(es.T(), ok)
		// it should broadcast a header as the same as current view
		require.Equal(es.T(), es.paceMaker.CurView(), header.View)
	}).Once()

	// processing this proposal shouldn't trigger view change, since we have already seen QC.
	// we have used QC to advance rounds, but no proposal was made because we were missing parent block
	// when we have received parent block we can try proposing again.
	err = es.eventhandler.OnReceiveProposal(es.votingProposal)
	require.NoError(es.T(), err)

	require.Equal(es.T(), tc.View+1, es.paceMaker.CurView(), "expect a view change")
}

// TestOnReceiveQc_HappyPath tests that building a QC for current view triggers view change. We are not leader for next
// round, so no proposal is expected.
func (es *EventHandlerSuite) TestOnReceiveQc_HappyPath() {
	// voting block exists
	es.forks.proposals[es.votingProposal.Block.BlockID] = es.votingProposal

	// a qc is built
	qc := createQC(es.votingProposal.Block)

	// new qc is added to forks
	// view changed
	// I'm not the next leader
	// haven't received block for next view
	// goes to the new view
	es.endView++
	// not the leader of the newview
	// don't have block for the newview

	err := es.eventhandler.OnReceiveQc(qc)
	require.NoError(es.T(), err, "if a vote can trigger a QC to be built,"+
		"and the QC triggered a view change, then start new view")
	require.Equal(es.T(), es.endView, es.paceMaker.CurView(), "incorrect view change")
	es.notifier.AssertNotCalled(es.T(), "OnOwnProposal", mock.Anything, mock.Anything)
}

// TestOnReceiveQc_FutureView tests that building a QC for future view triggers view change
func (es *EventHandlerSuite) TestOnReceiveQc_FutureView() {
	// voting block exists
	curView := es.paceMaker.CurView()

	// b1 is for current view
	// b2 and b3 is for future view, but branched out from the same parent as b1
	b1 := createProposal(curView, curView-1)
	b2 := createProposal(curView+1, curView-1)
	b3 := createProposal(curView+2, curView-1)

	// a qc is built
	// qc3 is for future view
	// qc2 is an older than qc3
	// since vote aggregator can concurrently process votes and build qcs,
	// we prepare qcs at different view to be processed, and verify the view change.
	qc1 := createQC(b1.Block)
	qc2 := createQC(b2.Block)
	qc3 := createQC(b3.Block)

	// all three proposals are known
	es.forks.proposals[b1.Block.BlockID] = b1
	es.forks.proposals[b2.Block.BlockID] = b2
	es.forks.proposals[b3.Block.BlockID] = b3

	// test that qc for future view should trigger view change
	err := es.eventhandler.OnReceiveQc(qc3)
	endView := b3.Block.View + 1 // next view
	require.NoError(es.T(), err, "if a vote can trigger a QC to be built,"+
		"and the QC triggered a view change, then start new view")
	require.Equal(es.T(), endView, es.paceMaker.CurView(), "incorrect view change")

	// the same qc would not trigger view change
	err = es.eventhandler.OnReceiveQc(qc3)
	endView = b3.Block.View + 1 // next view
	require.NoError(es.T(), err, "same qc should not trigger view change")
	require.Equal(es.T(), endView, es.paceMaker.CurView(), "incorrect view change")

	// old QCs won't trigger view change
	err = es.eventhandler.OnReceiveQc(qc2)
	require.NoError(es.T(), err)
	require.Equal(es.T(), endView, es.paceMaker.CurView(), "incorrect view change")

	err = es.eventhandler.OnReceiveQc(qc1)
	require.NoError(es.T(), err)
	require.Equal(es.T(), endView, es.paceMaker.CurView(), "incorrect view change")
}

// TestOnReceiveQc_NextLeaderProposes tests that after receiving a valid proposal for cur view, and I'm the next leader,
// a QC can be built for the block, triggered view change, and I will propose
func (es *EventHandlerSuite) TestOnReceiveQc_NextLeaderProposes() {
	proposal := createProposal(es.initView, es.initView-1)
	qc := createQC(proposal.Block)
	es.voteAggregator.On("AddBlock", proposal).Return(nil).Once()
	// I'm the next leader
	es.committee.leaders[es.initView+1] = struct{}{}
	// qc triggered view change
	es.endView++
	// I'm the leader of cur view (7)
	// I'm not the leader of next view (8), trigger view change

	err := es.eventhandler.OnReceiveProposal(proposal)
	require.NoError(es.T(), err)

	es.notifier.On("OnOwnProposal", mock.Anything, mock.Anything).Run(func(args mock.Arguments) {
		header, ok := args[0].(*flow.Header)
		require.True(es.T(), ok)
		// it should broadcast a header as the same as endView
		require.Equal(es.T(), es.endView, header.View)
	}).Once()

	// after receiving proposal build QC and deliver it to event handler
	err = es.eventhandler.OnReceiveQc(qc)
	require.NoError(es.T(), err)

	require.Equal(es.T(), es.endView, es.paceMaker.CurView(), "incorrect view change")
	es.voteAggregator.AssertCalled(es.T(), "AddBlock", proposal)
}

// TestOnReceiveQc_ProposeOnce tests that after constructing proposal we don't attempt to create another
// proposal for same view.
func (es *EventHandlerSuite) TestOnReceiveQc_ProposeOnce() {
	// once per OnReceiveProposal call
	es.voteAggregator.On("AddBlock", es.votingProposal).Return(nil).Twice()

	// I'm the next leader
	es.committee.leaders[es.initView+1] = struct{}{}

	es.endView++

	es.notifier.On("OnOwnProposal", mock.Anything, mock.Anything).Once()

	err := es.eventhandler.OnReceiveProposal(es.votingProposal)
	require.NoError(es.T(), err)

	// constructing QC triggers making block proposal
	err = es.eventhandler.OnReceiveQc(es.qc)
	require.NoError(es.T(), err)

	// receiving same proposal again triggers proposing logic
	err = es.eventhandler.OnReceiveProposal(es.votingProposal)
	require.NoError(es.T(), err)

	require.Equal(es.T(), es.endView, es.paceMaker.CurView(), "incorrect view change")
	es.notifier.AssertNumberOfCalls(es.T(), "OnOwnProposal", 1)
}

// TestOnTCConstructed_HappyPath tests that building a TC for current view triggers view change
func (es *EventHandlerSuite) TestOnReceiveTc_HappyPath() {
	// voting block exists
	es.forks.proposals[es.votingProposal.Block.BlockID] = es.votingProposal

	// a tc is built
	tc := helper.MakeTC(helper.WithTCView(es.initView), helper.WithTCNewestQC(es.votingProposal.Block.QC))

	// expect a view change
	es.endView++

	err := es.eventhandler.OnReceiveTc(tc)
	require.NoError(es.T(), err, "TC should trigger a view change and start of new view")
	require.Equal(es.T(), es.endView, es.paceMaker.CurView(), "incorrect view change")
}

// TestOnTCConstructed_NextLeaderProposes tests that after receiving TC and advancing view we as next leader create a proposal
// and broadcast it
func (es *EventHandlerSuite) TestOnReceiveTc_NextLeaderProposes() {
	es.committee.leaders[es.tc.View+1] = struct{}{}
	es.endView++

	es.notifier.On("OnOwnProposal", mock.Anything, mock.Anything).Run(func(args mock.Arguments) {
		header, ok := args[0].(*flow.Header)
		require.True(es.T(), ok)
		// it should broadcast a header as the same as endView
		require.Equal(es.T(), es.endView, header.View)

		// proposed block should contain valid newest QC and lastViewTC
		expectedNewestQC := es.paceMaker.NewestQC()
		proposal := model.ProposalFromFlow(header, expectedNewestQC.View)
		require.Equal(es.T(), expectedNewestQC, proposal.Block.QC)
		require.Equal(es.T(), es.paceMaker.LastViewTC(), proposal.LastViewTC)
	}).Once()

	err := es.eventhandler.OnReceiveTc(es.tc)
	require.NoError(es.T(), err)
	require.Equal(es.T(), es.endView, es.paceMaker.CurView(), "TC didn't trigger view change")
<<<<<<< HEAD

	lastCall := es.communicator.Calls[len(es.communicator.Calls)-1]
	// the last call is BroadcastProposal
	require.Equal(es.T(), "BroadcastProposalWithDelay", lastCall.Method)
	header, ok := lastCall.Arguments[0].(*flow.Header)
	require.True(es.T(), ok)
	// it should broadcast a header as the same as endView
	require.Equal(es.T(), es.endView, header.View)

	// proposed block should contain valid newest QC and lastViewTC
	expectedNewestQC := es.paceMaker.NewestQC()
	proposal := model.ProposalFromFlow(header)
	require.Equal(es.T(), expectedNewestQC, proposal.Block.QC)
	require.Equal(es.T(), es.paceMaker.LastViewTC(), proposal.LastViewTC)
=======
>>>>>>> 8bc1222d
}

// TestOnTimeout tests that event handler produces TimeoutObject and broadcasts it to other members of consensus
// committee. Additionally, It has to contribute TimeoutObject to timeout aggregation process by sending it to TimeoutAggregator.
func (es *EventHandlerSuite) TestOnTimeout() {

	es.timeoutAggregator.On("AddTimeout", mock.Anything).Return().Once()

	es.notifier.On("OnOwnTimeout", mock.Anything).Run(func(args mock.Arguments) {
		timeoutObject, ok := args[0].(*model.TimeoutObject)
		require.True(es.T(), ok)
		// it should broadcast a TO with same view as endView
		require.Equal(es.T(), es.endView, timeoutObject.View)
	}).Once()

	err := es.eventhandler.OnLocalTimeout()
	require.NoError(es.T(), err)

	// TimeoutObject shouldn't trigger view change
	require.Equal(es.T(), es.endView, es.paceMaker.CurView(), "incorrect view change")
}

// TestOnTimeout_SanityChecks tests a specific scenario where pacemaker have seen both QC and TC for previous view
// and EventHandler tries to produce a timeout object, such timeout object is invalid if both QC and TC is present, we
// need to make sure that EventHandler filters out TC for last view if we know about QC for same view.
func (es *EventHandlerSuite) TestOnTimeout_SanityChecks() {
	es.timeoutAggregator.On("AddTimeout", mock.Anything).Return().Once()

	// voting block exists
	es.forks.proposals[es.votingProposal.Block.BlockID] = es.votingProposal

	// a tc is built
	tc := helper.MakeTC(helper.WithTCView(es.initView), helper.WithTCNewestQC(es.votingProposal.Block.QC))

	// expect a view change
	es.endView++

	err := es.eventhandler.OnReceiveTc(tc)
	require.NoError(es.T(), err, "TC should trigger a view change and start of new view")
	require.Equal(es.T(), es.endView, es.paceMaker.CurView(), "incorrect view change")

	// receive a QC for the same view as the TC
	qc := helper.MakeQC(helper.WithQCView(tc.View))
	err = es.eventhandler.OnReceiveQc(qc)
	require.NoError(es.T(), err)
	require.Equal(es.T(), es.endView, es.paceMaker.CurView(), "QC shouldn't trigger view change")
	require.Equal(es.T(), tc, es.paceMaker.LastViewTC(), "invalid last view TC")
	require.Equal(es.T(), qc, es.paceMaker.NewestQC(), "invalid newest QC")

	es.notifier.On("OnOwnTimeout", mock.Anything).Run(func(args mock.Arguments) {
		timeoutObject, ok := args[0].(*model.TimeoutObject)
		require.True(es.T(), ok)
		require.Equal(es.T(), es.endView, timeoutObject.View)
		require.Equal(es.T(), qc, timeoutObject.NewestQC)
		require.Nil(es.T(), timeoutObject.LastViewTC)
	}).Once()

	err = es.eventhandler.OnLocalTimeout()
	require.NoError(es.T(), err)
}

// TestOnTimeout_ReplicaEjected tests that EventHandler correctly handles possible errors from SafetyRules and doesn't broadcast
// timeout objects when replica is ejected.
func (es *EventHandlerSuite) TestOnTimeout_ReplicaEjected() {
	es.Run("no-timeout", func() {
		*es.safetyRules.SafetyRules = *mocks.NewSafetyRules(es.T())
		es.safetyRules.On("ProduceTimeout", mock.Anything, mock.Anything, mock.Anything).Return(nil, model.NewNoTimeoutErrorf(""))
		err := es.eventhandler.OnLocalTimeout()
		require.NoError(es.T(), err, "should be handled as sentinel error")
	})
	es.Run("create-timeout-exception", func() {
		*es.safetyRules.SafetyRules = *mocks.NewSafetyRules(es.T())
		exception := errors.New("produce-timeout-exception")
		es.safetyRules.On("ProduceTimeout", mock.Anything, mock.Anything, mock.Anything).Return(nil, exception)
		err := es.eventhandler.OnLocalTimeout()
		require.ErrorIs(es.T(), err, exception, "expect a wrapped exception")
	})
	es.timeoutAggregator.AssertNotCalled(es.T(), "AddTimeout", mock.Anything)
	es.notifier.AssertNotCalled(es.T(), "OnOwnTimeout", mock.Anything)
}

// Test100Timeout tests that receiving 100 TCs for increasing views advances rounds
func (es *EventHandlerSuite) Test100Timeout() {
	for i := 0; i < 100; i++ {
		tc := helper.MakeTC(helper.WithTCView(es.initView + uint64(i)))
		err := es.eventhandler.OnReceiveTc(tc)
		es.endView++
		require.NoError(es.T(), err)
	}
	require.Equal(es.T(), es.endView, es.paceMaker.CurView(), "incorrect view change")
}

// TestLeaderBuild100Blocks tests scenario where leader builds 100 proposals one after another
func (es *EventHandlerSuite) TestLeaderBuild100Blocks() {
	// I'm the leader for the first view
	es.committee.leaders[es.initView] = struct{}{}

	totalView := 100
	for i := 0; i < totalView; i++ {
		// I'm the leader for 100 views
		// I'm the next leader
		es.committee.leaders[es.initView+uint64(i+1)] = struct{}{}
		// I can build qc for all 100 views
		proposal := createProposal(es.initView+uint64(i), es.initView+uint64(i)-1)
		qc := createQC(proposal.Block)

		// for first proposal we need to store the parent otherwise it won't be voted for
		if i == 0 {
			parentBlock := helper.MakeProposal(
				helper.WithBlock(
					helper.MakeBlock(func(block *model.Block) {
						block.BlockID = proposal.Block.QC.BlockID
						block.View = proposal.Block.QC.View
					})))
			es.forks.proposals[parentBlock.Block.BlockID] = parentBlock
		}

		es.voteAggregator.On("AddBlock", proposal).Return(nil).Once()
		es.voteAggregator.On("AddVote", proposal.ProposerVote()).Return(nil).Once()

		es.safetyRules.votable[proposal.Block.BlockID] = struct{}{}
		// should trigger 100 view change
		es.endView++

		es.notifier.On("OnOwnProposal", mock.Anything, mock.Anything).Run(func(args mock.Arguments) {
			header, ok := args[0].(*flow.Header)
			require.True(es.T(), ok)
			require.Equal(es.T(), proposal.Block.View+1, header.View)
		}).Once()

		err := es.eventhandler.OnReceiveProposal(proposal)
		require.NoError(es.T(), err)
		err = es.eventhandler.OnReceiveQc(qc)
		require.NoError(es.T(), err)
	}

	require.Equal(es.T(), es.endView, es.paceMaker.CurView(), "incorrect view change")
	require.Equal(es.T(), totalView, (len(es.forks.proposals)-1)/2)
	es.voteAggregator.AssertExpectations(es.T())
}

// TestFollowerFollows100Blocks tests scenario where follower receives 100 proposals one after another
func (es *EventHandlerSuite) TestFollowerFollows100Blocks() {
	// add parent proposal otherwise we can't propose
	parentProposal := createProposal(es.initView, es.initView-1)
	es.forks.proposals[parentProposal.Block.BlockID] = parentProposal
	for i := 0; i < 100; i++ {
		// create each proposal as if they are created by some leader
		proposal := createProposal(es.initView+uint64(i)+1, es.initView+uint64(i))
		es.voteAggregator.On("AddBlock", proposal).Return(nil).Once()
		// as a follower, I receive these proposals
		err := es.eventhandler.OnReceiveProposal(proposal)
		require.NoError(es.T(), err)
		es.endView++
	}
	require.Equal(es.T(), es.endView, es.paceMaker.CurView(), "incorrect view change")
	require.Equal(es.T(), 100, len(es.forks.proposals)-2)
}

// TestFollowerReceives100Forks tests scenario where follower receives 100 forks built on top of the same block
func (es *EventHandlerSuite) TestFollowerReceives100Forks() {
	for i := 0; i < 100; i++ {
		// create each proposal as if they are created by some leader
		proposal := createProposal(es.initView+uint64(i)+1, es.initView-1)
		proposal.LastViewTC = helper.MakeTC(helper.WithTCView(es.initView+uint64(i)),
			helper.WithTCNewestQC(proposal.Block.QC))
		// expect a view change since fork can be made only if last view has ended with TC.
		es.endView++
		es.voteAggregator.On("AddBlock", proposal).Return(nil).Once()
		// as a follower, I receive these proposals
		err := es.eventhandler.OnReceiveProposal(proposal)
		require.NoError(es.T(), err)
	}
	require.Equal(es.T(), es.endView, es.paceMaker.CurView(), "incorrect view change")
	require.Equal(es.T(), 100, len(es.forks.proposals)-1)
}

// TestStart_PendingBlocksRecovery tests a scenario where node has unprocessed pending proposals that were not processed
// by event handler yet. After startup, we need to process all pending proposals.
func (es *EventHandlerSuite) TestStart_PendingBlocksRecovery() {

	var pendingProposals []*model.Proposal
	proposal := createProposal(es.initView+1, es.initView)
	pendingProposals = append(pendingProposals, proposal)
	proposalWithTC := helper.MakeProposal(helper.WithBlock(
		helper.MakeBlock(
			helper.WithBlockView(es.initView+10),
			helper.WithBlockQC(proposal.Block.QC))),
		func(proposal *model.Proposal) {
			proposal.LastViewTC = helper.MakeTC(
				helper.WithTCView(proposal.Block.View-1),
				helper.WithTCNewestQC(proposal.Block.QC))
		},
	)
	pendingProposals = append(pendingProposals, proposalWithTC)
	proposal = createProposal(proposalWithTC.Block.View+1, proposalWithTC.Block.View)
	pendingProposals = append(pendingProposals, proposal)

	for _, proposal := range pendingProposals {
		es.forks.proposals[proposal.Block.BlockID] = proposal
	}

	lastProposal := pendingProposals[len(pendingProposals)-1]
	es.endView = lastProposal.Block.View

	es.forks.On("NewestView").Return(es.endView).Once()

	err := es.eventhandler.Start(es.ctx)
	require.NoError(es.T(), err)
	require.Equal(es.T(), es.endView, es.paceMaker.CurView(), "incorrect view change")
}

// TestStart_ProposeOnce tests that after starting event handler we don't create proposal in case we have already proposed
// for this view.
func (es *EventHandlerSuite) TestStart_ProposeOnce() {
	es.voteAggregator.On("AddBlock", es.votingProposal).Return(nil).Once()

	// I'm the next leader
	es.committee.leaders[es.initView+1] = struct{}{}

	es.endView++

	es.notifier.On("OnOwnProposal", mock.Anything, mock.Anything).Once()

	err := es.eventhandler.OnReceiveProposal(es.votingProposal)
	require.NoError(es.T(), err)

	// constructing QC triggers making block proposal
	err = es.eventhandler.OnReceiveQc(es.qc)
	require.NoError(es.T(), err)

	es.notifier.AssertNumberOfCalls(es.T(), "OnOwnProposal", 1)

	es.forks.On("NewestView").Return(es.endView).Once()

	// Start triggers proposing logic, make sure that we don't propose again.
	err = es.eventhandler.Start(es.ctx)
	require.NoError(es.T(), err)

	require.Equal(es.T(), es.endView, es.paceMaker.CurView(), "incorrect view change")
	// assert that broadcast wasn't trigger again
	es.notifier.AssertNumberOfCalls(es.T(), "OnOwnProposal", 1)
}

// TestCreateProposal_SanityChecks tests that proposing logic performs sanity checks when creating new block proposal.
// Specifically it tests a case where TC contains QC which: TC.View == TC.NewestQC.View
func (es *EventHandlerSuite) TestCreateProposal_SanityChecks() {
	// round ended with TC where TC.View == TC.NewestQC.View
	tc := helper.MakeTC(helper.WithTCView(es.initView),
		helper.WithTCNewestQC(helper.MakeQC(helper.WithQCBlock(es.votingProposal.Block))))

	es.forks.proposals[es.votingProposal.Block.BlockID] = es.votingProposal

	// I'm the next leader
	es.committee.leaders[tc.View+1] = struct{}{}

	es.notifier.On("OnOwnProposal", mock.Anything, mock.Anything).Run(func(args mock.Arguments) {
		header, ok := args[0].(*flow.Header)
		require.True(es.T(), ok)
		// we need to make sure that produced proposal contains only QC even if there is TC for previous view as well
		require.Nil(es.T(), header.LastViewTC)
	}).Once()

	err := es.eventhandler.OnReceiveTc(tc)
	require.NoError(es.T(), err)

	require.Equal(es.T(), tc.NewestQC, es.paceMaker.NewestQC())
	require.Equal(es.T(), tc, es.paceMaker.LastViewTC())
	require.Equal(es.T(), tc.View+1, es.paceMaker.CurView(), "incorrect view change")
}

// TestOnReceiveProposal_ProposalForActiveView tests that when receiving proposal for active we don't attempt to create a proposal
// Receiving proposal can trigger proposing logic only in case we have received missing block for past views.
func (es *EventHandlerSuite) TestOnReceiveProposal_ProposalForActiveView() {
	es.voteAggregator.On("AddBlock", mock.Anything).Return(nil)

	// receive proposal where we are leader, meaning that we have produced this proposal
	es.committee.leaders[es.votingProposal.Block.View] = struct{}{}

	err := es.eventhandler.OnReceiveProposal(es.votingProposal)
	require.NoError(es.T(), err)

	es.notifier.AssertNotCalled(es.T(), "OnOwnProposal", mock.Anything, mock.Anything)
}

// TestOnPartialTcCreated_ProducedTimeout tests that when receiving partial TC for active view we will create a timeout object
// immediately.
func (es *EventHandlerSuite) TestOnPartialTcCreated_ProducedTimeout() {
	es.timeoutAggregator.On("AddTimeout", mock.Anything).Return().Once()

	partialTc := &hotstuff.PartialTcCreated{
		View:       es.initView,
		NewestQC:   es.parentProposal.Block.QC,
		LastViewTC: nil,
	}

	es.notifier.On("OnOwnTimeout", mock.Anything).Run(func(args mock.Arguments) {
		timeoutObject, ok := args[0].(*model.TimeoutObject)
		require.True(es.T(), ok)
		// it should broadcast a TO with same view as partialTc.View
		require.Equal(es.T(), partialTc.View, timeoutObject.View)
	}).Once()

	err := es.eventhandler.OnPartialTcCreated(partialTc)
	require.NoError(es.T(), err)

	// partial TC shouldn't trigger view change
	require.Equal(es.T(), partialTc.View, es.paceMaker.CurView(), "incorrect view change")
}

// TestOnPartialTcCreated_NotActiveView tests that we don't create timeout object if partial TC was delivered for a past, non-current view.
// NOTE: it is not possible to receive a partial timeout for a FUTURE view, unless the partial timeout contains
// either a QC/TC allowing us to enter that view, therefore that case is not covered here.
// See TestOnPartialTcCreated_QcAndTcProcessing instead.
func (es *EventHandlerSuite) TestOnPartialTcCreated_NotActiveView() {
	partialTc := &hotstuff.PartialTcCreated{
		View:     es.initView - 1,
		NewestQC: es.parentProposal.Block.QC,
	}

	err := es.eventhandler.OnPartialTcCreated(partialTc)
	require.NoError(es.T(), err)

	// partial TC shouldn't trigger view change
	require.Equal(es.T(), es.initView, es.paceMaker.CurView(), "incorrect view change")
	// we don't want to create timeout if partial TC was delivered for view different than active one.
	es.notifier.AssertNotCalled(es.T(), "OnOwnTimeout", mock.Anything)
}

// TestOnPartialTcCreated_QcAndTcProcessing tests that EventHandler processes QC and TC included in hotstuff.PartialTcCreated
// data structure. This tests cases like the following example:
// * the pacemaker is in view 10
// * we observe a partial timeout for view 11 with a QC for view 10
// * we should change to view 11 using the QC, then broadcast a timeout for view 11
func (es *EventHandlerSuite) TestOnPartialTcCreated_QcAndTcProcessing() {

	testOnPartialTcCreated := func(partialTc *hotstuff.PartialTcCreated) {
		es.timeoutAggregator.On("AddTimeout", mock.Anything).Return().Once()

		es.endView++

		es.notifier.On("OnOwnTimeout", mock.Anything).Run(func(args mock.Arguments) {
			timeoutObject, ok := args[0].(*model.TimeoutObject)
			require.True(es.T(), ok)
			// it should broadcast a TO with same view as partialTc.View
			require.Equal(es.T(), partialTc.View, timeoutObject.View)
		}).Once()

		err := es.eventhandler.OnPartialTcCreated(partialTc)
		require.NoError(es.T(), err)

		require.Equal(es.T(), es.endView, es.paceMaker.CurView(), "incorrect view change")
	}

	es.Run("qc-triggered-view-change", func() {
		partialTc := &hotstuff.PartialTcCreated{
			View:     es.qc.View + 1,
			NewestQC: es.qc,
		}
		testOnPartialTcCreated(partialTc)
	})
	es.Run("tc-triggered-view-change", func() {
		tc := helper.MakeTC(helper.WithTCView(es.endView), helper.WithTCNewestQC(es.qc))
		partialTc := &hotstuff.PartialTcCreated{
			View:       tc.View + 1,
			NewestQC:   tc.NewestQC,
			LastViewTC: tc,
		}
		testOnPartialTcCreated(partialTc)
	})
}

func createBlock(view uint64) *model.Block {
	blockID := flow.MakeID(struct {
		BlockID uint64
	}{
		BlockID: view,
	})
	return &model.Block{
		BlockID: blockID,
		View:    view,
	}
}

func createBlockWithQC(view uint64, qcview uint64) *model.Block {
	block := createBlock(view)
	parent := createBlock(qcview)
	block.QC = createQC(parent)
	return block
}

func createQC(parent *model.Block) *flow.QuorumCertificate {
	qc := &flow.QuorumCertificate{
		BlockID:       parent.BlockID,
		View:          parent.View,
		SignerIndices: nil,
		SigData:       nil,
	}
	return qc
}

func createVote(block *model.Block) *model.Vote {
	return &model.Vote{
		View:     block.View,
		BlockID:  block.BlockID,
		SignerID: flow.ZeroID,
		SigData:  nil,
	}
}

func createProposal(view uint64, qcview uint64) *model.Proposal {
	block := createBlockWithQC(view, qcview)
	return &model.Proposal{
		Block:   block,
		SigData: nil,
	}
}<|MERGE_RESOLUTION|>--- conflicted
+++ resolved
@@ -689,7 +689,7 @@
 
 		// proposed block should contain valid newest QC and lastViewTC
 		expectedNewestQC := es.paceMaker.NewestQC()
-		proposal := model.ProposalFromFlow(header, expectedNewestQC.View)
+		proposal := model.ProposalFromFlow(header)
 		require.Equal(es.T(), expectedNewestQC, proposal.Block.QC)
 		require.Equal(es.T(), es.paceMaker.LastViewTC(), proposal.LastViewTC)
 	}).Once()
@@ -697,23 +697,6 @@
 	err := es.eventhandler.OnReceiveTc(es.tc)
 	require.NoError(es.T(), err)
 	require.Equal(es.T(), es.endView, es.paceMaker.CurView(), "TC didn't trigger view change")
-<<<<<<< HEAD
-
-	lastCall := es.communicator.Calls[len(es.communicator.Calls)-1]
-	// the last call is BroadcastProposal
-	require.Equal(es.T(), "BroadcastProposalWithDelay", lastCall.Method)
-	header, ok := lastCall.Arguments[0].(*flow.Header)
-	require.True(es.T(), ok)
-	// it should broadcast a header as the same as endView
-	require.Equal(es.T(), es.endView, header.View)
-
-	// proposed block should contain valid newest QC and lastViewTC
-	expectedNewestQC := es.paceMaker.NewestQC()
-	proposal := model.ProposalFromFlow(header)
-	require.Equal(es.T(), expectedNewestQC, proposal.Block.QC)
-	require.Equal(es.T(), es.paceMaker.LastViewTC(), proposal.LastViewTC)
-=======
->>>>>>> 8bc1222d
 }
 
 // TestOnTimeout tests that event handler produces TimeoutObject and broadcasts it to other members of consensus
