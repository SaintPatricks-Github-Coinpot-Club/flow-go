package timeout

import (
	"testing"
	"time"

	"github.com/stretchr/testify/require"

	"github.com/onflow/flow-go/consensus/hotstuff/model"
)

// TestConstructor tests that constructor performs needed checks and returns expected values depending on different inputs.
func TestConstructor(t *testing.T) {
	c, err := NewConfig(1200*time.Millisecond, 2000*time.Millisecond, 1.5, 3, 2000*time.Millisecond)
	require.NoError(t, err)
	require.Equal(t, float64(1200), c.MinReplicaTimeout)
	require.Equal(t, float64(2000), c.MaxReplicaTimeout)
	require.Equal(t, float64(1.5), c.TimeoutAdjustmentFactor)
	require.Equal(t, uint64(3), c.HappyPathMaxRoundFailures)
	require.Equal(t, float64(2000), c.MaxTimeoutObjectRebroadcastInterval)

	// should not allow negative minReplicaTimeout
	c, err = NewConfig(-1200*time.Millisecond, 2000*time.Millisecond, 1.5, 3, 2000*time.Millisecond)
	require.True(t, model.IsConfigurationError(err))

	// should not allow 0 minReplicaTimeout
	c, err = NewConfig(0, 2000*time.Millisecond, 1.5, 3, 2000*time.Millisecond)
	require.True(t, model.IsConfigurationError(err))

	// should not allow maxReplicaTimeout < minReplicaTimeout
	c, err = NewConfig(1200*time.Millisecond, 1000*time.Millisecond, 1.5, 3, 2000*time.Millisecond)
	require.True(t, model.IsConfigurationError(err))

	// should not allow timeoutIncrease to be 1.0 or smaller
	c, err = NewConfig(1200*time.Millisecond, 2000*time.Millisecond, 1.0, 3, 2000*time.Millisecond)
<<<<<<< HEAD
	require.True(t, model.IsConfigurationError(err))

	// should accept only positive values for maxRebroadcastInterval
	// TODO this test only passed because of the blockrate delay value passed, need to update?
	c, err = NewConfig(1200*time.Millisecond, 2000*time.Millisecond, 1.5, 3, 0)
	require.True(t, model.IsConfigurationError(err))
	c, err = NewConfig(1200*time.Millisecond, 2000*time.Millisecond, 1.5, 3, -1000*time.Millisecond)
=======
	require.True(t, model.IsConfigurationError(err))

	// should not allow maxRebroadcastInterval to be smaller than minReplicaTimeout
	c, err = NewConfig(1200*time.Millisecond, 2000*time.Millisecond, 1.5, 3, 0)
>>>>>>> c7521f62
	require.True(t, model.IsConfigurationError(err))
}

// TestDefaultConfig tests that default config is filled with correct values.
func TestDefaultConfig(t *testing.T) {
	c := NewDefaultConfig()

	require.Equal(t, float64(3000), c.MinReplicaTimeout)
	require.Equal(t, 1.2, c.TimeoutAdjustmentFactor)
	require.Equal(t, uint64(6), c.HappyPathMaxRoundFailures)
}<|MERGE_RESOLUTION|>--- conflicted
+++ resolved
@@ -33,20 +33,12 @@
 
 	// should not allow timeoutIncrease to be 1.0 or smaller
 	c, err = NewConfig(1200*time.Millisecond, 2000*time.Millisecond, 1.0, 3, 2000*time.Millisecond)
-<<<<<<< HEAD
 	require.True(t, model.IsConfigurationError(err))
 
 	// should accept only positive values for maxRebroadcastInterval
-	// TODO this test only passed because of the blockrate delay value passed, need to update?
 	c, err = NewConfig(1200*time.Millisecond, 2000*time.Millisecond, 1.5, 3, 0)
 	require.True(t, model.IsConfigurationError(err))
 	c, err = NewConfig(1200*time.Millisecond, 2000*time.Millisecond, 1.5, 3, -1000*time.Millisecond)
-=======
-	require.True(t, model.IsConfigurationError(err))
-
-	// should not allow maxRebroadcastInterval to be smaller than minReplicaTimeout
-	c, err = NewConfig(1200*time.Millisecond, 2000*time.Millisecond, 1.5, 3, 0)
->>>>>>> c7521f62
 	require.True(t, model.IsConfigurationError(err))
 }
 
