--- conflicted
+++ resolved
@@ -51,14 +51,7 @@
 	// compute the aggregated key of signers
 	aggrgetaedKey, err := s.keysAggregator.aggregatedStakingKey(signers)
 	if err != nil {
-<<<<<<< HEAD
-		return false, fmt.Errorf("could not compute aggregated key: %w", err)
-=======
-		return false, fmt.Errorf("could not get signer identities: %w", err)
-	}
-	if len(signers) < len(voterIDs) { // check we have valid consensus member Identities for all signers
-		return false, fmt.Errorf("duplicate or invalid signer IDs in QC for block %x: %w", block.BlockID, model.ErrInvalidSigner)
->>>>>>> 8709e5aa
+		return false, fmt.Errorf("could not compute BLS key: %w", err)
 	}
 
 	valid, err := s.verifier.Verify(msg, sigData, aggrgetaedKey)
