package votecollector

import (
	"errors"
	"fmt"

	"github.com/onflow/crypto"
	"github.com/rs/zerolog"
	"go.uber.org/atomic"

	"github.com/onflow/flow-go/consensus/hotstuff"
	"github.com/onflow/flow-go/consensus/hotstuff/model"
	"github.com/onflow/flow-go/consensus/hotstuff/signature"
	"github.com/onflow/flow-go/consensus/hotstuff/verification"
	"github.com/onflow/flow-go/model/encoding"
	"github.com/onflow/flow-go/model/flow"
	"github.com/onflow/flow-go/module/irrecoverable"
	msig "github.com/onflow/flow-go/module/signature"
	"github.com/onflow/flow-go/state/protocol"
)

/* **************** Base-Factory for CombinedVoteProcessors ***************** */

// combinedVoteProcessorFactoryBaseV3 is a `votecollector.baseFactory` for creating
// CombinedVoteProcessors, holding all needed dependencies.
// combinedVoteProcessorFactoryBaseV3 is intended to be used for the main consensus.
// CAUTION:
// this base factory only creates the VerifyingVoteProcessor for the given block.
// It does _not_ check the proposer's vote for its own block, i.e. it does _not_
// implement `hotstuff.VoteProcessorFactory`. This base factory should be wrapped
// by `votecollector.VoteProcessorFactory` which adds the logic to verify
// the proposer's vote (decorator pattern).
// nolint:unused
type combinedVoteProcessorFactoryBaseV3 struct {
	committee   hotstuff.DynamicCommittee
	onQCCreated hotstuff.OnQCCreated
	packer      hotstuff.Packer
}

// Create creates CombinedVoteProcessorV3 for processing votes for the given block.
// Caller must treat all errors as exceptions
// nolint:unused
func (f *combinedVoteProcessorFactoryBaseV3) Create(log zerolog.Logger, block *model.Block) (hotstuff.VerifyingVoteProcessor, error) {
	allParticipants, err := f.committee.IdentitiesByBlock(block.BlockID)
	if err != nil {
		return nil, fmt.Errorf("error retrieving consensus participants at block %v: %w", block.BlockID, err)
	}

	// message that has to be verified against aggregated signature
	msg := verification.MakeVoteMessage(block.View, block.BlockID)

	dkg, err := f.committee.DKG(block.View)
	if err != nil {
		return nil, fmt.Errorf("could not get DKG info at block %v: %w", block.BlockID, err)
	}

	// Prepare the staking public keys of participants.
	// CAUTION: while every participant must have a staking key (hence len(allParticipants) == len(stakingKeys))
	// some consensus nodes might not be part of the Random Beacon Committee.
	//   - We use 𝒫 as shorthand notation of `allParticipants`, which is the set of all nodes that are authorized to vote for `block`.
	//   - The DKG committee 𝒟 is the set of parties that were authorized to participate in the DKG (happy path; or
	//     eligible to receive a private key share from an alternative source on the fallback path).
	// With 𝓑 we denote the subset 𝓑 := (𝒟 ∩ 𝒫), i.e. all nodes that are authorized to vote for `block` _and_ are part of the
	// DKG committee. Only for nodes ρ ∈ 𝓑, the method `dkg.KeyShare(ρ.NodeID)` will return a public key. Note that there might
	// not exist a private key for ρ  (e.g. if ρ failed the DKG), but `dkg.KeyShare(ρ.NodeID)` nevertheless returns a key.
	stakingKeys := make([]crypto.PublicKey, 0, len(allParticipants))
	beaconParticipants := make(flow.IdentityList, 0, len(allParticipants))
	beaconKeys := make([]crypto.PublicKey, 0, len(allParticipants))
	for _, participant := range allParticipants {
		stakingKeys = append(stakingKeys, participant.StakingPubKey) // all nodes have staking keys
		pk, err := dkg.KeyShare(participant.NodeID)                  // but only a subset of nodes might have random beacon keys
		if err != nil {
			if protocol.IsIdentityNotFound(err) {
				continue
			}
			return nil, irrecoverable.NewException(fmt.Errorf("unexpected error retrieving random beacon key share for node %v: %w", participant.NodeID, err))
		}
		beaconParticipants = append(beaconParticipants, participant)
		beaconKeys = append(beaconKeys, pk)
	}

	stakingSigAggtor, err := signature.NewWeightedSignatureAggregator(allParticipants, stakingKeys, msg, msig.ConsensusVoteTag)
	if err != nil {
		return nil, fmt.Errorf("could not create aggregator for staking signatures: %w", err)
	}

	beaconAggregator, err := signature.NewWeightedSignatureAggregator(beaconParticipants, beaconKeys, msg, msig.RandomBeaconTag)
	if err != nil {
		return nil, fmt.Errorf("could not create aggregator for threshold signatures: %w", err)
	}

	threshold := msig.RandomBeaconThreshold(int(dkg.Size()))
	randomBeaconInspector, err := signature.NewRandomBeaconInspector(dkg.GroupKey(), dkg.KeyShares(), threshold, msg)
	if err != nil {
		return nil, fmt.Errorf("could not create random beacon inspector: %w", err)
	}

	rbRector := signature.NewRandomBeaconReconstructor(dkg, randomBeaconInspector)
	minRequiredWeight, err := f.committee.QuorumThresholdForView(block.View)
	if err != nil {
		return nil, fmt.Errorf("could not get weight threshold for view %d: %w", block.View, err)
	}

	return &CombinedVoteProcessorV3{
		log:               log.With().Hex("block_id", block.BlockID[:]).Logger(),
		block:             block,
		stakingSigAggtor:  stakingSigAggtor,
		rbSigAggtor:       beaconAggregator,
		rbRector:          rbRector,
		onQCCreated:       f.onQCCreated,
		packer:            f.packer,
		votesCache:        NewConcurrentIdentifierSet(),
		minRequiredWeight: minRequiredWeight,
		done:              *atomic.NewBool(false),
	}, nil
}

/* ****************** CombinedVoteProcessorV3 Implementation ****************** */

// CombinedVoteProcessorV3 implements the hotstuff.VerifyingVoteProcessor interface.
// It processes votes from the main consensus committee, where participants vote in
// favour of a block by proving either their staking key signature or their random
// beacon signature. In the former case, the participant only contributes to HotStuff
// progress; while in the latter case, the voter also contributes to running the
// random beacon. Concurrency safe.
type CombinedVoteProcessorV3 struct {
	log               zerolog.Logger
	block             *model.Block
	stakingSigAggtor  hotstuff.WeightedSignatureAggregator
	rbSigAggtor       hotstuff.WeightedSignatureAggregator
	rbRector          hotstuff.RandomBeaconReconstructor
	onQCCreated       hotstuff.OnQCCreated
	packer            hotstuff.Packer
	votesCache        *ConcurrentIdentifierSet
	minRequiredWeight uint64
	done              atomic.Bool
}

var _ hotstuff.VerifyingVoteProcessor = (*CombinedVoteProcessorV3)(nil)

// Block returns block that is part of proposal that we are processing votes for.
func (p *CombinedVoteProcessorV3) Block() *model.Block {
	return p.block
}

// Status returns status of this vote processor, it's always verifying.
func (p *CombinedVoteProcessorV3) Status() hotstuff.VoteCollectorStatus {
	return hotstuff.VoteCollectorStatusVerifying
}

// Process performs processing of single vote in concurrent safe way. This function is implemented to be
// called by multiple goroutines at the same time. Supports processing of both staking and random beacon signatures.
// Design of this function is event driven: as soon as we collect enough signatures to create a QC we will immediately do so
// and submit it via callback for further processing.
//
// IMPORTANT: The VerifyingVoteProcessor provides the final defense against any vote-equivocation attacks
// for its specific block. These attacks typically aim at multiple votes from the same node being counted
// towards the supermajority threshold. This must cover attacks by the leader concurrently utilizing
// stand-alone votes and votes embedded into the proposal.
//
// Expected error returns during normal operations:
<<<<<<< HEAD
//   - [VoteForIncompatibleBlockError] if vote is for incompatible block
//   - [VoteForIncompatibleViewError] if vote is for incompatible view
//   - [model.InvalidVoteError] if vote has invalid signature
//   - [model.DuplicatedSignerError] if the same vote from the same signer has been already added
//   - [model.DoubleVoteError] indicates that the voter has equivocated and submitted different votes for the same block.
//     (i.e. using different voting schemas for the same block).
=======
//   - [VoteForIncompatibleBlockError] - submitted vote for incompatible block
//   - [VoteForIncompatibleViewError] - submitted vote for incompatible view
//   - [model.InvalidVoteError] - submitted vote with invalid signature
//   - [model.DuplicatedSignerError] - vote from a signer whose vote was previously already processed
>>>>>>> 3901bd5d
//
// All other errors should be treated as exceptions.
//
// Impossibility of vote double-counting: All votes before being counted by the aggregator are first deduplicated using a dedicated votesCache
// which tracks votes by signerID this ensures that at most one vote will be processed from given signer.
// This means that [CombinedVoteProcessorV3] guarantees to process at most one vote per signer, everything else will be discarded
// as duplicate. We rely on the external components to detect and slash equivocation cases.
func (p *CombinedVoteProcessorV3) Process(vote *model.Vote) error {
	err := EnsureVoteForBlock(vote, p.block)
	if err != nil {
		return fmt.Errorf("received incompatible vote %v: %w", vote.ID(), err)
	}

	// Add vote to a local cache to track repeated and double votes before processing them by specific aggregators.
	// Consensus committee member can provide vote in two forms: a staking signature and a random beacon signature.
	// Therefore, we might receive two votes from one node, where the first vote gets processed by the StakingSigAggregator and second one by RBSigAggregator.
	// Since each of the aggregators tracks votes by signer ID, they cannot detect duplicated or repeated votes if they were provided
	// only one to each aggregator. It's impossible to deduplicate votes without relying on external components to do the job.
	// To increase modularity and BFT resilience of this component we are introducing a votesCache which tracks votes by signer ID.
	// Using votesCache we can guarantee that we will process at most one vote per signer, which guarantees correctness of the QCs we produce without relying on
	// external conditions.
	//
<<<<<<< HEAD
	// The way votesCache is used introduces some weak consistency between cache and aggregators:
	// * On the happy path, adding a vote to the votesCache acts like a trapdoor for competing threads attempting to add another
	//   vote from the same replica. Only a single thread will pass the cache and succeed in adding the vote to the aggregator.
	// * It gets more interesting when any of the operations fail after we add the vote to the cache. We impose the following
	//   only the very first vote that was added to the votesCache from the same signer will be processed by the component.
	//   It means that if the vote was invalid for any reason from the point of view of the aggregator, the subsequent votes from
	//   the same signer won't be processed at all, because they will be rejected by the `votesCache`.
	// Since all honest replicas provide valid votes only, nodes producing invalid votes are counted towards the byzantine
	// threshold f. As long as we have a supermajority of honest nodes, liveness will not be impacted.
	// If this component receives f+1 invalid votes, we won't be able to produce a QC for this particular view.
	if err := p.votesCache.AddVote(vote); err != nil {
		if errors.Is(err, RepeatedVoteErr) {
			return model.NewDuplicatedSignerErrorf("vote from %s has been already added", vote.SignerID)
		}
		return fmt.Errorf("could not add vote %v: %w", vote.ID(), err)
	}

	// in order to catch all cases of vote equivocation we are first adding the vote to the cache and only after
	// we ensure that indeed the vote is for designated vote processor, otherwise we won't be able to track equivocation
	// cases where replica voted for two different block IDs in the same view.
	err := EnsureVoteForBlock(vote, p.block)
	if err != nil {
		return fmt.Errorf("received incompatible vote %v: %w", vote.ID(), err)
=======
	// The way votesCache is used introduces some weak consistency between cache and aggregators, on happy path it's completely
	// straightforward approach. Adding a vote to the votesCache acts like a trapdoor for competing threads, only single competing
	// thread will pass through it and succeed in adding the vote to the aggregator.
	// It gets more interesting when any of the operations fail after we add the vote to the cache. The way this logic is structured
	// it results in the following rule: _only the very first vote that was added to the votesCache from the same signer will be processed by the component_.
	// It means that if the vote was invalid by any reason from the point of view of the aggregator the second vote won't be processed at all
	// even if it might be correct from the pointer of view of the aggregator.
	// Since all honest replicas must provide valid votes at all times then this behavior of producing one invalid and one valid vote
	// is accounted for byzantine behavior and affects the liveness threshold _f_ of the consensus algorithm.
	// If this component receives _f+1_ invalid votes then we won't be able to produce a QC for this particular view.
	if !p.votesCache.Add(vote.SignerID) {
		return model.NewDuplicatedSignerErrorf("vote from %s has been already added", vote.SignerID)
>>>>>>> 3901bd5d
	}

	// Vote Processing state machine
	if p.done.Load() {
		return nil
	}

	sigType, sig, err := msig.DecodeSingleSig(vote.SigData)
	if err != nil {
		if errors.Is(err, msig.ErrInvalidSignatureFormat) {
			return model.NewInvalidVoteErrorf(vote, "could not decode signature: %w", err)
		}
		return fmt.Errorf("unexpected error decoding vote %v: %w", vote.ID(), err)
	}

	switch sigType {

	case encoding.SigTypeStaking:
		err := p.stakingSigAggtor.Verify(vote.SignerID, sig)
		if err != nil {
			if model.IsInvalidSignerError(err) {
				return model.NewInvalidVoteErrorf(vote, "vote %x for view %d is not signed by an authorized consensus participant: %w",
					vote.ID(), vote.View, err)
			}
			if errors.Is(err, model.ErrInvalidSignature) {
				return model.NewInvalidVoteErrorf(vote, "vote %x for view %d has an invalid staking signature: %w",
					vote.ID(), vote.View, err)
			}
			return fmt.Errorf("internal error checking signature validity for vote %v: %w", vote.ID(), err)
		}
		if p.done.Load() {
			return nil
		}
		_, err = p.stakingSigAggtor.TrustedAdd(vote.SignerID, sig)
		if err != nil {
			// we don't expect any errors here during normal operation, as we previously checked
			// for duplicated votes from the same signer and verified the signer+signature
			return fmt.Errorf("adding the signature to staking aggregator failed for vote %v: %w", vote.ID(), err)
		}

	case encoding.SigTypeRandomBeacon:
		err := p.rbSigAggtor.Verify(vote.SignerID, sig)
		if err != nil {
			if model.IsInvalidSignerError(err) {
				return model.NewInvalidVoteErrorf(vote, "vote %x for view %d is not from an authorized random beacon participant: %w",
					vote.ID(), vote.View, err)
			}
			if errors.Is(err, model.ErrInvalidSignature) {
				return model.NewInvalidVoteErrorf(vote, "vote %x for view %d has an invalid random beacon signature: %w",
					vote.ID(), vote.View, err)
			}
			return fmt.Errorf("internal error checking signature validity for vote %v: %w", vote.ID(), err)
		}

		if p.done.Load() {
			return nil
		}
		// Add signatures to `rbSigAggtor` and `rbRector`: we don't expect any errors during normal operation,
		// as we previously checked for duplicated votes from the same signer and verified the signer+signature
		_, err = p.rbSigAggtor.TrustedAdd(vote.SignerID, sig)
		if err != nil {
			return fmt.Errorf("unexpected exception adding signature from vote %v to random beacon aggregator: %w", vote.ID(), err)
		}
		_, err = p.rbRector.TrustedAdd(vote.SignerID, sig)
		if err != nil {
			return fmt.Errorf("unexpected exception adding signature from vote %v to random beacon reconstructor: %w", vote.ID(), err)
		}

	default:
		return model.NewInvalidVoteErrorf(vote, "invalid signature type %d: %w", sigType, model.NewInvalidFormatErrorf(""))
	}

	// checking of conditions for building QC are satisfied
	if p.stakingSigAggtor.TotalWeight()+p.rbSigAggtor.TotalWeight() < p.minRequiredWeight {
		return nil
	}
	if !p.rbRector.EnoughShares() {
		return nil
	}

	// At this point, we have enough signatures to build a QC. Another routine
	// might just be at this point. To avoid duplicate work, only one routine can pass:
	if !p.done.CompareAndSwap(false, true) {
		return nil
	}

	// Our algorithm for checking votes and adding them to the aggregators should
	// guarantee that we are _always_ able to successfully construct a QC when we
	// reach this point. A failure implies that the VoteProcessor's internal state is corrupted.
	qc, err := p.buildQC()
	if err != nil {
		return fmt.Errorf("internal error constructing QC from votes: %w", err)
	}

	p.log.Info().
		Uint64("view", qc.View).
		Hex("signers", qc.SignerIndices).
		Msg("new QC has been created")

	p.onQCCreated(qc)

	return nil
}

// buildQC performs aggregation and reconstruction of signatures when we have collected enough
// signatures for building a QC. This function is run only once by a single worker.
// Any error should be treated as exception.
func (p *CombinedVoteProcessorV3) buildQC() (*flow.QuorumCertificate, error) {
	// STEP 1: aggregate staking signatures (if there are any)
	// * It is possible that all replicas signed with their random beacon keys.
	//   Per Convention, we represent an empty set of staking signers as
	//   `stakingSigners` and `aggregatedStakingSig` both being zero-length
	//   (here, we use `nil`).
	// * If it has _not collected any_ signatures, `stakingSigAggtor.Aggregate()`
	//   errors with a `model.InsufficientSignaturesError`. We shortcut this case,
	//   and only call `Aggregate`, if the `stakingSigAggtor` has collected signatures
	//   with non-zero weight (i.e. at least one signature was collected).
	var stakingSigners []flow.Identifier // nil (zero value) represents empty set of staking signers
	var aggregatedStakingSig []byte      // nil (zero value) for empty set of staking signers
	if p.stakingSigAggtor.TotalWeight() > 0 {
		var err error
		stakingSigners, aggregatedStakingSig, err = p.stakingSigAggtor.Aggregate()
		if err != nil {
			return nil, fmt.Errorf("unexpected error aggregating staking signatures: %w", err)
		}
	}

	// STEP 2: reconstruct random beacon group sig and aggregate random beacon sig shares
	// Note: A valid random beacon group sig is required for QC validity. Our logic guarantees
	// that we always collect the minimally required number (non-zero) of signature shares.
	beaconSigners, aggregatedRandomBeaconSig, err := p.rbSigAggtor.Aggregate()
	if err != nil {
		return nil, fmt.Errorf("could not aggregate random beacon signatures: %w", err)
	}
	reconstructedBeaconSig, err := p.rbRector.Reconstruct()
	if err != nil {
		return nil, fmt.Errorf("could not reconstruct random beacon group signature: %w", err)
	}

	// STEP 3: generate BlockSignatureData and serialize it
	blockSigData := &hotstuff.BlockSignatureData{
		StakingSigners:               stakingSigners,
		RandomBeaconSigners:          beaconSigners,
		AggregatedStakingSig:         aggregatedStakingSig,
		AggregatedRandomBeaconSig:    aggregatedRandomBeaconSig,
		ReconstructedRandomBeaconSig: reconstructedBeaconSig,
	}
	signerIndices, sigData, err := p.packer.Pack(p.block.View, blockSigData)
	if err != nil {
		return nil, fmt.Errorf("could not pack the block sig data: %w", err)
	}

	qc, err := flow.NewQuorumCertificate(flow.UntrustedQuorumCertificate{
		View:          p.block.View,
		BlockID:       p.block.BlockID,
		SignerIndices: signerIndices,
		SigData:       sigData,
	})
	if err != nil {
		return nil, fmt.Errorf("could not build quorum certificate: %w", err)
	}

	return qc, nil
}<|MERGE_RESOLUTION|>--- conflicted
+++ resolved
@@ -159,19 +159,10 @@
 // stand-alone votes and votes embedded into the proposal.
 //
 // Expected error returns during normal operations:
-<<<<<<< HEAD
 //   - [VoteForIncompatibleBlockError] if vote is for incompatible block
 //   - [VoteForIncompatibleViewError] if vote is for incompatible view
 //   - [model.InvalidVoteError] if vote has invalid signature
 //   - [model.DuplicatedSignerError] if the same vote from the same signer has been already added
-//   - [model.DoubleVoteError] indicates that the voter has equivocated and submitted different votes for the same block.
-//     (i.e. using different voting schemas for the same block).
-=======
-//   - [VoteForIncompatibleBlockError] - submitted vote for incompatible block
-//   - [VoteForIncompatibleViewError] - submitted vote for incompatible view
-//   - [model.InvalidVoteError] - submitted vote with invalid signature
-//   - [model.DuplicatedSignerError] - vote from a signer whose vote was previously already processed
->>>>>>> 3901bd5d
 //
 // All other errors should be treated as exceptions.
 //
@@ -194,31 +185,6 @@
 	// Using votesCache we can guarantee that we will process at most one vote per signer, which guarantees correctness of the QCs we produce without relying on
 	// external conditions.
 	//
-<<<<<<< HEAD
-	// The way votesCache is used introduces some weak consistency between cache and aggregators:
-	// * On the happy path, adding a vote to the votesCache acts like a trapdoor for competing threads attempting to add another
-	//   vote from the same replica. Only a single thread will pass the cache and succeed in adding the vote to the aggregator.
-	// * It gets more interesting when any of the operations fail after we add the vote to the cache. We impose the following
-	//   only the very first vote that was added to the votesCache from the same signer will be processed by the component.
-	//   It means that if the vote was invalid for any reason from the point of view of the aggregator, the subsequent votes from
-	//   the same signer won't be processed at all, because they will be rejected by the `votesCache`.
-	// Since all honest replicas provide valid votes only, nodes producing invalid votes are counted towards the byzantine
-	// threshold f. As long as we have a supermajority of honest nodes, liveness will not be impacted.
-	// If this component receives f+1 invalid votes, we won't be able to produce a QC for this particular view.
-	if err := p.votesCache.AddVote(vote); err != nil {
-		if errors.Is(err, RepeatedVoteErr) {
-			return model.NewDuplicatedSignerErrorf("vote from %s has been already added", vote.SignerID)
-		}
-		return fmt.Errorf("could not add vote %v: %w", vote.ID(), err)
-	}
-
-	// in order to catch all cases of vote equivocation we are first adding the vote to the cache and only after
-	// we ensure that indeed the vote is for designated vote processor, otherwise we won't be able to track equivocation
-	// cases where replica voted for two different block IDs in the same view.
-	err := EnsureVoteForBlock(vote, p.block)
-	if err != nil {
-		return fmt.Errorf("received incompatible vote %v: %w", vote.ID(), err)
-=======
 	// The way votesCache is used introduces some weak consistency between cache and aggregators, on happy path it's completely
 	// straightforward approach. Adding a vote to the votesCache acts like a trapdoor for competing threads, only single competing
 	// thread will pass through it and succeed in adding the vote to the aggregator.
@@ -231,7 +197,6 @@
 	// If this component receives _f+1_ invalid votes then we won't be able to produce a QC for this particular view.
 	if !p.votesCache.Add(vote.SignerID) {
 		return model.NewDuplicatedSignerErrorf("vote from %s has been already added", vote.SignerID)
->>>>>>> 3901bd5d
 	}
 
 	// Vote Processing state machine
