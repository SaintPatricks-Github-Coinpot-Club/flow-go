--- conflicted
+++ resolved
@@ -3,13 +3,13 @@
 import (
 	"errors"
 	"fmt"
-	"github.com/stretchr/testify/require"
 	"math/rand"
 	"testing"
 	"time"
 
 	"github.com/stretchr/testify/assert"
 	"github.com/stretchr/testify/mock"
+	"github.com/stretchr/testify/require"
 	"github.com/stretchr/testify/suite"
 
 	"github.com/onflow/flow-go/consensus/hotstuff/committees"
@@ -36,11 +36,7 @@
 	proposal     *model.Proposal
 	vote         *model.Vote
 	voter        *flow.Identity
-<<<<<<< HEAD
-	committee    *mocks.VoterCommittee
-=======
 	committee    *mocks.DynamicCommittee
->>>>>>> 0d3a8213
 	forks        *mocks.Forks
 	verifier     *mocks.Verifier
 	validator    *Validator
@@ -68,30 +64,19 @@
 	ps.vote = ps.proposal.ProposerVote()
 	ps.voter = ps.leader
 
-<<<<<<< HEAD
-	// set up the mocked hotstuff Committee state
-	ps.committee = &mocks.VoterCommittee{}
-	ps.committee.On("LeaderForView", ps.block.View).Return(ps.leader.NodeID, nil)
-	ps.committee.On("IdentitiesByEpoch", mock.Anything, mock.Anything).Return(
-		func(view uint64, selector flow.IdentityFilter) flow.IdentityList {
-=======
 	// set up the mocked hotstuff DynamicCommittee state
 	ps.committee = &mocks.DynamicCommittee{}
 	ps.committee.On("LeaderForView", ps.block.View).Return(ps.leader.NodeID, nil)
 	ps.committee.On("WeightThresholdForView", mock.Anything).Return(committees.WeightThresholdToBuildQC(ps.participants.TotalWeight()), nil)
 	ps.committee.On("IdentitiesByEpoch", mock.Anything, mock.Anything).Return(
 		func(_ uint64, selector flow.IdentityFilter) flow.IdentityList {
->>>>>>> 0d3a8213
 			return ps.participants.Filter(selector)
 		},
 		nil,
 	)
 	for _, participant := range ps.participants {
 		ps.committee.On("IdentityByEpoch", mock.Anything, participant.NodeID).Return(participant, nil)
-<<<<<<< HEAD
-=======
 		ps.committee.On("IdentityByBlock", mock.Anything, participant.NodeID).Return(participant, nil)
->>>>>>> 0d3a8213
 	}
 
 	// the finalized view is the one of the parent of the
@@ -162,20 +147,12 @@
 
 func (ps *ProposalSuite) TestProposalWrongLeader() {
 
-<<<<<<< HEAD
-	// change the hotstuff.Committee to return a different leader
-	*ps.committee = mocks.VoterCommittee{}
-	ps.committee.On("LeaderForView", ps.block.View).Return(ps.participants[1].NodeID, nil)
-	for _, participant := range ps.participants {
-		ps.committee.On("IdentityByEpoch", mock.Anything, participant.NodeID).Return(participant, nil)
-=======
 	// change the hotstuff.DynamicCommittee to return a different leader
 	*ps.committee = mocks.DynamicCommittee{}
 	ps.committee.On("LeaderForView", ps.block.View).Return(ps.participants[1].NodeID, nil)
 	for _, participant := range ps.participants {
 		ps.committee.On("IdentityByEpoch", mock.Anything, participant.NodeID).Return(participant, nil)
 		ps.committee.On("IdentityByBlock", mock.Anything, participant.NodeID).Return(participant, nil)
->>>>>>> 0d3a8213
 	}
 
 	// check that validation fails now
@@ -478,11 +455,7 @@
 	vs.verifier.On("VerifyVote", vs.signer, vs.vote.SigData, vs.block.View, vs.block.BlockID).Return(nil)
 
 	// the leader for the block view is the correct one
-<<<<<<< HEAD
-	vs.committee = &mocks.Committee{}
-=======
 	vs.committee = &mocks.DynamicCommittee{}
->>>>>>> 0d3a8213
 	vs.committee.On("IdentityByEpoch", mock.Anything, vs.signer.NodeID).Return(vs.signer, nil)
 
 	// set up the validator with the mocked dependencies
@@ -513,11 +486,7 @@
 // which the Validator should recognize as a symptom for an invalid vote.
 // Hence, we expect the validator to return a `model.InvalidVoteError`.
 func (vs *VoteSuite) TestVoteInvalidSignerID() {
-<<<<<<< HEAD
-	*vs.committee = mocks.Committee{}
-=======
 	*vs.committee = mocks.DynamicCommittee{}
->>>>>>> 0d3a8213
 	vs.committee.On("IdentityByEpoch", vs.block.View, vs.vote.SignerID).Return(nil, model.NewInvalidSignerErrorf(""))
 
 	// A `model.InvalidSignerError` from the committee should be interpreted as
@@ -574,15 +543,9 @@
 	qs.qc = helper.MakeQC(helper.WithQCBlock(qs.block), helper.WithQCSigners(qs.signers.NodeIDs()))
 
 	// return the correct participants and identities from view state
-<<<<<<< HEAD
-	qs.committee = &mocks.Committee{}
-	qs.committee.On("IdentitiesByEpoch", mock.Anything, mock.Anything).Return(
-		func(view uint64, selector flow.IdentityFilter) flow.IdentityList {
-=======
 	qs.committee = &mocks.DynamicCommittee{}
 	qs.committee.On("IdentitiesByEpoch", mock.Anything, mock.Anything).Return(
 		func(_ uint64, selector flow.IdentityFilter) flow.IdentityList {
->>>>>>> 0d3a8213
 			return qs.participants.Filter(selector)
 		},
 		nil,
@@ -615,13 +578,8 @@
 // TestQCRetrievingParticipantsError tests that validation errors if:
 // there is an error retrieving identities of consensus participants
 func (qs *QCSuite) TestQCRetrievingParticipantsError() {
-<<<<<<< HEAD
-	// change the hotstuff.Committee to fail on retrieving participants
-	*qs.committee = mocks.Committee{}
-=======
 	// change the hotstuff.DynamicCommittee to fail on retrieving participants
 	*qs.committee = mocks.DynamicCommittee{}
->>>>>>> 0d3a8213
 	qs.committee.On("IdentitiesByEpoch", mock.Anything, mock.Anything).Return(qs.participants, errors.New("FATAL internal error"))
 
 	// verifier should escalate unspecific internal error to surrounding logic, but NOT as ErrorInvalidQC
@@ -691,7 +649,7 @@
 	signers      flow.IdentityList
 	block        *model.Block
 	tc           *flow.TimeoutCertificate
-	committee    *mocks.Committee
+	committee    *mocks.DynamicCommittee
 	verifier     *mocks.Verifier
 	validator    *Validator
 }
@@ -730,7 +688,7 @@
 		helper.WithTCHighQCViews(highQCViews))
 
 	// return the correct participants and identities from view state
-	s.committee = &mocks.Committee{}
+	s.committee = &mocks.DynamicCommittee{}
 	s.committee.On("IdentitiesByEpoch", mock.Anything, mock.Anything).Return(
 		func(view uint64, selector flow.IdentityFilter) flow.IdentityList {
 			return s.participants.Filter(selector)
