--- conflicted
+++ resolved
@@ -11,13 +11,10 @@
 func MakeTC(options ...func(*flow.TimeoutCertificate)) *flow.TimeoutCertificate {
 	qc := MakeQC()
 	signerIndices := unittest.SignerIndicesFixture(3)
-<<<<<<< HEAD
-=======
 	highQCViews := make([]uint64, 3)
 	for i := range highQCViews {
 		highQCViews[i] = qc.View
 	}
->>>>>>> 84224c87
 	tc := flow.TimeoutCertificate{
 		View:          rand.Uint64(),
 		NewestQC:      qc,
@@ -78,7 +75,7 @@
 	}
 }
 
-func WithTimeoutHighestQC(newestQC *flow.QuorumCertificate) func(*hotstuff.TimeoutObject) {
+func WithTimeoutNewestQC(newestQC *flow.QuorumCertificate) func(*hotstuff.TimeoutObject) {
 	return func(timeout *hotstuff.TimeoutObject) {
 		timeout.NewestQC = newestQC
 	}
