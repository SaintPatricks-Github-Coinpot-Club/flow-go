package consensus_test

import (
	"context"
	"os"
	"testing"
	"time"

	"github.com/rs/zerolog"
	"github.com/stretchr/testify/mock"
	"github.com/stretchr/testify/require"
	"github.com/stretchr/testify/suite"

	"github.com/onflow/flow-go/consensus"
	"github.com/onflow/flow-go/consensus/hotstuff"
	mockhotstuff "github.com/onflow/flow-go/consensus/hotstuff/mocks"
	"github.com/onflow/flow-go/consensus/hotstuff/model"
	"github.com/onflow/flow-go/model/flow"
	"github.com/onflow/flow-go/module/irrecoverable"
	"github.com/onflow/flow-go/module/metrics"
	mockmodule "github.com/onflow/flow-go/module/mock"
	"github.com/onflow/flow-go/module/signature"
	mockstorage "github.com/onflow/flow-go/storage/mock"
	"github.com/onflow/flow-go/utils/unittest"
)

/*****************************************************************************
 * NOTATION:                                                                 *
 * A block is denoted as [◄(<qc_number>) <block_view_number>].               *
 * For example, [◄(1) 2] means: a block of view 2 that has a QC for view 1.  *
 *****************************************************************************/

// TestHotStuffFollower is a test suite for the HotStuff Follower.
// The main focus of this test suite is to test that the follower generates the expected callbacks to
// module.Finalizer and hotstuff.FinalizationConsumer. In this context, note that the Follower internally
// has its own processing thread. Therefore, the test must be concurrency safe and ensure that the Follower
// has asynchronously processed the submitted blocks _before_ we assert whether all callbacks were run.
// We use the following knowledge about the Follower's _internal_ processing:
//   - The Follower is running in a single go-routine, pulling one event at a time from an
//     _unbuffered_ channel. The test will send blocks to the Follower's input channel and block there
//     until the Follower receives the block from the channel. Hence, when all sends have completed, the
//     Follower has processed all blocks but the last one. Furthermore, the last block has already been
//     received.
//   - Therefore, the Follower will only pick up a shutdown signal _after_ it processed the last block.
//     Hence, waiting for the Follower's `Done()` channel guarantees that it complete processing any
//     blocks that are in the event loop.
//
// For this test, most of the Follower's injected components are mocked out.
// As we test the mocked components separately, we assume:
//   - The mocked components work according to specification.
//   - Especially, we assume that Forks works according to specification, i.e. that the determination of
//     finalized blocks is correct and events are emitted in the desired order (both are tested separately).
func TestHotStuffFollower(t *testing.T) {
	suite.Run(t, new(HotStuffFollowerSuite))
}

type HotStuffFollowerSuite struct {
	suite.Suite

	headers       *mockstorage.Headers
	finalizer     *mockmodule.Finalizer
	notifier      *mockhotstuff.FollowerConsumer
	rootHeader    *flow.Header
	rootQC        *flow.QuorumCertificate
	finalized     *flow.Header
	pending       []*flow.ProposalHeader
	follower      *hotstuff.FollowerLoop
	mockConsensus *MockConsensus

	ctx    irrecoverable.SignalerContext
	cancel context.CancelFunc
	errs   <-chan error
}

// SetupTest initializes all the components needed for the Follower.
// The follower itself is instantiated in method BeforeTest
func (s *HotStuffFollowerSuite) SetupTest() {
	identities := unittest.IdentityListFixture(4, unittest.WithRole(flow.RoleConsensus)).Sort(flow.Canonical[flow.Identity])
	s.mockConsensus = &MockConsensus{identities: identities}

	// mock storage headers
	s.headers = &mockstorage.Headers{}

	// mock finalization finalizer
	s.finalizer = mockmodule.NewFinalizer(s.T())

	// mock consumer for finalization notifications
	s.notifier = mockhotstuff.NewFollowerConsumer(s.T())

	// root block and QC
	parentID, err := flow.HexStringToIdentifier("aa7693d498e9a087b1cadf5bfe9a1ff07829badc1915c210e482f369f9a00a70")
	require.NoError(s.T(), err)
	s.rootHeader = &flow.Header{
<<<<<<< HEAD
		ParentID:   parentID,
		Timestamp:  uint64(time.Now().UnixMilli()),
		Height:     21053,
		View:       52078,
		ParentView: 52077,
=======
		HeaderBody: flow.HeaderBody{
			ParentID:   parentID,
			Timestamp:  time.Now().UTC(),
			Height:     21053,
			View:       52078,
			ParentView: 52077,
		},
>>>>>>> 6ac77b4a
	}

	signerIndices, err := signature.EncodeSignersToIndices(identities.NodeIDs(), identities.NodeIDs()[:3])
	require.NoError(s.T(), err)
	s.rootQC = &flow.QuorumCertificate{
		View:          s.rootHeader.View,
		BlockID:       s.rootHeader.ID(),
		SignerIndices: signerIndices,
	}

	// we start with the latest finalized block being the root block
	s.finalized = s.rootHeader
	// and no pending (unfinalized) block
	s.pending = []*flow.ProposalHeader{}
}

// BeforeTest instantiates and starts Follower
func (s *HotStuffFollowerSuite) BeforeTest(suiteName, testName string) {
	var err error
	s.follower, err = consensus.NewFollower(
		zerolog.New(os.Stderr),
		metrics.NewNoopCollector(),
		s.headers,
		s.finalizer,
		s.notifier,
		s.rootHeader,
		s.rootQC,
		s.finalized,
		s.pending,
	)
	require.NoError(s.T(), err)

	s.ctx, s.cancel, s.errs = irrecoverable.WithSignallerAndCancel(context.Background())
	s.follower.Start(s.ctx)
	unittest.RequireCloseBefore(s.T(), s.follower.Ready(), time.Second, "follower failed to start")
}

// AfterTest stops follower and asserts that the Follower executed the expected callbacks.
func (s *HotStuffFollowerSuite) AfterTest(suiteName, testName string) {
	s.cancel()
	unittest.RequireCloseBefore(s.T(), s.follower.Done(), time.Second, "follower failed to stop")

	select {
	case err := <-s.errs:
		require.NoError(s.T(), err)
	default:
	}
}

// TestInitialization verifies that the basic test setup with initialization of the Follower works as expected
func (s *HotStuffFollowerSuite) TestInitialization() {
	// we expect no additional calls to s.finalizer or s.notifier besides what is already specified in BeforeTest
}

// TestOnBlockIncorporated verifies that when submitting a single valid block,
// the Follower reacts with callbacks to s.notifier.OnBlockIncorporated with this new block
// We simulate the following consensus Fork:
//
//	[ 52078]  <-- [◄(52078) 52078+2] <-- [◄(52078+2) 52078+3]
//	             ╰─────────────────────────────────╯
//	               certified child of root block
//
// with:
//   - [ 52078] is the root block with view 52078
//   - The child block  [◄(52078) 52078+2] was produced 2 views later. This
//     is an _indirect_ 1 chain and therefore does not advance finalization.
//   - the certified child is given by  [◄(52078) 52078+2] ◄(52078+2)
func (s *HotStuffFollowerSuite) TestOnBlockIncorporated() {
	rootBlockView := s.rootHeader.View
	child := s.mockConsensus.extendBlock(rootBlockView+2, s.rootHeader)
	grandChild := s.mockConsensus.extendBlock(child.View+2, child)

	certifiedChild := toCertifiedBlock(s.T(), child, grandChild.QuorumCertificate())
	blockIngested := make(chan struct{}) // close when child was ingested
	s.notifier.On("OnBlockIncorporated", blockWithID(child.ID())).Run(func(_ mock.Arguments) {
		close(blockIngested)
	}).Return().Once()

	s.follower.AddCertifiedBlock(certifiedChild)
	unittest.RequireCloseBefore(s.T(), blockIngested, time.Second, "expect `OnBlockIncorporated` notification before timeout")
}

// TestFollowerFinalizedBlock verifies that when submitting a certified block that advances
// finality, the follower detects this and emits a finalization `OnFinalizedBlock`
// the Follower reacts with callbacks to s.notifier.OnBlockIncorporated
// for all the added blocks. Furthermore, the follower should finalize the first submitted block,
// i.e. call s.finalizer.MakeFinal and s.notifier.OnFinalizedBlock
//
// TestFollowerFinalizedBlock verifies that when submitting a certified block that,
// the Follower reacts with callbacks to s.notifier.OnBlockIncorporated with this new block
// We simulate the following consensus Fork:
//
//	                    block b (view 52078+2)
//		                 ╭─────────^────────╮
//			[ 52078]  <-- [◄(52078) 52078+2] <--  [◄(52078+2) 52078+3] <--  [◄(52078+3)  52078+5]
//			                                     ╰─────────────────────────────────────╯
//			                                       certified child of b
//
// with:
//   - [ 52078] is the root block with view 52078
//   - The block b = [◄(52078) 52078+2] was produced 2 views later (no finalization advancement).
//   - Block b has a certified child: [◄(52078+2) 52078+3] ◄(52078+3)
//     The child's view 52078+3 is exactly one bigger than B's view. Hence it proves finalization of b.
func (s *HotStuffFollowerSuite) TestFollowerFinalizedBlock() {
	b := s.mockConsensus.extendBlock(s.rootHeader.View+2, s.rootHeader)
	c := s.mockConsensus.extendBlock(b.View+1, b)
	d := s.mockConsensus.extendBlock(c.View+1, c)

	// adding b should not advance finality
	bCertified := toCertifiedBlock(s.T(), b, c.QuorumCertificate())
	s.notifier.On("OnBlockIncorporated", blockWithID(b.ID())).Return().Once()
	s.follower.AddCertifiedBlock(bCertified)

	// adding the certified child of b should advance finality to b
	finalityAdvanced := make(chan struct{}) // close when finality has advanced to b
	certifiedChild := toCertifiedBlock(s.T(), c, d.QuorumCertificate())
	s.notifier.On("OnBlockIncorporated", blockWithID(certifiedChild.BlockID())).Return().Once()
	s.finalizer.On("MakeFinal", blockID(b.ID())).Return(nil).Once()
	s.notifier.On("OnFinalizedBlock", blockWithID(b.ID())).Run(func(_ mock.Arguments) {
		close(finalityAdvanced)
	}).Return().Once()

	s.follower.AddCertifiedBlock(certifiedChild)
	unittest.RequireCloseBefore(s.T(), finalityAdvanced, time.Second, "expect finality progress before timeout")
}

// TestOutOfOrderBlocks verifies that when submitting a variety of blocks with view numbers
// OUT OF ORDER, the Follower reacts with callbacks to s.notifier.OnBlockIncorporated
// for all the added blocks. Furthermore, we construct the test such that the follower should finalize
// eventually a bunch of blocks in one go.
// The following illustrates the tree of submitted blocks:
//
//	                                                    [◄(52078+14) 52078+20] (should finalize this fork)
//	                                                                        |
//	                                                                        |
//	                                                    [◄(52078+13) 52078+14]
//	                                                                        |
//	                                                                        |
//	                        [◄(52078+11) 52078+17]      [◄(52078+9) 52078+13]  [◄(52078+9) 52078+10]
//	                        |                                              |  /
//	                        |                                              |/
//	[◄(52078+7) 52078+ 8]  [◄(52078+7) 52078+11]        [◄(52078+5) 52078+9]   [◄(52078+5) 52078+6]
//	                     \ |                                               |  /
//	                      \|                                               |/
//	[◄(52078+3) 52078+4]   [◄(52078+3) 52078+7]         [◄(52078+1) 52078+5]   [◄(52078+1) 52078+2]
//	                     \ |                                               |  /
//	                      \|                                               |/
//	                       [◄(52078+0) 52078+3]         [◄(52078+0) 52078+1]
//	                                          \         /
//	                                           \       /
//	                                       [◄(52078+0) x] (root block; no qc to parent)
func (s *HotStuffFollowerSuite) TestOutOfOrderBlocks() {
	// in the following, we reference the block's by their view minus the view of the
	// root block (52078). E.g. block [◄(52078+ 9) 52078+10] would be referenced as `block10`
	rootView := s.rootHeader.View

	// constructing blocks bottom up, line by line, left to right
	block03 := s.mockConsensus.extendBlock(rootView+3, s.rootHeader)
	block01 := s.mockConsensus.extendBlock(rootView+1, s.rootHeader)

	block04 := s.mockConsensus.extendBlock(rootView+4, block03)
	block07 := s.mockConsensus.extendBlock(rootView+7, block03)
	block05 := s.mockConsensus.extendBlock(rootView+5, block01)
	block02 := s.mockConsensus.extendBlock(rootView+2, block01)

	block08 := s.mockConsensus.extendBlock(rootView+8, block07)
	block11 := s.mockConsensus.extendBlock(rootView+11, block07)
	block09 := s.mockConsensus.extendBlock(rootView+9, block05)
	block06 := s.mockConsensus.extendBlock(rootView+6, block05)

	block17 := s.mockConsensus.extendBlock(rootView+17, block11)
	block13 := s.mockConsensus.extendBlock(rootView+13, block09)
	block10 := s.mockConsensus.extendBlock(rootView+10, block09)

	block14 := s.mockConsensus.extendBlock(rootView+14, block13)
	block20 := s.mockConsensus.extendBlock(rootView+20, block14)

	for _, b := range []*flow.Header{block01, block03, block05, block07, block09, block11, block13, block14} {
		s.notifier.On("OnBlockIncorporated", blockWithID(b.ID())).Return().Once()
	}

	// now we feed the blocks in some wild view order into the Follower
	// (Caution: we still have to make sure the parent is known, before we give its child to the Follower)
	s.follower.AddCertifiedBlock(toCertifiedBlock(s.T(), block03, block04.QuorumCertificate()))
	s.follower.AddCertifiedBlock(toCertifiedBlock(s.T(), block07, block08.QuorumCertificate()))
	s.follower.AddCertifiedBlock(toCertifiedBlock(s.T(), block11, block17.QuorumCertificate()))
	s.follower.AddCertifiedBlock(toCertifiedBlock(s.T(), block01, block02.QuorumCertificate()))
	s.follower.AddCertifiedBlock(toCertifiedBlock(s.T(), block05, block06.QuorumCertificate()))
	s.follower.AddCertifiedBlock(toCertifiedBlock(s.T(), block09, block10.QuorumCertificate()))
	s.follower.AddCertifiedBlock(toCertifiedBlock(s.T(), block13, block14.QuorumCertificate()))

	// Block 20 should now finalize the fork up to and including block13
	finalityAdvanced := make(chan struct{}) // close when finality has advanced to b
	s.notifier.On("OnFinalizedBlock", blockWithID(block01.ID())).Return().Once()
	s.finalizer.On("MakeFinal", blockID(block01.ID())).Return(nil).Once()
	s.notifier.On("OnFinalizedBlock", blockWithID(block05.ID())).Return().Once()
	s.finalizer.On("MakeFinal", blockID(block05.ID())).Return(nil).Once()
	s.notifier.On("OnFinalizedBlock", blockWithID(block09.ID())).Return().Once()
	s.finalizer.On("MakeFinal", blockID(block09.ID())).Return(nil).Once()
	s.notifier.On("OnFinalizedBlock", blockWithID(block13.ID())).Return().Once()
	s.finalizer.On("MakeFinal", blockID(block13.ID())).Run(func(_ mock.Arguments) {
		close(finalityAdvanced)
	}).Return(nil).Once()

	s.follower.AddCertifiedBlock(toCertifiedBlock(s.T(), block14, block20.QuorumCertificate()))
	unittest.RequireCloseBefore(s.T(), finalityAdvanced, time.Second, "expect finality progress before timeout")
}

// blockWithID returns a testify `argumentMatcher` that only accepts blocks with the given ID
func blockWithID(expectedBlockID flow.Identifier) interface{} {
	return mock.MatchedBy(func(block *model.Block) bool { return expectedBlockID == block.BlockID })
}

// blockID returns a testify `argumentMatcher` that only accepts the given ID
func blockID(expectedBlockID flow.Identifier) interface{} {
	return mock.MatchedBy(func(blockID flow.Identifier) bool { return expectedBlockID == blockID })
}

func toCertifiedBlock(t *testing.T, block *flow.Header, qc *flow.QuorumCertificate) *model.CertifiedBlock {
	// adding b should not advance finality
	certifiedBlock, err := model.NewCertifiedBlock(model.BlockFromFlow(block), qc)
	require.NoError(t, err)
	return &certifiedBlock
}

// MockConsensus is used to generate Blocks for a mocked consensus committee
type MockConsensus struct {
	identities flow.IdentityList
}

func (mc *MockConsensus) extendBlock(blockView uint64, parent *flow.Header) *flow.Header {
	nextBlock := unittest.BlockHeaderWithParentFixture(parent)
	nextBlock.View = blockView
	nextBlock.ProposerID = mc.identities[int(blockView)%len(mc.identities)].NodeID
	signerIndices, _ := signature.EncodeSignersToIndices(mc.identities.NodeIDs(), mc.identities.NodeIDs())
	nextBlock.ParentVoterIndices = signerIndices
	if nextBlock.View == parent.View+1 {
		nextBlock.LastViewTC = nil
	} else {
		newestQC := unittest.QuorumCertificateFixture(func(qc *flow.QuorumCertificate) {
			qc.View = parent.View
			qc.SignerIndices = signerIndices
		})
		nextBlock.LastViewTC = &flow.TimeoutCertificate{
			View:          blockView - 1,
			NewestQCViews: []uint64{newestQC.View},
			NewestQC:      newestQC,
			SignerIndices: signerIndices,
			SigData:       unittest.SignatureFixture(),
		}
	}
	return nextBlock
}<|MERGE_RESOLUTION|>--- conflicted
+++ resolved
@@ -91,21 +91,13 @@
 	parentID, err := flow.HexStringToIdentifier("aa7693d498e9a087b1cadf5bfe9a1ff07829badc1915c210e482f369f9a00a70")
 	require.NoError(s.T(), err)
 	s.rootHeader = &flow.Header{
-<<<<<<< HEAD
-		ParentID:   parentID,
-		Timestamp:  uint64(time.Now().UnixMilli()),
-		Height:     21053,
-		View:       52078,
-		ParentView: 52077,
-=======
 		HeaderBody: flow.HeaderBody{
 			ParentID:   parentID,
-			Timestamp:  time.Now().UTC(),
+			Timestamp:  uint64(time.Now().UnixMilli()),
 			Height:     21053,
 			View:       52078,
 			ParentView: 52077,
 		},
->>>>>>> 6ac77b4a
 	}
 
 	signerIndices, err := signature.EncodeSignersToIndices(identities.NodeIDs(), identities.NodeIDs()[:3])
