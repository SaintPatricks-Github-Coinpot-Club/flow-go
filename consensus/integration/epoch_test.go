package integration_test

import (
	"testing"
	"time"

	"github.com/stretchr/testify/assert"
	"github.com/stretchr/testify/require"

	"github.com/onflow/flow-go/cmd/bootstrap/run"
	"github.com/onflow/flow-go/model/encodable"
	"github.com/onflow/flow-go/model/flow"
	"github.com/onflow/flow-go/model/flow/filter"
<<<<<<< HEAD
	"github.com/onflow/flow-go/model/flow/order"
	"github.com/onflow/flow-go/state/protocol"
=======
	"github.com/onflow/flow-go/model/flow/mapfunc"
>>>>>>> 38484ebe
	"github.com/onflow/flow-go/state/protocol/inmem"
	"github.com/onflow/flow-go/utils/unittest"
)

// should be able to reach consensus when identity table contains nodes which are joining in next epoch.
func TestUnweightedNode(t *testing.T) {
	// stop after building 2 blocks to ensure we can tolerate 0-weight (joining next
	// epoch) identities, but don't cross an epoch boundary
	stopper := NewStopper(2, 0)
	participantsData := createConsensusIdentities(t, 3)
	rootSnapshot := createRootSnapshot(t, participantsData)
	consensusParticipants := NewConsensusParticipants(participantsData)

	// add a consensus node to next epoch (it will have `flow.EpochParticipationStatusJoining` status in the current epoch)
	nextEpochParticipantsData := createConsensusIdentities(t, 1)
	// epoch 2 identities includes:
	// * same collection node from epoch 1, so cluster QCs are consistent
	// * 1 new consensus node, joining at epoch 2
	// * random nodes with other roles
	currentEpochCollectionNodes, err := rootSnapshot.Identities(filter.HasRole[flow.Identity](flow.RoleCollection))
	require.NoError(t, err)
	nextEpochIdentities := unittest.CompleteIdentitySet(
		append(
			currentEpochCollectionNodes,
			nextEpochParticipantsData.Identities()...)...,
	)
	rootSnapshot = withNextEpoch(
		rootSnapshot,
		nextEpochIdentities,
		nextEpochParticipantsData,
		consensusParticipants,
		10_000,
	)

	nodes, hub, runFor := createNodes(t, consensusParticipants, rootSnapshot, stopper)

	hub.WithFilter(blockNothing)

	runFor(60 * time.Second)

	allViews := allFinalizedViews(t, nodes)
	assertSafety(t, allViews)

	cleanupNodes(nodes)
}

// test consensus across an epoch boundary, where both epochs have the same identity table.
func TestStaticEpochTransition(t *testing.T) {
	// must finalize 8 blocks, we specify the epoch transition after 4 views
	stopper := NewStopper(8, 0)
	participantsData := createConsensusIdentities(t, 3)
	rootSnapshot := createRootSnapshot(t, participantsData)
	consensusParticipants := NewConsensusParticipants(participantsData)

	firstEpochCounter, err := rootSnapshot.Epochs().Current().Counter()
	require.NoError(t, err)

	// set up next epoch beginning in 4 views, with same identities as first epoch
	nextEpochIdentities, err := rootSnapshot.Identities(filter.Any)
	require.NoError(t, err)
	rootSnapshot = withNextEpoch(
		rootSnapshot,
		nextEpochIdentities,
		participantsData,
		consensusParticipants,
		4,
	)

	nodes, hub, runFor := createNodes(t, consensusParticipants, rootSnapshot, stopper)

	hub.WithFilter(blockNothing)

	runFor(30 * time.Second)

	allViews := allFinalizedViews(t, nodes)
	assertSafety(t, allViews)

	// confirm that we have transitioned to the new epoch
	pstate := nodes[0].state
	afterCounter, err := pstate.Final().Epochs().Current().Counter()
	require.NoError(t, err)
	assert.Equal(t, firstEpochCounter+1, afterCounter)

	cleanupNodes(nodes)
}

// test consensus across an epoch boundary, where the identity table changes
// but the new epoch overlaps with the previous epoch.
func TestEpochTransition_IdentitiesOverlap(t *testing.T) {
	// must finalize 8 blocks, we specify the epoch transition after 4 views
	stopper := NewStopper(8, 0)
	privateNodeInfos := createPrivateNodeIdentities(4)
	firstEpochConsensusParticipants := completeConsensusIdentities(t, privateNodeInfos[:3])
	rootSnapshot := createRootSnapshot(t, firstEpochConsensusParticipants)
	consensusParticipants := NewConsensusParticipants(firstEpochConsensusParticipants)

	firstEpochCounter, err := rootSnapshot.Epochs().Current().Counter()
	require.NoError(t, err)

	// set up next epoch with 1 new consensus nodes and 2 consensus nodes from first epoch
	// 1 consensus node is removed after the first epoch
	firstEpochIdentities, err := rootSnapshot.Identities(filter.Any)
	require.NoError(t, err)

	removedIdentity := privateNodeInfos[0].Identity()
	newIdentity := privateNodeInfos[3].Identity()
	nextEpochIdentities := append(
		firstEpochIdentities.Filter(filter.Not(filter.HasNodeID[flow.Identity](removedIdentity.NodeID))),
		newIdentity,
	)

	// generate new identities for next epoch, it will generate new DKG keys for random beacon participants
	nextEpochParticipantData := completeConsensusIdentities(t, privateNodeInfos[1:])
	rootSnapshot = withNextEpoch(
		rootSnapshot,
		nextEpochIdentities,
		nextEpochParticipantData,
		consensusParticipants,
		4,
	)

	nodes, hub, runFor := createNodes(t, consensusParticipants, rootSnapshot, stopper)

	hub.WithFilter(blockNothing)

	runFor(30 * time.Second)

	allViews := allFinalizedViews(t, nodes)
	assertSafety(t, allViews)

	// confirm that we have transitioned to the new epoch
	pstate := nodes[0].state
	afterCounter, err := pstate.Final().Epochs().Current().Counter()
	require.NoError(t, err)
	assert.Equal(t, firstEpochCounter+1, afterCounter)

	cleanupNodes(nodes)
}

// test consensus across an epoch boundary, where the identity table in the new
// epoch is disjoint from the identity table in the first epoch.
func TestEpochTransition_IdentitiesDisjoint(t *testing.T) {
	// must finalize 8 blocks, we specify the epoch transition after 4 views
	stopper := NewStopper(8, 0)
	firstEpochConsensusParticipants := createConsensusIdentities(t, 3)
	rootSnapshot := createRootSnapshot(t, firstEpochConsensusParticipants)
	consensusParticipants := NewConsensusParticipants(firstEpochConsensusParticipants)

	firstEpochCounter, err := rootSnapshot.Epochs().Current().Counter()
	require.NoError(t, err)

	// prepare a next epoch with a completely different consensus committee
	// (no overlapping consensus nodes)
	firstEpochIdentities, err := rootSnapshot.Identities(filter.Any)
	require.NoError(t, err)

	nextEpochParticipantData := createConsensusIdentities(t, 3)
	nextEpochIdentities := append(
		firstEpochIdentities.Filter(filter.Not(filter.HasRole[flow.Identity](flow.RoleConsensus))), // remove all consensus nodes
		nextEpochParticipantData.Identities()...,                                                   // add new consensus nodes
	)

	rootSnapshot = withNextEpoch(
		rootSnapshot,
		nextEpochIdentities,
		nextEpochParticipantData,
		consensusParticipants,
		4,
	)

	nodes, hub, runFor := createNodes(t, consensusParticipants, rootSnapshot, stopper)

	hub.WithFilter(blockNothing)

	runFor(60 * time.Second)

	allViews := allFinalizedViews(t, nodes)
	assertSafety(t, allViews)

	// confirm that we have transitioned to the new epoch
	pstate := nodes[0].state
	afterCounter, err := pstate.Final().Epochs().Current().Counter()
	require.NoError(t, err)
	assert.Equal(t, firstEpochCounter+1, afterCounter)

	cleanupNodes(nodes)
}

// withNextEpoch adds a valid next epoch with the given identities to the input
// snapshot. Also sets the length of the first (current) epoch to curEpochViews.
//
// We make the first (current) epoch start in committed phase so we can transition
// to the next epoch upon reaching the appropriate view without any further changes
// to the protocol state.
func withNextEpoch(
	snapshot *inmem.Snapshot,
	nextEpochIdentities flow.IdentityList,
	nextEpochParticipantData *run.ParticipantData,
	participantsCache *ConsensusParticipants,
	curEpochViews uint64,
) *inmem.Snapshot {

	// convert to encodable representation for simple modification
	encodableSnapshot := snapshot.Encodable()

<<<<<<< HEAD
	currEpoch := &encodableSnapshot.Epochs.Current // take pointer so assignments apply
	nextEpochIdentities = nextEpochIdentities.Sort(order.Canonical[flow.Identity])
=======
	nextEpochIdentities = nextEpochIdentities.Sort(flow.Canonical)
>>>>>>> 38484ebe

	currEpoch.FinalView = currEpoch.FirstView + curEpochViews - 1 // first epoch lasts curEpochViews
	encodableSnapshot.Epochs.Next = &inmem.EncodableEpoch{
		Counter:           currEpoch.Counter + 1,
		FirstView:         currEpoch.FinalView + 1,
		FinalView:         currEpoch.FinalView + 1 + 10000,
		RandomSource:      unittest.SeedFixture(flow.EpochSetupRandomSourceLength),
		InitialIdentities: nextEpochIdentities.ToSkeleton(),
		// must include info corresponding to EpochCommit event, since we are
		// starting in committed phase
		Clustering: unittest.ClusterList(1, nextEpochIdentities.ToSkeleton()),
		Clusters:   currEpoch.Clusters,
		DKG: &inmem.EncodableDKG{
			GroupKey: encodable.RandomBeaconPubKey{
				PublicKey: nextEpochParticipantData.GroupKey,
			},
			Participants: nextEpochParticipantData.Lookup,
		},
	}

	participantsCache.Update(encodableSnapshot.Epochs.Next.Counter, nextEpochParticipantData)

	encodableSnapshot.LatestSeal.ResultID = encodableSnapshot.LatestResult.ID()

<<<<<<< HEAD
	// update protocol state
	protocolState := encodableSnapshot.ProtocolState

	// setup ID has changed, need to update it
	convertedEpochSetup, _ := protocol.ToEpochSetup(inmem.NewEpoch(*currEpoch))
	protocolState.CurrentEpoch.SetupID = convertedEpochSetup.ID()
	// create next epoch protocol state
	convertedEpochSetup, _ = protocol.ToEpochSetup(inmem.NewEpoch(*encodableSnapshot.Epochs.Next))
	convertedEpochCommit, _ := protocol.ToEpochCommit(inmem.NewEpoch(*encodableSnapshot.Epochs.Next))
	protocolState.NextEpoch = &flow.EpochStateContainer{
		SetupID:          convertedEpochSetup.ID(),
		CommitID:         convertedEpochCommit.ID(),
		ActiveIdentities: flow.DynamicIdentityEntryListFromIdentities(nextEpochIdentities),
	}
=======
	// set identities for root snapshot to include next epoch identities,
	// since we are in committed phase
	encodableSnapshot.Identities = append(
		// all the current epoch identities
		encodableSnapshot.Identities,
		// and all the NEW identities in next epoch, with 0 weight
		nextEpochIdentities.
			Filter(filter.Not(filter.In(encodableSnapshot.Identities))).
			Map(mapfunc.WithWeight(0))...,
	).Sort(flow.Canonical)
>>>>>>> 38484ebe

	return inmem.SnapshotFromEncodable(encodableSnapshot)
}<|MERGE_RESOLUTION|>--- conflicted
+++ resolved
@@ -11,12 +11,7 @@
 	"github.com/onflow/flow-go/model/encodable"
 	"github.com/onflow/flow-go/model/flow"
 	"github.com/onflow/flow-go/model/flow/filter"
-<<<<<<< HEAD
-	"github.com/onflow/flow-go/model/flow/order"
 	"github.com/onflow/flow-go/state/protocol"
-=======
-	"github.com/onflow/flow-go/model/flow/mapfunc"
->>>>>>> 38484ebe
 	"github.com/onflow/flow-go/state/protocol/inmem"
 	"github.com/onflow/flow-go/utils/unittest"
 )
@@ -222,12 +217,8 @@
 	// convert to encodable representation for simple modification
 	encodableSnapshot := snapshot.Encodable()
 
-<<<<<<< HEAD
 	currEpoch := &encodableSnapshot.Epochs.Current // take pointer so assignments apply
-	nextEpochIdentities = nextEpochIdentities.Sort(order.Canonical[flow.Identity])
-=======
-	nextEpochIdentities = nextEpochIdentities.Sort(flow.Canonical)
->>>>>>> 38484ebe
+	nextEpochIdentities = nextEpochIdentities.Sort(flow.Canonical[flow.Identity])
 
 	currEpoch.FinalView = currEpoch.FirstView + curEpochViews - 1 // first epoch lasts curEpochViews
 	encodableSnapshot.Epochs.Next = &inmem.EncodableEpoch{
@@ -252,7 +243,6 @@
 
 	encodableSnapshot.LatestSeal.ResultID = encodableSnapshot.LatestResult.ID()
 
-<<<<<<< HEAD
 	// update protocol state
 	protocolState := encodableSnapshot.ProtocolState
 
@@ -267,18 +257,6 @@
 		CommitID:         convertedEpochCommit.ID(),
 		ActiveIdentities: flow.DynamicIdentityEntryListFromIdentities(nextEpochIdentities),
 	}
-=======
-	// set identities for root snapshot to include next epoch identities,
-	// since we are in committed phase
-	encodableSnapshot.Identities = append(
-		// all the current epoch identities
-		encodableSnapshot.Identities,
-		// and all the NEW identities in next epoch, with 0 weight
-		nextEpochIdentities.
-			Filter(filter.Not(filter.In(encodableSnapshot.Identities))).
-			Map(mapfunc.WithWeight(0))...,
-	).Sort(flow.Canonical)
->>>>>>> 38484ebe
 
 	return inmem.SnapshotFromEncodable(encodableSnapshot)
 }