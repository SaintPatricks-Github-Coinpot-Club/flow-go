package integration_test

import (
	"fmt"
	"sync"

	"go.uber.org/atomic"

	"github.com/onflow/flow-go/model/flow"
)

// Stopper is responsible for detecting a stopping condition, and stopping all nodes.
//
// Design motivation:
//   - We can stop each node as soon as it enters a certain view. But the problem
//     is if some fast node reaches a view earlier and gets stopped, it won't
//     be available for other nodes to sync, and slow nodes will never be able
//     to catch up.
//   - A better strategy is to wait until all nodes have entered a certain view,
//     then stop them all - this is what the Stopper does.
type Stopper struct {
	sync.Mutex
	running  map[flow.Identifier]struct{}
	stopping *atomic.Bool
	// finalizedCount is the number of blocks which must be finalized (by each node)
	// before the stopFunc is called
	finalizedCount uint
	// tolerate is the number of nodes which we will tolerate NOT finalizing the
	// expected number of blocks
	tolerate int
	stopFunc func()
	stopped  chan struct{}
}

<<<<<<< HEAD
// How to stop nodes?
// We can stop each node as soon as it enters a certain view. But the problem
// is if some fast nodes reaches a view earlier and gets stopped, it won't
// be available for other nodes to sync, and slow nodes will never be able
// to catch up.
// a better strategy is to wait until all nodes has entered a certain view,
// then stop them all.
=======
>>>>>>> 85e0eed4
func NewStopper(finalizedCount uint, tolerate int) *Stopper {
	return &Stopper{
		running:        make(map[flow.Identifier]struct{}),
		stopping:       atomic.NewBool(false),
		finalizedCount: finalizedCount,
		tolerate:       tolerate,
		stopped:        make(chan struct{}),
	}
}

// AddNode registers a node with the Stopper, so that the stopping condition is
// adjusted to account for this node (ie. we will now also wait for the added
// node to finalize the desired number of blocks).
func (s *Stopper) AddNode(n *Node) {
	s.Lock()
	defer s.Unlock()
	s.running[n.id.ID()] = struct{}{}
}

// WithStopFunc adds a function to use to stop all nodes (typically the cancel function of the context used to start them).
// Caution: not safe for concurrent use by multiple goroutines.
func (s *Stopper) WithStopFunc(stop func()) {
	s.stopFunc = stop
}

// onFinalizedTotal is called via CounterConsumer each time a node finalizes a block.
// When called, the node with ID `id` has finalized `total` blocks.
func (s *Stopper) onFinalizedTotal(id flow.Identifier, total uint) {
	s.Lock()
	defer s.Unlock()

	if total < s.finalizedCount {
		return
	}

	// keep track of remaining running nodes
	delete(s.running, id)

	// if all the honest nodes have reached the total number of
	// finalized blocks, then stop all nodes
	if len(s.running) <= s.tolerate {
		go s.stopAll()
	}
}

// stopAll stops all registered nodes, using the provided stopFunc.
func (s *Stopper) stopAll() {
	// only allow one process to stop all nodes, and stop them exactly once
	if !s.stopping.CAS(false, true) {
		return
	}
	if s.stopFunc == nil {
		panic("Stopper used without a stopFunc - use WithStopFunc to specify how to stop nodes once stop condition is reached")
	}
	fmt.Println("stopping all nodes...")
	s.stopFunc()
	close(s.stopped)
}<|MERGE_RESOLUTION|>--- conflicted
+++ resolved
@@ -32,16 +32,6 @@
 	stopped  chan struct{}
 }
 
-<<<<<<< HEAD
-// How to stop nodes?
-// We can stop each node as soon as it enters a certain view. But the problem
-// is if some fast nodes reaches a view earlier and gets stopped, it won't
-// be available for other nodes to sync, and slow nodes will never be able
-// to catch up.
-// a better strategy is to wait until all nodes has entered a certain view,
-// then stop them all.
-=======
->>>>>>> 85e0eed4
 func NewStopper(finalizedCount uint, tolerate int) *Stopper {
 	return &Stopper{
 		running:        make(map[flow.Identifier]struct{}),
