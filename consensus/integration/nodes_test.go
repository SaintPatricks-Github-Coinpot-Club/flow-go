package integration_test

import (
	"context"
	"fmt"
	"os"
	"sort"
	"testing"
	"time"

	"github.com/dgraph-io/badger/v2"
	"github.com/gammazero/workerpool"
	"github.com/onflow/crypto"
	"github.com/rs/zerolog"
	"github.com/stretchr/testify/mock"
	"github.com/stretchr/testify/require"

	bootstrapDKG "github.com/onflow/flow-go/cmd/bootstrap/dkg"
	"github.com/onflow/flow-go/cmd/bootstrap/run"
	"github.com/onflow/flow-go/consensus"
	"github.com/onflow/flow-go/consensus/hotstuff"
	"github.com/onflow/flow-go/consensus/hotstuff/committees"
	"github.com/onflow/flow-go/consensus/hotstuff/notifications"
	"github.com/onflow/flow-go/consensus/hotstuff/notifications/pubsub"
	"github.com/onflow/flow-go/consensus/hotstuff/persister"
	hsig "github.com/onflow/flow-go/consensus/hotstuff/signature"
	"github.com/onflow/flow-go/consensus/hotstuff/timeoutaggregator"
	"github.com/onflow/flow-go/consensus/hotstuff/timeoutcollector"
	"github.com/onflow/flow-go/consensus/hotstuff/verification"
	"github.com/onflow/flow-go/consensus/hotstuff/voteaggregator"
	"github.com/onflow/flow-go/consensus/hotstuff/votecollector"
	synceng "github.com/onflow/flow-go/engine/common/synchronization"
	"github.com/onflow/flow-go/engine/consensus/compliance"
	"github.com/onflow/flow-go/engine/consensus/message_hub"
	"github.com/onflow/flow-go/model/bootstrap"
	"github.com/onflow/flow-go/model/flow"
	"github.com/onflow/flow-go/model/flow/filter"
	"github.com/onflow/flow-go/module"
	"github.com/onflow/flow-go/module/buffer"
	builder "github.com/onflow/flow-go/module/builder/consensus"
	synccore "github.com/onflow/flow-go/module/chainsync"
	modulecompliance "github.com/onflow/flow-go/module/compliance"
	finalizer "github.com/onflow/flow-go/module/finalizer/consensus"
	"github.com/onflow/flow-go/module/id"
	"github.com/onflow/flow-go/module/irrecoverable"
	"github.com/onflow/flow-go/module/local"
	consensusMempools "github.com/onflow/flow-go/module/mempool/consensus"
	"github.com/onflow/flow-go/module/mempool/stdmap"
	"github.com/onflow/flow-go/module/metrics"
	mockmodule "github.com/onflow/flow-go/module/mock"
	msig "github.com/onflow/flow-go/module/signature"
	"github.com/onflow/flow-go/module/trace"
	"github.com/onflow/flow-go/state/protocol"
	bprotocol "github.com/onflow/flow-go/state/protocol/badger"
	"github.com/onflow/flow-go/state/protocol/blocktimer"
	"github.com/onflow/flow-go/state/protocol/events"
	"github.com/onflow/flow-go/state/protocol/inmem"
	"github.com/onflow/flow-go/state/protocol/protocol_state/kvstore"
	protocol_state "github.com/onflow/flow-go/state/protocol/protocol_state/state"
	"github.com/onflow/flow-go/state/protocol/util"
	storage "github.com/onflow/flow-go/storage/badger"
	storagemock "github.com/onflow/flow-go/storage/mock"
	"github.com/onflow/flow-go/storage/operation/badgerimpl"
	"github.com/onflow/flow-go/storage/store"
	"github.com/onflow/flow-go/utils/unittest"
)

const hotstuffTimeout = 500 * time.Millisecond

// RandomBeaconNodeInfo stores information about participation in DKG process for consensus node
// contains private + public keys and participant index
// Each node has unique structure
type RandomBeaconNodeInfo struct {
	RandomBeaconPrivKey crypto.PrivateKey
	DKGParticipant      flow.DKGParticipant
}

// ConsensusParticipant stores information about node which is fixed during epoch changes
// like staking key, role, network key and random beacon info which changes every epoch
// Contains a mapping of DKG info per epoch.
type ConsensusParticipant struct {
	nodeInfo          bootstrap.NodeInfo
	beaconInfoByEpoch map[uint64]RandomBeaconNodeInfo
}

// ConsensusParticipants is a special cache which stores information about consensus participants across multiple epochs
// This structure is used to launch nodes in our integration test setup
type ConsensusParticipants struct {
	lookup map[flow.Identifier]ConsensusParticipant // nodeID -> ConsensusParticipant
}

func NewConsensusParticipants(data *run.ParticipantData) *ConsensusParticipants {
	lookup := make(map[flow.Identifier]ConsensusParticipant)
	for _, participant := range data.Participants {
		lookup[participant.NodeID] = ConsensusParticipant{
			nodeInfo: participant.NodeInfo,
			beaconInfoByEpoch: map[uint64]RandomBeaconNodeInfo{
				1: {
					RandomBeaconPrivKey: participant.RandomBeaconPrivKey,
					DKGParticipant:      data.DKGCommittee[participant.NodeID],
				},
			},
		}
	}
	return &ConsensusParticipants{
		lookup: lookup,
	}
}

// Lookup performs lookup of participant by nodeID
func (p *ConsensusParticipants) Lookup(nodeID flow.Identifier) *ConsensusParticipant {
	participant, ok := p.lookup[nodeID]
	if ok {
		return &participant
	}
	return nil
}

// Update stores information about consensus participants for some epoch
// If this node was part of previous epoch it will get updated, if not created.
func (p *ConsensusParticipants) Update(epochCounter uint64, data *run.ParticipantData) {
	for _, participant := range data.Participants {
		dkgParticipant := data.DKGCommittee[participant.NodeID]
		entry, ok := p.lookup[participant.NodeID]
		if !ok {
			entry = ConsensusParticipant{
				nodeInfo:          participant.NodeInfo,
				beaconInfoByEpoch: map[uint64]RandomBeaconNodeInfo{},
			}
		}

		entry.beaconInfoByEpoch[epochCounter] = RandomBeaconNodeInfo{
			RandomBeaconPrivKey: participant.RandomBeaconPrivKey,
			DKGParticipant:      dkgParticipant,
		}
		p.lookup[participant.NodeID] = entry
	}
}

type Node struct {
	db                *badger.DB
	dbDir             string
	index             int
	log               zerolog.Logger
	id                *flow.Identity
	compliance        *compliance.Engine
	sync              *synceng.Engine
	hot               module.HotStuff
	committee         *committees.Consensus
	voteAggregator    hotstuff.VoteAggregator
	timeoutAggregator hotstuff.TimeoutAggregator
	messageHub        *message_hub.MessageHub
	state             *bprotocol.ParticipantState
	headers           *storage.Headers
	net               *Network
}

// epochInfo is a helper structure for storing epoch information such as counter and final view
type epochInfo struct {
	finalView uint64
	counter   uint64
}

// buildEpochLookupList is a helper function which builds an auxiliary structure of epochs sorted by counter
func buildEpochLookupList(epochs ...protocol.CommittedEpoch) []epochInfo {
	infos := make([]epochInfo, 0)
	for _, epoch := range epochs {
		infos = append(infos, epochInfo{
			finalView: epoch.FinalView(),
			counter:   epoch.Counter(),
		})
	}
	sort.Slice(infos, func(i, j int) bool {
		return infos[i].finalView < infos[j].finalView
	})
	return infos
}

// createNodes creates consensus nodes based on the input ConsensusParticipants info.
// All nodes will be started using a common parent context.
// Each node is connected to the Stopper, which will cancel the context when the
// stopping condition is reached.
// The list of created nodes, the common network hub, and a function which starts
// all the nodes together, is returned.
func createNodes(t *testing.T, participants *ConsensusParticipants, rootSnapshot protocol.Snapshot, stopper *Stopper) (nodes []*Node, hub *Hub, runFor func(time.Duration)) {
	consensus, err := rootSnapshot.Identities(filter.HasRole[flow.Identity](flow.RoleConsensus))
	require.NoError(t, err)

	var epochViewLookup []epochInfo
	currentEpoch, err := rootSnapshot.Epochs().Current()
	require.NoError(t, err)
	// Whether there is a next committed epoch depends on the test.
	nextEpoch, err := rootSnapshot.Epochs().NextCommitted()
	if err != nil { // the only acceptable error here is `protocol.ErrNextEpochNotCommitted`
		require.ErrorIs(t, err, protocol.ErrNextEpochNotCommitted)
		epochViewLookup = buildEpochLookupList(currentEpoch)
	} else {
		epochViewLookup = buildEpochLookupList(currentEpoch, nextEpoch)
	}

	epochLookup := &mockmodule.EpochLookup{}
	epochLookup.On("EpochForView", mock.Anything).Return(
		func(view uint64) uint64 {
			for _, info := range epochViewLookup {
				if view <= info.finalView {
					return info.counter
				}
			}
			return 0
		}, func(view uint64) error {
			if view > epochViewLookup[len(epochViewLookup)-1].finalView {
				return fmt.Errorf("unexpected epoch transition")
			} else {
				return nil
			}
		})

	hub = NewNetworkHub()
	nodes = make([]*Node, 0, len(consensus))
	for i, identity := range consensus {
		consensusParticipant := participants.Lookup(identity.NodeID)
		require.NotNil(t, consensusParticipant)
		node := createNode(t, consensusParticipant, i, identity, rootSnapshot, hub, stopper, epochLookup)
		nodes = append(nodes, node)
	}

	// create a context which will be used for all nodes
	ctx, cancel := context.WithCancel(context.Background())
	signalerCtx := irrecoverable.NewMockSignalerContext(t, ctx)

	// create a function to return which the test case can use to run the nodes for some maximum duration
	// and gracefully stop after.
	runFor = func(maxDuration time.Duration) {
		runNodes(signalerCtx, nodes)
		unittest.RequireCloseBefore(t, stopper.stopped, maxDuration, "expect to get signal from stopper before timeout")
		stopNodes(t, cancel, nodes)
	}

	stopper.WithStopFunc(func() {

	})

	return nodes, hub, runFor
}

func createRootQC(t *testing.T, root *flow.Block, participantData *run.ParticipantData) *flow.QuorumCertificate {
	consensusCluster := participantData.Identities()
	votes, err := run.GenerateRootBlockVotes(root, participantData)
	require.NoError(t, err)
	qc, invalidVotes, err := run.GenerateRootQC(root, votes, participantData, consensusCluster)
	require.NoError(t, err)
	require.Len(t, invalidVotes, 0)
	return qc
}

// createRootBlockData creates genesis block with first epoch and real data node identities.
// This function requires all participants to pass DKG process.
func createRootBlockData(t *testing.T, participantData *run.ParticipantData) (*flow.Block, *flow.ExecutionResult, *flow.Seal) {
	root := unittest.GenesisFixture()
	consensusParticipants := participantData.Identities()

	// add other roles to create a complete identity list
	participants := unittest.CompleteIdentitySet(consensusParticipants...).Sort(flow.Canonical[flow.Identity])
	dkgParticipants := participants.ToSkeleton().Filter(filter.IsConsensusCommitteeMember)
	dkgParticipantsKeys := make([]crypto.PublicKey, 0, len(consensusParticipants))
	dkgIndexMap := make(flow.DKGIndexMap)
	for index, participant := range dkgParticipants {
		dkgParticipantsKeys = append(dkgParticipantsKeys, participantData.DKGCommittee[participant.NodeID].KeyShare)
		dkgIndexMap[participant.NodeID] = index
	}

	counter := uint64(1)
	setup := unittest.EpochSetupFixture(
		unittest.WithParticipants(participants.ToSkeleton()),
		unittest.SetupWithCounter(counter),
		unittest.WithFirstView(root.Header.View),
		unittest.WithFinalView(root.Header.View+1000),
	)
	commit := unittest.EpochCommitFixture(
		unittest.CommitWithCounter(counter),
		unittest.WithClusterQCsFromAssignments(setup.Assignments),
		func(commit *flow.EpochCommit) {
			commit.DKGGroupKey = participantData.DKGGroupKey
			commit.DKGParticipantKeys = dkgParticipantsKeys
			commit.DKGIndexMap = dkgIndexMap
		},
	)
<<<<<<< HEAD

=======
>>>>>>> f0fc1f9e
	minEpochStateEntry, err := inmem.EpochProtocolStateFromServiceEvents(setup, commit)
	require.NoError(t, err)
	epochProtocolStateID := minEpochStateEntry.ID()
	safetyParams, err := protocol.DefaultEpochSafetyParams(root.Header.ChainID)
	require.NoError(t, err)
	rootProtocolState, err := kvstore.NewDefaultKVStore(safetyParams.FinalizationSafetyThreshold, safetyParams.EpochExtensionViewCount, epochProtocolStateID)
	require.NoError(t, err)
	root.SetPayload(flow.Payload{ProtocolStateID: rootProtocolState.ID()})
	result := unittest.BootstrapExecutionResultFixture(root, unittest.GenesisStateCommitment)
	result.ServiceEvents = []flow.ServiceEvent{setup.ServiceEvent(), commit.ServiceEvent()}

	seal := unittest.Seal.Fixture(unittest.Seal.WithResult(result))

	return root, result, seal
}

func createPrivateNodeIdentities(t *testing.T, n int) []bootstrap.NodeInfo {
	consensus := unittest.IdentityListFixture(n, unittest.WithRole(flow.RoleConsensus)).Sort(flow.Canonical[flow.Identity])
	infos := make([]bootstrap.NodeInfo, 0, n)
	for _, node := range consensus {
		networkPrivKey := unittest.NetworkingPrivKeyFixture()
		stakingPrivKey := unittest.StakingPrivKeyFixture()
		nodeInfo, err := bootstrap.NewPrivateNodeInfo(
			node.NodeID,
			node.Role,
			node.Address,
			node.InitialWeight,
			networkPrivKey,
			stakingPrivKey,
		)
		require.NoError(t, err)
		infos = append(infos, nodeInfo)
	}
	return infos
}

func createConsensusIdentities(t *testing.T, n int) *run.ParticipantData {
	// create n consensus node participants
	consensus := createPrivateNodeIdentities(t, n)
	return completeConsensusIdentities(t, consensus)
}

// completeConsensusIdentities runs KG process and fills nodeInfos with missing random beacon keys
func completeConsensusIdentities(t *testing.T, nodeInfos []bootstrap.NodeInfo) *run.ParticipantData {
	dkgData, err := bootstrapDKG.RandomBeaconKG(len(nodeInfos), unittest.RandomBytes(48))
	require.NoError(t, err)

	participantData := &run.ParticipantData{
		Participants: make([]run.Participant, 0, len(nodeInfos)),
		DKGCommittee: make(map[flow.Identifier]flow.DKGParticipant),
		DKGGroupKey:  dkgData.PubGroupKey,
	}
	for index, node := range nodeInfos {
		participant := run.Participant{
			NodeInfo:            node,
			RandomBeaconPrivKey: dkgData.PrivKeyShares[index],
		}
		participantData.Participants = append(participantData.Participants, participant)
		participantData.DKGCommittee[node.NodeID] = flow.DKGParticipant{
			Index:    uint(index),
			KeyShare: dkgData.PubKeyShares[index],
		}
	}

	return participantData
}

// createRootSnapshot creates root block, generates root QC and builds a root snapshot for
// bootstrapping a node
func createRootSnapshot(t *testing.T, participantData *run.ParticipantData) *inmem.Snapshot {
	root, result, seal := createRootBlockData(t, participantData)
	rootQC := createRootQC(t, root, participantData)

	rootSnapshot, err := inmem.SnapshotFromBootstrapState(root, result, seal, rootQC)
	require.NoError(t, err)
	return rootSnapshot
}

func createNode(
	t *testing.T,
	participant *ConsensusParticipant,
	index int,
	identity *flow.Identity,
	rootSnapshot protocol.Snapshot,
	hub *Hub,
	stopper *Stopper,
	epochLookup module.EpochLookup,
) *Node {

	db, dbDir := unittest.TempBadgerDB(t)
	metricsCollector := metrics.NewNoopCollector()
	tracer := trace.NewNoopTracer()

	headersDB := storage.NewHeaders(metricsCollector, db)
	guaranteesDB := storage.NewGuarantees(metricsCollector, db, storage.DefaultCacheSize)
	sealsDB := storage.NewSeals(metricsCollector, db)
	indexDB := storage.NewIndex(metricsCollector, db)
	resultsDB := storage.NewExecutionResults(metricsCollector, db)
	receiptsDB := storage.NewExecutionReceipts(metricsCollector, db, resultsDB, storage.DefaultCacheSize)
	payloadsDB := storage.NewPayloads(db, indexDB, guaranteesDB, sealsDB, receiptsDB, resultsDB)
	blocksDB := storage.NewBlocks(db, headersDB, payloadsDB)
	qcsDB := storage.NewQuorumCertificates(metricsCollector, db, storage.DefaultCacheSize)
	setupsDB := storage.NewEpochSetups(metricsCollector, db)
	commitsDB := storage.NewEpochCommits(metricsCollector, db)
	protocolStateDB := storage.NewEpochProtocolStateEntries(metricsCollector, setupsDB, commitsDB, db,
		storage.DefaultEpochProtocolStateCacheSize, storage.DefaultProtocolStateIndexCacheSize)
	protocokKVStoreDB := storage.NewProtocolKVStore(metricsCollector, db,
		storage.DefaultProtocolKVStoreCacheSize, storage.DefaultProtocolKVStoreByBlockIDCacheSize)
	versionBeaconDB := store.NewVersionBeacons(badgerimpl.ToDB(db))
	protocolStateEvents := events.NewDistributor()

	localID := identity.ID()

	log := unittest.Logger().With().
		Int("index", index).
		Hex("node_id", localID[:]).
		Logger()

	state, err := bprotocol.Bootstrap(
		metricsCollector,
		db,
		headersDB,
		sealsDB,
		resultsDB,
		blocksDB,
		qcsDB,
		setupsDB,
		commitsDB,
		protocolStateDB,
		protocokKVStoreDB,
		versionBeaconDB,
		rootSnapshot,
	)
	require.NoError(t, err)

	blockTimer, err := blocktimer.NewBlockTimer(1*time.Millisecond, 90*time.Second)
	require.NoError(t, err)

	fullState, err := bprotocol.NewFullConsensusState(
		log,
		tracer,
		protocolStateEvents,
		state,
		indexDB,
		payloadsDB,
		blockTimer,
		util.MockReceiptValidator(),
		util.MockSealValidator(sealsDB),
	)
	require.NoError(t, err)

	node := &Node{
		db:    db,
		dbDir: dbDir,
		index: index,
		id:    identity,
	}

	stopper.AddNode(node)

	counterConsumer := &CounterConsumer{
		finalized: func(total uint) {
			stopper.onFinalizedTotal(node.id.ID(), total)
		},
	}

	// log with node index
	logConsumer := notifications.NewLogConsumer(log)
	hotstuffDistributor := pubsub.NewDistributor()
	hotstuffDistributor.AddConsumer(counterConsumer)
	hotstuffDistributor.AddConsumer(logConsumer)

	require.Equal(t, participant.nodeInfo.NodeID, localID)
	privateKeys, err := participant.nodeInfo.PrivateKeys()
	require.NoError(t, err)

	// make local
	me, err := local.New(identity.IdentitySkeleton, privateKeys.StakingKey)
	require.NoError(t, err)

	// add a network for this node to the hub
	net := hub.AddNetwork(localID, node)

	guaranteeLimit, sealLimit := uint(1000), uint(1000)
	guarantees, err := stdmap.NewGuarantees(guaranteeLimit)
	require.NoError(t, err)

	receipts := consensusMempools.NewExecutionTree()

	seals := stdmap.NewIncorporatedResultSeals(sealLimit)

	mutableProtocolState := protocol_state.NewMutableProtocolState(
		log,
		protocolStateDB,
		protocokKVStoreDB,
		state.Params(),
		headersDB,
		resultsDB,
		setupsDB,
		commitsDB,
	)

	// initialize the block builder
	build, err := builder.NewBuilder(
		metricsCollector,
		fullState,
		headersDB,
		sealsDB,
		indexDB,
		blocksDB,
		resultsDB,
		receiptsDB,
		mutableProtocolState,
		guarantees,
		consensusMempools.NewIncorporatedResultSeals(seals, receiptsDB),
		receipts,
		tracer,
	)
	require.NoError(t, err)

	// initialize the pending blocks cache
	cache := buffer.NewPendingBlocks()

	rootHeader, err := rootSnapshot.Head()
	require.NoError(t, err)

	rootQC, err := rootSnapshot.QuorumCertificate()
	require.NoError(t, err)

	committee, err := committees.NewConsensusCommittee(state, localID)
	require.NoError(t, err)
	protocolStateEvents.AddConsumer(committee)

	// initialize the block finalizer
	final := finalizer.NewFinalizer(db, headersDB, fullState, trace.NewNoopTracer())

	syncCore, err := synccore.New(log, synccore.DefaultConfig(), metricsCollector, rootHeader.ChainID)
	require.NoError(t, err)

	voteAggregationDistributor := pubsub.NewVoteAggregationDistributor()
	voteAggregationDistributor.AddVoteAggregationConsumer(logConsumer)

	forks, err := consensus.NewForks(rootHeader, headersDB, final, hotstuffDistributor, rootHeader, rootQC)
	require.NoError(t, err)

	validator := consensus.NewValidator(metricsCollector, committee)
	require.NoError(t, err)

	keys := &storagemock.SafeBeaconKeys{}
	// there is Random Beacon key for this epoch
	keys.On("RetrieveMyBeaconPrivateKey", mock.Anything).Return(
		func(epochCounter uint64) crypto.PrivateKey {
			dkgInfo, ok := participant.beaconInfoByEpoch[epochCounter]
			if !ok {
				return nil
			}
			return dkgInfo.RandomBeaconPrivKey
		},
		func(epochCounter uint64) bool {
			_, ok := participant.beaconInfoByEpoch[epochCounter]
			return ok
		},
		nil)

	// use epoch aware store for testing scenarios where epoch changes
	beaconKeyStore := hsig.NewEpochAwareRandomBeaconKeyStore(epochLookup, keys)

	signer := verification.NewCombinedSigner(me, beaconKeyStore)

	persist, err := persister.New(badgerimpl.ToDB(db), rootHeader.ChainID)
	require.NoError(t, err)

	livenessData, err := persist.GetLivenessData()
	require.NoError(t, err)

	voteProcessorFactory := votecollector.NewCombinedVoteProcessorFactory(committee, voteAggregationDistributor.OnQcConstructedFromVotes)

	createCollectorFactoryMethod := votecollector.NewStateMachineFactory(log, voteAggregationDistributor, voteProcessorFactory.Create)
	voteCollectors := voteaggregator.NewVoteCollectors(log, livenessData.CurrentView, workerpool.New(2), createCollectorFactoryMethod)

	voteAggregator, err := voteaggregator.NewVoteAggregator(
		log,
		metricsCollector,
		metricsCollector,
		metricsCollector,
		voteAggregationDistributor,
		livenessData.CurrentView,
		voteCollectors,
	)
	require.NoError(t, err)

	timeoutAggregationDistributor := pubsub.NewTimeoutAggregationDistributor()
	timeoutAggregationDistributor.AddTimeoutCollectorConsumer(logConsumer)

	timeoutProcessorFactory := timeoutcollector.NewTimeoutProcessorFactory(
		log,
		timeoutAggregationDistributor,
		committee,
		validator,
		msig.ConsensusTimeoutTag,
	)
	timeoutCollectorsFactory := timeoutcollector.NewTimeoutCollectorFactory(
		log,
		timeoutAggregationDistributor,
		timeoutProcessorFactory,
	)
	timeoutCollectors := timeoutaggregator.NewTimeoutCollectors(
		log,
		metricsCollector,
		livenessData.CurrentView,
		timeoutCollectorsFactory,
	)

	timeoutAggregator, err := timeoutaggregator.NewTimeoutAggregator(
		log,
		metricsCollector,
		metricsCollector,
		metricsCollector,
		livenessData.CurrentView,
		timeoutCollectors,
	)
	require.NoError(t, err)

	hotstuffModules := &consensus.HotstuffModules{
		Forks:                       forks,
		Validator:                   validator,
		Notifier:                    hotstuffDistributor,
		Committee:                   committee,
		Signer:                      signer,
		Persist:                     persist,
		VoteCollectorDistributor:    voteAggregationDistributor.VoteCollectorDistributor,
		TimeoutCollectorDistributor: timeoutAggregationDistributor.TimeoutCollectorDistributor,
		VoteAggregator:              voteAggregator,
		TimeoutAggregator:           timeoutAggregator,
	}

	// initialize hotstuff
	hot, err := consensus.NewParticipant(
		log,
		metricsCollector,
		metricsCollector,
		build,
		rootHeader,
		[]*flow.Header{},
		hotstuffModules,
		consensus.WithMinTimeout(hotstuffTimeout),
		func(cfg *consensus.ParticipantConfig) {
			cfg.MaxTimeoutObjectRebroadcastInterval = hotstuffTimeout
		},
	)
	require.NoError(t, err)

	// initialize the compliance engine
	compCore, err := compliance.NewCore(
		log,
		metricsCollector,
		metricsCollector,
		metricsCollector,
		metricsCollector,
		hotstuffDistributor,
		tracer,
		headersDB,
		payloadsDB,
		fullState,
		cache,
		syncCore,
		validator,
		hot,
		voteAggregator,
		timeoutAggregator,
		modulecompliance.DefaultConfig(),
	)
	require.NoError(t, err)

	comp, err := compliance.NewEngine(log, me, compCore)
	require.NoError(t, err)

	identities, err := state.Final().Identities(filter.And(
		filter.HasRole[flow.Identity](flow.RoleConsensus),
		filter.Not(filter.HasNodeID[flow.Identity](me.NodeID())),
	))
	require.NoError(t, err)
	idProvider := id.NewFixedIdentifierProvider(identities.NodeIDs())

	spamConfig, err := synceng.NewSpamDetectionConfig()
	require.NoError(t, err, "could not initialize spam detection config")

	// initialize the synchronization engine
	sync, err := synceng.New(
		log,
		metricsCollector,
		net,
		me,
		state,
		blocksDB,
		comp,
		syncCore,
		idProvider,
		spamConfig,
		func(cfg *synceng.Config) {
			// use a small pool and scan interval for sync engine
			cfg.ScanInterval = 500 * time.Millisecond
			cfg.PollInterval = time.Second
		},
	)
	require.NoError(t, err)

	messageHub, err := message_hub.NewMessageHub(
		log,
		metricsCollector,
		net,
		me,
		comp,
		hot,
		voteAggregator,
		timeoutAggregator,
		state,
		payloadsDB,
	)
	require.NoError(t, err)

	hotstuffDistributor.AddConsumer(messageHub)

	node.compliance = comp
	node.sync = sync
	node.state = fullState
	node.hot = hot
	node.committee = committee
	node.voteAggregator = hotstuffModules.VoteAggregator
	node.timeoutAggregator = hotstuffModules.TimeoutAggregator
	node.messageHub = messageHub
	node.headers = headersDB
	node.net = net
	node.log = log

	return node
}

func cleanupNodes(nodes []*Node) {
	for _, n := range nodes {
		_ = n.db.Close()
		_ = os.RemoveAll(n.dbDir)
	}
}<|MERGE_RESOLUTION|>--- conflicted
+++ resolved
@@ -285,10 +285,6 @@
 			commit.DKGIndexMap = dkgIndexMap
 		},
 	)
-<<<<<<< HEAD
-
-=======
->>>>>>> f0fc1f9e
 	minEpochStateEntry, err := inmem.EpochProtocolStateFromServiceEvents(setup, commit)
 	require.NoError(t, err)
 	epochProtocolStateID := minEpochStateEntry.ID()
