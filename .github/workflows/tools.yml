# This workflow is used to build and upload the node bootstrapping tools
name: Build Tools

on:
  workflow_dispatch:
    inputs:
      tag:
        description: 'Tag/commit'
        required: true
        type: string
      promote:
        description: 'Promote to official boot-tools?'
        required: false
        type: boolean

jobs:
  build-publish:
    name: Build boot tools
    runs-on: ubuntu-latest
    steps:
    - name: Print all input variables
      run: echo '${{ toJson(inputs) }}' | jq
    - id: auth
      uses: google-github-actions/auth@v1
      with:
<<<<<<< HEAD
        credentials_json: ${{ secrets.GCR_SERVICE_KEY }} # TODO: we need a new key to allow uploads
    - name: Setup Go
      uses: actions/setup-go@v4
      with:
        go-version: '1.19'
=======
        credentials_json: ${{ secrets.GCR_SERVICE_KEY }}
>>>>>>> 026d2040
    - name: Set up Google Cloud SDK
      uses: google-github-actions/setup-gcloud@v1
      with:
        project_id: flow
    - name: Setup Go
      uses: actions/setup-go@v2
      with:
        go-version: "1.20"
    - name: Checkout repo
      uses: actions/checkout@v3
      with:
        # to accurately get the version tag
        fetch-depth: 0
        ref: ${{ inputs.tag }}
    - name: Build relic
      run: make crypto_setup_gopath
    - name: Build and upload boot-tools
      run: |
        make tool-bootstrap tool-transit
        mkdir boot-tools
        mv bootstrap transit boot-tools/
        tar -czf boot-tools.tar ./boot-tools/
        gsutil cp boot-tools.tar gs://flow-genesis-bootstrap/tools/${{ inputs.tag }}/boot-tools.tar
    - name: Build and upload util
      run: |
        make tool-util
        tar -czf util.tar util
        gsutil cp util.tar gs://flow-genesis-bootstrap/tools/${{ inputs.tag }}/util.tar
    - name: Promote boot-tools
      run: |
        if [[ "${{ inputs.promote }}" = true ]]; then
          echo "promoting boot-tools.tar"
          gsutil cp boot-tools.tar gs://flow-genesis-bootstrap/boot-tools.tar
          SUMMARY=$'# Tool Build and Upload Summary \n Your tools were uploaded to the following GCS objects \n * Boot Tools gs://flow-genesis-bootstrap/boot-tools.tar \n * Util util.tar gs://flow-genesis-bootstrap/tools/${{ inputs.tag }}/util.tar'
        else
          echo "not promoting boot-tools.tar"
          SUMMARY=$'# Tool Build and Upload Summary \n Your tools were uploaded to the following GCS objects \n * Boot Tools gs://flow-genesis-bootstrap/tools/${{ inputs.tag }}/boot-tools.tar \n * Util util.tar gs://flow-genesis-bootstrap/tools/${{ inputs.tag }}/util.tar'
        fi
        echo "$SUMMARY" >> $GITHUB_STEP_SUMMARY<|MERGE_RESOLUTION|>--- conflicted
+++ resolved
@@ -23,21 +23,13 @@
     - id: auth
       uses: google-github-actions/auth@v1
       with:
-<<<<<<< HEAD
-        credentials_json: ${{ secrets.GCR_SERVICE_KEY }} # TODO: we need a new key to allow uploads
-    - name: Setup Go
-      uses: actions/setup-go@v4
-      with:
-        go-version: '1.19'
-=======
         credentials_json: ${{ secrets.GCR_SERVICE_KEY }}
->>>>>>> 026d2040
     - name: Set up Google Cloud SDK
       uses: google-github-actions/setup-gcloud@v1
       with:
         project_id: flow
     - name: Setup Go
-      uses: actions/setup-go@v2
+      uses: actions/setup-go@v4
       with:
         go-version: "1.20"
     - name: Checkout repo
